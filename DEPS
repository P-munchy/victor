{
    "files": {
        "chipper_key": {
            "url": "http://sai-platform-temp.s3-website-us-west-2.amazonaws.com/victor-chipper-tmp-client-key/victor-chipper-key"
        }
    },
    "svn": {
        "default_usr": "ankibuildserver",
        "pwd": "FoDmKuxMUjsmNhA49BnWysEfVLWaLdGY",
        "repo_names": {
            "anki-thirdparty": {
                "branch": "branches/victor",
                "version": "143"
            },
<<<<<<< HEAD
            "cozmo-assets": {
                "additional_files": [
                    "${PROJECT_ROOT_DIR}/resources/config/engine/animations/"
                ],
=======
            "victor-animation-assets": {
>>>>>>> 9c11e12e
                "allow_extra_files": "True",
                "export_dirname": "animation-assets",
                "extract_types_from_tar": [
                    ".json",
                    ".png"
                ],
                "subdirs": [
                    "animations",
                    "animationGroups",
                    "faceAnimations"
                ],
<<<<<<< HEAD
                "version": "2562"
=======
                "export_dirname": "animation-assets",
                "additional_files": [
                    "${PROJECT_ROOT_DIR}/resources/config/engine/animations/"
                ],
                "version": "2571"
>>>>>>> 9c11e12e
            },
            "victor-audio-assets": {
                "allow_extra_files": "True",
                "version": "13"
            }
        },
        "root_url": "https://svn.ankicore.com/svn"
    },
    "teamcity": {
        "builds": {
            "coretech_external": {
                "build_type_id": "Cte_Master",
                "extension": "tar.gz",
                "package_name": "Cte",
                "version": "178"
            }
        },
        "default_usr": "puller_cozmo",
        "pwd": "TQqNwp4ijqboGsjF3rCWDhUtwsvTKLpb",
        "root_url": "https://build.ankicore.com/"
    }
}<|MERGE_RESOLUTION|>--- conflicted
+++ resolved
@@ -12,14 +12,10 @@
                 "branch": "branches/victor",
                 "version": "143"
             },
-<<<<<<< HEAD
-            "cozmo-assets": {
+            "victor-animation-assets": {
                 "additional_files": [
                     "${PROJECT_ROOT_DIR}/resources/config/engine/animations/"
                 ],
-=======
-            "victor-animation-assets": {
->>>>>>> 9c11e12e
                 "allow_extra_files": "True",
                 "export_dirname": "animation-assets",
                 "extract_types_from_tar": [
@@ -31,15 +27,7 @@
                     "animationGroups",
                     "faceAnimations"
                 ],
-<<<<<<< HEAD
-                "version": "2562"
-=======
-                "export_dirname": "animation-assets",
-                "additional_files": [
-                    "${PROJECT_ROOT_DIR}/resources/config/engine/animations/"
-                ],
                 "version": "2571"
->>>>>>> 9c11e12e
             },
             "victor-audio-assets": {
                 "allow_extra_files": "True",
