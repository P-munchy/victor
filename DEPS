{
    "artifactory": {
        "builds": {
            "External_Dependencies": {
                "build_type_id": "protocCppPlugin",
                "checksums": {
                    "sha256": "e1d9dce8484979da37ca7ddfaffdf5bec31d933de81c030dfd124150cf936e6a"
                },
                "extension": "tar.gz",
                "package_name": "protocCppPlugin",
                "version": "3"
            },
            "avs-device-sdk": {
                "build_type_id": "anki",
                "checksums": {
                    "sha256": "19d7cdb0ff93590b3f2100e6108f9456f5b11b5f8d396daf38ee87edb27d7231"
                },
                "extension": "tar.gz",
                "package_name": "avs-device-sdk",
                "version": "4"
            },
            "speexdsp": {
                "build_type_id": "anki",
                "checksums": {
                    "sha256": "73dbe001ab6f76696553fcc92b7c1559eb19733337c2a3a7796d891a52c81a06"
                },
                "extension": "tar.gz",
                "package_name": "speexdsp-1.2rc3",
                "version": "1"
            },
            "tensorflow": {
                "build_type_id": "anki",
                "checksums": {
                    "sha256": "b9c50d1e18638d5cf827f946a3b2f79cf6569404929fcfcc1fbd8f1c98185859"
                },
                "extension": "tar.gz",
                "package_name": "tensorflow",
                "version": "28"
            }
        },
        "root_url": "http://10.10.7.40:8081/artifactory"
    },
    "files": {
        "chipper_key": {
            "url": "http://sai-platform-temp.s3-website-us-west-2.amazonaws.com/victor-chipper-tmp-client-key/victor-chipper-key"
        },
        "victor-blobstore-qalogs-key": {
            "url": "http://sai-platform-temp.s3-website-us-west-2.amazonaws.com/victor-blobstore-qalogs-client-key/victor-blobstore-qalogs-key"
        }
    },
    "svn": {
        "default_usr": "ankibuildserver",
        "pwd": "FoDmKuxMUjsmNhA49BnWysEfVLWaLdGY",
        "repo_names": {
            "anki-thirdparty": {
                "branch": "branches/victor",
                "version": "193"
            },
            "victor-animation-assets": {
                "additional_files": [
                    "${PROJECT_ROOT_DIR}/resources/config/engine/animations/"
                ],
                "allow_extra_files": "True",
                "export_dirname": "animation-assets",
                "extract_types_from_tar": [
                    ".json",
                    ".png"
                ],
                "subdirs": [
                    "animations",
                    "animationGroups",
                    "sprites/spriteSequences"
                ],
<<<<<<< HEAD
                "version": "4607"
=======
                "version": "4691"
>>>>>>> 0e9e339b
            },
            "victor-audio-assets": {
                "allow_extra_files": "True",
                "version": "125"
            }
        },
        "root_url": "https://svn.ankicore.com/svn"
    },
    "teamcity": {
        "builds": {
            "coretech_external": {
                "build_type_id": "Cte_Master",
                "extension": "tar.gz",
                "package_name": "Cte",
                "version": "195"
            }
        },
        "default_usr": "puller_cozmo",
        "pwd": "TQqNwp4ijqboGsjF3rCWDhUtwsvTKLpb",
        "root_url": "https://build.ankicore.com/"
    }
}<|MERGE_RESOLUTION|>--- conflicted
+++ resolved
@@ -71,11 +71,7 @@
                     "animationGroups",
                     "sprites/spriteSequences"
                 ],
-<<<<<<< HEAD
                 "version": "4607"
-=======
-                "version": "4691"
->>>>>>> 0e9e339b
             },
             "victor-audio-assets": {
                 "allow_extra_files": "True",
