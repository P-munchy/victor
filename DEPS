{
    "artifactory": {
        "builds": {
            "External_Dependencies": {
                "build_type_id": "protocCppPlugin",
                "checksums": {
                    "sha256": "b1777860763a7cbadcb3351a3ae0f90b25a0d63c5d71b38899e5ac3064de50c3"
                },
                "extension": "tar.gz",
                "package_name": "protocCppPlugin",
                "version": "1"
            },
            "tensorflow": {
                "build_type_id": "anki",
                "checksums": {
                    "sha256": "55b52550fea7a3a32e59aefc6108915b2314ee1ccabf7268159a32faaa712091"
                },
                "extension": "tar.gz",
                "package_name": "tensorflow",
                "version": "27"
            }
        },
        "root_url": "http://10.10.7.40:8081/artifactory"
    },
    "files": {
        "chipper_key": {
            "url": "http://sai-platform-temp.s3-website-us-west-2.amazonaws.com/victor-chipper-tmp-client-key/victor-chipper-key"
        },
        "victor-blobstore-qalogs-key": {
            "url": "http://sai-platform-temp.s3-website-us-west-2.amazonaws.com/victor-blobstore-qalogs-client-key/victor-blobstore-qalogs-key"
        }
    },
    "svn": {
        "default_usr": "ankibuildserver",
        "pwd": "FoDmKuxMUjsmNhA49BnWysEfVLWaLdGY",
        "repo_names": {
            "anki-thirdparty": {
                "branch": "branches/victor",
                "version": "180"
            },
            "victor-animation-assets": {
                "additional_files": [
                    "${PROJECT_ROOT_DIR}/resources/config/engine/animations/"
                ],
                "allow_extra_files": "True",
                "export_dirname": "animation-assets",
                "extract_types_from_tar": [
                    ".json",
                    ".png"
                ],
                "subdirs": [
                    "animations",
                    "animationGroups",
                    "sprites/spriteSequences"
                ],
<<<<<<< HEAD
                "version": "3743"
=======
                "version": "3739"
>>>>>>> 5a7dbf54
            },
            "victor-audio-assets": {
                "allow_extra_files": "True",
                "version": "82"
            }
        },
        "root_url": "https://svn.ankicore.com/svn"
    },
    "teamcity": {
        "builds": {
            "coretech_external": {
                "build_type_id": "Cte_Master",
                "extension": "tar.gz",
                "package_name": "Cte",
                "version": "195"
            }
        },
        "default_usr": "puller_cozmo",
        "pwd": "TQqNwp4ijqboGsjF3rCWDhUtwsvTKLpb",
        "root_url": "https://build.ankicore.com/"
    }
}<|MERGE_RESOLUTION|>--- conflicted
+++ resolved
@@ -53,11 +53,7 @@
                     "animationGroups",
                     "sprites/spriteSequences"
                 ],
-<<<<<<< HEAD
                 "version": "3743"
-=======
-                "version": "3739"
->>>>>>> 5a7dbf54
             },
             "victor-audio-assets": {
                 "allow_extra_files": "True",
