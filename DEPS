{
    "artifactory": {
        "builds": {},
        "root_url": "http://10.10.7.40:8081/artifactory"
    },
    "deptool": {
        "deps": {},
        "project": "victor",
        "url_prefix": "https://sai-general.s3.amazonaws.com/build-assets/deps/victor/"
    },
    "files": {
        "victor-blobstore-qalogs-key": {
            "sha256": "579ee035e4aea9be4678fbc440375eba47608ce2e127deab0dd49efb148db39d",
            "url": "http://sai-platform-temp.s3-website-us-west-2.amazonaws.com/victor-blobstore-qalogs-client-key/victor-blobstore-qalogs-key"
        }
    },
    "svn": {
        "default_usr": "ankibuildserver",
        "pwd": "FoDmKuxMUjsmNhA49BnWysEfVLWaLdGY",
        "repo_names": {
            "victor-animation-assets": {
                "additional_files": [
                    "${PROJECT_ROOT_DIR}/resources/config/engine/animations/"
                ],
                "allow_extra_files": "True",
                "branch": "branches/release_1.6.0",
                "export_dirname": "animation-assets",
                "extract_types_from_tar": [
                    ".json",
                    ".png"
                ],
                "subdirs": [
                    "animations",
                    "animationGroups",
                    "sprites/spriteSequences"
                ],
<<<<<<< HEAD
                "version": "4976"
=======
                "version": "5025"
>>>>>>> 64d31414
            },
            "victor-audio-assets": {
                "allow_extra_files": "True",
                "version": "186"
            }
        },
        "root_url": "https://svn.ankicore.com/svn"
    },
    "teamcity": {
        "builds": {},
        "default_usr": "puller_cozmo",
        "pwd": "TQqNwp4ijqboGsjF3rCWDhUtwsvTKLpb",
        "root_url": "https://build.ankicore.com/"
    }
}<|MERGE_RESOLUTION|>--- conflicted
+++ resolved
@@ -34,11 +34,7 @@
                     "animationGroups",
                     "sprites/spriteSequences"
                 ],
-<<<<<<< HEAD
-                "version": "4976"
-=======
                 "version": "5025"
->>>>>>> 64d31414
             },
             "victor-audio-assets": {
                 "allow_extra_files": "True",
