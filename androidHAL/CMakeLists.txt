--- conflicted
+++ resolved
@@ -82,10 +82,6 @@
 target_compile_definitions(androidHAL
   PRIVATE
   COZMO_BASESTATION
-<<<<<<< HEAD
-  COZMO_V2
-=======
->>>>>>> d3d5f666
   ${PLATFORM_COMPILE_DEFS}
 )
 
