--- conflicted
+++ resolved
@@ -1060,12 +1060,8 @@
 // used by outside sources (engine) and then we alternate writing new images to the other two
 // This way there is always a complete image available that can be switched to after the current image
 // is done being processed
-<<<<<<< HEAD
-static uint8_t raw_buffer[BUFFER_SIZE][Y][X][3];
+static uint8_t raw_buffer[BUFFER_SIZE][Y][X][3] __attribute__((aligned(64)));
 static pthread_mutex_t lock;
-=======
-static uint8_t raw_buffer[BUFFER_SIZE][Y][X][3] __attribute__((aligned(64)));
->>>>>>> 6f3e7504
 
 // Index that is currently being processed by the outside and we should not touch
 static uint8_t processing_idx = 2;
@@ -1142,34 +1138,6 @@
   const int raw_frame_width = buf_planes->plane_info.mp[0].stride;
   const int raw_frame_height = buf_planes->plane_info.mp[0].scanline;
 
-<<<<<<< HEAD
-  // find snapshot frame
-  if (user_frame_callback) {
-    for (i = 0; i < bufs->num_bufs; i++) {
-      if (bufs->bufs[i]->stream_id == m_stream->s_id) {
-        
-        uint8_t* outbuf = (uint8_t*)&raw_buffer[next_idx];
-        m_frame = bufs->bufs[i];
-        const uint8_t* inbuf = (uint8_t *)m_frame->buffer + m_frame->planes[i].data_offset;
-
-        downsample_frame(inbuf, outbuf, raw_frame_width, raw_frame_height, 10 /* bpp */);
-        
-        pthread_mutex_lock(&lock);
-
-        // image has been taken from the buffer and downsampled, it is now safe for
-        // it to be potentially processed by engine
-        // any currently partially-locked buffer (not yet locked for processing) is
-        // safe to reuse, so we unlock it
-
-        uint8_t temp = potential_processing_idx;
-        potential_processing_idx = next_idx;
-        next_idx = temp;
-
-        pthread_mutex_unlock(&lock);
-
-        user_frame_callback(outbuf, X, Y);
-        frameid++;
-=======
   if(frame_requested_)
   {
     // find snapshot frame
@@ -1183,21 +1151,24 @@
 
           downsample_frame(inbuf, outbuf, raw_frame_width, raw_frame_height, 10 /* bpp */);
           
+          pthread_mutex_lock(&lock);
+            
           // image has been taken from the buffer and downsampled, it is now safe for
           // it to be potentially processed by engine
+          // any currently partially-locked buffer (not yet locked for processing) is
+          // safe to reuse, so we unlock it
+            
+          uint8_t temp = potential_processing_idx;
           potential_processing_idx = next_idx;
-          next_idx = (next_idx + 1) % BUFFER_SIZE;
-          if(next_idx == processing_idx)
-          {
-            next_idx = (next_idx + 1) % BUFFER_SIZE;
-          }
+          next_idx = temp;
+            
+          pthread_mutex_unlock(&lock);
           
           frame_requested_ = FALSE;
 
           user_frame_callback(outbuf, raw_frame_width, raw_frame_height);
           frameid++;
         }
->>>>>>> 6f3e7504
       }
     }
     if (NULL == m_frame) {
