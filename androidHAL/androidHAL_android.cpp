/**
 * File: androidHAL.cpp
 *
 * Author: Kevin Yoon
 * Created: 02/17/2017
 *
 * Description:
 *               Defines interface to all hardware accessible from Android
 *
 * Copyright: Anki, Inc. 2017
 *
 **/

#include "androidHAL/androidHAL.h"
#include "util/helpers/templateHelpers.h"
#include "util/logging/logging.h"

// Android IMU
#include <android/sensor.h>

// Android camera
#include "androidHAL/android/camera/camera_manager.h"
#include "androidHAL/android/camera/image_reader.h"
#include "androidHAL/android/camera/utils/native_debug.h"
#include "androidHAL/android/proto_camera/victor_camera.h"
#include "anki/vision/CameraSettings.h"

#include "androidHAL/android/proto_camera/victor_camera.h"

#include <vector>
#include <chrono>

#ifdef SIMULATOR
#error SIMULATOR should NOT be defined by any target using androidHAL.cpp
#endif

namespace Anki {
  namespace Cozmo {
    
    namespace { // "Private members"
      // Pointer to the current (latest) frame the camera has given us
      uint8_t* _currentFrame = nullptr;
    } // "private" namespace


#pragma mark --- Simulated Hardware Method Implementations ---

    // Definition of static field
    AndroidHAL* AndroidHAL::_instance = 0;
    
    /**
     * Returns the single instance of the object.
     */
    AndroidHAL* AndroidHAL::getInstance() {
      // check if the instance has been created yet
      if(0 == _instance) {
        // if not, then create it
        _instance = new AndroidHAL;
      }
      // return the single instance
      return _instance;
    }
    
    /**
     * Removes instance
     */
    void AndroidHAL::removeInstance() {
      Util::SafeDelete(_instance);
    };
    
    AndroidHAL::AndroidHAL()
    : _timeOffset(std::chrono::steady_clock::now())
    , _sensorManager(nullptr)
    , _accelerometer(nullptr)
    , _gyroscope(nullptr)
    , _sensorEventQueue(nullptr)
    , _looper(nullptr)
    , _androidCamera(nullptr)
    , _reader(nullptr)
    , _imageCaptureResolution(ImageResolution::NHD)
    , _imageFrameID(1)
    {
      //InitIMU();
<<<<<<< HEAD
      InitCamera();
=======
      //InitCamera();
      //camera_init();
      //camera_start(victor_proto_camera_callback);

      
>>>>>>> a1a0b319
    }
    
    AndroidHAL::~AndroidHAL()
    {
<<<<<<< HEAD
      DeleteCamera();
=======
      //      DeleteCamera(); 
      //camera_stop();
      //camera_cleanup();
     
>>>>>>> a1a0b319
    }

    
    // TODO: Move all IMU functions to separate file... if they're even needed?
    void AndroidHAL::ProcessIMUEvents() {
      ASensorEvent event;
      
      static int64_t lastAccTime, lastGyroTime;
      
      // TODO: Don't need accel in engine. Remove?
      
      while (ASensorEventQueue_getEvents(_sensorEventQueue, &event, 1) > 0) {
        if(event.type == ASENSOR_TYPE_ACCELEROMETER) {
//          PRINT_NAMED_INFO("ProcessAndroidSensorEvents.Accel", "%d [%f]: %f, %f, %f", GetTimeStamp(), ((double)(event.timestamp-lastAccTime))/1000000000.0, event.acceleration.x, event.acceleration.y, event.acceleration.z);
          lastAccTime = event.timestamp;
        }
        else if(event.type == ASENSOR_TYPE_GYROSCOPE) {
//          PRINT_NAMED_INFO("ProcessAndroidSensorEvents.Gyro", "%d [%f]: %f, %f, %f", GetTimeStamp(), ((double)(event.timestamp-lastGyroTime))/1000000000.0, event.vector.x, event.vector.y, event.vector.z);
          lastGyroTime = event.timestamp;
        }
      }
    }

    
    void AndroidHAL::InitIMU()
    {
      _sensorManager = ASensorManager_getInstance();
      DEV_ASSERT(_sensorManager != nullptr, "AndroidHAL.Init.NullSensorManager");
      
      _accelerometer = ASensorManager_getDefaultSensor(_sensorManager, ASENSOR_TYPE_ACCELEROMETER);
      DEV_ASSERT(_accelerometer != nullptr, "AndroidHAL.Init.NullAccelerometer");
      
      _gyroscope = ASensorManager_getDefaultSensor(_sensorManager, ASENSOR_TYPE_GYROSCOPE);
      DEV_ASSERT(_gyroscope != nullptr, "AndroidHAL.Init.NullGyroscope");
      
      _looper = ALooper_prepare(ALOOPER_PREPARE_ALLOW_NON_CALLBACKS);
      DEV_ASSERT(_looper != nullptr, "AndroidHAL.Init.NullLooper");
      
      _sensorEventQueue = ASensorManager_createEventQueue(_sensorManager, _looper, 0, nullptr, nullptr);
      //_sensorEventQueue = ASensorManager_createEventQueue(_sensorManager, _looper, ALOOPER_POLL_CALLBACK, GetSensorEvents, _sensorDataBuf);
      DEV_ASSERT(_sensorEventQueue != nullptr, "AndroidHAL.Init.NullEventQueue");
      
      auto status = ASensorEventQueue_enableSensor(_sensorEventQueue, _accelerometer);
      DEV_ASSERT(status >= 0, "AndroidHAL.Init.AccelEnableFailed");
      
      status = ASensorEventQueue_enableSensor(_sensorEventQueue, _gyroscope);
      DEV_ASSERT(status >= 0, "AndroidHAL.Init.GyroEnableFailed");

      // Set rate hint
      status = ASensorEventQueue_setEventRate(_sensorEventQueue, _accelerometer, SENSOR_REFRESH_PERIOD_US);
      DEV_ASSERT(status >= 0, "AndroidHAL.Init.AccelSetRateFailed");

      status = ASensorEventQueue_setEventRate(_sensorEventQueue, _gyroscope, SENSOR_REFRESH_PERIOD_US);
      DEV_ASSERT(status >= 0, "AndroidHAL.Init.GyroSetRateFailed");
      (void)status;   //to silence unused compiler warning
    }

    int CameraCallback(uint8_t* image, int width, int height)
    {
      DEV_ASSERT(image != nullptr, "AndroidHAL.CameraCallback.NullImage");
      _currentFrame = image;
      return 0;
    }

    void AndroidHAL::InitCamera()
    {
      PRINT_NAMED_INFO("AndroidHAL.InitCamera.StartingInit", "");

      int res = camera_init();
      DEV_ASSERT(res == 0, "AndroidHAL.InitCamera.CameraInitFailed");
      
      res = camera_start(&CameraCallback);
      DEV_ASSERT(res == 0, "AndroidHAL.InitCamera.CameraStartFailed");
    }

    void AndroidHAL::DeleteCamera() {
      Util::SafeDelete(_androidCamera);
      Util::SafeDelete(_reader);

      int res = camera_stop();
      DEV_ASSERT(res == 0, "AndroidHAL.Delete.CameraStopFailed");

      res = camera_cleanup();
      DEV_ASSERT(res == 0, "AndroidHAL.Delete.CameraCleanupFailed");
    }
    
    Result AndroidHAL::Update()
    {
      //ProcessIMUEvents();

      return RESULT_OK;
    }
    
    
    TimeStamp_t AndroidHAL::GetTimeStamp(void)
    {
      auto currTime = std::chrono::steady_clock::now();
      return static_cast<TimeStamp_t>(std::chrono::duration_cast<std::chrono::milliseconds>(currTime - _timeOffset).count());
    }

    bool AndroidHAL::IMUReadData(IMU_DataStructure &IMUData)
    {
      // STUB
      return false;
    }
    
    void AndroidHAL::CameraGetParameters(DefaultCameraParams& params)
    {
      // STUB
      return;
    }

    void AndroidHAL::CameraSetParameters(u16 exposure_ms, f32 gain)
    {
      // STUB
      return;
    }

    bool AndroidHAL::CameraGetFrame(u8*& frame, u32& imageID, std::vector<ImageImuData>& imuData )
    {
      DEV_ASSERT(frame != NULL, "androidHAL.CameraGetFrame.NullFramePointer");

      if(_currentFrame != nullptr)
      {
        // Tell the camera we will be processing this frame
        camera_set_processing_frame();
        
        frame = _currentFrame;
        
        imageID = ++_imageFrameID;

        ImageImuData imu_meas(imageID,
                              0.f, 0.f, 0.f,
                              125);          // IMU data point for middle of this image

        imuData.push_back(imu_meas);

        // Include IMU data for beginning of the next image (for rolling shutter correction purposes)
        imu_meas.imageId = imageID + 1;
        imu_meas.line2Number = 1;
        imuData.push_back(imu_meas);
        
        return true;
      }

      return false;
    } // CameraGetFrame()
    
  } // namespace Cozmo
} // namespace Anki<|MERGE_RESOLUTION|>--- conflicted
+++ resolved
@@ -81,27 +81,12 @@
     , _imageFrameID(1)
     {
       //InitIMU();
-<<<<<<< HEAD
       InitCamera();
-=======
-      //InitCamera();
-      //camera_init();
-      //camera_start(victor_proto_camera_callback);
-
-      
->>>>>>> a1a0b319
     }
     
     AndroidHAL::~AndroidHAL()
     {
-<<<<<<< HEAD
       DeleteCamera();
-=======
-      //      DeleteCamera(); 
-      //camera_stop();
-      //camera_cleanup();
-     
->>>>>>> a1a0b319
     }
 
     
