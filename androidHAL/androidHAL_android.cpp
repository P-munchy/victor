/**
 * File: androidHAL.cpp
 *
 * Author: Kevin Yoon
 * Created: 02/17/2017
 *
 * Description:
 *               Defines interface to all hardware accessible from Android
 *
 * Copyright: Anki, Inc. 2017
 *
 **/

#include "androidHAL/androidHAL.h"
#include "util/helpers/templateHelpers.h"
#include "util/logging/logging.h"

// Android IMU
#include <android/sensor.h>

// Android camera
#include "androidHAL/android/camera/camera_manager.h"
#include "androidHAL/android/camera/image_reader.h"
#include "androidHAL/android/camera/utils/native_debug.h"
#include "androidHAL/android/proto_camera/victor_camera.h"
#include "anki/vision/CameraSettings.h"

#include "androidHAL/android/proto_camera/victor_camera.h"

#include <vector>
#include <chrono>

#ifdef SIMULATOR
#error SIMULATOR should NOT be defined by any target using androidHAL.cpp
#endif

namespace Anki {
  namespace Cozmo {
    
    namespace { // "Private members"
      // Pointer to the current (latest) frame the camera has given us
      uint8_t* _currentFrame = nullptr;
    } // "private" namespace


#pragma mark --- Simulated Hardware Method Implementations ---

    // Definition of static field
    AndroidHAL* AndroidHAL::_instance = 0;
    
    /**
     * Returns the single instance of the object.
     */
    AndroidHAL* AndroidHAL::getInstance() {
      // check if the instance has been created yet
      if(0 == _instance) {
        // if not, then create it
        _instance = new AndroidHAL;
      }
      // return the single instance
      return _instance;
    }
    
    /**
     * Removes instance
     */
    void AndroidHAL::removeInstance() {
      Util::SafeDelete(_instance);
    };
    
    AndroidHAL::AndroidHAL()
    : _timeOffset(std::chrono::steady_clock::now())
    , _sensorManager(nullptr)
    , _accelerometer(nullptr)
    , _gyroscope(nullptr)
    , _sensorEventQueue(nullptr)
    , _looper(nullptr)
    , _androidCamera(nullptr)
    , _reader(nullptr)
<<<<<<< HEAD
    , _imageCaptureResolution(DEFAULT_IMAGE_RESOLUTION)
=======
    , _imageCaptureResolution(ImageResolution::NHD)
>>>>>>> 4b603eaf
    , _imageFrameID(1)
    {
      //InitIMU();
      InitCamera();
    }
    
    AndroidHAL::~AndroidHAL()
    {
      DeleteCamera();
    }

    
    // TODO: Move all IMU functions to separate file... if they're even needed?
    void AndroidHAL::ProcessIMUEvents() {
      ASensorEvent event;
      
      static int64_t lastAccTime, lastGyroTime;
      
      // TODO: Don't need accel in engine. Remove?
      
      while (ASensorEventQueue_getEvents(_sensorEventQueue, &event, 1) > 0) {
        if(event.type == ASENSOR_TYPE_ACCELEROMETER) {
//          PRINT_NAMED_INFO("ProcessAndroidSensorEvents.Accel", "%d [%f]: %f, %f, %f", GetTimeStamp(), ((double)(event.timestamp-lastAccTime))/1000000000.0, event.acceleration.x, event.acceleration.y, event.acceleration.z);
          lastAccTime = event.timestamp;
        }
        else if(event.type == ASENSOR_TYPE_GYROSCOPE) {
//          PRINT_NAMED_INFO("ProcessAndroidSensorEvents.Gyro", "%d [%f]: %f, %f, %f", GetTimeStamp(), ((double)(event.timestamp-lastGyroTime))/1000000000.0, event.vector.x, event.vector.y, event.vector.z);
          lastGyroTime = event.timestamp;
        }
      }
    }

    
    void AndroidHAL::InitIMU()
    {
      _sensorManager = ASensorManager_getInstance();
      DEV_ASSERT(_sensorManager != nullptr, "AndroidHAL.Init.NullSensorManager");
      
      _accelerometer = ASensorManager_getDefaultSensor(_sensorManager, ASENSOR_TYPE_ACCELEROMETER);
      DEV_ASSERT(_accelerometer != nullptr, "AndroidHAL.Init.NullAccelerometer");
      
      _gyroscope = ASensorManager_getDefaultSensor(_sensorManager, ASENSOR_TYPE_GYROSCOPE);
      DEV_ASSERT(_gyroscope != nullptr, "AndroidHAL.Init.NullGyroscope");
      
      _looper = ALooper_prepare(ALOOPER_PREPARE_ALLOW_NON_CALLBACKS);
      DEV_ASSERT(_looper != nullptr, "AndroidHAL.Init.NullLooper");
      
      _sensorEventQueue = ASensorManager_createEventQueue(_sensorManager, _looper, 0, nullptr, nullptr);
      //_sensorEventQueue = ASensorManager_createEventQueue(_sensorManager, _looper, ALOOPER_POLL_CALLBACK, GetSensorEvents, _sensorDataBuf);
      DEV_ASSERT(_sensorEventQueue != nullptr, "AndroidHAL.Init.NullEventQueue");
      
      auto status = ASensorEventQueue_enableSensor(_sensorEventQueue, _accelerometer);
      DEV_ASSERT(status >= 0, "AndroidHAL.Init.AccelEnableFailed");
      
      status = ASensorEventQueue_enableSensor(_sensorEventQueue, _gyroscope);
      DEV_ASSERT(status >= 0, "AndroidHAL.Init.GyroEnableFailed");

      // Set rate hint
      status = ASensorEventQueue_setEventRate(_sensorEventQueue, _accelerometer, SENSOR_REFRESH_PERIOD_US);
      DEV_ASSERT(status >= 0, "AndroidHAL.Init.AccelSetRateFailed");

      status = ASensorEventQueue_setEventRate(_sensorEventQueue, _gyroscope, SENSOR_REFRESH_PERIOD_US);
      DEV_ASSERT(status >= 0, "AndroidHAL.Init.GyroSetRateFailed");
      (void)status;   //to silence unused compiler warning
    }

    int CameraCallback(uint8_t* image, int width, int height)
    {
      DEV_ASSERT(image != nullptr, "AndroidHAL.CameraCallback.NullImage");
      _currentFrame = image;
      return 0;
    }

    void AndroidHAL::InitCamera()
    {
      PRINT_NAMED_INFO("AndroidHAL.InitCamera.StartingInit", "");

      int res = camera_init();
      DEV_ASSERT(res == 0, "AndroidHAL.InitCamera.CameraInitFailed");
      
      res = camera_start(&CameraCallback);
      DEV_ASSERT(res == 0, "AndroidHAL.InitCamera.CameraStartFailed");
    }

    void AndroidHAL::DeleteCamera() {
      Util::SafeDelete(_androidCamera);
      Util::SafeDelete(_reader);

      int res = camera_stop();
      DEV_ASSERT(res == 0, "AndroidHAL.Delete.CameraStopFailed");

      res = camera_cleanup();
      DEV_ASSERT(res == 0, "AndroidHAL.Delete.CameraCleanupFailed");
    }
    
    Result AndroidHAL::Update()
    {
      //ProcessIMUEvents();

      return RESULT_OK;
    }
    
    
    TimeStamp_t AndroidHAL::GetTimeStamp(void)
    {
      auto currTime = std::chrono::steady_clock::now();
      return static_cast<TimeStamp_t>(std::chrono::duration_cast<std::chrono::milliseconds>(currTime - _timeOffset).count());
    }

    bool AndroidHAL::IMUReadData(IMU_DataStructure &IMUData)
    {
      // STUB
      return false;
    }
    
    void AndroidHAL::CameraGetParameters(DefaultCameraParams& params)
    {
      // STUB
      return;
    }

    void AndroidHAL::CameraSetParameters(u16 exposure_ms, f32 gain)
    {
      // STUB
      return;
    }

    bool AndroidHAL::CameraGetFrame(u8*& frame, u32& imageID, std::vector<ImageImuData>& imuData )
    {
      DEV_ASSERT(frame != NULL, "androidHAL.CameraGetFrame.NullFramePointer");

      if(_currentFrame != nullptr)
      {
        // Tell the camera we will be processing this frame
        camera_set_processing_frame();
        
        frame = _currentFrame;
        
        imageID = ++_imageFrameID;

        ImageImuData imu_meas(imageID,
                              0.f, 0.f, 0.f,
                              125);          // IMU data point for middle of this image

        imuData.push_back(imu_meas);

        // Include IMU data for beginning of the next image (for rolling shutter correction purposes)
        imu_meas.imageId = imageID + 1;
        imu_meas.line2Number = 1;
        imuData.push_back(imu_meas);
        
        return true;
      }

      return false;
    } // CameraGetFrame()
    
  } // namespace Cozmo
} // namespace Anki<|MERGE_RESOLUTION|>--- conflicted
+++ resolved
@@ -77,11 +77,7 @@
     , _looper(nullptr)
     , _androidCamera(nullptr)
     , _reader(nullptr)
-<<<<<<< HEAD
     , _imageCaptureResolution(DEFAULT_IMAGE_RESOLUTION)
-=======
-    , _imageCaptureResolution(ImageResolution::NHD)
->>>>>>> 4b603eaf
     , _imageFrameID(1)
     {
       //InitIMU();
