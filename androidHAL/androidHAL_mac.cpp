/**
 * File: sim_androidHAL.cpp
 *
 * Author: Kevin Yoon
 * Created: 02/17/2017
 *
 * Description:
 *               Defines interface to all simulated hardware accessible from Android
 *
 * Copyright: Anki, Inc. 2017
 *
 **/

#include "androidHAL/androidHAL.h"
#include "util/logging/logging.h"

#include "util/random/randomGenerator.h"

#include <vector>

#include <webots/Supervisor.hpp>
#include <webots/Camera.hpp>
#include <webots/Display.hpp>
#include <webots/Gyro.hpp>
#include <webots/Accelerometer.hpp>

#define BLUR_CAPTURED_IMAGES 1

#if BLUR_CAPTURED_IMAGES
#include "opencv2/imgproc/imgproc.hpp"
#endif

#ifndef SIMULATOR
#error SIMULATOR should be defined by any target using sim_androidHAL.cpp
#endif

namespace Anki {
  namespace Cozmo {
    
    webots::Supervisor* _engineSupervisor = nullptr;
    
    namespace { // "Private members"

      // Const paramters / settings
      const u32 VISION_TIME_STEP = 65; // This should be a multiple of the world's basic time step!

      // Cameras / Vision Processing
      webots::Camera* headCam_;
      
      // IMU
      webots::Gyro* gyro_;
      webots::Accelerometer* accel_;
      
      // Lens distortion
      const bool kUseLensDistortion = false;
<<<<<<< HEAD
      const f32 kRadialDistCoeff1     = -0.4f;
      const f32 kRadialDistCoeff2     = -0.2f;
      const f32 kRadialDistCoeff3     = -0.1f;
      const f32 kTangentialDistCoeff1 = 0.05f;
      const f32 kTangentialDistCoeff2 = 0.025f;
      const f32 kDistCoeffNoiseFrac   = 0.0f; // fraction of the true value to use for uniformly distributed noise (0 to disable)
      
      u8* imageBuffer_ = nullptr;
=======
      const f32 kRadialDistCoeff1     = -0.07178328295562293f;
      const f32 kRadialDistCoeff2     = -0.2195788148163958f;
      const f32 kRadialDistCoeff3     = 0.13393879360293f;
      const f32 kTangentialDistCoeff1 = 0.001433240008548796f;
      const f32 kTangentialDistCoeff2 = 0.001523473592445885f;
      const f32 kDistCoeffNoiseFrac   = 0.0f; // fraction of the true value to use for uniformly distributed noise (0 to disable)
>>>>>>> 3744d2c1
      

    } // "private" namespace


#pragma mark --- Simulated Hardware Method Implementations ---
    
    // Declarations
    void FillCameraInfo(const webots::Camera *camera, CameraCalibration &info);
    
    
    // Definition of static field
    AndroidHAL* AndroidHAL::_instance = 0;
    
    /**
     * Returns the single instance of the object.
     */
    AndroidHAL* AndroidHAL::getInstance() {
      // check if the instance has been created yet
      if(0 == _instance) {
        // if not, then create it
        _instance = new AndroidHAL;
      }
      // return the single instance
      return _instance;
    }
    
    /**
     * Removes instance
     */
    void AndroidHAL::removeInstance() {
      // check if the instance has been created yet
      if(0 != _instance) {
        delete _instance;
        _instance = 0;
      }
    };
    
    void AndroidHAL::SetSupervisor(webots::Supervisor *sup)
    {
      _engineSupervisor = sup;
    }
    
    AndroidHAL::AndroidHAL()
    {
      // Did you remember to call SetSupervisor()?
      DEV_ASSERT(_engineSupervisor != nullptr, "sim_androidHAL.NullWebotsSupervisor");
      
      // Is the step time defined in the world file >= than the robot time? It should be!
      DEV_ASSERT(TIME_STEP >= _engineSupervisor->getBasicTimeStep(), "sim_androidHAL.UnexpectedTimeStep");

      headCam_ = _engineSupervisor->getCamera("HeadCamera");

      if(VISION_TIME_STEP % static_cast<u32>(_engineSupervisor->getBasicTimeStep()) != 0) {
        PRINT_NAMED_WARNING("sim_androidHAL.InvalidVisionTimeStep",
                            "VISION_TIME_STEP (%d) must be a multiple of the world's basic timestep (%.0f).",
                            VISION_TIME_STEP, _engineSupervisor->getBasicTimeStep());
        return;
      }
      headCam_->enable(VISION_TIME_STEP);
      FillCameraInfo(headCam_, headCamInfo_);

      // Gyro
      gyro_ = _engineSupervisor->getGyro("gyro");
      gyro_->enable(TIME_STEP);

      // Accelerometer
      accel_ = _engineSupervisor->getAccelerometer("accel");
      accel_->enable(TIME_STEP);
    }

    AndroidHAL::~AndroidHAL()
    {
      if(imageBuffer_ != nullptr)
      {
        free(imageBuffer_);
        imageBuffer_ = nullptr;
      }
    }
    

    TimeStamp_t AndroidHAL::GetTimeStamp(void)
    {
      return static_cast<TimeStamp_t>(_engineSupervisor->getTime() * 1000.0);
    }

    // TODO: If we want higher resolution IMU data than this we need to change this
    //       function and tic the supervisor at a faster rate than engine.
    bool AndroidHAL::IMUReadData(IMU_DataStructure &IMUData)
    {
      const double* vals = gyro_->getValues();  // rad/s
      IMUData.rate_x = (f32)(vals[0]);
      IMUData.rate_y = (f32)(vals[1]);
      IMUData.rate_z = (f32)(vals[2]);

      vals = accel_->getValues();   // m/s^2
      IMUData.acc_x = (f32)(vals[0] * 1000);  // convert to mm/s^2
      IMUData.acc_y = (f32)(vals[1] * 1000);
      IMUData.acc_z = (f32)(vals[2] * 1000);
      
      // Return true if IMU was already read this timestamp
      static TimeStamp_t lastReadTimestamp = 0;
      bool newReading = lastReadTimestamp != GetTimeStamp();
      lastReadTimestamp = GetTimeStamp();
      return newReading;
    }
    

    Result AndroidHAL::Update()
    {

      if(_engineSupervisor->step(Cozmo::TIME_STEP) == -1) {
        return RESULT_FAIL;
      } else {
        //AudioUpdate();
        return RESULT_OK;
      }

    } // step()


    // Helper function to create a CameraInfo struct from Webots camera properties:
    void FillCameraInfo(const webots::Camera *camera,
                        CameraCalibration &info)
    {

      const u16 nrows  = static_cast<u16>(camera->getHeight());
      const u16 ncols  = static_cast<u16>(camera->getWidth());
      const f32 width  = static_cast<f32>(ncols);
      const f32 height = static_cast<f32>(nrows);
      //f32 aspect = width/height;

      const f32 fov_hor = camera->getFov();

      // Compute focal length from simulated camera's reported FOV:
      const f32 f = width / (2.f * std::tan(0.5f*fov_hor));

      // There should only be ONE focal length, because simulated pixels are
      // square, so no need to compute/define a separate fy
      //f32 fy = height / (2.f * std::tan(0.5f*fov_ver));

      info.focalLength_x = f;
      info.focalLength_y = f;
      info.center_x      = 0.5f*(width-1);
      info.center_y      = 0.5f*(height-1);
      info.skew          = 0.f;
      info.nrows         = nrows;
      info.ncols         = ncols;
      info.distCoeffs.fill(0.f);
      
      if(kUseLensDistortion)
      {
        info.distCoeffs[0] = kRadialDistCoeff1;
        info.distCoeffs[1] = kRadialDistCoeff2;
        info.distCoeffs[2] = kTangentialDistCoeff1;
        info.distCoeffs[3] = kTangentialDistCoeff2;
        info.distCoeffs[4] = kRadialDistCoeff3;
        
        if(Util::IsFltGTZero(kDistCoeffNoiseFrac))
        {
          // Simulate not having perfectly calibrated distortion coefficients
          static Util::RandomGenerator rng(0);
          for(s32 i=0; i<5; ++i) {
            info.distCoeffs[i] *= rng.RandDblInRange(1.f-kDistCoeffNoiseFrac, 1.f+kDistCoeffNoiseFrac);
          }
        }
      }
    } // FillCameraInfo

    const CameraCalibration* AndroidHAL::GetHeadCamInfo(void)
    {
      return &headCamInfo_;
    }

    
    void AndroidHAL::CameraGetParameters(DefaultCameraParams& params)
    {
      params.minExposure_ms = 0;
      params.maxExposure_ms = 67;
      params.gain = 2.f;
      params.maxGain = 4.f;
      
      u8 count = 0;
      for(u8 i = 0; i < static_cast<u8>(CameraConstants::GAMMA_CURVE_SIZE); ++i)
      {
        params.gammaCurve[i] = count;
        count += 255/static_cast<u8>(CameraConstants::GAMMA_CURVE_SIZE);
      }
      
      return;
    }

    void AndroidHAL::CameraSetParameters(u16 exposure_ms, f32 gain)
    {
      // Can't control simulated camera's exposure.

      // TODO: Simulate this somehow?

      return;

    } // HAL::CameraSetParameters()


    void AndroidHAL::InitCamera()
    {
      return;
    }

    // Starts camera frame synchronization
    bool AndroidHAL::CameraGetFrame(u8*& frame, u32& imageID, std::vector<ImageImuData>& imuData )
    {
      // Malloc to get around being unable to create a static array with unknown size
      // Also assumes that image size does not change at runtime
      if(imageBuffer_ == nullptr)
      {
        imageBuffer_ = (u8*)(malloc(headCamInfo_.nrows * headCamInfo_.ncols * 3));
      }

      frame = imageBuffer_;

      const u8* image = headCam_->getImage();
      DEV_ASSERT(image != NULL, "sim_androidHAL.CameraGetFrame.NullImagePointer");

      s32 pixel = 0;
      s32 imgWidth = headCam_->getWidth();
      for (s32 y=0; y < headCamInfo_.nrows; y++) {
        for (s32 x=0; x < headCamInfo_.ncols; x++) {
          *(imageBuffer_ + pixel*3 + 0) = webots::Camera::imageGetRed(image, imgWidth, x, y);
          *(imageBuffer_ + pixel*3 + 1) = webots::Camera::imageGetGreen(image, imgWidth, x, y);
          *(imageBuffer_ + pixel*3 + 2) = webots::Camera::imageGetBlue(image,  imgWidth, x, y);
          ++pixel;
        }
      }

      if(kUseLensDistortion)
      {
        // Apply radial/lens distortion. Note that cv::remap uses in inverse lookup to find where the pixels in
        // the output (distorted) image came from in the source. So we have to compute the inverse distortion here.
        // We do that using cv::undistortPoints to create the necessary x/y maps for remap:
        static cv::Mat_<f32> x_undistorted, y_undistorted;
        if(x_undistorted.empty())
        {
          // Compute distortion maps on first use
          std::vector<cv::Point2f> points;
          points.reserve(headCamInfo_.nrows * headCamInfo_.ncols);
          
          for (s32 i=0; i < headCamInfo_.nrows; i++) {
            for (s32 j=0; j < headCamInfo_.ncols; j++) {
              points.emplace_back(j,i);
            }
          }
          
          const std::vector<f32> distCoeffs{
            kRadialDistCoeff1, kRadialDistCoeff2, kTangentialDistCoeff1, kTangentialDistCoeff2, kRadialDistCoeff3
          };
          const cv::Matx<f32,3,3> cameraMatrix(headCamInfo_.focalLength_x, 0.f, headCamInfo_.center_x,
                                               0.f, headCamInfo_.focalLength_y, headCamInfo_.center_y,
                                               0.f, 0.f, 1.f);
          
          cv::undistortPoints(points, points, cameraMatrix, distCoeffs, cv::noArray(), cameraMatrix);
          
          x_undistorted.create(headCamInfo_.nrows, headCamInfo_.ncols);
          y_undistorted.create(headCamInfo_.nrows, headCamInfo_.ncols);
          std::vector<cv::Point2f>::const_iterator pointIter = points.begin();
          for (s32 i=0; i < headCamInfo_.nrows; i++)
          {
            f32* x_i = x_undistorted.ptr<f32>(i);
            f32* y_i = y_undistorted.ptr<f32>(i);
            
            for (s32 j=0; j < headCamInfo_.ncols; j++)
            {
              x_i[j] = pointIter->x;
              y_i[j] = pointIter->y;
              ++pointIter;
            }
          }
        }
        cv::Mat  cvFrame(headCamInfo_.nrows, headCamInfo_.ncols, CV_8UC3, frame);
        cv::remap(cvFrame, cvFrame, x_undistorted, y_undistorted, CV_INTER_LINEAR);
      }
      
      if(BLUR_CAPTURED_IMAGES)
      {
        // Add some blur to simulated images
        cv::Mat cvImg(headCamInfo_.nrows, headCamInfo_.ncols, CV_8UC3, frame);
        cv::GaussianBlur(cvImg, cvImg, cv::Size(0,0), 0.75f);
      }
      
      // Return a few pieces of ImageImuData.
      // Webots camera has no global shutter so sending the current IMU values
      // for all ImageImuData messages should be sufficient.
      IMU_DataStructure imu;
      IMUReadData(imu);
      
      ImageImuData data;
      data.imageId = _imageFrameID;
      data.rateX = imu.rate_x;
      data.rateY = imu.rate_y;
      data.rateZ = imu.rate_z;
      
      // IMU data point for middle of this image
      // See sim_hal::IMUGetCameraTime() for explanation of line2Number
      data.line2Number = 125;
      imuData.push_back(data);
      
      // Include IMU data for beginning of the next image (for rolling shutter correction purposes)
      data.imageId = _imageFrameID + 1;
      data.line2Number = 1;
      imuData.push_back(data);

      imageID = _imageFrameID;
      _imageFrameID++;
      
      return true;

    } // CameraGetFrame()
    
  } // namespace Cozmo
} // namespace Anki<|MERGE_RESOLUTION|>--- conflicted
+++ resolved
@@ -53,25 +53,15 @@
       
       // Lens distortion
       const bool kUseLensDistortion = false;
-<<<<<<< HEAD
-      const f32 kRadialDistCoeff1     = -0.4f;
-      const f32 kRadialDistCoeff2     = -0.2f;
-      const f32 kRadialDistCoeff3     = -0.1f;
-      const f32 kTangentialDistCoeff1 = 0.05f;
-      const f32 kTangentialDistCoeff2 = 0.025f;
-      const f32 kDistCoeffNoiseFrac   = 0.0f; // fraction of the true value to use for uniformly distributed noise (0 to disable)
-      
-      u8* imageBuffer_ = nullptr;
-=======
       const f32 kRadialDistCoeff1     = -0.07178328295562293f;
       const f32 kRadialDistCoeff2     = -0.2195788148163958f;
       const f32 kRadialDistCoeff3     = 0.13393879360293f;
       const f32 kTangentialDistCoeff1 = 0.001433240008548796f;
       const f32 kTangentialDistCoeff2 = 0.001523473592445885f;
       const f32 kDistCoeffNoiseFrac   = 0.0f; // fraction of the true value to use for uniformly distributed noise (0 to disable)
->>>>>>> 3744d2c1
-      
-
+      
+      u8* imageBuffer_ = nullptr;
+      
     } // "private" namespace
 
 
