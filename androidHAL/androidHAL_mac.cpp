/**
 * File: sim_androidHAL.cpp
 *
 * Author: Kevin Yoon
 * Created: 02/17/2017
 *
 * Description:
 *               Defines interface to all simulated hardware accessible from Android
 *
 * Copyright: Anki, Inc. 2017
 *
 **/

#include "androidHAL/androidHAL.h"
#include "util/logging/logging.h"

#include "util/random/randomGenerator.h"

#include <vector>

#include <webots/Supervisor.hpp>
#include <webots/Camera.hpp>
#include <webots/Display.hpp>
#include <webots/Gyro.hpp>
#include <webots/Accelerometer.hpp>

#define BLUR_CAPTURED_IMAGES 1

#if BLUR_CAPTURED_IMAGES
#include "opencv2/imgproc/imgproc.hpp"
#endif

#ifndef SIMULATOR
#error SIMULATOR should be defined by any target using sim_androidHAL.cpp
#endif

namespace Anki {
  namespace Cozmo {
    
    webots::Supervisor* _engineSupervisor = nullptr;
    
    namespace { // "Private members"

      // Const paramters / settings
      const u32 VISION_TIME_STEP = 65; // This should be a multiple of the world's basic time step!

      // Cameras / Vision Processing
      webots::Camera* headCam_;
      
      // IMU
      webots::Gyro* gyro_;
      webots::Accelerometer* accel_;
      
      // Lens distortion
      const bool kUseLensDistortion = false;
<<<<<<< HEAD
      const f32 kRadialDistCoeff1     = -0.07178328295562293f;
      const f32 kRadialDistCoeff2     = -0.2195788148163958f;
      const f32 kRadialDistCoeff3     = 0.13393879360293f;
      const f32 kTangentialDistCoeff1 = 0.001433240008548796f;
      const f32 kTangentialDistCoeff2 = 0.001523473592445885f;
      const f32 kDistCoeffNoiseFrac   = 0.0f; // fraction of the true value to use for uniformly distributed noise (0 to disable)

=======
      const f32 kRadialDistCoeff1     = -0.4f;
      const f32 kRadialDistCoeff2     = -0.2f;
      const f32 kRadialDistCoeff3     = -0.1f;
      const f32 kTangentialDistCoeff1 = 0.05f;
      const f32 kTangentialDistCoeff2 = 0.025f;
      const f32 kDistCoeffNoiseFrac   = 0.0f; // fraction of the true value to use for uniformly distributed noise (0 to disable)
      
      u8* imageBuffer_ = nullptr;
      
>>>>>>> 4b603eaf
    } // "private" namespace


#pragma mark --- Simulated Hardware Method Implementations ---
    
    // Declarations
    void FillCameraInfo(const webots::Camera *camera, CameraCalibration &info);
    
    
    // Definition of static field
    AndroidHAL* AndroidHAL::_instance = 0;
    
    /**
     * Returns the single instance of the object.
     */
    AndroidHAL* AndroidHAL::getInstance() {
      // check if the instance has been created yet
      if(0 == _instance) {
        // if not, then create it
        _instance = new AndroidHAL;
      }
      // return the single instance
      return _instance;
    }
    
    /**
     * Removes instance
     */
    void AndroidHAL::removeInstance() {
      // check if the instance has been created yet
      if(0 != _instance) {
        delete _instance;
        _instance = 0;
      }
    };
    
    void AndroidHAL::SetSupervisor(webots::Supervisor *sup)
    {
      _engineSupervisor = sup;
    }
    
    AndroidHAL::AndroidHAL()
    {
      // Did you remember to call SetSupervisor()?
      DEV_ASSERT(_engineSupervisor != nullptr, "sim_androidHAL.NullWebotsSupervisor");
      
      // Is the step time defined in the world file >= than the robot time? It should be!
      DEV_ASSERT(TIME_STEP >= _engineSupervisor->getBasicTimeStep(), "sim_androidHAL.UnexpectedTimeStep");

      headCam_ = _engineSupervisor->getCamera("HeadCamera");

      if(VISION_TIME_STEP % static_cast<u32>(_engineSupervisor->getBasicTimeStep()) != 0) {
        PRINT_NAMED_WARNING("sim_androidHAL.InvalidVisionTimeStep",
                            "VISION_TIME_STEP (%d) must be a multiple of the world's basic timestep (%.0f).",
                            VISION_TIME_STEP, _engineSupervisor->getBasicTimeStep());
        return;
      }
      headCam_->enable(VISION_TIME_STEP);
      FillCameraInfo(headCam_, headCamInfo_);

      // Gyro
      gyro_ = _engineSupervisor->getGyro("gyro");
      gyro_->enable(TIME_STEP);

      // Accelerometer
      accel_ = _engineSupervisor->getAccelerometer("accel");
      accel_->enable(TIME_STEP);
    }

    AndroidHAL::~AndroidHAL()
    {
      if(imageBuffer_ != nullptr)
      {
        free(imageBuffer_);
        imageBuffer_ = nullptr;
      }
    }
    

    TimeStamp_t AndroidHAL::GetTimeStamp(void)
    {
      return static_cast<TimeStamp_t>(_engineSupervisor->getTime() * 1000.0);
    }

    // TODO: If we want higher resolution IMU data than this we need to change this
    //       function and tic the supervisor at a faster rate than engine.
    bool AndroidHAL::IMUReadData(IMU_DataStructure &IMUData)
    {
      const double* vals = gyro_->getValues();  // rad/s
      IMUData.rate_x = (f32)(vals[0]);
      IMUData.rate_y = (f32)(vals[1]);
      IMUData.rate_z = (f32)(vals[2]);

      vals = accel_->getValues();   // m/s^2
      IMUData.acc_x = (f32)(vals[0] * 1000);  // convert to mm/s^2
      IMUData.acc_y = (f32)(vals[1] * 1000);
      IMUData.acc_z = (f32)(vals[2] * 1000);
      
      // Return true if IMU was already read this timestamp
      static TimeStamp_t lastReadTimestamp = 0;
      bool newReading = lastReadTimestamp != GetTimeStamp();
      lastReadTimestamp = GetTimeStamp();
      return newReading;
    }
    

    Result AndroidHAL::Update()
    {

      if(_engineSupervisor->step(Cozmo::TIME_STEP) == -1) {
        return RESULT_FAIL;
      } else {
        //AudioUpdate();
        return RESULT_OK;
      }

    } // step()


    // Helper function to create a CameraInfo struct from Webots camera properties:
    void FillCameraInfo(const webots::Camera *camera,
                        CameraCalibration &info)
    {

      const u16 nrows  = static_cast<u16>(camera->getHeight());
      const u16 ncols  = static_cast<u16>(camera->getWidth());
      const f32 width  = static_cast<f32>(ncols);
      const f32 height = static_cast<f32>(nrows);
      //f32 aspect = width/height;

      const f32 fov_hor = camera->getFov();

      // Compute focal length from simulated camera's reported FOV:
      const f32 f = width / (2.f * std::tan(0.5f*fov_hor));

      // There should only be ONE focal length, because simulated pixels are
      // square, so no need to compute/define a separate fy
      //f32 fy = height / (2.f * std::tan(0.5f*fov_ver));

      info.focalLength_x = f;
      info.focalLength_y = f;
      info.center_x      = 0.5f*(width-1);
      info.center_y      = 0.5f*(height-1);
      info.skew          = 0.f;
      info.nrows         = nrows;
      info.ncols         = ncols;
      info.distCoeffs.fill(0.f);
      
      if(kUseLensDistortion)
      {
        info.distCoeffs[0] = kRadialDistCoeff1;
        info.distCoeffs[1] = kRadialDistCoeff2;
        info.distCoeffs[2] = kTangentialDistCoeff1;
        info.distCoeffs[3] = kTangentialDistCoeff2;
        info.distCoeffs[4] = kRadialDistCoeff3;
        
        if(Util::IsFltGTZero(kDistCoeffNoiseFrac))
        {
          // Simulate not having perfectly calibrated distortion coefficients
          static Util::RandomGenerator rng(0);
          for(s32 i=0; i<5; ++i) {
            info.distCoeffs[i] *= rng.RandDblInRange(1.f-kDistCoeffNoiseFrac, 1.f+kDistCoeffNoiseFrac);
          }
        }
      }
    } // FillCameraInfo

    const CameraCalibration* AndroidHAL::GetHeadCamInfo(void)
    {
      return &headCamInfo_;
    }

    
    void AndroidHAL::CameraGetParameters(DefaultCameraParams& params)
    {
      params.minExposure_ms = 0;
      params.maxExposure_ms = 67;
      params.gain = 2.f;
      params.maxGain = 4.f;
      
      u8 count = 0;
      for(u8 i = 0; i < static_cast<u8>(CameraConstants::GAMMA_CURVE_SIZE); ++i)
      {
        params.gammaCurve[i] = count;
        count += 255/static_cast<u8>(CameraConstants::GAMMA_CURVE_SIZE);
      }
      
      return;
    }

    void AndroidHAL::CameraSetParameters(u16 exposure_ms, f32 gain)
    {
      // Can't control simulated camera's exposure.

      // TODO: Simulate this somehow?

      return;

    } // HAL::CameraSetParameters()


    void AndroidHAL::InitCamera()
    {
      return;
    }

    // Starts camera frame synchronization
    bool AndroidHAL::CameraGetFrame(u8*& frame, u32& imageID, std::vector<ImageImuData>& imuData )
    {
<<<<<<< HEAD
      DEV_ASSERT(frame != NULL, "sim_androidHAL.CameraGetFrame.NullFramePointer");
      
=======
      // Malloc to get around being unable to create a static array with unknown size
      // Also assumes that image size does not change at runtime
      if(imageBuffer_ == nullptr)
      {
        imageBuffer_ = (u8*)(malloc(headCamInfo_.nrows * headCamInfo_.ncols * 3));
      }

      frame = imageBuffer_;

>>>>>>> 4b603eaf
      const u8* image = headCam_->getImage();
      DEV_ASSERT(image != NULL, "sim_androidHAL.CameraGetFrame.NullImagePointer");

      s32 pixel = 0;
      s32 imgWidth = headCam_->getWidth();
      for (s32 y=0; y < headCamInfo_.nrows; y++) {
        for (s32 x=0; x < headCamInfo_.ncols; x++) {
          *(imageBuffer_ + pixel*3 + 0) = webots::Camera::imageGetRed(image, imgWidth, x, y);
          *(imageBuffer_ + pixel*3 + 1) = webots::Camera::imageGetGreen(image, imgWidth, x, y);
          *(imageBuffer_ + pixel*3 + 2) = webots::Camera::imageGetBlue(image,  imgWidth, x, y);
          ++pixel;
        }
      }

      if(kUseLensDistortion)
      {
        // Apply radial/lens distortion. Note that cv::remap uses in inverse lookup to find where the pixels in
        // the output (distorted) image came from in the source. So we have to compute the inverse distortion here.
        // We do that using cv::undistortPoints to create the necessary x/y maps for remap:
        static cv::Mat_<f32> x_undistorted, y_undistorted;
        if(x_undistorted.empty())
        {
          // Compute distortion maps on first use
          std::vector<cv::Point2f> points;
          points.reserve(headCamInfo_.nrows * headCamInfo_.ncols);
          
          for (s32 i=0; i < headCamInfo_.nrows; i++) {
            for (s32 j=0; j < headCamInfo_.ncols; j++) {
              points.emplace_back(j,i);
            }
          }
          
          const std::vector<f32> distCoeffs{
            kRadialDistCoeff1, kRadialDistCoeff2, kTangentialDistCoeff1, kTangentialDistCoeff2, kRadialDistCoeff3
          };
          const cv::Matx<f32,3,3> cameraMatrix(headCamInfo_.focalLength_x, 0.f, headCamInfo_.center_x,
                                               0.f, headCamInfo_.focalLength_y, headCamInfo_.center_y,
                                               0.f, 0.f, 1.f);
          
          cv::undistortPoints(points, points, cameraMatrix, distCoeffs, cv::noArray(), cameraMatrix);
          
          x_undistorted.create(headCamInfo_.nrows, headCamInfo_.ncols);
          y_undistorted.create(headCamInfo_.nrows, headCamInfo_.ncols);
          std::vector<cv::Point2f>::const_iterator pointIter = points.begin();
          for (s32 i=0; i < headCamInfo_.nrows; i++)
          {
            f32* x_i = x_undistorted.ptr<f32>(i);
            f32* y_i = y_undistorted.ptr<f32>(i);
            
            for (s32 j=0; j < headCamInfo_.ncols; j++)
            {
              x_i[j] = pointIter->x;
              y_i[j] = pointIter->y;
              ++pointIter;
            }
          }
        }
        cv::Mat  cvFrame(headCamInfo_.nrows, headCamInfo_.ncols, CV_8UC3, frame);
        cv::remap(cvFrame, cvFrame, x_undistorted, y_undistorted, CV_INTER_LINEAR);
      }
      
      if(BLUR_CAPTURED_IMAGES)
      {
        // Add some blur to simulated images
        cv::Mat cvImg(headCamInfo_.nrows, headCamInfo_.ncols, CV_8UC3, frame);
        cv::GaussianBlur(cvImg, cvImg, cv::Size(0,0), 0.75f);
      }
      
      // Return a few pieces of ImageImuData.
      // Webots camera has no global shutter so sending the current IMU values
      // for all ImageImuData messages should be sufficient.
      IMU_DataStructure imu;
      IMUReadData(imu);
      
      ImageImuData data;
      data.imageId = _imageFrameID;
      data.rateX = imu.rate_x;
      data.rateY = imu.rate_y;
      data.rateZ = imu.rate_z;
      
      // IMU data point for middle of this image
      // See sim_hal::IMUGetCameraTime() for explanation of line2Number
      data.line2Number = 125;
      imuData.push_back(data);
      
      // Include IMU data for beginning of the next image (for rolling shutter correction purposes)
      data.imageId = _imageFrameID + 1;
      data.line2Number = 1;
      imuData.push_back(data);

      imageID = _imageFrameID;
      _imageFrameID++;
      
      return true;

    } // CameraGetFrame()
    
  } // namespace Cozmo
} // namespace Anki<|MERGE_RESOLUTION|>--- conflicted
+++ resolved
@@ -53,25 +53,14 @@
       
       // Lens distortion
       const bool kUseLensDistortion = false;
-<<<<<<< HEAD
       const f32 kRadialDistCoeff1     = -0.07178328295562293f;
       const f32 kRadialDistCoeff2     = -0.2195788148163958f;
       const f32 kRadialDistCoeff3     = 0.13393879360293f;
       const f32 kTangentialDistCoeff1 = 0.001433240008548796f;
       const f32 kTangentialDistCoeff2 = 0.001523473592445885f;
       const f32 kDistCoeffNoiseFrac   = 0.0f; // fraction of the true value to use for uniformly distributed noise (0 to disable)
-
-=======
-      const f32 kRadialDistCoeff1     = -0.4f;
-      const f32 kRadialDistCoeff2     = -0.2f;
-      const f32 kRadialDistCoeff3     = -0.1f;
-      const f32 kTangentialDistCoeff1 = 0.05f;
-      const f32 kTangentialDistCoeff2 = 0.025f;
-      const f32 kDistCoeffNoiseFrac   = 0.0f; // fraction of the true value to use for uniformly distributed noise (0 to disable)
       
       u8* imageBuffer_ = nullptr;
-      
->>>>>>> 4b603eaf
     } // "private" namespace
 
 
@@ -281,10 +270,6 @@
     // Starts camera frame synchronization
     bool AndroidHAL::CameraGetFrame(u8*& frame, u32& imageID, std::vector<ImageImuData>& imuData )
     {
-<<<<<<< HEAD
-      DEV_ASSERT(frame != NULL, "sim_androidHAL.CameraGetFrame.NullFramePointer");
-      
-=======
       // Malloc to get around being unable to create a static array with unknown size
       // Also assumes that image size does not change at runtime
       if(imageBuffer_ == nullptr)
@@ -294,7 +279,6 @@
 
       frame = imageBuffer_;
 
->>>>>>> 4b603eaf
       const u8* image = headCam_->getImage();
       DEV_ASSERT(image != NULL, "sim_androidHAL.CameraGetFrame.NullImagePointer");
 
