/**
 * File: sim_androidHAL.cpp
 *
 * Author: Kevin Yoon
 * Created: 02/17/2017
 *
 * Description:
 *               Defines interface to all simulated hardware accessible from Android
 *
 * Copyright: Anki, Inc. 2017
 *
 **/

#include "androidHAL/androidHAL.h"
#include "util/logging/logging.h"

#include "util/random/randomGenerator.h"

#include <vector>

#include <webots/Supervisor.hpp>
#include <webots/Camera.hpp>
#include <webots/Display.hpp>
#include <webots/Gyro.hpp>
#include <webots/Accelerometer.hpp>

#define BLUR_CAPTURED_IMAGES 1

#if BLUR_CAPTURED_IMAGES
#include "opencv2/imgproc/imgproc.hpp"
#endif

#ifndef SIMULATOR
#error SIMULATOR should be defined by any target using sim_androidHAL.cpp
#endif

namespace Anki {
  namespace Cozmo {
    
    webots::Supervisor* _engineSupervisor = nullptr;
    
    namespace { // "Private members"

      // Const paramters / settings
      const u32 VISION_TIME_STEP = 65; // This should be a multiple of the world's basic time step!

      // Cameras / Vision Processing
      webots::Camera* headCam_;
      
      // IMU
      webots::Gyro* gyro_;
      webots::Accelerometer* accel_;

      // Face display
      webots::Display* face_;
      
      // Lens distortion
<<<<<<< HEAD
      const bool kUseLensDistortion = true;
      const f32 kRadialDistCoeff1     = -0.07178328295562293f;
      const f32 kRadialDistCoeff2     =  -0.2195788148163958f;
      const f32 kRadialDistCoeff3     = 0.13393879360293f;
      const f32 kTangentialDistCoeff1 = 0.001433240008548796f;
      const f32 kTangentialDistCoeff2 = 0.001523473592445885f;
      const f32 kDistCoeffNoiseFrac = 0.0f; // fraction of the true value to use for uniformly distributed noise (0 to disable)
      
      //Calibrated values
//      const f32 kRadialDistCoeff1     = -0.01195035398831179;
//      const f32 kRadialDistCoeff2     = -0.002578186894213538;
//      const f32 kRadialDistCoeff3     = -0.003164561938733199;
//      const f32 kTangentialDistCoeff1 = 0.00251398322942893;
//      const f32 kTangentialDistCoeff2 =  0.001282303969883647;
      
=======
      const bool kUseLensDistortion = false;
      const f32 kRadialDistCoeff1     = -0.07178328295562293f;
      const f32 kRadialDistCoeff2     = -0.2195788148163958f;
      const f32 kRadialDistCoeff3     = 0.13393879360293f;
      const f32 kTangentialDistCoeff1 = 0.001433240008548796f;
      const f32 kTangentialDistCoeff2 = 0.001523473592445885f;
      const f32 kDistCoeffNoiseFrac   = 0.0f; // fraction of the true value to use for uniformly distributed noise (0 to disable)
      
>>>>>>> 992010b4

    } // "private" namespace


#pragma mark --- Simulated Hardware Method Implementations ---
    
    // Declarations
    void FillCameraInfo(const webots::Camera *camera, CameraCalibration &info);
    
    
    // Definition of static field
    AndroidHAL* AndroidHAL::_instance = 0;
    
    /**
     * Returns the single instance of the object.
     */
    AndroidHAL* AndroidHAL::getInstance() {
      // check if the instance has been created yet
      if(0 == _instance) {
        // if not, then create it
        _instance = new AndroidHAL;
      }
      // return the single instance
      return _instance;
    }
    
    /**
     * Removes instance
     */
    void AndroidHAL::removeInstance() {
      // check if the instance has been created yet
      if(0 != _instance) {
        delete _instance;
        _instance = 0;
      }
    };
    
    void AndroidHAL::SetSupervisor(webots::Supervisor *sup)
    {
      _engineSupervisor = sup;
    }
    
    AndroidHAL::AndroidHAL()
    {
      // Did you remember to call SetSupervisor()?
      DEV_ASSERT(_engineSupervisor != nullptr, "sim_androidHAL.NullWebotsSupervisor");
      
      // Is the step time defined in the world file >= than the robot time? It should be!
      DEV_ASSERT(TIME_STEP >= _engineSupervisor->getBasicTimeStep(), "sim_androidHAL.UnexpectedTimeStep");

      headCam_ = _engineSupervisor->getCamera("HeadCamera");

      if(VISION_TIME_STEP % static_cast<u32>(_engineSupervisor->getBasicTimeStep()) != 0) {
        PRINT_NAMED_WARNING("sim_androidHAL.InvalidVisionTimeStep",
                            "VISION_TIME_STEP (%d) must be a multiple of the world's basic timestep (%.0f).",
                            VISION_TIME_STEP, _engineSupervisor->getBasicTimeStep());
        return;
      }
      headCam_->enable(VISION_TIME_STEP);
      FillCameraInfo(headCam_, headCamInfo_);

      // Gyro
      gyro_ = _engineSupervisor->getGyro("gyro");
      gyro_->enable(TIME_STEP);

      // Accelerometer
      accel_ = _engineSupervisor->getAccelerometer("accel");
      accel_->enable(TIME_STEP);

      // Face display
      face_ = _engineSupervisor->getDisplay("face_display");
      assert(face_->getWidth() == FACE_DISPLAY_WIDTH);
      assert(face_->getHeight() == FACE_DISPLAY_HEIGHT);
      face_->setFont("Lucida Console", 8, true);
      FaceClear();
    }

    AndroidHAL::~AndroidHAL() {
      
    }
    

    TimeStamp_t AndroidHAL::GetTimeStamp(void)
    {
      return static_cast<TimeStamp_t>(_engineSupervisor->getTime() * 1000.0);
    }

    // TODO: If we want higher resolution IMU data than this we need to change this
    //       function and tic the supervisor at a faster rate than engine.
    bool AndroidHAL::IMUReadData(IMU_DataStructure &IMUData)
    {
      const double* vals = gyro_->getValues();  // rad/s
      IMUData.rate_x = (f32)(vals[0]);
      IMUData.rate_y = (f32)(vals[1]);
      IMUData.rate_z = (f32)(vals[2]);

      vals = accel_->getValues();   // m/s^2
      IMUData.acc_x = (f32)(vals[0] * 1000);  // convert to mm/s^2
      IMUData.acc_y = (f32)(vals[1] * 1000);
      IMUData.acc_z = (f32)(vals[2] * 1000);
      
      // Return true if IMU was already read this timestamp
      static TimeStamp_t lastReadTimestamp = 0;
      bool newReading = lastReadTimestamp != GetTimeStamp();
      lastReadTimestamp = GetTimeStamp();
      return newReading;
    }
    

    Result AndroidHAL::Update()
    {

      if(_engineSupervisor->step(Cozmo::TIME_STEP) == -1) {
        return RESULT_FAIL;
      } else {
        //AudioUpdate();
        return RESULT_OK;
      }

    } // step()


    // Helper function to create a CameraInfo struct from Webots camera properties:
    void FillCameraInfo(const webots::Camera *camera,
                        CameraCalibration &info)
    {

      const u16 nrows  = static_cast<u16>(camera->getHeight());
      const u16 ncols  = static_cast<u16>(camera->getWidth());
      const f32 width  = static_cast<f32>(ncols);
      const f32 height = static_cast<f32>(nrows);
      //f32 aspect = width/height;

      const f32 fov_hor = camera->getFov();

      // Compute focal length from simulated camera's reported FOV:
      const f32 f = width / (2.f * std::tan(0.5f*fov_hor));

      // There should only be ONE focal length, because simulated pixels are
      // square, so no need to compute/define a separate fy
      //f32 fy = height / (2.f * std::tan(0.5f*fov_ver));

      info.focalLength_x = f;
      info.focalLength_y = f;
      info.center_x      = 0.5f*(width-1);
      info.center_y      = 0.5f*(height-1);
      info.skew          = 0.f;
      info.nrows         = nrows;
      info.ncols         = ncols;
      info.distCoeffs.fill(0.f);
      
      if(kUseLensDistortion)
      {
        info.distCoeffs[0] = kRadialDistCoeff1;
        info.distCoeffs[1] = kRadialDistCoeff2;
        info.distCoeffs[2] = kTangentialDistCoeff1;
        info.distCoeffs[3] = kTangentialDistCoeff2;
        info.distCoeffs[4] = kRadialDistCoeff3;
        
        if(Util::IsFltGTZero(kDistCoeffNoiseFrac))
        {
          // Simulate not having perfectly calibrated distortion coefficients
          static Util::RandomGenerator rng(0);
          for(s32 i=0; i<5; ++i) {
            info.distCoeffs[i] *= rng.RandDblInRange(1.f-kDistCoeffNoiseFrac, 1.f+kDistCoeffNoiseFrac);
          }
        }
      }
    } // FillCameraInfo

    const CameraCalibration* AndroidHAL::GetHeadCamInfo(void)
    {
      return &headCamInfo_;
    }

    
    void AndroidHAL::CameraGetParameters(DefaultCameraParams& params)
    {
      params.minExposure_ms = 0;
      params.maxExposure_ms = 67;
      params.gain = 2.f;
      params.maxGain = 4.f;
      
      u8 count = 0;
      for(u8 i = 0; i < static_cast<u8>(CameraConstants::GAMMA_CURVE_SIZE); ++i)
      {
        params.gammaCurve[i] = count;
        count += 255/static_cast<u8>(CameraConstants::GAMMA_CURVE_SIZE);
      }
      
      return;
    }

    void AndroidHAL::CameraSetParameters(u16 exposure_ms, f32 gain)
    {
      // Can't control simulated camera's exposure.

      // TODO: Simulate this somehow?

      return;

    } // HAL::CameraSetParameters()


    // Starts camera frame synchronization
    bool AndroidHAL::CameraGetFrame(u8* frame, u32& imageID, std::vector<ImageImuData>& imuData )
    {
      DEV_ASSERT(frame != NULL, "sim_androidHAL.CameraGetFrame.NullFramePointer");
      
      const u8* image = headCam_->getImage();
      DEV_ASSERT(image != NULL, "sim_androidHAL.CameraGetFrame.NullImagePointer");

      s32 pixel = 0;
      s32 imgWidth = headCam_->getWidth();
      for (s32 y=0; y < headCamInfo_.nrows; y++) {
        for (s32 x=0; x < headCamInfo_.ncols; x++) {
          frame[pixel++] = webots::Camera::imageGetRed(image, imgWidth, x, y);
          frame[pixel++] = webots::Camera::imageGetGreen(image, imgWidth, x, y);
          frame[pixel++] = webots::Camera::imageGetBlue(image,  imgWidth, x, y);
        }
      }

      if(kUseLensDistortion)
      {
        // Apply radial/lens distortion. Note that cv::remap uses in inverse lookup to find where the pixels in
        // the output (distorted) image came from in the source. So we have to compute the inverse distortion here.
        // We do that using cv::undistortPoints to create the necessary x/y maps for remap:
        static cv::Mat_<f32> x_undistorted, y_undistorted;
        if(x_undistorted.empty())
        {
          // Compute distortion maps on first use
          std::vector<cv::Point2f> points;
          points.reserve(headCamInfo_.nrows * headCamInfo_.ncols);
          
          for (s32 i=0; i < headCamInfo_.nrows; i++) {
            for (s32 j=0; j < headCamInfo_.ncols; j++) {
              points.emplace_back(j,i);
            }
          }
          
          const std::vector<f32> distCoeffs{
            kRadialDistCoeff1, kRadialDistCoeff2, kTangentialDistCoeff1, kTangentialDistCoeff2, kRadialDistCoeff3
          };
          const cv::Matx<f32,3,3> cameraMatrix(headCamInfo_.focalLength_x, 0.f, headCamInfo_.center_x,
                                               0.f, headCamInfo_.focalLength_y, headCamInfo_.center_y,
                                               0.f, 0.f, 1.f);
          
          cv::undistortPoints(points, points, cameraMatrix, distCoeffs, cv::noArray(), cameraMatrix);
          
          x_undistorted.create(headCamInfo_.nrows, headCamInfo_.ncols);
          y_undistorted.create(headCamInfo_.nrows, headCamInfo_.ncols);
          std::vector<cv::Point2f>::const_iterator pointIter = points.begin();
          for (s32 i=0; i < headCamInfo_.nrows; i++)
          {
            f32* x_i = x_undistorted.ptr<f32>(i);
            f32* y_i = y_undistorted.ptr<f32>(i);
            
            for (s32 j=0; j < headCamInfo_.ncols; j++)
            {
              x_i[j] = pointIter->x;
              y_i[j] = pointIter->y;
              ++pointIter;
            }
          }
        }
        cv::Mat  cvFrame(headCamInfo_.nrows, headCamInfo_.ncols, CV_8UC3, frame);
        cv::remap(cvFrame, cvFrame, x_undistorted, y_undistorted, CV_INTER_LINEAR);
      }
      
      if(BLUR_CAPTURED_IMAGES)
      {
        // Add some blur to simulated images
        cv::Mat cvImg(headCamInfo_.nrows, headCamInfo_.ncols, CV_8UC3, frame);
        cv::GaussianBlur(cvImg, cvImg, cv::Size(0,0), 0.75f);
      }
      
      // Return a few pieces of ImageImuData.
      // Webots camera has no global shutter so sending the current IMU values
      // for all ImageImuData messages should be sufficient.
      IMU_DataStructure imu;
      IMUReadData(imu);
      
      ImageImuData data;
      data.imageId = _imageFrameID;
      data.rateX = imu.rate_x;
      data.rateY = imu.rate_y;
      data.rateZ = imu.rate_z;
      
      // IMU data point for middle of this image
      // See sim_hal::IMUGetCameraTime() for explanation of line2Number
      data.line2Number = 125;
      imuData.push_back(data);
      
      // Include IMU data for beginning of the next image (for rolling shutter correction purposes)
      data.imageId = _imageFrameID + 1;
      data.line2Number = 1;
      imuData.push_back(data);

      imageID = _imageFrameID;
      _imageFrameID++;
      
      return true;

    } // CameraGetFrame()
    
    void AndroidHAL::FaceClear()
    {
      face_->setColor(0);
      face_->fillRectangle(0,0, FACE_DISPLAY_WIDTH, FACE_DISPLAY_HEIGHT);
    }
    
    void AndroidHAL::FaceDraw(u16* frame)
    {
      const u16 Rmask = 0xf800;
      const u16 Gmask = 0x07e0;
      const u16 Bmask = 0x001f;
      const u16 Rshift = 8;
      const u16 Gshift = 5;
      const u16 Bshift = 3;
      
      for (u8 i = 0; i < FACE_DISPLAY_HEIGHT; ++i) {
        for (u8 j = 0; j < FACE_DISPLAY_WIDTH; ++j) {
          
          int color = ((*frame & Rmask) << Rshift) +
                      ((*frame & Gmask) << Gshift) +
                      ((*frame & Bmask) << Bshift);
          ++frame;
          
          face_->setColor(color);
          face_->drawPixel(j, i);
        }
      }
    }
    
    void AndroidHAL::FacePrintf(const char* format, ...)
    {
      // TODO: Smartly insert line breaks?

      face_->setColor(0xf0ff);
     
      #define MAX_FACE_DISPLAY_CHAR_LENGTH 30
      char line[MAX_FACE_DISPLAY_CHAR_LENGTH];
      
      va_list argptr;
      va_start(argptr, format);
      vsnprintf(line, MAX_FACE_DISPLAY_CHAR_LENGTH, format, argptr);
      va_end(argptr);
      
      face_->drawText(std::string(line), 0, 0);
    }
  
  } // namespace Cozmo
} // namespace Anki<|MERGE_RESOLUTION|>--- conflicted
+++ resolved
@@ -55,23 +55,6 @@
       webots::Display* face_;
       
       // Lens distortion
-<<<<<<< HEAD
-      const bool kUseLensDistortion = true;
-      const f32 kRadialDistCoeff1     = -0.07178328295562293f;
-      const f32 kRadialDistCoeff2     =  -0.2195788148163958f;
-      const f32 kRadialDistCoeff3     = 0.13393879360293f;
-      const f32 kTangentialDistCoeff1 = 0.001433240008548796f;
-      const f32 kTangentialDistCoeff2 = 0.001523473592445885f;
-      const f32 kDistCoeffNoiseFrac = 0.0f; // fraction of the true value to use for uniformly distributed noise (0 to disable)
-      
-      //Calibrated values
-//      const f32 kRadialDistCoeff1     = -0.01195035398831179;
-//      const f32 kRadialDistCoeff2     = -0.002578186894213538;
-//      const f32 kRadialDistCoeff3     = -0.003164561938733199;
-//      const f32 kTangentialDistCoeff1 = 0.00251398322942893;
-//      const f32 kTangentialDistCoeff2 =  0.001282303969883647;
-      
-=======
       const bool kUseLensDistortion = false;
       const f32 kRadialDistCoeff1     = -0.07178328295562293f;
       const f32 kRadialDistCoeff2     = -0.2195788148163958f;
@@ -79,8 +62,6 @@
       const f32 kTangentialDistCoeff1 = 0.001433240008548796f;
       const f32 kTangentialDistCoeff2 = 0.001523473592445885f;
       const f32 kDistCoeffNoiseFrac   = 0.0f; // fraction of the true value to use for uniformly distributed noise (0 to disable)
-      
->>>>>>> 992010b4
 
     } // "private" namespace
 
