/*
 * File:          cozmoAnim/animEngine.h
 * Date:          6/26/2017
 * Author:        Kevin Yoon
 *
 * Description:   A platform-independent container for spinning up all the pieces
 *                required to run Cozmo Animation Process.
 *
 */

#ifndef ANKI_COZMO_ANIM_ENGINE_H
#define ANKI_COZMO_ANIM_ENGINE_H

#include "json/json.h"

#include "coretech/common/shared/types.h"

// Forward declarations
namespace Anki {
  namespace Cozmo {
    class AnimContext;
    class AnimationStreamer;
    class TextToSpeechComponent;
  }
}
namespace Anki {
  namespace Cozmo {
    namespace RobotInterface {
      struct TextToSpeechPrepare;
      struct TextToSpeechDeliver;
      struct TextToSpeechCancel;
    }
  }
}
namespace Anki {
  namespace Util {
    namespace Data {
      class DataPlatform;
    }
  }
}

namespace Anki {
namespace Cozmo {

<<<<<<< HEAD
  
/**
 * Anime Engine class
 */
=======
>>>>>>> 425a8abb
class AnimEngine
{
public:

  AnimEngine(Util::Data::DataPlatform* dataPlatform);
  ~AnimEngine();

  Result Init();

  // Hook this up to whatever is ticking the game "heartbeat"
  Result Update(BaseStationTime_t currTime_nanosec);

  // Message handlers
  void HandleMessage(const RobotInterface::TextToSpeechPrepare& msg);
  void HandleMessage(const RobotInterface::TextToSpeechDeliver& msg);
  void HandleMessage(const RobotInterface::TextToSpeechCancel& msg);

protected:

  bool               _isInitialized = false;

  std::unique_ptr<AnimContext>      _context;
  std::unique_ptr<AnimationStreamer>     _animationStreamer;
  std::unique_ptr<TextToSpeechComponent> _ttsComponent;

}; // class AnimEngine


} // namespace Cozmo
} // namespace Anki

#endif // ANKI_COZMO_ANIM_ENGINE_H<|MERGE_RESOLUTION|>--- conflicted
+++ resolved
@@ -43,13 +43,6 @@
 namespace Anki {
 namespace Cozmo {
 
-<<<<<<< HEAD
-  
-/**
- * Anime Engine class
- */
-=======
->>>>>>> 425a8abb
 class AnimEngine
 {
 public:
