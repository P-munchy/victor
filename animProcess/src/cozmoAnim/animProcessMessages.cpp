/**
 * File: animProcessMessages.cpp
 *
 * Author: Kevin Yoon
 * Created: 6/30/2017
 *
 * Description: Shuttles messages between engine and robot processes.
 *              Responds to engine messages pertaining to animations
 *              and inserts messages as appropriate into robot-bound stream.
 *
 * Copyright: Anki, Inc. 2017
 **/

#include "cozmoAnim/animProcessMessages.h"
#include "cozmoAnim/animComms.h"
#include "cozmoAnim/robotDataLoader.h"

#include "cozmoAnim/animation/animationStreamer.h"
#include "cozmoAnim/animation/trackLayerComponent.h"
#include "cozmoAnim/audio/engineRobotAudioInput.h"
#include "cozmoAnim/animContext.h"
#include "cozmoAnim/animEngine.h"
#include "cozmoAnim/faceDisplay/faceDisplay.h"
#include "cozmoAnim/faceDisplay/faceDebugDraw.h"
#include "cozmoAnim/micDataProcessor.h"
#include "audioEngine/multiplexer/audioMultiplexer.h"

#include "coretech/common/engine/utils/timer.h"
#include "coretech/common/engine/utils/data/dataPlatform.h"

#include "clad/robotInterface/messageRobotToEngine.h"
#include "clad/robotInterface/messageEngineToRobot.h"
#include "clad/robotInterface/messageRobotToEngine_sendAnimToEngine_helper.h"
#include "clad/robotInterface/messageEngineToRobot_sendAnimToRobot_helper.h"

#include "anki/cozmo/shared/cozmoConfig.h"

#if FACTORY_TEST
#include "anki/cozmo/shared/factory/emrHelper.h"
#endif

#include "osState/osState.h"

#include "util/console/consoleInterface.h"
#include "util/console/consoleSystem.h"
#include "util/fileUtils/fileUtils.h"
#include "util/logging/logging.h"

#include <unistd.h>

// Log options
#define LOG_CHANNEL    "AnimProcessMessages"

// Trace options
// #define LOG_TRACE(name, format, ...) LOG_DEBUG(name, format, ##__VA_ARGS__)
#define LOG_TRACE(name, format, ...) {}

// Anonymous namespace for private declarations
namespace {

  // For comms with engine
  constexpr int MAX_PACKET_BUFFER_SIZE = 2048;
  u8 pktBuffer_[MAX_PACKET_BUFFER_SIZE];

  Anki::Cozmo::AnimEngine*                   _animEngine = nullptr;
  Anki::Cozmo::AnimationStreamer*            _animStreamer = nullptr;
  Anki::Cozmo::Audio::EngineRobotAudioInput* _audioInput = nullptr;
  const Anki::Cozmo::AnimContext*       _context = nullptr;

<<<<<<< HEAD
  // Amount of time the backpack button must be held before sync() is called
  const f32 kButtonHoldTimeForSync_s = 1.f;

  // Time at which sync() should be called
  f32 syncTime_s = 0.f;

  #ifndef SIMULATOR
  const u8 kNumTicksToCheckForBC = 60; // ~2seconds
  u8 _bcCheckCount = 0;
  #endif

=======
>>>>>>> 95029f97
  CONSOLE_VAR(bool, kDebugFaceDraw_CycleWithButton, "DebugFaceDraw", true);   

  static void ListAnimations(ConsoleFunctionContextRef context)
  {
    context->channel->WriteLog("<html>\n");
    context->channel->WriteLog("<h1>Animations</h1>\n");
    std::vector<std::string> names = _context->GetDataLoader()->GetAnimationNames();
    for(const auto& name : names) {
      std::string url = "consolefunccall?func=playanimation&args="+name+"+1";
      std::string html = "<a href=\""+url+"\">"+name+"</a>&nbsp\n";
      context->channel->WriteLog(html.c_str());
    }
    context->channel->WriteLog("</html>\n");
  }

  static void PlayAnimation(ConsoleFunctionContextRef context)
  {
    const char* name = ConsoleArg_Get_String(context, "name");
    if (name) {
      int numLoops = ConsoleArg_GetOptional_Int(context, "numLoops", 1);
      _animStreamer->SetStreamingAnimation(name, /*tag*/ 1, numLoops, /*interruptRunning*/ true);

      char numLoopsStr[4+1];
      snprintf(numLoopsStr, sizeof(numLoopsStr), "%d", (numLoops > 9999) ? 9999 : numLoops);
      std::string text = std::string("Playing ")+name+" "+numLoopsStr+" times<br>";
      context->channel->WriteLog(text.c_str());
    } else {
      context->channel->WriteLog("PlayAnimation name not specified.");
    }
  }

  static void AddAnimation(ConsoleFunctionContextRef context)
  {
    const char* path = ConsoleArg_Get_String(context, "path");
    if (path) {
      const std::string animationFolder = _context->GetDataPlatform()->pathToResource(Anki::Util::Data::Scope::Resources, "/assets/animations/");
      std::string animationPath = animationFolder + path;

      _context->GetDataLoader()->LoadAnimationFile(animationPath.c_str());

      std::string text = "Adding animation ";
      text += animationPath;
      context->channel->WriteLog(text.c_str());
    } else {
      context->channel->WriteLog("PlayAnimation name not specified.");
    }
  }

  CONSOLE_FUNC(ListAnimations, "Animations");
  CONSOLE_FUNC(PlayAnimation, "Animations", const char* name, optional int numLoops);
  CONSOLE_FUNC(AddAnimation, "Animations", const char* path);
}

namespace Anki {
namespace Cozmo {

// ========== START OF PROCESSING MESSAGES FROM ENGINE ==========  
// #pragma mark "EngineToRobot Handlers"

void Process_lockAnimTracks(const Anki::Cozmo::RobotInterface::LockAnimTracks& msg)
{
  //LOG_DEBUG("AnimProcessMessages.Process_lockAnimTracks", "0x%x", msg.whichTracks);
  _animStreamer->SetLockedTracks(msg.whichTracks);
}

void Process_addAnim(const Anki::Cozmo::RobotInterface::AddAnim& msg)
{
  const std::string path(msg.animPath, msg.animPath_length);

  LOG_INFO("AnimProcessMessages.Process_playAnim",
           "Animation File: %s", path.c_str());

  _context->GetDataLoader()->LoadAnimationFile(path);
}
    
void Process_playAnim(const Anki::Cozmo::RobotInterface::PlayAnim& msg)
{
  const std::string animName(msg.animName, msg.animName_length);

  LOG_INFO("AnimProcessMessages.Process_playAnim",
           "Anim: %s, Tag: %d",
           animName.c_str(), msg.tag);
    
  _animStreamer->SetStreamingAnimation(animName, msg.tag, msg.numLoops);
}

void Process_abortAnimation(const Anki::Cozmo::RobotInterface::AbortAnimation& msg)
{
  LOG_INFO("AnimProcessMessages.Process_abortAnimation", "Abort animation");
  _animStreamer->Abort();
}
  
void Process_displayProceduralFace(const Anki::Cozmo::RobotInterface::DisplayProceduralFace& msg)
{
  ProceduralFace procFace;
  procFace.SetFromMessage(msg.faceParams);
  _animStreamer->SetProceduralFace(procFace, msg.duration_ms);
}
  
void Process_setFaceHue(const Anki::Cozmo::RobotInterface::SetFaceHue& msg)
{
  ProceduralFace::SetHue(msg.hue);
}

void Process_displayFaceImageBinaryChunk(const Anki::Cozmo::RobotInterface::DisplayFaceImageBinaryChunk& msg)
{
  _animStreamer->Process_displayFaceImageChunk(msg);
}

void Process_displayFaceImageGrayscaleChunk(const Anki::Cozmo::RobotInterface::DisplayFaceImageGrayscaleChunk& msg)
{
  _animStreamer->Process_displayFaceImageChunk(msg);
}
  
void Process_displayFaceImageRGBChunk(const Anki::Cozmo::RobotInterface::DisplayFaceImageRGBChunk& msg)
{
  _animStreamer->Process_displayFaceImageChunk(msg);
}

void Process_enableKeepFaceAlive(const Anki::Cozmo::RobotInterface::EnableKeepFaceAlive& msg)
{
  _animStreamer->EnableKeepFaceAlive(msg.enable, msg.disableTimeout_ms);
}

void Process_setDefaultKeepFaceAliveParameters(const Anki::Cozmo::RobotInterface::SetDefaultKeepFaceAliveParameters& msg)
{
  _animStreamer->SetDefaultKeepFaceAliveParams();
}

void Process_setKeepFaceAliveParameter(const Anki::Cozmo::RobotInterface::SetKeepFaceAliveParameter& msg)
{
  if (msg.setToDefault) {
    _animStreamer->SetParamToDefault(msg.param);
  } else {
    _animStreamer->SetParam(msg.param, msg.value);
  }
}

void Process_addOrUpdateEyeShift(const Anki::Cozmo::RobotInterface::AddOrUpdateEyeShift& msg)
{
  const std::string layerName(msg.name, msg.name_length);  
  _animStreamer->GetTrackLayerComponent()->AddOrUpdateEyeShift(layerName,
                                                               msg.xPix,
                                                               msg.yPix,
                                                               msg.duration_ms,
                                                               msg.xMax,
                                                               msg.yMax,
                                                               msg.lookUpMaxScale,
                                                               msg.lookDownMinScale,
                                                               msg.outerEyeScaleIncrease);
}

void Process_removeEyeShift(const Anki::Cozmo::RobotInterface::RemoveEyeShift& msg)
{
  const std::string layerName(msg.name, msg.name_length);
  _animStreamer->GetTrackLayerComponent()->RemoveEyeShift(layerName, msg.disableTimeout_ms);
}
 
void Process_addSquint(const Anki::Cozmo::RobotInterface::AddSquint& msg)
{
  const std::string layerName(msg.name, msg.name_length);
  _animStreamer->GetTrackLayerComponent()->AddSquint(layerName, msg.squintScaleX, msg.squintScaleY, msg.upperLidAngle);
}

void Process_removeSquint(const Anki::Cozmo::RobotInterface::RemoveSquint& msg)
{
  const std::string layerName(msg.name, msg.name_length);
  _animStreamer->GetTrackLayerComponent()->RemoveSquint(layerName, msg.disableTimeout_ms);
}
  
void Process_postAudioEvent(const Anki::AudioEngine::Multiplexer::PostAudioEvent& msg)
{
  _audioInput->HandleMessage(msg);
}

void Process_stopAllAudioEvents(const Anki::AudioEngine::Multiplexer::StopAllAudioEvents& msg)
{
  _audioInput->HandleMessage(msg);
}

void Process_postAudioGameState(const Anki::AudioEngine::Multiplexer::PostAudioGameState& msg)
{
  _audioInput->HandleMessage(msg);
}

void Process_postAudioSwitchState(const Anki::AudioEngine::Multiplexer::PostAudioSwitchState& msg)
{
  _audioInput->HandleMessage(msg);
}

void Process_postAudioParameter(const Anki::AudioEngine::Multiplexer::PostAudioParameter& msg)
{
  _audioInput->HandleMessage(msg);
}
  
void Process_setDebugConsoleVarMessage(const Anki::Cozmo::RobotInterface::SetDebugConsoleVarMessage& msg)
{
  // We are using messages generated by the CppLite emitter here, which does not support
  // variable length arrays. CLAD also doesn't have a char, so the "strings" in this message
  // are actually arrays of uint8's. Thus we need to do this reinterpret cast here.
  // In some future world, ideally we avoid all this and use, for example, a web interface to
  // set/access console vars, instead of passing around via CLAD messages.
  const char* varName  = reinterpret_cast<const char *>(msg.varName);
  const char* tryValue = reinterpret_cast<const char *>(msg.tryValue);

  // TODO: Ideally, we'd send back a verify message that we (failed to) set this

  Anki::Util::IConsoleVariable* consoleVar = Anki::Util::ConsoleSystem::Instance().FindVariable(varName);
  if (consoleVar && consoleVar->ParseText(tryValue))
  {
    //SendVerifyDebugConsoleVarMessage(_externalInterface, varName, consoleVar->ToString().c_str(), consoleVar, true);
    LOG_INFO("AnimProcessMessages.Process_setDebugConsoleVarMessage.Success", "'%s' set to '%s'", varName, tryValue);
  }
  else
  {
    LOG_WARNING("AnimProcessMessages.Process_setDebugConsoleVarMessage.Fail", "Error setting '%s' to '%s'",
                varName, tryValue);
    //      SendVerifyDebugConsoleVarMessage(_externalInterface, msg.varName.c_str(),
    //                                       consoleVar ? "Error: Failed to Parse" : "Error: No such variable",
    //                                       consoleVar, false);
  }
}

void Process_startRecordingMics(const Anki::Cozmo::RobotInterface::StartRecordingMics& msg)
{
  auto* micDataProcessor = _context->GetMicDataProcessor();
  if (micDataProcessor == nullptr)
  {
    return;
  }

  micDataProcessor->RecordRawAudio(msg.duration_ms,
                                   std::string(msg.path,
                                               msg.path_length),
                                   msg.runFFT);
}

void Process_drawTextOnScreen(const Anki::Cozmo::RobotInterface::DrawTextOnScreen& msg)
{
  FaceDisplay::GetDebugDraw()->SetCustomText(msg);
}
  
void Process_runDebugConsoleFuncMessage(const Anki::Cozmo::RobotInterface::RunDebugConsoleFuncMessage& msg)
{
  // We are using messages generated by the CppLite emitter here, which does not support
  // variable length arrays. CLAD also doesn't have a char, so the "strings" in this message
  // are actually arrays of uint8's. Thus we need to do this reinterpret cast here.
  // In some future world, ideally we avoid all this and use, for example, a web interface to
  // set/access console vars, instead of passing around via CLAD messages.
  const char* funcName  = reinterpret_cast<const char *>(msg.funcName);
  const char* funcArgs = reinterpret_cast<const char *>(msg.funcArgs);

  // TODO: Ideally, we'd send back a verify message that we (failed to) set this
  Anki::Util::IConsoleFunction* consoleFunc = Anki::Util::ConsoleSystem::Instance().FindFunction(funcName);
  if (consoleFunc) {
    enum { kBufferSize = 512 };
    char buffer[kBufferSize];
    const uint32_t res = NativeAnkiUtilConsoleCallFunction(funcName, funcArgs, kBufferSize, buffer);
    LOG_INFO("AnimProcessMessages.Process_runDebugConsoleFuncMessage", "%s '%s' set to '%s'",
                     (res != 0) ? "Success" : "Failure", funcName, funcArgs);
  }
  else
  {
    LOG_WARNING("AnimProcessMessages.Process_runDebugConsoleFuncMessage.NoConsoleFunc", "No Func named '%s'",funcName);
  }
}

void Process_textToSpeechStart(const RobotInterface::TextToSpeechStart& msg)
{
  _animEngine->HandleMessage(msg);
}

void Process_textToSpeechStop(const RobotInterface::TextToSpeechStop& msg)
{
  _animEngine->HandleMessage(msg);
}


void AnimProcessMessages::ProcessMessageFromEngine(const RobotInterface::EngineToRobot& msg)
{
  //LOG_WARNING("AnimProcessMessages.ProcessMessageFromEngine", "%d", msg.tag);
  bool forwardToRobot = false;
  switch (msg.tag)
  {

#include "clad/robotInterface/messageEngineToRobot_switch_from_0x50_to_0xAF.def"

    default:
      forwardToRobot = true;
      break;
  }

  if (forwardToRobot) {
    // Send message along to robot if it wasn't handled here
    AnimComms::SendPacketToRobot((char*)msg.GetBuffer(), msg.Size());
  }

} // ProcessMessageFromEngine()


// ========== END OF PROCESSING MESSAGES FROM ENGINE ==========


// ========== START OF PROCESSING MESSAGES FROM ROBOT ==========
// #pragma mark "RobotToEngine handlers"

static void ProcessMicDataMessage(const RobotInterface::MicData& payload)
{
  FaceDisplay::GetDebugDraw()->DrawMicInfo(payload);

  auto * micDataProcessor = _context->GetMicDataProcessor();
  if (micDataProcessor != nullptr)
  {
    micDataProcessor->ProcessMicDataPayload(payload);
  }
}

static void HandleRobotStateUpdate(const Anki::Cozmo::RobotState& robotState)
{
  FaceDisplay::GetDebugDraw()->DrawStateInfo(robotState);

  static bool buttonWasPressed = false;
  const auto buttonIsPressed = static_cast<bool>(robotState.status & (uint16_t)RobotStatusFlag::IS_BUTTON_PRESSED);
  const auto buttonPressedEvent = !buttonWasPressed && buttonIsPressed;
  const auto buttonReleasedEvent = buttonWasPressed && !buttonIsPressed;
  buttonWasPressed = buttonIsPressed;

  const auto currentTime_s = BaseStationTimer::getInstance()->GetCurrentTimeInSeconds(); 

  if (buttonPressedEvent) {
    // Get ready to sync(), in case we end up getting power
    // pulled by long button press, to make sure all 
    // pending writes are flushed.
    syncTime_s = currentTime_s + kButtonHoldTimeForSync_s;
  }

  if (buttonIsPressed) {
    if (syncTime_s > 0.f && (currentTime_s > syncTime_s)) {
      sync();
      syncTime_s = 0.f;
    }
  }

  if (buttonReleasedEvent)
  {
    if(kDebugFaceDraw_CycleWithButton)
    {
      FaceDisplay::GetDebugDraw()->ChangeDrawState();
    }
  }

#if ANKI_DEV_CHEATS
  auto * micDataProcessor = _context->GetMicDataProcessor();
  if (micDataProcessor != nullptr)
  {
    const auto liftHeight_mm = ConvertLiftAngleToLiftHeightMM(robotState.liftAngle);
    if (LIFT_HEIGHT_CARRY-1.f <= liftHeight_mm)
    {
      micDataProcessor->SetForceRecordClip(true);
    }
  }
#endif
}

void AnimProcessMessages::ProcessMessageFromRobot(const RobotInterface::RobotToEngine& msg)
{
  const auto tag = msg.tag;
  switch (tag)
  {
    case RobotInterface::RobotToEngine::Tag_micData:
    {
      const auto& payload = msg.micData;
      ProcessMicDataMessage(payload);
      return;
    }
    break;
    case RobotInterface::RobotToEngine::Tag_state:
    {
      HandleRobotStateUpdate(msg.state);
    }
    break;
    default:
    {

    }
    break;
  }

  // Forward to engine
  SendAnimToEngine(msg);

} // ProcessMessageFromRobot()

// ========== END OF PROCESSING MESSAGES FROM ROBOT ==========

// ========== START OF CLASS METHODS ==========
// #pragma mark "Class methods"

Result AnimProcessMessages::Init(AnimEngine* animEngine,
                                 AnimationStreamer* animStreamer,
                                 Audio::EngineRobotAudioInput* audioInput,
                                 const AnimContext* context)
{
  // Preconditions
  DEV_ASSERT(nullptr != animEngine, "AnimProcessMessages.Init.InvalidAnimEngine");
  DEV_ASSERT(nullptr != animStreamer, "AnimProcessMessages.Init.InvalidAnimStreamer");
  DEV_ASSERT(nullptr != audioInput, "AnimProcessMessages.Init.InvalidAudioInput");
  DEV_ASSERT(nullptr != context, "AnimProcessMessages.Init.InvalidAnimContext");

  // Setup robot and engine sockets
  AnimComms::InitComms();

  _animEngine   = animEngine;
  _animStreamer = animStreamer;
  _audioInput   = audioInput;
  _context      = context;

  return RESULT_OK;
}


Result AnimProcessMessages::MonitorConnectionState(void)
{
  // Send block connection state when engine connects
  static bool wasConnected = false;
  if (!wasConnected && AnimComms::IsConnectedToEngine()) {
    LOG_INFO("AnimProcessMessages.MonitorConnectionState", "Robot now available");
    RobotInterface::RobotAvailable idMsg;
    idMsg.hwRevision = 0;
    idMsg.serialNumber = OSState::getInstance()->GetSerialNumber();
    RobotInterface::SendAnimToEngine(idMsg);

    // send firmware info indicating simulated or physical robot type
    {
#ifdef SIMULATOR
      std::string firmwareJson{"{\"version\":0,\"time\":0,\"sim\":0}"};
#else
      std::string firmwareJson{"{\"version\":0,\"time\":0}"};
#endif
      RobotInterface::FirmwareVersion msg;
      msg.RESRVED = 0;
      msg.json_length = firmwareJson.size() + 1;
      std::memcpy(msg.json, firmwareJson.c_str(), firmwareJson.size() + 1);
      RobotInterface::SendAnimToEngine(msg);
    }

    wasConnected = true;
  }
  else if (wasConnected && !AnimComms::IsConnectedToEngine()) {
    wasConnected = false;
  }

  return RESULT_OK;

}

Result AnimProcessMessages::Update(BaseStationTime_t currTime_nanosec)
{
  if (!AnimComms::IsConnectedToRobot()) {
    LOG_WARNING("AnimProcessMessages.Update", "No connection to robot");
    return RESULT_FAIL_IO_CONNECTION_CLOSED;
  }

  MonitorConnectionState();

  _context->GetMicDataProcessor()->Update(currTime_nanosec);

  // Process incoming messages from engine
  u32 dataLen;

  // Process messages from engine
  while((dataLen = AnimComms::GetNextPacketFromEngine(pktBuffer_, MAX_PACKET_BUFFER_SIZE)) > 0)
  {
    Anki::Cozmo::RobotInterface::EngineToRobot msg;
    memcpy(msg.GetBuffer(), pktBuffer_, dataLen);
    if (msg.Size() != dataLen) {
      LOG_WARNING("AnimProcessMessages.Update.EngineToRobot.InvalidSize",
                  "Invalid message size from engine (%d != %d)",
                  msg.Size(), dataLen);
      continue;
    }
    if (!msg.IsValid()) {
      LOG_WARNING("AnimProcessMessages.Update.EngineToRobot.InvalidData", "Invalid message from engine");
      continue;
    }
    ProcessMessageFromEngine(msg);
  }

  // Process messages from robot
  while ((dataLen = AnimComms::GetNextPacketFromRobot(pktBuffer_, MAX_PACKET_BUFFER_SIZE)) > 0)
  {
    Anki::Cozmo::RobotInterface::RobotToEngine msg;
    memcpy(msg.GetBuffer(), pktBuffer_, dataLen);
    if (msg.Size() != dataLen) {
      LOG_WARNING("AnimProcessMessages.Update.RobotToEngine.InvalidSize",
                  "Invalid message size from robot (%d != %d)",
                  msg.Size(), dataLen);
      continue;
    }
    if (!msg.IsValid()) {
      LOG_WARNING("AnimProcessMessages.Update.RobotToEngine.InvalidData", "Invalid message from robot");
      continue;
    }
    ProcessMessageFromRobot(msg);
  }

// TODO(Al): Remove the !FACTORY_TEST condition once all robots have EMRs
#if defined(SIMULATOR) || !FACTORY_TEST
  FaceDisplay::GetDebugDraw()->SetShouldDrawFAC(false);
#else
  FaceDisplay::GetDebugDraw()->SetShouldDrawFAC(!Factory::GetEMR()->PACKED_OUT_FLAG);
#endif

  return RESULT_OK;
}

bool AnimProcessMessages::SendAnimToRobot(const RobotInterface::EngineToRobot& msg)
{
  LOG_TRACE("AnimProcessMessages.SendAnimToRobot", "Send tag %d size %u", msg.tag, msg.Size());
  return AnimComms::SendPacketToRobot(msg.GetBuffer(), msg.Size());
}
  
bool AnimProcessMessages::SendAnimToEngine(const RobotInterface::RobotToEngine & msg)
{
  LOG_TRACE("AnimProcessMessages.SendAnimToEngine", "Send tag %d size %u", msg.tag, msg.Size());
  return AnimComms::SendPacketToEngine(msg.GetBuffer(), msg.Size());
}

} // namespace Cozmo
} // namespace Anki
<|MERGE_RESOLUTION|>--- conflicted
+++ resolved
@@ -67,20 +67,12 @@
   Anki::Cozmo::Audio::EngineRobotAudioInput* _audioInput = nullptr;
   const Anki::Cozmo::AnimContext*       _context = nullptr;
 
-<<<<<<< HEAD
   // Amount of time the backpack button must be held before sync() is called
   const f32 kButtonHoldTimeForSync_s = 1.f;
 
   // Time at which sync() should be called
   f32 syncTime_s = 0.f;
 
-  #ifndef SIMULATOR
-  const u8 kNumTicksToCheckForBC = 60; // ~2seconds
-  u8 _bcCheckCount = 0;
-  #endif
-
-=======
->>>>>>> 95029f97
   CONSOLE_VAR(bool, kDebugFaceDraw_CycleWithButton, "DebugFaceDraw", true);   
 
   static void ListAnimations(ConsoleFunctionContextRef context)
