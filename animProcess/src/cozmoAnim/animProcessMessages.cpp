--- conflicted
+++ resolved
@@ -64,27 +64,11 @@
 
   Anki::Cozmo::AnimEngine*                   _animEngine = nullptr;
   Anki::Cozmo::AnimationStreamer*            _animStreamer = nullptr;
-<<<<<<< HEAD
-  Anki::Cozmo::Audio::EngineRobotAudioInput* _audioInput = nullptr;
-  const Anki::Cozmo::AnimContext*       _context = nullptr;
-=======
   Anki::Cozmo::Audio::EngineRobotAudioInput* _engAudioInput = nullptr;
   Anki::Cozmo::Audio::ProceduralAudioClient* _proceduralAudioClient = nullptr;
   const Anki::Cozmo::AnimContext*            _context = nullptr;
-  
-  // Amount of time the backpack button must be held before sync() is called
-  const f32 kButtonHoldTimeForSync_s = 1.f;
-
-  // Time at which sync() should be called
-  f32 syncTime_s = 0.f;
-
-  #ifndef SIMULATOR
-  const u8 kNumTicksToCheckForBC = 60; // ~2seconds
-  u8 _bcCheckCount = 0;
-  #endif
 
   CONSOLE_VAR(bool, kDebugFaceDraw_CycleWithButton, "DebugFaceDraw", true);   
->>>>>>> 16dbc7fa
 
   static void ListAnimations(ConsoleFunctionContextRef context)
   {
@@ -361,7 +345,6 @@
   _animEngine->HandleMessage(msg);
 }
 
-<<<<<<< HEAD
 void Process_setConnectionStatus(const Anki::Cozmo::SwitchboardInterface::SetConnectionStatus& msg)
 {
   UpdateConnectionFlow(std::move(msg), _animStreamer, _context);
@@ -372,10 +355,6 @@
   SetBLEPin(msg.pin);
 }
 
-
-
-=======
->>>>>>> 16dbc7fa
 void AnimProcessMessages::ProcessMessageFromEngine(const RobotInterface::EngineToRobot& msg)
 {
   //LOG_WARNING("AnimProcessMessages.ProcessMessageFromEngine", "%d", msg.tag);
