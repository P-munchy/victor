--- conflicted
+++ resolved
@@ -24,11 +24,6 @@
 namespace Audio {
 
 // - - - - - - - - - - - - - - - - - - - - - - - - - - - - - - - - - - - - - - - - - - - - - - - - - - - - - - - - - - -
-<<<<<<< HEAD
-#define AUDIO_MSG_HANDLER_HELPER(msg) AudioEngine::Multiplexer::AudioMuxInput::HandleMessage(msg); 
-
-=======
->>>>>>> fc9bded8
 void EngineRobotAudioInput::HandleMessage( const AudioEngine::Multiplexer::PostAudioEvent& postAudioEvent ) 
 {
   AudioEngine::Multiplexer::AudioMuxInput::HandleMessage(postAudioEvent);
