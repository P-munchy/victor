--- conflicted
+++ resolved
@@ -11,12 +11,8 @@
  */
 
 #include "cozmoAnim/cozmoAnim.h"
-<<<<<<< HEAD
 #include "cozmoAnim/beatDetector.h"
-#include "cozmoAnim/engineMessages.h"
-=======
 #include "cozmoAnim/animProcessMessages.h"
->>>>>>> acab1415
 #include "cozmoAnim/cozmoAnimContext.h"
 #include "cozmoAnim/audio/engineRobotAudioInput.h"
 #include "cozmoAnim/animation/animationStreamer.h"
@@ -100,26 +96,18 @@
   auto* audioMux = _context->GetAudioMultiplexer();
   auto regId = audioMux->RegisterInput( new Audio::EngineRobotAudioInput() );
   
-<<<<<<< HEAD
-  // Setup Engine Message
-  Messages::Init( _animationStreamer.get(),
-                  static_cast<Audio::EngineRobotAudioInput*>(audioMux->GetInput( regId )),
-                  _context.get() );
-  
-  // WARNING: Hack!!
-  // Give the beat detector access to animation streamer
-  BeatDetector::SetAnimStreamer(_animationStreamer.get());
-  
-  PRINT_NAMED_INFO("CozmoAnimEngine.Init.Success","");
-=======
   // Set up message handler
   auto * audioInput = static_cast<Audio::EngineRobotAudioInput*>(audioMux->GetInput(regId));
   AnimProcessMessages::Init( _animationStreamer.get(), audioInput, _context.get());
 
   _context->GetWebService()->Start(_context->GetDataPlatform(), "8889");
 
+  // WARNING: Hack!!
+  // Give the beat detector access to animation streamer
+  BeatDetector::SetAnimStreamer(_animationStreamer.get());
+  
   LOG_INFO("CozmoAnimEngine.Init.Success","Success");
->>>>>>> acab1415
+
   _isInitialized = true;
 
   return RESULT_OK;
