--- conflicted
+++ resolved
@@ -92,11 +92,7 @@
   // animation streamer must be initialized after loading non config data (otherwise there are no animations loaded)
   _animationStreamer->Init();
   
-<<<<<<< HEAD
-  // Create and setup EngineRobotAudioInput to receive Engine->Robot messages and broadcast Robot->Engine
-=======
   // Create and set up EngineRobotAudioInput to receive Engine->Robot messages and broadcast Robot->Engine
->>>>>>> 9c11e12e
   auto* audioMux = _context->GetAudioMultiplexer();
   auto regId = audioMux->RegisterInput( new Audio::EngineRobotAudioInput() );
   
