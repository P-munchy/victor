--- conflicted
+++ resolved
@@ -59,18 +59,7 @@
 
 std::string createResourcesPath(const std::string& resourcesBasePath)
 {
-<<<<<<< HEAD
-  std::string resourcesRefPath = resourcesBasePath + "/current";
-  std::string resourcesRef = Anki::Util::FileUtils::ReadFile(resourcesRefPath);
-  {
-    auto it = std::find_if(resourcesRef.rbegin(), resourcesRef.rend(),
-          [](char ch){ return !std::iswspace(ch); });
-    resourcesRef.erase(it.base() , resourcesRef.end());
-  }
-  return resourcesBasePath + "/" + resourcesRef + "/cozmo_resources";
-=======
   return resourcesBasePath + "/cozmo_resources";
->>>>>>> 6b871c1c
 }
 
 void getAndroidPlatformPaths(std::string& filesPath,
@@ -79,19 +68,11 @@
                              std::string& resourcesPath,
                              std::string& resourcesBasePath)
 {
-<<<<<<< HEAD
-  filesPath = "/data/data/com.anki.cozmoengine/files";
-  cachePath = "/data/data/com.anki.cozmoengine/cache";
-  externalPath = "/sdcard/Android/data/com.anki.cozmoengine/files";
-  resourcesBasePath = externalPath + "/assets";
-  resourcesPath = createResourcesPath(resourcesBasePath);
-=======
   filesPath = "/anki/data/assets";
   cachePath = "/data/data/com.anki.victor/cache";
   externalPath = "/data/data/com.anki.victor/files";
   resourcesBasePath = "/anki/data";
   resourcesPath = createResourcesPath("/anki/data/assets");
->>>>>>> 6b871c1c
 }
 
 Anki::Util::Data::DataPlatform* createPlatform()
@@ -118,7 +99,6 @@
       PRINT_STREAM_ERROR("cozmo_startup",
         "json configuration parsing error: " << reader.getFormattedErrorMessages());
     }
-<<<<<<< HEAD
   }
 
   std::string filesPath;
@@ -126,7 +106,7 @@
   std::string externalPath;
   std::string resourcesPath;
   std::string resourcesBasePath;
-  
+
   getAndroidPlatformPaths(filesPath, cachePath, externalPath, resourcesPath, resourcesBasePath);
 
 
@@ -142,31 +122,6 @@
     config["DataPlatformCachePath"] = cachePath;
   }
 
-=======
-  }
-
-  std::string filesPath;
-  std::string cachePath;
-  std::string externalPath;
-  std::string resourcesPath;
-  std::string resourcesBasePath;
-
-  getAndroidPlatformPaths(filesPath, cachePath, externalPath, resourcesPath, resourcesBasePath);
-
-
-  if (config.isMember("DataPlatformFilesPath")) {
-    filesPath = config["DataPlatformFilesPath"].asCString();
-  } else {
-    config["DataPlatformFilesPath"] = filesPath;
-  }
-
-  if (config.isMember("DataPlatformCachePath")) {
-    cachePath = config["DataPlatformCachePath"].asCString();
-  } else {
-    config["DataPlatformCachePath"] = cachePath;
-  }
-
->>>>>>> 6b871c1c
   if (config.isMember("DataPlatformExternalPath")) {
     externalPath = config["DataPlatformExternalPath"].asCString();
   } else {
@@ -197,20 +152,6 @@
 int main(void)
 {
   signal(SIGTERM, Cleanup);
-<<<<<<< HEAD
-  
-  // - create and set logger
-  Util::AndroidLogPrintLogger logPrintLogger("anim");
-  Util::gLoggerProvider = &logPrintLogger;
-
-  Util::Data::DataPlatform* dataPlatform = createPlatform();
-    
-  // Create and init CozmoAnim
-  cozmoAnim = new CozmoAnimEngine(dataPlatform);
-  
-  cozmoAnim->Init();
-  
-=======
 
   // - create and set logger
   Util::AndroidLogPrintLogger logPrintLogger("vic-anim");
@@ -223,7 +164,6 @@
 
   animEngine->Init();
 
->>>>>>> 6b871c1c
   using namespace std::chrono;
   using TimeClock = steady_clock;
 
