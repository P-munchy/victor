--- conflicted
+++ resolved
@@ -21,11 +21,7 @@
 #include "cozmoAnim/micDataProcessor.h"
 #include "audioEngine/multiplexer/audioMultiplexer.h"
 
-<<<<<<< HEAD
-#include "anki/common/basestation/array2d_impl.h"
-=======
 #include "anki/common/basestation/math/rect_impl.h"
->>>>>>> 2d5b3351
 #include "anki/common/basestation/utils/timer.h"
 
 #include "clad/robotInterface/messageRobotToEngine.h"
@@ -66,31 +62,29 @@
 
 namespace Anki {
 namespace Cozmo {
-    
+
 ReliableConnection connection;
 
 namespace Messages {
 
   namespace {
-    
+
     // For comms with engine
     const int MAX_PACKET_BUFFER_SIZE = 2048;
     u8 pktBuffer_[MAX_PACKET_BUFFER_SIZE];
-    
+
     AnimationStreamer*            _animStreamer = nullptr;
     Audio::EngineRobotAudioInput* _audioInput = nullptr;
     const CozmoAnimContext*       _context = nullptr;
-    
-    
+
+
     const u32 kMaxNumAvailableAnimsToReportPerTic = 100;
-    
+
     // The last AnimID that was sent to engine in response to RequestAvailableAnimations.
     // If negative, it means we're not currently doling.
     bool _isDolingAnims = false;
     u32 _nextAnimIDToDole;
 
-<<<<<<< HEAD
-=======
     u32 _serialNumber = 0;
 
     // Whether or not we are currently showing debug info on the screen
@@ -133,54 +127,54 @@
       void Update(const RobotState& state)
       {
         char temp[32] = "";
-        sprintf(temp, 
-                "%u %u %u %u", 
-                state.cliffDataRaw[0], 
-                state.cliffDataRaw[1], 
-                state.cliffDataRaw[2], 
+        sprintf(temp,
+                "%u %u %u %u",
+                state.cliffDataRaw[0],
+                state.cliffDataRaw[1],
+                state.cliffDataRaw[2],
                 state.cliffDataRaw[3]);
         cliffs = temp;
 
-        sprintf(temp, 
-                "%.2f %.2f %.1f %.1f", 
-                state.headAngle, 
-                state.liftAngle, 
-                state.lwheel_speed_mmps, 
+        sprintf(temp,
+                "%.2f %.2f %.1f %.1f",
+                state.headAngle,
+                state.liftAngle,
+                state.lwheel_speed_mmps,
                 state.rwheel_speed_mmps);
         motors = temp;
 
-        sprintf(temp, 
-                "%u %0.2fv", 
+        sprintf(temp,
+                "%u %0.2fv",
                 state.backpackTouchSensorRaw,
                 state.batteryVoltage);
         touchAndBat = temp;
 
-        sprintf(temp, 
-                "%.1f %.1f %.1f %u", 
+        sprintf(temp,
+                "%.1f %.1f %.1f %u",
                 state.proxData.signalIntensity,
                 state.proxData.ambientIntensity,
                 state.proxData.spadCount,
                 state.proxData.distance_mm);
         prox = temp;
 
-        sprintf(temp, 
-                "%*.2f %*.2f", 
+        sprintf(temp,
+                "%*.2f %*.2f",
                 8,
                 state.accel.x,
-                8, 
+                8,
                 state.gyro.x);
         accelGyroX = temp;
 
-        sprintf(temp, 
+        sprintf(temp,
                 "%*.2f %*.2f",
-                8, 
+                8,
                 state.accel.y,
-                8, 
+                8,
                 state.gyro.y);
         accelGyroY = temp;
 
-        sprintf(temp, 
-                "%*.2f %*.2f", 
+        sprintf(temp,
+                "%*.2f %*.2f",
                 8,
                 state.accel.z,
                 8,
@@ -191,26 +185,26 @@
       void Update(const RobotInterface::MicData& payload)
       {
         char temp[32] = "";
-        sprintf(temp, 
-                "%d", 
+        sprintf(temp,
+                "%d",
                 payload.data[0]);
         micData0 = temp;
 
-        sprintf(temp, 
-                "%d", 
+        sprintf(temp,
+                "%d",
                 payload.data[1]);
         micData1 = temp;
 
-        sprintf(temp, 
-                "%d", 
+        sprintf(temp,
+                "%d",
                 payload.data[2]);
         micData2 = temp;
 
-        sprintf(temp, 
-                "%d", 
+        sprintf(temp,
+                "%d",
                 payload.data[3]);
         micData3 = temp;
-      } 
+      }
 
       void ToVec(DebugScreen whichScreen, std::vector<std::string>& vec)
       {
@@ -264,18 +258,17 @@
       }
     } _debugScreenInfo;
 
->>>>>>> 2d5b3351
   } // private namespace
 
 
   // Forward declarations
   extern "C" TimeStamp_t GetTimeStamp(void);
-  
+
   void ProcessMessageFromEngine(const RobotInterface::EngineToRobot& msg);
   void ProcessMessageFromRobot(const RobotInterface::RobotToEngine& msg);
   extern "C" void ProcessMessage(u8* buffer, u16 bufferSize);
   void ProcessBackpackButton(const RobotInterface::BackpackButton& payload);
-  void DrawTextOnScreen(const std::vector<std::string>& textVec, 
+  void DrawTextOnScreen(const std::vector<std::string>& textVec,
                         const ColorRGBA& textColor,
                         const ColorRGBA& bgColor,
                         const Point2f& loc = {0, 0},
@@ -288,15 +281,15 @@
   void UpdateFAC();
   void UpdateDebugScreen();
 
-  
+
 // #pragma mark --- Messages Method Implementations ---
 
   Result Init(AnimationStreamer& animStreamer, Audio::EngineRobotAudioInput& audioInput, const CozmoAnimContext& context)
   {
-    
+
     // Setup robot and engine sockets
     CozmoAnimComms::InitComms();
-    
+
     // Setup reliable transport
     ReliableTransport_Init();
     ReliableConnection_Init(&connection, NULL); // We only have one connection so dest pointer is superfluous
@@ -305,8 +298,6 @@
     _audioInput   = &audioInput;
     _context      = &context;
 
-<<<<<<< HEAD
-=======
     _haveBirthCert = Util::FileUtils::FileExists("/data/persist/factory/80000000.nvdata");
 
     UpdateFAC();
@@ -316,12 +307,11 @@
     {
       _serialNumber = static_cast<u32>(std::stoul(serialString, nullptr, 16));
     }
-    
->>>>>>> 2d5b3351
+
     return RESULT_OK;
   }
-  
-  
+
+
   void DoleAvailableAnimations()
   {
     // If not already doling, dole animations
@@ -330,13 +320,13 @@
       const auto& animIDToNameMap = _animStreamer->GetCannedAnimationContainer().GetAnimationIDToNameMap();
       auto it = animIDToNameMap.find(_nextAnimIDToDole);
       for (; it != animIDToNameMap.end() && numAnimsDoledThisTic < kMaxNumAvailableAnimsToReportPerTic; ++it) {
-        
+
         RobotInterface::AnimationAvailable msg;
         msg.id = it->first;
         msg.name_length = it->second.length();
         snprintf(msg.name, sizeof(msg.name), "%s", it->second.c_str());
         SendMessageToEngine(msg);
-        
+
         //PRINT_NAMED_INFO("AvailableAnim", "[%d]: %s", msg.id, msg.name);
 
         ++numAnimsDoledThisTic;
@@ -344,7 +334,7 @@
       if (it == animIDToNameMap.end()) {
         PRINT_NAMED_INFO("EngineMessages.DoleAvailableAnimations.Done", "%zu anims doled", animIDToNameMap.size());
         _isDolingAnims = false;
-        
+
         EndOfMessage msg;
         msg.messageType = MessageType::AnimationAvailable;
         RobotInterface::SendMessageToEngine(msg);
@@ -366,8 +356,8 @@
                        { 0, FACE_DISPLAY_HEIGHT-10 });
     }
   }
-  
-// ========== START OF PROCESSING MESSAGES FROM ENGINE ==========  
+
+// ========== START OF PROCESSING MESSAGES FROM ENGINE ==========
 
   void ProcessMessageFromEngine(const RobotInterface::EngineToRobot& msg)
   {
@@ -376,7 +366,7 @@
     switch(msg.tag)
     {
       #include "clad/robotInterface/messageEngineToRobot_switch_from_0x50_to_0xAF.def"
-      
+
       default:
         forwardToRobot = true;
         break;
@@ -396,13 +386,13 @@
     //PRINT_NAMED_DEBUG("EngineMessages.Process_lockAnimTracks", "0x%x", msg.whichTracks);
     _animStreamer->SetLockedTracks(msg.whichTracks);
   }
-    
+
   void Process_playAnim(const Anki::Cozmo::RobotInterface::PlayAnim& msg)
   {
     PRINT_NAMED_INFO("EngineMesssages.Process_playAnim",
                      "AnimID: %d, Tag: %d",
                      msg.animID, msg.tag);
-    
+
     _animStreamer->SetStreamingAnimation(msg.animID, msg.tag, msg.numLoops);
   }
 
@@ -411,11 +401,11 @@
     PRINT_NAMED_WARNING("EngineMessages.Process_abortAnimation.NotHookedup",
                         "Tag: %d",
                         msg.tag);
-    
+
     // TODO: Need to hook this up to AnimationStreamer
     //       Maybe _animStreamer->Abort(msg.abortAnimation.tag)?
   }
-  
+
   void Process_displayProceduralFace(const Anki::Cozmo::RobotInterface::DisplayProceduralFace& msg)
   {
     ProceduralFace procFace;
@@ -423,24 +413,24 @@
     _animStreamer->SetProceduralFace(procFace, msg.duration_ms);
     return;
   }
-  
+
   void Process_setFaceHue(const Anki::Cozmo::RobotInterface::SetFaceHue& msg)
   {
     ProceduralFace::SetHue(msg.hue);
     return;
   }
 
-  void Process_displayFaceImageBinaryChunk(const Anki::Cozmo::RobotInterface::DisplayFaceImageBinaryChunk& msg) 
+  void Process_displayFaceImageBinaryChunk(const Anki::Cozmo::RobotInterface::DisplayFaceImageBinaryChunk& msg)
   {
     _animStreamer->Process_displayFaceImageChunk(msg);
   }
 
-  void Process_displayFaceImageRGBChunk(const Anki::Cozmo::RobotInterface::DisplayFaceImageRGBChunk& msg) 
+  void Process_displayFaceImageRGBChunk(const Anki::Cozmo::RobotInterface::DisplayFaceImageRGBChunk& msg)
   {
     _animStreamer->Process_displayFaceImageChunk(msg);
   }
 
-  
+
   void Process_requestAvailableAnimations(const Anki::Cozmo::RobotInterface::RequestAvailableAnimations& msg)
   {
     PRINT_NAMED_INFO("EngineMessages.Process_requestAvailableAnimations", "");
@@ -487,7 +477,7 @@
     }
 
     micDataProcessor->RecordRawAudio(msg.duration_ms,
-                                     std::string(msg.path, 
+                                     std::string(msg.path,
                                                  msg.path_length),
                                      msg.runFFT);
   }
@@ -506,7 +496,7 @@
                                msg.bgColor.b),
                      { 0, FACE_DISPLAY_HEIGHT-10 });
   }
-  
+
   void Process_setDebugConsoleVarMessage(const Anki::Cozmo::RobotInterface::SetDebugConsoleVarMessage& msg)
   {
     // We are using messages generated by the CppLite emitter here, which does not support
@@ -516,15 +506,15 @@
     // set/access console vars, instead of passing around via CLAD messages.
     const char* varName  = reinterpret_cast<const char *>(msg.varName);
     const char* tryValue = reinterpret_cast<const char *>(msg.tryValue);
-    
+
     // TODO: Ideally, we'd send back a verify message that we (failed to) set this
-    
+
     Anki::Util::IConsoleVariable* consoleVar = Anki::Util::ConsoleSystem::Instance().FindVariable(varName);
     if (consoleVar && consoleVar->ParseText(tryValue) )
     {
       //SendVerifyDebugConsoleVarMessage(_externalInterface, varName, consoleVar->ToString().c_str(), consoleVar, true);
       PRINT_NAMED_INFO("Process_setDebugConsoleVarMessage.Success", "'%s' set to '%s'", varName, tryValue);
-      
+
     }
     else
     {
@@ -535,7 +525,7 @@
       //                                       consoleVar, false);
     }
   }
-  
+
 // ========== END OF PROCESSING MESSAGES FROM ENGINE ==========
 
 
@@ -551,7 +541,7 @@
     }
 
     static uint32_t sLatestSequenceID = 0;
-    
+
     // Since mic data is sent unreliably, make sure the sequence id increases appropriately
     if (payload.sequenceID > sLatestSequenceID ||
         (sLatestSequenceID - payload.sequenceID) > (UINT32_MAX / 2)) // To handle rollover case
@@ -579,7 +569,7 @@
         ProcessBackpackButton(msg.backpackButton);
         // Break and forward message to engine
         break;
-      } 
+      }
       case RobotInterface::RobotToEngine::Tag_state:
       {
         _debugScreenInfo.Update(msg.state);
@@ -608,13 +598,13 @@
     // Send block connection state when engine connects
     static bool wasConnected = false;
     if (!wasConnected && CozmoAnimComms::EngineIsConnected()) {
-      
+
       RobotInterface::RobotAvailable idMsg;
       idMsg.hwRevision = 0;
       idMsg.serialNumber = _serialNumber;
-      
+
       RobotInterface::SendMessageToEngine(idMsg);
-      
+
       // send firmware info indicating simulated or physical robot type
       {
 #ifdef SIMULATOR
@@ -628,26 +618,26 @@
         std::memcpy(msg.json, firmwareJson.c_str(), firmwareJson.size() + 1);
         RobotInterface::SendMessageToEngine(msg);
       }
-      
+
       wasConnected = true;
     }
     else if (wasConnected && !CozmoAnimComms::EngineIsConnected()) {
       wasConnected = false;
     }
-    
+
     return RESULT_OK;
-    
+
   } // step()
 
-  
+
   void Update()
   {
     MonitorConnectionState();
 
     DoleAvailableAnimations();
-    
+
     _context->GetMicDataProcessor()->Update();
-    
+
     // Process incoming messages from engine
     u32 dataLen;
 
@@ -670,12 +660,12 @@
         // Can't print anything because we have no where to send it
       }
     }
-    
+
     // Process incoming messages from robot
     while ((dataLen = CozmoAnimComms::GetNextPacketFromRobot(pktBuffer_, MAX_PACKET_BUFFER_SIZE)) > 0)
     {
       Anki::Cozmo::RobotInterface::RobotToEngine msgBuf;
-      
+
       // Copy into structured memory
       memcpy(msgBuf.GetBuffer(), pktBuffer_, dataLen);
       if (!msgBuf.IsValid())
@@ -706,12 +696,12 @@
   {
     return BaseStationTimer::getInstance()->GetCurrentTimeStamp();
   }
-  
+
   bool SendToRobot(const RobotInterface::EngineToRobot& msg)
   {
     return CozmoAnimComms::SendPacketToRobot(msg.GetBuffer(), msg.Size());
   }
-  
+
   bool SendToEngine(const void *buffer, const u16 size, const u8 msgID)
   {
     // TODO: Don't need reliable transport between engine and anim process. Domain sockets should be good enough.
@@ -778,7 +768,7 @@
   }
 
   // Executes the provided command and returns the output as a string
-  std::string ExecCommand(const char* cmd) 
+  std::string ExecCommand(const char* cmd)
   {
     try
     {
@@ -813,7 +803,7 @@
     if((ANKI_DEV_CHEATS || FACTORY_TEST) && payload.depressed)
     {
       _curDebugScreen = (DebugScreen)(((int)_curDebugScreen) + 1);
-      
+
       if(_curDebugScreen == DebugScreen::COUNT)
       {
         _curDebugScreen = DebugScreen::NONE;
@@ -856,7 +846,7 @@
 
   // Draws each element of the textVec on a separate line (spacing determined by textSpacing_pix)
   // in textColor with a background of bgColor.
-  void DrawTextOnScreen(const std::vector<std::string>& textVec, 
+  void DrawTextOnScreen(const std::vector<std::string>& textVec,
                         const ColorRGBA& textColor,
                         const ColorRGBA& bgColor,
                         const Point2f& loc,
@@ -864,7 +854,7 @@
                         f32 textScale)
   {
     Vision::ImageRGB resultImg(FACE_DISPLAY_HEIGHT, FACE_DISPLAY_WIDTH);
-    
+
     Anki::Rectangle<f32> rect(0, 0, FACE_DISPLAY_WIDTH, FACE_DISPLAY_HEIGHT);
     resultImg.DrawFilledRect(rect, bgColor);
 
@@ -884,7 +874,7 @@
       textLocY += textSpacing_pix;
     }
 
-    // Draw the word "Factory" in the top right corner if this is a 
+    // Draw the word "Factory" in the top right corner if this is a
     // factory build
     if(FACTORY_TEST)
     {
