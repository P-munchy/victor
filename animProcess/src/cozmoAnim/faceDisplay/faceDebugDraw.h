/**
* File: faceDebugDraw.h
*
* Author: Lee Crippen
* Created: 12/19/2017
*
* Description: Handles drawing debug data to the robot's face.
* Usage: Add drawing functionality as needed from various components. Add a corresponding DrawState.
*        In the new drawing functionality, return early if the DrawState does not match appropriately.
*
* Copyright: Anki, Inc. 2017
*
*/

#ifndef __AnimProcess_CozmoAnim_FaceDisplay_FaceDebugDraw_H_
#define __AnimProcess_CozmoAnim_FaceDisplay_FaceDebugDraw_H_

<<<<<<< HEAD
#include "anki/common/types.h"
#include "anki/common/basestation/math/point.h"
#include "clad/robotInterface/messageEngineToRobot.h"

=======
#include "coretech/common/shared/types.h"
#include "coretech/common/engine/math/point.h"
>>>>>>> 3cb9f877
#include <memory>

namespace Anki {

class ColorRGBA;

namespace Vision {
  class ImageRGB;
}

namespace Cozmo {

namespace RobotInterface {
  struct MicData;
  struct MicDirection;
} 

class FaceDebugDraw {
public:
  FaceDebugDraw();

  enum class DrawState {
    None,

    FAC,
    GeneralInfo,
    SensorInfo1,
    SensorInfo2,
    MicInfo,
    MicDirectionClock,
    CustomText,

    Count
  };

  // Debug drawing is expected from only one thread
  DrawState GetDrawState() const { return _drawState; }
  void ChangeDrawState();

  void SetShouldDrawFAC(bool draw);

  // Begin drawing functionality
  void DrawConfidenceClock(const RobotInterface::MicDirection& micData);
  void DrawStateInfo(const RobotState& state);
  void DrawMicInfo(const RobotInterface::MicData& micData);
  void DrawFAC();
  void SetCustomText(const RobotInterface::DrawTextOnScreen& text) { _customText = text; DrawCustomText(); }
  
private:
  DrawState                         _drawState = DrawState::None;
  std::unique_ptr<Vision::ImageRGB> _scratchDrawingImg;

  // Helper methods for drawing debug data to face
  void ClearFace();
  void DrawTextOnScreen(const std::vector<std::string>& textVec, 
                        const ColorRGBA& textColor,
                        const ColorRGBA& bgColor,
                        const Point2f& loc = {0, 0},
                        u32 textSpacing_pix = 10,
                        f32 textScale = 3.f);
  
  void DrawCustomText();

  bool _drawFAC = false;

  RobotInterface::DrawTextOnScreen _customText;
};

} // namespace Cozmo
} // namespace Anki

#endif // __AnimProcess_CozmoAnim_FaceDisplay_FaceDebugDraw_H_<|MERGE_RESOLUTION|>--- conflicted
+++ resolved
@@ -15,15 +15,10 @@
 #ifndef __AnimProcess_CozmoAnim_FaceDisplay_FaceDebugDraw_H_
 #define __AnimProcess_CozmoAnim_FaceDisplay_FaceDebugDraw_H_
 
-<<<<<<< HEAD
-#include "anki/common/types.h"
-#include "anki/common/basestation/math/point.h"
+#include "coretech/common/shared/types.h"
+#include "coretech/common/engine/math/point.h"
 #include "clad/robotInterface/messageEngineToRobot.h"
 
-=======
-#include "coretech/common/shared/types.h"
-#include "coretech/common/engine/math/point.h"
->>>>>>> 3cb9f877
 #include <memory>
 
 namespace Anki {
@@ -46,9 +41,9 @@
   FaceDebugDraw();
 
   enum class DrawState {
-    None,
+    None = 0,
+    FAC  = 1, // Needs to be after None
 
-    FAC,
     GeneralInfo,
     SensorInfo1,
     SensorInfo2,
