/**
* File: faceDebugDraw.cpp
*
* Author: Lee Crippen
* Created: 12/19/2017
*
* Description: Handles navigation and drawing of the Customer Support Menu / Debug info screens.
*
* Usage: Add drawing functionality as needed from various components.
*        Add a corresponding ScreenName in faceInfoScreenTypes.h.
*        In the new drawing functionality, return early if the ScreenName does not match appropriately.
*
* Copyright: Anki, Inc. 2017
*
*/

#include "cozmoAnim/animation/animationStreamer.h"
#include "cozmoAnim/animContext.h"
#include "cozmoAnim/animProcessMessages.h"
#include "cozmoAnim/connectionFlow.h"
#include "cozmoAnim/faceDisplay/faceDisplay.h"
#include "cozmoAnim/faceDisplay/faceInfoScreen.h"
#include "cozmoAnim/faceDisplay/faceInfoScreenManager.h"
#include "coretech/common/engine/array2d_impl.h"
#include "coretech/common/engine/math/point_impl.h"
#include "coretech/common/engine/utils/data/dataPlatform.h"
#include "coretech/common/engine/utils/timer.h"
#include "coretech/vision/engine/image.h"
#include "util/console/consoleInterface.h"
#include "util/console/consoleSystem.h"
#include "util/fileUtils/fileUtils.h"
#include "util/helpers/templateHelpers.h"
#include "util/internetUtils/internetUtils.h"
#include "clad/robotInterface/messageRobotToEngine.h"
#include "clad/robotInterface/messageEngineToRobot_sendAnimToRobot_helper.h"
#include "clad/robotInterface/messageRobotToEngine_sendAnimToEngine_helper.h"
#include "webServerProcess/src/webService.h"

#include "json/json.h"
#include "osState/osState.h"

#include "anki/cozmo/shared/factory/emrHelper.h"
#include "anki/cozmo/shared/factory/faultCodes.h"

#include <chrono>
#include <iomanip>

#ifndef SIMULATOR
#include <linux/reboot.h>
#include <sys/reboot.h>
#endif


// Log options
#define LOG_CHANNEL    "FaceInfoScreenManager"

// Remove this when BLE switchboard is working
#ifdef SIMULATOR
#define FORCE_TRANSITION_TO_PAIRING 1
#else
#define FORCE_TRANSITION_TO_PAIRING 0
#endif

#define ENABLE_SELF_TEST 1

#if !FACTORY_TEST

// Return true if we can connect to Anki OTA service
static bool HasInternet()
{
  return Anki::Util::InternetUtils::CanConnectToHostName("ota-cdn.anki.com", 443);
}

// Return true if we can connect to Anki voice service
static bool HasVoiceAccess()
{
  return Anki::Util::InternetUtils::CanConnectToHostName("chipper-dev.api.anki.com", 443);
}

#endif

namespace Anki {
namespace Cozmo {

// Default values for text rendering
const Point2f FaceInfoScreenManager::kDefaultTextStartingLoc_pix = {0,10};
const u32 FaceInfoScreenManager::kDefaultTextSpacing_pix = 11;
const f32 FaceInfoScreenManager::kDefaultTextScale = 0.4f;

namespace {
  // Number of tics that a wheel needs to be moving for before it registers
  // as a signal to move the menu cursor
  const u32 kMenuCursorMoveCountThresh = 10;

  const f32 kWheelMotionThresh_mmps = 3.f;

  const f32 kMenuLiftRange_rad = DEG_TO_RAD(45);
  f32 _liftLowestAngle_rad;
  f32 _liftHighestAngle_rad;

  const f32 kMenuHeadRange_rad = DEG_TO_RAD(55);
  f32 _headLowestAngle_rad;
  f32 _headHighestAngle_rad;

  const f32 kMenuAngularTriggerThresh_rad = DEG_TO_RAD(5);
}


FaceInfoScreenManager::FaceInfoScreenManager()
: _scratchDrawingImg(new Vision::ImageRGB565())
, _wheelMovingForwardsCount(0)
, _wheelMovingBackwardsCount(0)
, _liftTriggerReady(false)
, _headTriggerReady(false)
, _debugInfoScreensUnlocked(false)
, _currScreen(nullptr)
// , _webService(nullptr)
{
  _scratchDrawingImg->Allocate(FACE_DISPLAY_HEIGHT, FACE_DISPLAY_WIDTH);

  _calmModeMsgOnNone.enable = false;
  _calmModeMsgOnNone.calibOnDisable = false;

  memset(&_customText, 0, sizeof(_customText));
}


void FaceInfoScreenManager::Init(AnimContext* context, AnimationStreamer* animStreamer)
{
  DEV_ASSERT(context != nullptr, "FaceInfoScreenManager.Init.NullContext");

  // allow us to send debug info out to the web server
  // _webService = context->GetWebService();

  #define ADD_SCREEN(name, gotoScreen) \
    _screenMap.emplace(std::piecewise_construct, \
                       std::forward_as_tuple(ScreenName::name), \
                       std::forward_as_tuple(ScreenName::name, ScreenName::gotoScreen));

  #define ADD_SCREEN_WITH_TEXT(name, gotoScreen, staticText) \
  { \
    std::vector<std::string> temp = staticText; \
    _screenMap.emplace(std::piecewise_construct, \
                       std::forward_as_tuple(ScreenName::name), \
                       std::forward_as_tuple(ScreenName::name, ScreenName::gotoScreen, temp)); \
  }

  #define ADD_MENU_ITEM(screen, itemText, gotoScreen) \
    GetScreen(ScreenName::screen)->AppendMenuItem(itemText, ScreenName::gotoScreen);

  #define ADD_MENU_ITEM_WITH_ACTION(screen, itemText, action) \
    GetScreen(ScreenName::screen)->AppendMenuItem(itemText, action);

  #define SET_TIMEOUT(screen, timeout_sec, timeoutScreen) \
    GetScreen(ScreenName::screen)->SetTimeout(timeout_sec, ScreenName::timeoutScreen);

  #define DISABLE_TIMEOUT(screen) \
    GetScreen(ScreenName::screen)->SetTimeout(0.f, ScreenName::screen);


  // Screens we don't want users to have access to
  // * Microphone visualization
  // * Camera
  //const bool hideSpecialDebugScreens = (FACTORY_TEST && Factory::GetEMR()->fields.PLAYPEN_PASSED_FLAG) || !ANKI_DEV_CHEATS;  // TODO: Use this line in master
<<<<<<< HEAD
  const bool hideSpecialDebugScreens = (FACTORY_TEST && Factory::GetEMR()->fields.PLAYPEN_PASSED_FLAG) && false;                        // Use this line in factory branch
=======
  const bool hideSpecialDebugScreens = false;//(FACTORY_TEST && Factory::GetEMR()->fields.PLAYPEN_PASSED_FLAG);                        // Use this line in factory branch
>>>>>>> df57eefc

  ADD_SCREEN_WITH_TEXT(Recovery, Recovery, {"RECOVERY MODE"});
  ADD_SCREEN(None, None);
  ADD_SCREEN(Pairing, Pairing);
  ADD_SCREEN(FAC, None);
  ADD_SCREEN(CustomText, None);
  ADD_SCREEN(Main, Network);
  ADD_SCREEN_WITH_TEXT(ClearUserData, Main, {"CLEAR USER DATA?"});
  ADD_SCREEN_WITH_TEXT(ClearUserDataFail, Main, {"CLEAR USER DATA FAILED"});
  ADD_SCREEN_WITH_TEXT(Rebooting, Rebooting, {"REBOOTING..."});
  ADD_SCREEN_WITH_TEXT(SelfTest, Main, {"START SELF TEST?"});
  ADD_SCREEN(SelfTestRunning, SelfTestRunning)
  ADD_SCREEN(Network, SensorInfo);
  ADD_SCREEN(SensorInfo, IMUInfo);
  ADD_SCREEN(IMUInfo, MotorInfo);
  ADD_SCREEN(MotorInfo, MicInfo);

  if (hideSpecialDebugScreens) {
    ADD_SCREEN(MicInfo, Main); // Last screen cycles back to Main
  } else {
    ADD_SCREEN(MicInfo, MicDirectionClock);
  }

<<<<<<< HEAD
  ADD_SCREEN(MicDirectionClock, Camera);
  ADD_SCREEN(Camera, Main);    // Last screen cycles back to Main
=======
  ADD_SCREEN(MicDirectionClock, Camera);  
  ADD_SCREEN(Camera, ToF);
>>>>>>> df57eefc
  ADD_SCREEN(CameraMotorTest, Camera);
  ADD_SCREEN(ToF, Main);    // Last screen cycles back to Main

  // Recovery screen
  FaceInfoScreen::MenuItemAction rebootAction = [this]() {
    LOG_INFO("FaceInfoScreenManager.Recovery.Rebooting", "");
    this->Reboot();

    return ScreenName::Rebooting;
  };
  ADD_MENU_ITEM_WITH_ACTION(Recovery, "EXIT", rebootAction);
  ADD_MENU_ITEM(Recovery, "CONTINUE", None);
  DISABLE_TIMEOUT(Recovery);

  // None screen
  FaceInfoScreen::ScreenAction drawInitConnectionScreen = [animStreamer, this]() {
  #if FACTORY_TEST
    InitConnectionFlow(animStreamer);
  #endif

    // Restore power mode as specified by engine
    SendAnimToRobot(_calmModeMsgOnNone);
  };
  GetScreen(ScreenName::None)->SetEnterScreenAction(drawInitConnectionScreen);

  FaceInfoScreen::ScreenAction exitNoneAction = []() {
    // Disable calm mode
    RobotInterface::CalmPowerMode msg;
    msg.enable = false;
    msg.calibOnDisable = false;
    SendAnimToRobot(std::move(msg));
  };
  GetScreen(ScreenName::None)->SetExitScreenAction(exitNoneAction);

  // FAC screen
  DISABLE_TIMEOUT(FAC);

  // Pairing screen
  // Never timeout. Let switchboard handle timeouts.
  DISABLE_TIMEOUT(Pairing);

  // Main screen menu
  ADD_MENU_ITEM(Main, "EXIT", None);
#if ENABLE_SELF_TEST
  ADD_MENU_ITEM(Main, "RUN SELF TEST", SelfTest);
#endif
  ADD_MENU_ITEM(Main, "CLEAR USER DATA", ClearUserData);

  // Self test screen
  ADD_MENU_ITEM(SelfTest, "EXIT", Main);
  FaceInfoScreen::MenuItemAction confirmSelfTest = [animStreamer]() {
    animStreamer->Abort();
    animStreamer->EnableKeepFaceAlive(false, 0);
    RobotInterface::SendAnimToEngine(RobotInterface::StartSelfTest());
    return ScreenName::SelfTestRunning;
  };
  ADD_MENU_ITEM_WITH_ACTION(SelfTest, "CONFIRM", confirmSelfTest);
  DISABLE_TIMEOUT(SelfTestRunning);

  // Clear User Data menu
  FaceInfoScreen::MenuItemAction confirmClearUserData = [this]() {
    // Write this file to indicate that the data partition should be wiped on reboot
    if (!Util::FileUtils::WriteFile("/run/wipe-data", "1")) {
      LOG_WARNING("FaceInfoSCreenManager.ClearUserData.Failed", "");
      return ScreenName::ClearUserDataFail;
    }

    // Reboot robot for clearing to take effect
    LOG_INFO("FaceInfoScreenManager.ClearUserData.Rebooting", "");
    this->Reboot();
    return ScreenName::Rebooting;
  };
  ADD_MENU_ITEM(ClearUserData, "EXIT", Main);
  ADD_MENU_ITEM_WITH_ACTION(ClearUserData, "CONFIRM", confirmClearUserData);
  SET_TIMEOUT(ClearUserDataFail, 2.f, Main);

  // Camera screen
  FaceInfoScreen::ScreenAction cameraEnterAction = [animStreamer]() {
    StreamCameraImages m;
    m.enable = true;
    RobotInterface::SendAnimToEngine(std::move(m));
    animStreamer->RedirectFaceImagesToDebugScreen(true);
  };
  FaceInfoScreen::ScreenAction cameraExitAction = [animStreamer]() {
    StreamCameraImages m;
    m.enable = false;
    RobotInterface::SendAnimToEngine(std::move(m));
    animStreamer->RedirectFaceImagesToDebugScreen(false);
  };
  GetScreen(ScreenName::Camera)->SetEnterScreenAction(cameraEnterAction);
  GetScreen(ScreenName::Camera)->SetExitScreenAction(cameraExitAction);

  // Camera Motor Test
  // Add menu item to camera screen to start a test mode where the motors run back and forth
  // and camera images are streamed to the face
  ADD_MENU_ITEM(Camera, "TEST MODE", CameraMotorTest);
  SET_TIMEOUT(CameraMotorTest, 300.f, None);

  GetScreen(ScreenName::CameraMotorTest)->SetEnterScreenAction(cameraEnterAction);
  FaceInfoScreen::ScreenAction cameraMotorTestExitAction = [cameraExitAction]() {
    cameraExitAction();
    SendAnimToRobot(RobotInterface::StopAllMotors());
  };
  GetScreen(ScreenName::CameraMotorTest)->SetExitScreenAction(cameraMotorTestExitAction);

<<<<<<< HEAD

=======
  // ToF screen 
  FaceInfoScreen::ScreenAction enterToFScreen = []() {
                                                 RobotInterface::SendRangeData msg;
                                                 msg.enable = true;
                                                 RobotInterface::SendAnimToEngine(std::move(msg));
  };
  GetScreen(ScreenName::ToF)->SetEnterScreenAction(enterToFScreen);

  // ToF screen 
  FaceInfoScreen::ScreenAction exitToFScreen = []() {
                                                 RobotInterface::SendRangeData msg;
                                                 msg.enable = false;
                                                 RobotInterface::SendAnimToEngine(std::move(msg));
  };
  GetScreen(ScreenName::ToF)->SetExitScreenAction(exitToFScreen);
  DISABLE_TIMEOUT(ToF);

  
>>>>>>> df57eefc
  // Check if we booted in recovery mode
  if (OSState::getInstance()->IsInRecoveryMode()) {
    LOG_WARNING("FaceInfoScreenManager.Init.RecoveryModeFileFound", "Going into recovery mode");
    SetScreen(ScreenName::Recovery);
  } else {
    SetScreen(ScreenName::None);
  }
}

FaceInfoScreen* FaceInfoScreenManager::GetScreen(ScreenName name)
{
  auto it = _screenMap.find(name);
  DEV_ASSERT(it != _screenMap.end(), "FaceInfoScreenManager.GetScreen.ScreenNotFound");

  return &(it->second);
}

bool FaceInfoScreenManager::IsActivelyDrawingToScreen() const
{
  switch(GetCurrScreenName()) {
    case ScreenName::None:
    case ScreenName::Pairing:
    case ScreenName::SelfTestRunning:
      return false;
    default:
      return true;
  }
}

void FaceInfoScreenManager::SetShouldDrawFAC(bool draw)
{
  // TODO(Al): Remove once BC is written to persistent storage and it is easy to revert robots
  // to factory firmware to rerun them through playpen
  if(!FACTORY_TEST)
  {
    return;
  }

  bool changed = (_drawFAC != draw);
  _drawFAC = draw;

  if(changed && GetCurrScreenName() != ScreenName::Recovery)
  {
    if(draw)
    {
      SetScreen(ScreenName::FAC);
    }
    else
    {
      SetScreen(ScreenName::None);
    }
  }
}

void FaceInfoScreenManager::SetScreen(ScreenName screen)
{
  // Call ExitScreen
  // _currScreen may be null on the first call of this function
  if (_currScreen != nullptr) {
    _currScreen->ExitScreen();
  }

  _currScreen = GetScreen(screen);

  // If currScreen is null now, you probably haven't called Init yet!
  DEV_ASSERT(_currScreen != nullptr, "FaceInfoScreenManager.SetScreen.NullCurrScreen");

  // Special handling for FAC screen to takeover None screen
  if(_drawFAC && GetCurrScreenName() == ScreenName::None)
  {
    _currScreen = GetScreen(ScreenName::FAC);
  }

#ifndef SIMULATOR
  // Enable/Disable lift
  // (If the new screen is None, or one of the screens that's normally
  // active during playpen, then re-enable lift power)
  const bool enableLift = GetCurrScreenName() == ScreenName::None ||
                          GetCurrScreenName() == ScreenName::FAC  ||
                          GetCurrScreenName() == ScreenName::CustomText ||
                          GetCurrScreenName() == ScreenName::CameraMotorTest ||
                          GetCurrScreenName() == ScreenName::SelfTestRunning;
  RobotInterface::EnableMotorPower msg;
  msg.motorID = MotorID::MOTOR_LIFT;
  msg.enable = enableLift;
  SendAnimToRobot(std::move(msg));
#endif

  _scratchDrawingImg->FillWith(0);
  DrawScratch();

  LOG_INFO("FaceInfoScreenManager.SetScreen.EnteringScreen", "%d", GetCurrScreenName());
  _currScreen->EnterScreen();

  ResetObservedHeadAndLiftAngles();

  // Clear menu navigation triggers
  _headTriggerReady = false;
  _liftTriggerReady = false;
  _wheelMovingForwardsCount = 0;
  _wheelMovingBackwardsCount = 0;

  // One-shot operations for screens that don't need to be updated by Update()
  switch(GetCurrScreenName()) {
    case ScreenName::Main:
      DrawMain();
      break;
    case ScreenName::Network:
      DrawNetwork();
      break;
    case ScreenName::FAC:
      DrawFAC();
      break;
    case ScreenName::CustomText:
      DrawCustomText();
      break;
    default:
      break;
  }

}

void FaceInfoScreenManager::DrawFAC()
{
  DrawTextOnScreen({"FAC"},
                   NamedColors::BLACK,
                   (Factory::GetEMR()->fields.PLAYPEN_PASSED_FLAG ?
		    NamedColors::GREEN : NamedColors::RED),
                   { 0, FACE_DISPLAY_HEIGHT-10 },
                   10,
                   3.f);
}

void FaceInfoScreenManager::UpdateFAC()
{
  static bool prevPlaypenPassedFlag = Factory::GetEMR()->fields.PLAYPEN_PASSED_FLAG;
  const bool curPlaypenPassedFlag = Factory::GetEMR()->fields.PLAYPEN_PASSED_FLAG;

  if(curPlaypenPassedFlag != prevPlaypenPassedFlag)
  {
    DrawFAC();
  }

  prevPlaypenPassedFlag = curPlaypenPassedFlag;
}

void FaceInfoScreenManager::DrawCameraImage(const Vision::ImageRGB565& img)
{
  if (GetCurrScreenName() != ScreenName::Camera &&
      GetCurrScreenName() != ScreenName::CameraMotorTest) {
    return;
  }

  _scratchDrawingImg->SetFromImageRGB565(img);
  DrawScratch();
}

void FaceInfoScreenManager::DrawConfidenceClock(
  const RobotInterface::MicDirection& micData,
  float bufferFullPercent,
  uint32_t secondsRemaining,
  bool triggerRecognized)
{
  // since we're always sending this data to the server, let's compute the max confidence
  // values each time and send the pre-computed values to the web server so that if any
  // of these default values change the server gets them too

  const auto& confList = micData.confidenceList;
  const auto& winningIndex = micData.direction;
  auto maxCurConf = (float)micData.confidence;
  for (int i=0; i<12; ++i)
  {
    if (maxCurConf < confList[i])
    {
      maxCurConf = confList[i];
    }
  }

  // Calculate the current scale for the bars to use, based on filtered and current confidence levels
  constexpr float filteredConfScale = 2.0f;
  constexpr float confMaxDefault = 1000.f;
  static auto filteredConf = confMaxDefault;
  filteredConf = ((0.98f * filteredConf) + (0.02f * maxCurConf));
  auto maxConf = filteredConf * filteredConfScale;
  if (maxConf < maxCurConf)
  {
    maxConf = maxCurConf;
  }
  if (maxConf < confMaxDefault)
  {
    maxConf = confMaxDefault;
  }

  // pre-calc the delay time as well for use in both web server and face debug ...
  const auto maxDelayTime_ms = 2000.f * 2.f;
  const auto delayTime_ms = (int) (maxDelayTime_ms * bufferFullPercent);


  // always send web server data until we feel this is too much a perf hit
  // if (nullptr != _webService)
  // {
  //   using namespace std::chrono;

  //   // if we send this data every tick, we crash the robot;
  //   // only send the web data every X seconds
  //   static double nextWebServerUpdateTime = 0.0;
  //   const double currentTime = BaseStationTimer::getInstance()->GetCurrentTimeInSecondsDouble();
  //   if (currentTime > nextWebServerUpdateTime)
  //   {
  //     nextWebServerUpdateTime = currentTime + 0.150;

  //     Json::Value webData;
  //     webData["confidence"] = micData.confidence;
  //     webData["dominant"] = micData.direction;
  //     webData["maxConfidence"] = maxConf;
  //     webData["triggerDetected"] = triggerRecognized;
  //     webData["delayTime"] = delayTime_ms;

  //     Json::Value& directionValues = webData["directions"];
  //     for ( float confidence : micData.confidenceList )
  //     {
  //       directionValues.append(confidence);
  //     }

  //     const std::string moduleName = "micdata";
  //     _webService->SendToWebViz( moduleName, webData );
  //   }
  // }

  if (GetCurrScreenName() != ScreenName::MicDirectionClock)
  {
    return;
  }

  if (secondsRemaining > 0)
  {
    const auto drawText = std::string(" ") + std::to_string(secondsRemaining);
    DrawTextOnScreen({drawText}, NamedColors::WHITE, NamedColors::BLACK,
    {0, FACE_DISPLAY_HEIGHT-10}, 10, 3.f);
    return;
  }

  DEV_ASSERT(_scratchDrawingImg != nullptr, "FaceInfoScreenManager::DrawConfidenceClock.InvalidScratchImage");
  Vision::ImageRGB565& drawImg = *_scratchDrawingImg;
  const auto& clearColor = NamedColors::BLACK;
  drawImg.FillWith( {clearColor.r(), clearColor.g(), clearColor.b()} );

  const Point2i center_px = { FACE_DISPLAY_WIDTH / 2, FACE_DISPLAY_HEIGHT / 2 };
  constexpr int circleRadius_px = 40;
  constexpr int innerRadius_px = 5;
  constexpr int maxBarLen_px = circleRadius_px - innerRadius_px - 4;
  constexpr int barWidth_px = 3;
  constexpr float angleFactorA = 0.866f; // cos(30 degrees)
  constexpr float angleFactorB = 0.5f; // sin(30 degrees)
  constexpr int innerRadA_px = (int) (angleFactorA * (float)innerRadius_px); // 3
  constexpr int innerRadB_px = (int) (angleFactorB * (float)innerRadius_px); // 2
  constexpr int barWidthA_px = (int) (angleFactorA * (float)barWidth_px * 0.5f); // 1
  constexpr int barWidthB_px = (int) (angleFactorB * (float)barWidth_px * 0.5f); // 0
  constexpr int halfBarWidth_px = (int) ((float)barWidth_px * 0.5f);

  // Multiplying factors (cos/sin) for the clock directions.
  // NOTE: Needs to have the 13th value so the unknown direction dot can display properly
  static const std::array<Point2f, 13> barLenFactor =
  {{
    {0.f, 1.f}, // 12 o'clock - in front of robot so point down
    {-angleFactorB, angleFactorA}, // 1 o'clock
    {-angleFactorA, angleFactorB}, // 2 o'clock
    {-1.f, 0.f}, // 3 o'clock
    {-angleFactorA, -angleFactorB}, // 4 o'clock
    {-angleFactorB, -angleFactorA}, // 5 o'clock
    {0.f, -1.f}, // 6 o'clock - behind robot so point up
    {angleFactorB, -angleFactorA}, // 7 o'clock
    {angleFactorA, -angleFactorB}, // 8 o'clock
    {1.f, 0.f}, // 9 o'clock
    {angleFactorA, angleFactorB}, // 10 o'clock
    {angleFactorB, angleFactorA}, // 11 o'clock
    {0.f, 0.f} // Unknown direction
  }};

  // Precalculated offsets for the center of the base of each of the direction bars,
  // to be added to the center point of the clock
  static const std::array<Point2i, 12> barBaseOffset =
  {{
    {0, innerRadius_px}, // 12 o'clock - in front of robot, point down
    {-innerRadB_px, innerRadA_px}, // 1 o'clock
    {-innerRadA_px, innerRadB_px}, // 2 o'clock
    {-innerRadius_px, 0}, // 3 o'clock
    {-innerRadA_px, -innerRadB_px}, // 4 o'clock
    {-innerRadB_px, -innerRadA_px}, // 5 o'clock
    {0, -innerRadius_px}, // 6 o'clock - behind robot, point up
    {innerRadB_px, -innerRadA_px}, // 7 o'clock
    {innerRadA_px, -innerRadB_px}, // 8 o'clock
    {innerRadius_px, 0}, // 9 o'clock
    {innerRadA_px, innerRadB_px}, // 10 o'clock
    {innerRadB_px, innerRadA_px} // 11 o'clock
  }};

  // Precalculated offsets for the lower left and lower right points of the direction bars
  // (relative to a bar pointing at 12 o'clock on the drawn face, aka 6 o'clock relative to victor).
  static const std::array<std::array<Point2i, 2>, 12> barWidthFactor =
  {{
    {{{halfBarWidth_px, 0}, {-halfBarWidth_px, 0}}},// 12 o'clock -  point down
    {{{barWidthA_px, barWidthB_px}, {-barWidthA_px, -barWidthB_px}}}, // 1 o'clock
    {{{barWidthB_px, barWidthA_px}, {-barWidthB_px, -barWidthA_px}}}, // 2 o'clock
    {{{0, halfBarWidth_px}, {0, -halfBarWidth_px}}}, // 3 o'clock - point left
    {{{-barWidthB_px, barWidthA_px}, {barWidthB_px, -barWidthA_px}}}, // 4 o'clock
    {{{-barWidthA_px, barWidthB_px}, {barWidthA_px, -barWidthB_px}}}, // 5 o'clock
    {{{-halfBarWidth_px, 0}, {halfBarWidth_px, 0}}}, // 6 o'clock - point up
    {{{-barWidthA_px, -barWidthB_px}, {barWidthA_px, barWidthB_px}}}, // 7 o'clock
    {{{-barWidthB_px, -barWidthA_px}, {barWidthB_px, barWidthA_px}}}, // 8 o'clock
    {{{0, -halfBarWidth_px}, {0, halfBarWidth_px}}}, // 9 o'clock - point right
    {{{barWidthB_px, -barWidthA_px}, {-barWidthB_px, barWidthA_px}}}, // 10 o'clock
    {{{barWidthA_px, -barWidthB_px}, {-barWidthA_px, barWidthB_px}}} // 11 o'clock
  }};

  // Draw the outer circle
  drawImg.DrawCircle({(float)center_px.x(), (float)center_px.y()}, NamedColors::BLUE, circleRadius_px, 2);

  // Draw each of the clock directions
  for (int i=0; i<12; ++i)
  {
    const auto baseX = center_px.x() + barBaseOffset[i].x();
    const auto baseY = center_px.y() + barBaseOffset[i].y();
    const auto dirLen = confList[i] / maxConf * (float)maxBarLen_px;
    const auto lenX = (int) (barLenFactor[i].x() * (float)dirLen);
    const auto lenY = (int) (barLenFactor[i].y() * (float)dirLen);

    drawImg.DrawFilledConvexPolygon({
      {baseX + barWidthFactor[i][0].x(), baseY + barWidthFactor[i][0].y()},
      {baseX + barWidthFactor[i][0].x() + lenX, baseY + barWidthFactor[i][0].y() + lenY},
      {baseX + barWidthFactor[i][1].x() + lenX, baseY + barWidthFactor[i][1].y() + lenY},
      {baseX + barWidthFactor[i][1].x(), baseY + barWidthFactor[i][1].y()}
      },
      NamedColors::BLUE);
  }

  // Draw the circle indicating the current dominant direction
  drawImg.DrawFilledCircle({
    (float) (center_px.x() + (int)(barLenFactor[winningIndex].x() * (float)(circleRadius_px + 1.f))),
    (float) (center_px.y() + (int)(barLenFactor[winningIndex].y() * (float)(circleRadius_px + 1.f)))
    }, NamedColors::RED, 5);


  // If we have an active state flag set, draw a blue circle for it
  constexpr int activeCircleRad_px = 10;
  if (micData.activeState != 0)
  {
    drawImg.DrawFilledCircle({
      (float) FACE_DISPLAY_WIDTH - activeCircleRad_px,
      (float) FACE_DISPLAY_HEIGHT - activeCircleRad_px
      }, NamedColors::BLUE, activeCircleRad_px);
  }

  // Display the trigger recognized symbol if needed
  constexpr int triggerDispWidth_px = 15;
  constexpr int triggerDispHeight = 16;
  constexpr int triggerOffsetFromActiveCircle_px = 20;
  if (triggerRecognized)
  {
    drawImg.DrawFilledConvexPolygon({
      {FACE_DISPLAY_WIDTH - triggerDispWidth_px,
        FACE_DISPLAY_HEIGHT - activeCircleRad_px*2 - triggerOffsetFromActiveCircle_px},
      {FACE_DISPLAY_WIDTH - triggerDispWidth_px,
        FACE_DISPLAY_HEIGHT - activeCircleRad_px*2 - triggerOffsetFromActiveCircle_px + triggerDispHeight},
      {FACE_DISPLAY_WIDTH,
        FACE_DISPLAY_HEIGHT - activeCircleRad_px*2 - triggerOffsetFromActiveCircle_px + triggerDispHeight/2}
      },
      NamedColors::GREEN);
  }

  constexpr int endOfBarHeight_px = 20;
  constexpr int endOfBarWidth_px = 5;

  constexpr int buffFullBarHeight_px = endOfBarHeight_px / 2;
  constexpr int buffFullBarWidth_px = 52;
  bufferFullPercent = CLIP(bufferFullPercent, 0.0f, 1.0f);

  // Draw the end-of-bar line
  drawImg.DrawFilledConvexPolygon({
    {buffFullBarWidth_px, FACE_DISPLAY_HEIGHT - endOfBarHeight_px},
    {buffFullBarWidth_px, FACE_DISPLAY_HEIGHT},
    {buffFullBarWidth_px + endOfBarWidth_px, FACE_DISPLAY_HEIGHT},
    {buffFullBarWidth_px + endOfBarWidth_px, FACE_DISPLAY_HEIGHT - endOfBarHeight_px}
    },
    NamedColors::RED);

  // Draw the bar showing the mic data buffer fullness
  drawImg.DrawFilledConvexPolygon({
    {0, FACE_DISPLAY_HEIGHT - endOfBarHeight_px + buffFullBarHeight_px / 2},
    {0, FACE_DISPLAY_HEIGHT - buffFullBarHeight_px / 2},
    {(int) (bufferFullPercent * (float) buffFullBarWidth_px), FACE_DISPLAY_HEIGHT - buffFullBarHeight_px / 2},
    {(int) (bufferFullPercent * (float) buffFullBarWidth_px), FACE_DISPLAY_HEIGHT - endOfBarHeight_px + buffFullBarHeight_px / 2}
    },
    NamedColors::RED);

  const std::string confidenceString = std::to_string(micData.confidence);
  drawImg.DrawText( {0.0f, 10.0f}, confidenceString, NamedColors::WHITE, 0.5f );

  // Also draw the delay time in milliseconds
  // Copied from kRawAudioPerBuffer_ms in micDataProcessor.h
  // and doubled for 2 buffers
  const auto delayStr = std::to_string(delayTime_ms);
  const Point2f textLoc = {0.f, FACE_DISPLAY_HEIGHT - endOfBarHeight_px};
  const auto textScale = 0.5f;
  _scratchDrawingImg->DrawText(textLoc,
                               delayStr,
                               NamedColors::WHITE,
                               textScale);

  // Draw the debug page number
  DrawScratch();
}


bool CheckForDoublePress(bool buttonReleased)
{
  // Time window in which to consider a second press as a double press
  const  u32 kDoublePressWindow_ms   = 700;
  static u32 buttonTappedCount       = 0;
  static u32 timeDoublePressStart_ms = 0;

  const u32 curTime_ms = BaseStationTimer::getInstance()->GetCurrentTimeStamp();

  // If it has been too long since the first button release then
  // reset time and buttonTappedCount
  if(timeDoublePressStart_ms > 0 &&
     curTime_ms - timeDoublePressStart_ms > kDoublePressWindow_ms)
  {
    timeDoublePressStart_ms = 0;
    buttonTappedCount = 0;
  }

  // If the button has been released
  if(buttonReleased)
  {
    // If this is the first release set timeDoublePressStart
    if(buttonTappedCount == 0)
    {
      timeDoublePressStart_ms = curTime_ms;
    }

    buttonTappedCount++;
  }

  // If the button has been released twice then broadcast a double pressed message
  if(buttonTappedCount == 2)
  {
    timeDoublePressStart_ms = 0;
    buttonTappedCount = 0;
    return true;
  }

  return false;
}

void FaceInfoScreenManager::ResetObservedHeadAndLiftAngles()
{
  _liftLowestAngle_rad = std::numeric_limits<f32>::max();
  _liftHighestAngle_rad = std::numeric_limits<f32>::lowest();

  _headLowestAngle_rad = std::numeric_limits<f32>::max();
  _headHighestAngle_rad = std::numeric_limits<f32>::lowest();
}

void FaceInfoScreenManager::ProcessMenuNavigation(const RobotState& state)
{
  static bool buttonWasPressed = false;
  const bool buttonIsPressed = static_cast<bool>(state.status & (uint16_t)RobotStatusFlag::IS_BUTTON_PRESSED);
  //const bool buttonPressedEvent = !buttonWasPressed && buttonIsPressed;
  const bool buttonReleasedEvent = buttonWasPressed && !buttonIsPressed;
  buttonWasPressed = buttonIsPressed;

  const bool isOnCharger = static_cast<bool>(state.status & (uint16_t)RobotStatusFlag::IS_ON_CHARGER);

  const ScreenName currScreenName = GetCurrScreenName();

  // Check for conditions to enter BLE pairing mode
  if (isOnCharger &&
      // Only enter pairing from these three screens which include
      // screens that are normally active during playpen test
      (currScreenName == ScreenName::None ||
       currScreenName == ScreenName::FAC  ||
       currScreenName == ScreenName::CustomText) &&
      CheckForDoublePress(buttonReleasedEvent)) {
    LOG_INFO("FaceInfoScreenManager.ProcessMenuNavigation.GotDoublePress", "Entering pairing");
    RobotInterface::SendAnimToEngine(SwitchboardInterface::EnterPairing());

    if (FORCE_TRANSITION_TO_PAIRING) {
      LOG_WARNING("FaceInfoScreenManager.ProcessMenuNavigation.ForcedPairing",
                  "Remove FORCE_TRANSITION_TO_PAIRING when switchboard is working");
      SetScreen(ScreenName::Pairing);
    }
  }

  // Check for button press to go to next debug screen
  if (buttonReleasedEvent) {
    if (_debugInfoScreensUnlocked &&
        (currScreenName != ScreenName::None &&
          currScreenName != ScreenName::FAC &&
          currScreenName != ScreenName::Pairing &&
          currScreenName != ScreenName::Recovery) ) {
      SetScreen(_currScreen->GetButtonGotoScreen());
    }
  }

  // Check for screen timeout
  if (_currScreen->IsTimedOut()) {
    SetScreen(_currScreen->GetTimeoutScreen());
  }


  if (_currScreen->HasMenu()) {

    // Process wheel motion for moving the menu select cursor.
    // NOTE: Due to lack of quadrature encoding on the wheels
    //       when they are not actively powered the reported speed
    //       of the wheels when moved manually have a fixed sign.
    //       Left wheel is always -ve and right wheel is always +ve.
    //       Consequently, moving the left wheel in any direction
    //       moves the menu cursor down and moving the right wheel
    //       in any direction moves it up.
    const auto lWheelSpeed = state.lwheel_speed_mmps;
    const auto rWheelSpeed = state.rwheel_speed_mmps;
    if (rWheelSpeed > kWheelMotionThresh_mmps) {

      ++_wheelMovingForwardsCount;
      _wheelMovingBackwardsCount = 0;

      if (_wheelMovingForwardsCount == kMenuCursorMoveCountThresh) {
        // Move menu cursor up
        _currScreen->MoveMenuCursorUp();
        DrawScratch();
      }

    } else if (lWheelSpeed < -kWheelMotionThresh_mmps) {

      ++_wheelMovingBackwardsCount;
      _wheelMovingForwardsCount = 0;

      if (_wheelMovingBackwardsCount == kMenuCursorMoveCountThresh) {
        // Move menu cursor down
        _currScreen->MoveMenuCursorDown();
        DrawScratch();
      }
    }
    else {
      _wheelMovingForwardsCount = 0;
      _wheelMovingBackwardsCount = 0;
    }
  }

  if (_currScreen->HasMenu() || currScreenName == ScreenName::Pairing) {
    // Process lift motion for confirming current menu selection

    // Update min/max lift angles and the current range observed
    const auto liftAngle = state.liftAngle;
    if (liftAngle > _liftHighestAngle_rad) {
      _liftHighestAngle_rad = liftAngle;
    }
    if (liftAngle < _liftLowestAngle_rad) {
      _liftLowestAngle_rad = liftAngle;
    }
    const float liftRange_rad = _liftHighestAngle_rad - _liftLowestAngle_rad;

    if (!_liftTriggerReady && (liftRange_rad > kMenuLiftRange_rad)) {
      _liftTriggerReady = true;
    } else if (_liftTriggerReady &&
               (Util::Abs(liftAngle - _liftLowestAngle_rad) < kMenuAngularTriggerThresh_rad)) {
      // Menu item confirmed. Go to next screen.
      _liftTriggerReady = false;

      if (_currScreen->HasMenu()) {
        SetScreen(_currScreen->ConfirmMenuItemAndGetNextScreen());
      } else if (GetCurrScreenName() == ScreenName::Pairing) {
        LOG_INFO("FaceInfoScreenManager.ProcessMenuNavigation.ExitPairing", "Going to Customer Service Main from Pairing");
        RobotInterface::SendAnimToEngine(SwitchboardInterface::ExitPairing());
        SetScreen(ScreenName::Main);
      }
    }
  }
  else
  {
    _liftTriggerReady = false;
  }


  // Process head motion for going from Main screen to "hidden" debug info screens
  if (currScreenName == ScreenName::Main) {

    // Update min/max head angles and the current range observed
    const auto headAngle = state.headAngle;
    if (headAngle > _headHighestAngle_rad) {
      _headHighestAngle_rad = headAngle;
    }
    if (headAngle < _headLowestAngle_rad) {
      _headLowestAngle_rad = headAngle;
    }
    const float headRange_rad = _headHighestAngle_rad - _headLowestAngle_rad;

    if (!_headTriggerReady && (headRange_rad > kMenuHeadRange_rad)) {
      _headTriggerReady = true;
    } else if (_headTriggerReady &&
               (Util::Abs(headAngle - _headLowestAngle_rad) < kMenuAngularTriggerThresh_rad)) {
      // Menu item confirmed. Go to first debug info screen
      _headTriggerReady = false;
      _debugInfoScreensUnlocked = true;
      LOG_INFO("FaceInfoScreenManager.ProcessMenuNavigation.DebugScreensUnlocked", "");
      DrawScratch();
    }
  }

}


ScreenName FaceInfoScreenManager::GetCurrScreenName() const
{
  return _currScreen->GetName();
}

void FaceInfoScreenManager::Update(const RobotState& state)
{
  ProcessMenuNavigation(state);

  const auto currScreenName = GetCurrScreenName();

  switch(currScreenName) {
    case ScreenName::SensorInfo:
      DrawSensorInfo(state);
      break;
    case ScreenName::IMUInfo:
      DrawIMUInfo(state);
      break;
    case ScreenName::MotorInfo:
      DrawMotorInfo(state);
      break;
    case ScreenName::FAC:
      UpdateFAC();
      break;
    case ScreenName::CameraMotorTest:
      UpdateCameraTestMode(state.timestamp);
      break;
    default:
      // Other screens are either updated once when SetScreen() is called
      // or updated by their own draw functions that are called externally
      break;
  }
}

void FaceInfoScreenManager::DrawMain()
{
  std::stringstream ss;
  ss << std::hex
     << std::setfill('0')
     << std::setw(8)
     << std::uppercase
     << Factory::GetEMR()->fields.ESN;
  const std::string serialNo = "ESN: "  + ss.str();


  auto *osstate = OSState::getInstance();

  const std::string hwVer    = "HW: "   + std::to_string(Factory::GetEMR()->fields.HW_VER);

  const std::string osVer    = "OS: "   + osstate->GetOSBuildVersion() +
                                          (FACTORY_TEST ? " (V4)" : "") +
                                          (osstate->IsInRecoveryMode() ? " U" : "");

  const std::string ssid     = "SSID: " + osstate->GetSSID(true);

  std::string ip             = osstate->GetIPAddress();
  if (ip.empty()) {
    ip = "XXX.XXX.XXX.XXX";
  }

#if !FACTORY_TEST
  const bool hasInternet = HasInternet();
<<<<<<< HEAD
#endif


  ColoredTextLines lines = { {serialNo},
                             {osVer},
                             {ssid},
=======
#endif  
  
  // ESN/serialNo and the HW version are drawn on the same line with serialNo default left aligned and
  // HW version right aligned.
  ColoredTextLines lines = { { {serialNo}, {hwVer, NamedColors::WHITE, false} },
                             {osVer}, 
                             {ssid}, 
>>>>>>> df57eefc
#if FACTORY_TEST
                             {"IP: " + ip},
#else
                             { {"IP: "}, {ip, (hasInternet ? NamedColors::GREEN : NamedColors::RED)} }
#endif
                           };

  DrawTextOnScreen(lines);
}


void FaceInfoScreenManager::DrawNetwork()
{
  auto osstate = OSState::getInstance();
  const std::string ble      = "BLE ID: " + osstate->GetRobotName();
  const std::string mac      = "MAC: "  + osstate->GetMACAddress();
  const std::string ssid     = "SSID: " + osstate->GetSSID(true);

  std::string ip             = osstate->GetIPAddress();
  if (ip.empty()) {
    ip = "XXX.XXX.XXX.XXX";
  }

#if !FACTORY_TEST
  const bool hasInternet = HasInternet();

  // TODO (VIC-1816): Check actual hosts for connectivity
  const bool hasAuthAccess  = false;
  const bool hasOTAAccess   = false;
  const bool hasVoiceAccess = HasVoiceAccess();

  const ColoredText online("ONLINE", NamedColors::GREEN);
  const ColoredText offline("UNAVAILABLE", NamedColors::RED);

  const ColoredText authStatus  = hasAuthAccess  ? online : offline;
  const ColoredText otaStatus   = hasOTAAccess   ? online : offline;
  const ColoredText voiceStatus = hasVoiceAccess ? online : offline;
#endif

  ColoredTextLines lines = { {ble},
                             {mac},
                             {ssid},
#if FACTORY_TEST
                             {"IP: " + ip},
#else
                             { {"IP: "}, {ip, (hasInternet ? NamedColors::GREEN : NamedColors::RED)} },
#endif
                             { },

                             // TODO: VIC-1816
                            //  { {"AUTH: "}, authStatus },
                            //  { {"OTA: "}, otaStatus },
                            //  { {"VOICE: "}, voiceStatus }
                           };

  DrawTextOnScreen(lines);
}


void FaceInfoScreenManager::DrawSensorInfo(const RobotState& state)
{
  char temp[32] = "";
  sprintf(temp,
          "SYS: %s",
          _sysconVersion.c_str());
  const std::string syscon = temp;


  sprintf(temp,
          "CLF: %4u %4u %4u %4u",
          state.cliffDataRaw[0],
          state.cliffDataRaw[1],
          state.cliffDataRaw[2],
          state.cliffDataRaw[3]);
  const std::string cliffs = temp;

<<<<<<< HEAD

  sprintf(temp,
          "DIST:   %3umm",
          state.proxData.distance_mm);
  const std::string prox1 = temp;

  sprintf(temp,
          "        (%2.1f %2.1f %3.f)",
          state.proxData.signalIntensity,
          state.proxData.ambientIntensity,
          state.proxData.spadCount);
  const std::string prox2 = temp;


=======
>>>>>>> df57eefc
  sprintf(temp,
          "TOUCH: %u",
          state.backpackTouchSensorRaw);
  const std::string touch = temp;

  const bool batteryDisconnected = static_cast<bool>(state.status & (uint32_t)RobotStatusFlag::IS_BATTERY_DISCONNECTED);
  sprintf(temp,
          "BATT:  %0.2fV   %s",
          state.batteryVoltage,
          batteryDisconnected ? "D" : "");
  const std::string batt = temp;

  sprintf(temp,
          "CHGR:  %0.2fV",
          state.chargerVoltage);
  const std::string charger = temp;

  sprintf(temp,
          "TEMP:  %uC (H) / %uC (B)",
          OSState::getInstance()->GetTemperature_C(),
          state.battTemp_C);
  const std::string tempC = temp;
<<<<<<< HEAD


  DrawTextOnScreen({cliffs, prox1, prox2, touch, batt, charger, tempC});
=======
  
  DrawTextOnScreen({syscon, cliffs, touch, batt, charger, tempC});
>>>>>>> df57eefc
}

void FaceInfoScreenManager::DrawIMUInfo(const RobotState& state)
{
  char temp[32] = "";
  sprintf(temp,
          "%*.0f %*.2f",
          8,
          state.accel.x,
          8,
          state.gyro.x);
  const std::string accelGyroX = temp;

  sprintf(temp,
          "%*.2f %*.2f",
          8,
          state.accel.y,
          8,
          state.gyro.y);
  const std::string accelGyroY = temp;

  sprintf(temp,
          "%*.2f %*.2f",
          8,
          state.accel.z,
          8,
          state.gyro.z);
  const std::string accelGyroZ = temp;

  DrawTextOnScreen({"ACC        GYRO", accelGyroX, accelGyroY, accelGyroZ});
}

void FaceInfoScreenManager::DrawMotorInfo(const RobotState& state)
{
  char temp[32] = "";
  sprintf(temp, "HEAD:   %3.1f deg", RAD_TO_DEG(state.headAngle));
  const std::string head = temp;

  sprintf(temp, "LIFT:   %3.1f deg", RAD_TO_DEG(state.liftAngle));
  const std::string lift = temp;

  sprintf(temp, "LSPEED: %3.1f mm/s", state.lwheel_speed_mmps);
  const std::string lSpeed = temp;

  sprintf(temp, "RSPEED: %3.1f mm/s", state.rwheel_speed_mmps);
  const std::string rSpeed = temp;

  DrawTextOnScreen({head, lift, lSpeed, rSpeed});
}


void FaceInfoScreenManager::DrawMicInfo(const RobotInterface::MicData& micData)
{
  if(GetCurrScreenName() != ScreenName::MicInfo)
  {
    return;
  }

  char temp[32] = "";
  sprintf(temp,
          "%d",
          micData.data[0]);
  const std::string micData0 = temp;

  sprintf(temp,
          "%d",
          micData.data[1]);
  const std::string micData1 = temp;

  sprintf(temp,
          "%d",
          micData.data[2]);
  const std::string micData2 = temp;

  sprintf(temp,
          "%d",
          micData.data[3]);
  const std::string micData3 = temp;

  DrawTextOnScreen({"MICS", micData0, micData1, micData2, micData3});
}

void FaceInfoScreenManager::SetCustomText(const RobotInterface::DrawTextOnScreen& text)
{
  _customText = text;

  if(text.drawNow)
  {
    SetScreen(ScreenName::CustomText);
  }
}

void FaceInfoScreenManager::DrawCustomText()
{
  DrawTextOnScreen({std::string(_customText.text,
                                _customText.text_length)},
                   ColorRGBA(_customText.textColor.r,
                             _customText.textColor.g,
                             _customText.textColor.b),
                   ColorRGBA(_customText.bgColor.r,
                             _customText.bgColor.g,
                             _customText.bgColor.b),
                   { 0, FACE_DISPLAY_HEIGHT-10 }, 10, 3.f);
}

// Draws each element of the textVec on a separate line (spacing determined by textSpacing_pix)
// in textColor with a background of bgColor.
void FaceInfoScreenManager::DrawTextOnScreen(const std::vector<std::string>& textVec,
<<<<<<< HEAD
                                    const ColorRGBA& textColor,
                                    const ColorRGBA& bgColor,
                                    const Point2f& loc,
                                    u32 textSpacing_pix,
                                    f32 textScale)
=======
                                             const ColorRGBA& textColor,
                                             const ColorRGBA& bgColor,
                                             const Point2f& loc,
                                             u32 textSpacing_pix,
                                             f32 textScale)
>>>>>>> df57eefc
{
  _scratchDrawingImg->FillWith( {bgColor.r(), bgColor.g(), bgColor.b()} );

  const f32 textLocX = loc.x();
  f32 textLocY = loc.y();
  // TODO: Expose line and location(?) as arguments
  const u8  textLineThickness = 8;

  for(const auto& text : textVec)
  {
    _scratchDrawingImg->DrawText(
      {textLocX, textLocY},
      text.c_str(),
      textColor,
      textScale,
      textLineThickness);

    textLocY += textSpacing_pix;
  }

  DrawScratch();
}

void FaceInfoScreenManager::DrawTextOnScreen(const ColoredTextLines& lines,
                                             const ColorRGBA& bgColor,
                                             const Point2f& loc,
                                             u32 textSpacing_pix,
                                             f32 textScale)
{
  _scratchDrawingImg->FillWith( {bgColor.r(), bgColor.g(), bgColor.b()} );

  const u8  textLineThickness = 8;

  f32 textLocY = loc.y();
  for(const auto& line : lines)
  {
    f32 textOffsetX = loc.x();
    f32 textOffsetXRight = loc.x();
    for(const auto& coloredText : line)
    {
      f32 textLocX = textOffsetX;
      
      auto bbox = Vision::Image::GetTextSize(coloredText.text.c_str(), textScale, textLineThickness);
      if(coloredText.leftAlign)
      {
        textOffsetX += bbox.x();
      }
      else
      {
        // Right align text, need to account for the width of the text as DrawText expects the bottom left corner
        // location
        textLocX = FACE_DISPLAY_WIDTH - bbox.x() - textOffsetXRight;
        textOffsetXRight += bbox.x();
      }
      
      _scratchDrawingImg->DrawText({textLocX, textLocY},
                                   coloredText.text.c_str(),
                                   coloredText.color,
                                   textScale,
                                   textLineThickness);


    }
    textLocY += textSpacing_pix;
  }

  DrawScratch();
}

void FaceInfoScreenManager::DrawToF(const RangeDataDisplay& data)
{
  if(GetCurrScreenName() != ScreenName::ToF)
  {
    return;
  }
  
  Vision::ImageRGB565& img = *_scratchDrawingImg;
  const auto& clearColor = NamedColors::BLACK;
  img.FillWith( {clearColor.r(), clearColor.g(), clearColor.b()} );

  const u32 gridHeight = FACE_DISPLAY_HEIGHT / 4;
  const u32 gridWidth = FACE_DISPLAY_WIDTH / 4;
  for(const auto& rangeData : data.data)
  {
    if(rangeData.roi % 8 <= 3)
    {
      continue;
    }

    int roi = rangeData.roi - ((rangeData.roi / 8)*4) - 4;
    
    const u32 x = (roi % 4) * gridWidth;
    const u32 y = (roi / 4) * gridHeight;
    const Rectangle<f32> rect(x, y, gridWidth-1, gridHeight-1); // -1 for 1 pixel borders

    // Assuming max range is 1m
    f32 temp = std::max(rangeData.processedRange_mm, 0.000001f); // Prevent divide by zero
    temp = std::min(temp, 1000.f) / 1000.f;
    
    u8 color = 255 * temp;

    s8 status = rangeData.status;
    float tempDiv = (rangeData.spadCount == 0 ? -1 : rangeData.spadCount);
    float signalQuality = (f32)(rangeData.signalRate_mcps / tempDiv);

    ColorRGBA bg(0, (u8)(255-color), 0);
    if(status != 0)
    {
      bg = ColorRGBA((u8)255, (u8)0, (u8)0);
      color = 255;
    }

    img.DrawFilledRect(rect, bg);

    Point2f loc(x, y + 8);
    const u8 textColor = (color > 128 ? 255 : 0);
    img.DrawText(loc,
                 std::to_string((u32)(rangeData.processedRange_mm)),
                 {textColor, textColor, textColor},
                 0.3f,
                 false,
                 1);

    const f32 xPos = loc.x() + (Vision::Image::GetTextSize(std::to_string((u32)(rangeData.processedRange_mm)), 0.3f, 1).x() + kDefaultTextSpacing_pix);
    img.DrawText({xPos, loc.y()},
                 std::to_string(status),
                 {textColor, textColor, textColor},
                 0.3f,
                 false,
                 1);

    const f32 yPos = loc.y() + (Vision::Image::GetTextSize(std::to_string((u32)(rangeData.processedRange_mm)), 0.3f, 1).y() + 1);
    char t[8];
    sprintf(t, "%2.1f", signalQuality);
    img.DrawText({loc.x(), yPos},
                 std::string(t),
                 {textColor, textColor, textColor},
                 0.3f,
                 false,
                 1);
    

  }

  
  //  img.Save("/test.png", 100);
  
  DrawScratch();
}


void FaceInfoScreenManager::EnablePairingScreen(bool enable)
{
  if (enable && GetCurrScreenName() != ScreenName::Pairing) {
    LOG_INFO("FaceInfoScreenManager.EnablePairingScreen.Enable", "");
    // Clear any fault code so we can draw to the face and
    // actually pair. If the fault code is from a process crashing
    // this will not execute when the button is double pressed since
    // we need robot, anim, engine, and switchboard all communicating
    // for pairing to start. If the fault code is something besides a
    // process crash, this will clear it.
    FaultCode::DisplayFaultCode(0);
    SetScreen(ScreenName::Pairing);
  } else if (!enable && GetCurrScreenName() == ScreenName::Pairing) {
    LOG_INFO("FaceInfoScreenManager.EnablePairingScreen.Disable", "");
    SetScreen(ScreenName::None);
  }
}

void FaceInfoScreenManager::DrawScratch()
{
  _currScreen->DrawMenu(*_scratchDrawingImg);

  // Draw white pixel in top-right corner of main customer support screen
  // to indicate that debug screens are unlocked
  const bool drawDebugScreensEnabledPixel = _debugInfoScreensUnlocked &&
                                            GetCurrScreenName() == ScreenName::Main;
  if (drawDebugScreensEnabledPixel) {
    Rectangle<f32> rect(FACE_DISPLAY_WIDTH - 2, 0, 2, 2);
    _scratchDrawingImg->DrawFilledRect(rect, NamedColors::WHITE);
  }

  FaceDisplay::getInstance()->DrawToFaceDebug(*_scratchDrawingImg);
}

void FaceInfoScreenManager::Reboot()
{
#ifdef SIMULATOR
  LOG_WARNING("FaceInfoScreenManager.Reboot.NotSupportInSimulator", "");
  return;
#else

  // Suppress any error codes that might appear
  // as a result of the following reboot
  FaceDisplay::getInstance()->EnableFaultCodeDisplay(false);

  // Need to call reboot in forked process for some reason.
  // Otherwise, reboot doesn't actually happen.
  // Also useful for transitioning to "REBOOTING..." screen anyway.
  sync();
  pid_t pid = fork();
  if (pid == 0)
  {
    // child process
    execl("/bin/systemctl", "reboot", 0);  // Graceful reboot
  }
  else if (pid > 0)
  {
    // parent process
    LOG_INFO("FaceInfoScreenManager.Reboot.Rebooting", "");
  }
  else
  {
    // fork failed
    LOG_WARNING("FaceInfoScreenManager.Reboot.Failed", "");
  }

#endif
}

void FaceInfoScreenManager::UpdateCameraTestMode(uint32_t curTime_ms)
{
  const ScreenName curScreen = FaceInfoScreenManager::getInstance()->GetCurrScreenName();
  if(curScreen != ScreenName::CameraMotorTest)
  {
    return;
  }

  // Every alternateTime_ms, while we are in the camera test mode,
  // send alternating motor commands
  static const uint32_t alternateTime_ms = 2000;
  static BaseStationTime_t lastMovement_ms = curTime_ms;
  if(curTime_ms - lastMovement_ms > alternateTime_ms)
  {
    lastMovement_ms = curTime_ms;
    static bool up = false;

    RobotInterface::SetHeadAngle head;
    head.angle_rad = (up ? MAX_HEAD_ANGLE : MIN_HEAD_ANGLE);
    head.duration_sec = alternateTime_ms / 1000.f;
    head.max_speed_rad_per_sec = MAX_HEAD_SPEED_RAD_PER_S;
    head.accel_rad_per_sec2 = MAX_HEAD_ACCEL_RAD_PER_S2;

    RobotInterface::SetLiftHeight lift;
    lift.height_mm = (up ? LIFT_HEIGHT_CARRY : 50);
    lift.duration_sec = alternateTime_ms / 1000.f;
    lift.max_speed_rad_per_sec = MAX_LIFT_SPEED_RAD_PER_S;
    lift.accel_rad_per_sec2 = MAX_LIFT_ACCEL_RAD_PER_S2;

    RobotInterface::DriveWheels wheels;
    wheels.lwheel_speed_mmps = (up ? 60 : -60);
    wheels.rwheel_speed_mmps = (up ? 60 : -60);
    wheels.lwheel_accel_mmps2 = MAX_WHEEL_ACCEL_MMPS2;
    wheels.rwheel_accel_mmps2 = MAX_WHEEL_ACCEL_MMPS2;

    SendAnimToRobot(std::move(head));
    SendAnimToRobot(std::move(lift));
    SendAnimToRobot(std::move(wheels));

    up = !up;
  }
}

void FaceInfoScreenManager::SelfTestEnd(AnimationStreamer* animStreamer)
{
  const ScreenName curScreen = FaceInfoScreenManager::getInstance()->GetCurrScreenName();
  if(curScreen != ScreenName::SelfTestRunning)
  {
    return;
  }

  animStreamer->EnableKeepFaceAlive(true, 0);

  SetScreen(ScreenName::Main);
}

} // namespace Cozmo
} // namespace Anki<|MERGE_RESOLUTION|>--- conflicted
+++ resolved
@@ -162,11 +162,7 @@
   // * Microphone visualization
   // * Camera
   //const bool hideSpecialDebugScreens = (FACTORY_TEST && Factory::GetEMR()->fields.PLAYPEN_PASSED_FLAG) || !ANKI_DEV_CHEATS;  // TODO: Use this line in master
-<<<<<<< HEAD
   const bool hideSpecialDebugScreens = (FACTORY_TEST && Factory::GetEMR()->fields.PLAYPEN_PASSED_FLAG) && false;                        // Use this line in factory branch
-=======
-  const bool hideSpecialDebugScreens = false;//(FACTORY_TEST && Factory::GetEMR()->fields.PLAYPEN_PASSED_FLAG);                        // Use this line in factory branch
->>>>>>> df57eefc
 
   ADD_SCREEN_WITH_TEXT(Recovery, Recovery, {"RECOVERY MODE"});
   ADD_SCREEN(None, None);
@@ -190,13 +186,8 @@
     ADD_SCREEN(MicInfo, MicDirectionClock);
   }
 
-<<<<<<< HEAD
   ADD_SCREEN(MicDirectionClock, Camera);
-  ADD_SCREEN(Camera, Main);    // Last screen cycles back to Main
-=======
-  ADD_SCREEN(MicDirectionClock, Camera);  
   ADD_SCREEN(Camera, ToF);
->>>>>>> df57eefc
   ADD_SCREEN(CameraMotorTest, Camera);
   ADD_SCREEN(ToF, Main);    // Last screen cycles back to Main
 
@@ -302,10 +293,7 @@
   };
   GetScreen(ScreenName::CameraMotorTest)->SetExitScreenAction(cameraMotorTestExitAction);
 
-<<<<<<< HEAD
-
-=======
-  // ToF screen 
+  // ToF screen
   FaceInfoScreen::ScreenAction enterToFScreen = []() {
                                                  RobotInterface::SendRangeData msg;
                                                  msg.enable = true;
@@ -313,7 +301,7 @@
   };
   GetScreen(ScreenName::ToF)->SetEnterScreenAction(enterToFScreen);
 
-  // ToF screen 
+  // ToF screen
   FaceInfoScreen::ScreenAction exitToFScreen = []() {
                                                  RobotInterface::SendRangeData msg;
                                                  msg.enable = false;
@@ -322,8 +310,7 @@
   GetScreen(ScreenName::ToF)->SetExitScreenAction(exitToFScreen);
   DISABLE_TIMEOUT(ToF);
 
-  
->>>>>>> df57eefc
+
   // Check if we booted in recovery mode
   if (OSState::getInstance()->IsInRecoveryMode()) {
     LOG_WARNING("FaceInfoScreenManager.Init.RecoveryModeFileFound", "Going into recovery mode");
@@ -1000,22 +987,13 @@
 
 #if !FACTORY_TEST
   const bool hasInternet = HasInternet();
-<<<<<<< HEAD
 #endif
 
-
-  ColoredTextLines lines = { {serialNo},
-                             {osVer},
-                             {ssid},
-=======
-#endif  
-  
   // ESN/serialNo and the HW version are drawn on the same line with serialNo default left aligned and
   // HW version right aligned.
   ColoredTextLines lines = { { {serialNo}, {hwVer, NamedColors::WHITE, false} },
-                             {osVer}, 
-                             {ssid}, 
->>>>>>> df57eefc
+                             {osVer},
+                             {ssid},
 #if FACTORY_TEST
                              {"IP: " + ip},
 #else
@@ -1092,23 +1070,6 @@
           state.cliffDataRaw[3]);
   const std::string cliffs = temp;
 
-<<<<<<< HEAD
-
-  sprintf(temp,
-          "DIST:   %3umm",
-          state.proxData.distance_mm);
-  const std::string prox1 = temp;
-
-  sprintf(temp,
-          "        (%2.1f %2.1f %3.f)",
-          state.proxData.signalIntensity,
-          state.proxData.ambientIntensity,
-          state.proxData.spadCount);
-  const std::string prox2 = temp;
-
-
-=======
->>>>>>> df57eefc
   sprintf(temp,
           "TOUCH: %u",
           state.backpackTouchSensorRaw);
@@ -1131,14 +1092,8 @@
           OSState::getInstance()->GetTemperature_C(),
           state.battTemp_C);
   const std::string tempC = temp;
-<<<<<<< HEAD
-
-
-  DrawTextOnScreen({cliffs, prox1, prox2, touch, batt, charger, tempC});
-=======
-  
+
   DrawTextOnScreen({syscon, cliffs, touch, batt, charger, tempC});
->>>>>>> df57eefc
 }
 
 void FaceInfoScreenManager::DrawIMUInfo(const RobotState& state)
@@ -1247,19 +1202,11 @@
 // Draws each element of the textVec on a separate line (spacing determined by textSpacing_pix)
 // in textColor with a background of bgColor.
 void FaceInfoScreenManager::DrawTextOnScreen(const std::vector<std::string>& textVec,
-<<<<<<< HEAD
-                                    const ColorRGBA& textColor,
-                                    const ColorRGBA& bgColor,
-                                    const Point2f& loc,
-                                    u32 textSpacing_pix,
-                                    f32 textScale)
-=======
                                              const ColorRGBA& textColor,
                                              const ColorRGBA& bgColor,
                                              const Point2f& loc,
                                              u32 textSpacing_pix,
                                              f32 textScale)
->>>>>>> df57eefc
 {
   _scratchDrawingImg->FillWith( {bgColor.r(), bgColor.g(), bgColor.b()} );
 
@@ -1301,7 +1248,7 @@
     for(const auto& coloredText : line)
     {
       f32 textLocX = textOffsetX;
-      
+
       auto bbox = Vision::Image::GetTextSize(coloredText.text.c_str(), textScale, textLineThickness);
       if(coloredText.leftAlign)
       {
@@ -1314,7 +1261,7 @@
         textLocX = FACE_DISPLAY_WIDTH - bbox.x() - textOffsetXRight;
         textOffsetXRight += bbox.x();
       }
-      
+
       _scratchDrawingImg->DrawText({textLocX, textLocY},
                                    coloredText.text.c_str(),
                                    coloredText.color,
@@ -1335,7 +1282,7 @@
   {
     return;
   }
-  
+
   Vision::ImageRGB565& img = *_scratchDrawingImg;
   const auto& clearColor = NamedColors::BLACK;
   img.FillWith( {clearColor.r(), clearColor.g(), clearColor.b()} );
@@ -1350,7 +1297,7 @@
     }
 
     int roi = rangeData.roi - ((rangeData.roi / 8)*4) - 4;
-    
+
     const u32 x = (roi % 4) * gridWidth;
     const u32 y = (roi / 4) * gridHeight;
     const Rectangle<f32> rect(x, y, gridWidth-1, gridHeight-1); // -1 for 1 pixel borders
@@ -1358,7 +1305,7 @@
     // Assuming max range is 1m
     f32 temp = std::max(rangeData.processedRange_mm, 0.000001f); // Prevent divide by zero
     temp = std::min(temp, 1000.f) / 1000.f;
-    
+
     u8 color = 255 * temp;
 
     s8 status = rangeData.status;
@@ -1400,13 +1347,13 @@
                  0.3f,
                  false,
                  1);
-    
-
-  }
-
-  
+
+
+  }
+
+
   //  img.Save("/test.png", 100);
-  
+
   DrawScratch();
 }
 
