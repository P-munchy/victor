--- conflicted
+++ resolved
@@ -862,18 +862,14 @@
   ColoredTextLines lines = { {serialNo}, 
                              {osVer}, 
                              {ssid}, 
-<<<<<<< HEAD
+#if FACTORY_TEST
+                             {"IP: " + ip},
+#else
                              { {"IP: "}, {ip, (hasInternet ? NamedColors::GREEN : NamedColors::RED)} },
+#endif                             
 #if ANKI_DEV_CHEATS
 			     {sha},
 #endif
-=======
-#if FACTORY_TEST
-                             {"IP: " + ip},
-#else
-                             { {"IP: "}, {ip, (hasInternet ? NamedColors::GREEN : NamedColors::RED)} }
-#endif                             
->>>>>>> 34b6ebc5
                            };
    
   DrawTextOnScreen(lines);
