/**
* File: micDataProcessor.cpp
*
* Author: Lee Crippen
* Created: 9/27/2017
*
* Description: Handles processing the mic samples from the robot process: combining the channels,
*              and extracting direction data.
*
* Copyright: Anki, Inc. 2017
*
*/


// Signal Essence Includes
#include "mmif.h"
#include "policy_actions.h"
#include "se_diag.h"
<<<<<<< HEAD
=======

#include "speex/speex_resampler.h"
>>>>>>> e09f97eb

#include "coretech/messaging/shared/LocalUdpServer.h"

#include "cozmoAnim/animProcessMessages.h"
#include "cozmoAnim/faceDisplay/faceDebugDraw.h"
#include "cozmoAnim/faceDisplay/faceDisplay.h"
#include "cozmoAnim/micDataProcessor.h"
#include "cozmoAnim/micDataInfo.h"
#include "cozmoAnim/micImmediateDirection.h"
#include "cozmoAnim/speechRecognizerTHFSimple.h"

#include "osState/osState.h"

#include "util/console/consoleInterface.h"
#include "util/cpuProfiler/cpuProfiler.h"
#include "util/fileUtils/fileUtils.h"
#include "util/logging/logging.h"
#include "util/math/math.h"
#include "util/threading/threadPriority.h"

#include "clad/robotInterface/messageRobotToEngine_sendAnimToEngine_helper.h"

#include <iomanip>
#include <sstream>


namespace {
  struct TriggerData
  {
    std::string dataDir;
    std::string netFile;
    std::string searchFile;
  };

  const TriggerData kTriggerDataList[] = 
  {
    // "HeyCozmo" trigger trained on adults
    {
      .dataDir = "trigger_anki_x_en_us_01_hey_cosmo_sfs14_b3e3cbba",
      .netFile = "anki_x_hey_cosmo_en_us_sfs14_b3e3cbba_delivery01_am.raw",
      .searchFile = "anki_x_hey_cosmo_en_us_sfs14_b3e3cbba_delivery01_search_4.raw"
    },
    // "HeyCozmo" trigger trained on both adults + kids (aka delivery 2)
    {
      .dataDir = "trigger_anki_x_en_us_02_hey_cosmo_sfs14_b3e3cbba",
      .netFile = "anki_x_hey_cosmo_en_us_sfs14_b3e3cbba_delivery02_am.raw",
      .searchFile = "anki_x_hey_cosmo_en_us_sfs14_b3e3cbba_delivery02_search_4.raw"
    },
    // "Cozmo" trigger trained on both adults + kids
    {
      .dataDir = "trigger_anki_x_en_us_01_cosmo_sfs14_b3e3cbba",
      .netFile = "anki_x_cosmo_en_us_sfs14_b3e3cbba_delivery01_am.raw",
      .searchFile = "anki_x_cosmo_en_us_sfs14_b3e3cbba_delivery01_search_10.raw"
    }
  };
  constexpr int32_t kTriggerDataListLen = (int32_t) sizeof(kTriggerDataList) / sizeof(kTriggerDataList[0]);
  Anki::AudioUtil::SpeechRecognizer::IndexType _currentTriggerSearchIndex = 0;

# define CONSOLE_GROUP "MicData"
  CONSOLE_VAR_RANGED(s32, kMicData_NextTriggerIndex, CONSOLE_GROUP, 0, 0, kTriggerDataListLen-1);
# undef CONSOLE_GROUP
}

namespace Anki {
namespace Cozmo {
namespace MicData {

static_assert(std::is_same<decltype(RobotInterface::MicData::data), RawAudioChunk>::value,
              "Expecting type of MicData::data to match RawAudioChunk");

static_assert(
  std::is_same<std::remove_reference<decltype(RobotInterface::MicDirection::confidenceList[0])>::type,
  decltype(MicDirectionData::confidenceList)::value_type>::value,
  "Expecting type of RobotInterface::MicDirection::confidenceList items "\
  "to match MicDirectionData::confidenceList items");

constexpr auto kMicDirectionConfListSize = sizeof(RobotInterface::MicDirection::confidenceList);
constexpr auto kMicDirectionConfListItemSize = sizeof(RobotInterface::MicDirection::confidenceList[0]);
static_assert(
  kMicDirectionConfListSize / kMicDirectionConfListItemSize ==
  decltype(MicDirectionData::confidenceList)().size(),
  "Expecting length of RobotInterface::MicDirection::confidenceList to match MicDirectionData::confidenceList");


MicDataProcessor::MicDataProcessor(const std::string& writeLocation, const std::string& triggerWordDataDir)
: _writeLocationDir(writeLocation)
, _recognizer(new SpeechRecognizerTHF())
, _udpServer(new LocalUdpServer())
, _micImmediateDirection(new MicImmediateDirection())
{
  if (!_writeLocationDir.empty())
  {
    Util::FileUtils::CreateDirectory(_writeLocationDir);
  }

  const std::string& pronunciationFileToUse = "";
  (void) _recognizer->Init(pronunciationFileToUse);

  for (int i=0; i < kTriggerDataListLen; ++i)
  {
    const auto& data = kTriggerDataList[i];
    const std::string& netFilePath = Util::FileUtils::FullFilePath({triggerWordDataDir, data.dataDir, data.netFile});
    const std::string& searchFilePath = Util::FileUtils::FullFilePath({triggerWordDataDir, data.dataDir, data.searchFile});
    const AudioUtil::SpeechRecognizer::IndexType searchIndex = i;
    const bool isPhraseSpotted = true;
    const bool allowsFollowUpRecog = false;
    const bool success = _recognizer->AddRecognitionDataFromFile(searchIndex, netFilePath, searchFilePath,
                                                                isPhraseSpotted, allowsFollowUpRecog);
    DEV_ASSERT_MSG(success,
                  "MicDataProcessor.Constructor.SpeechRecognizerInit",
                  "Failed to add speechRecognizer index: %d netFile: %s searchFile %s",
                  searchIndex, netFilePath.c_str(), searchFilePath.c_str());
  }

  _recognizer->SetRecognizerIndex(_currentTriggerSearchIndex);
  // Set up the callback that creates the recording job when the trigger is detected
  auto triggerCallback = std::bind(&MicDataProcessor::TriggerWordDetectCallback, 
                                   this, std::placeholders::_1, std::placeholders::_2);
  _recognizer->SetCallback(triggerCallback);
  _recognizer->Start();

  MMIfInit(0, nullptr);
  InitVAD();

  _bestSearchBeamIndex = SEDiagGetIndex("fdsearch_best_beam_index");
  _bestSearchBeamConfidence = SEDiagGetIndex("fdsearch_best_beam_confidence");
  _searchConfidenceState = SEDiagGetIndex("fdsearch_confidence_state");
  
  
  // Enable this to test a repeating recording job.
  static constexpr bool enableCircularRecordingJob = false;
  if (enableCircularRecordingJob)
  {
    MicDataInfo* newJob = new MicDataInfo{};
    newJob->_typesToRecord.SetBitFlag(MicDataType::Raw, true);
    newJob->_typesToRecord.SetBitFlag(MicDataType::Processed, true);
    newJob->_writeLocationDir = _writeLocationDir;
    newJob->SetTimeToRecord(kSecondsPerFile * 1000);
    newJob->_doFFTProcess = false;
    newJob->_repeating = true;
    {
      std::lock_guard<std::recursive_mutex> lock(_dataRecordJobMutex);
      _micProcessingJobs.push_back(std::shared_ptr<MicDataInfo>(newJob));
    }
  }

  const RobotID_t robotID = OSState::getInstance()->GetRobotID();
  const std::string sockName = std::string{LOCAL_SOCKET_PATH} + "mic_sock" + (robotID == 0 ? "" : std::to_string(robotID));
  const bool udpSuccess = _udpServer->StartListening(sockName);
  ANKI_VERIFY(udpSuccess,
              "MicDataProcessor.Constructor.UdpStartListening",
              "Failed to start listening on socket %s",
              sockName.c_str());

  _processThread = std::thread(&MicDataProcessor::ProcessLoop, this);
}

void MicDataProcessor::InitVAD()
{
  _sVadConfig.reset(new SVadConfig_t());
  _sVadObject.reset(new SVadObject_t());

  /* set up VAD */
  SVadSetDefaultConfig(_sVadConfig.get(), kSamplesPerBlock, (float)AudioUtil::kSampleRate_hz);
  _sVadConfig->AbsThreshold = 250.0f; // was 400
  _sVadConfig->HangoverCountDownStart = 60;  // was 25, make 25 blocks (1/4 second) to see it actually end a couple times
  SVadInit(_sVadObject.get(), _sVadConfig.get());
}

void MicDataProcessor::TriggerWordDetectCallback(const char* resultFound, float score)
{
  {
    std::lock_guard<std::recursive_mutex> lock(_dataRecordJobMutex);
    // Ignore extra triggers during streaming
    if (nullptr != _currentStreamingJob)
    {
      return;
    }
  }

  MicDataInfo* newJob = new MicDataInfo{};
  newJob->_writeLocationDir = Util::FileUtils::FullFilePath({_writeLocationDir, "triggeredCapture"});
  newJob->_writeNameBase = ""; // Use the autogen names in this subfolder
  newJob->_numMaxFiles = 100;
  newJob->_typesToRecord.SetBitFlag(MicDataType::Processed, true);
  newJob->_typesToRecord.SetBitFlag(MicDataType::Raw, false);
  newJob->SetTimeToRecord(MicDataInfo::kMaxRecordTime_ms);

  // Copy the current audio chunks in the trigger overlap buffer
  for (uint32_t i=0; i<_immediateAudioBuffer.size(); ++i)
  {
    const auto& audioBlock = _immediateAudioBuffer[i].audioBlock;
    newJob->CollectProcessedAudio(audioBlock.data(), audioBlock.size());
  }

  {
    std::lock_guard<std::recursive_mutex> lock(_dataRecordJobMutex);
    _micProcessingJobs.push_back(std::shared_ptr<MicDataInfo>(newJob));
    _currentStreamingJob = _micProcessingJobs.back();
  }

  // Set up a message to send out about the triggerword
  RobotInterface::TriggerWordDetected twDetectedMessage;
  const auto mostRecentTimestamp = _immediateAudioBuffer.back().timestamp;
  twDetectedMessage.timestamp = mostRecentTimestamp;
  twDetectedMessage.direction = _micImmediateDirection->GetDominantDirection();
  auto engineMessage = std::unique_ptr<RobotInterface::RobotToEngine>(
    new RobotInterface::RobotToEngine(std::move(twDetectedMessage)));
  {
    std::lock_guard<std::mutex> lock(_msgsMutex);
    _msgsToEngine.push_back(std::move(engineMessage));
  }

  PRINT_NAMED_INFO("MicDataProcessor.TWCallback",
                    "Direction index %d at timestamp %d",
                    _micImmediateDirection->GetDominantDirection(),
                    mostRecentTimestamp);
}

MicDataProcessor::~MicDataProcessor()
{
  _processThreadStop = true;
  _processThread.join();

  _udpServer->StopListening();

  MMIfDestroy();
  _recognizer->Stop();
}

<<<<<<< HEAD
bool MicDataProcessor::ProcessRawAudio(TimeStamp_t timestamp,
                                       const AudioUtil::AudioSample* audioChunk)
=======
bool MicDataProcessor::ProcessResampledAudio(TimeStamp_t timestamp,
                                             const AudioUtil::AudioSample* audioChunk,
                                             uint32_t robotStatus,
                                             float robotAngle)
>>>>>>> e09f97eb
{
  {
    ANKI_CPU_PROFILE("UninterleaveAudioForSE");
    // Uninterleave the chunks when copying out of the payload, since that's what SE wants
    for (uint32_t sampleIdx = 0; sampleIdx < kSamplesPerChunkIncoming; ++sampleIdx)
    {
      const uint32_t interleaveBase = (sampleIdx * kNumInputChannels);
      for (uint32_t channelIdx = 0; channelIdx < kNumInputChannels; ++channelIdx)
      {
        uint32_t dataOffset = _inProcessAudioBlockFirstHalf ? 0 : kSamplesPerChunkIncoming;
        const uint32_t uninterleaveBase = (channelIdx * kSamplesPerBlock) + dataOffset;
        _inProcessAudioBlock[sampleIdx + uninterleaveBase] = audioChunk[channelIdx + interleaveBase];
      }
    }
  }
  
  // If we aren't starting a block, we're finishing it - time to convert to a single channel
  if (!_inProcessAudioBlockFirstHalf)
  {
    TimedMicData& nextSample = _immediateAudioBuffer.push_back();
    nextSample.timestamp = timestamp;
    MicDirectionData directionResult = ProcessMicrophonesSE(
      _inProcessAudioBlock.data(),
      nextSample.audioBlock.data(),
      robotStatus,
      robotAngle);

    // Store off this most recent result in our immedate direction tracking
    _micImmediateDirection->AddDirectionSample(directionResult);

    // Set up a message to send out about the direction
    RobotInterface::MicDirection newMessage;
    newMessage.timestamp = timestamp;
    newMessage.direction = directionResult.winningDirection;
    newMessage.confidence = directionResult.winningConfidence;
    newMessage.activeState = directionResult.activeState;
    std::copy(
      directionResult.confidenceList.begin(),
      directionResult.confidenceList.end(),
      newMessage.confidenceList);
    
    auto engineMessage = std::unique_ptr<RobotInterface::RobotToEngine>(
      new RobotInterface::RobotToEngine(std::move(newMessage)));
    {
      std::lock_guard<std::mutex> lock(_msgsMutex);
      _msgsToEngine.push_back(std::move(engineMessage));
    }
  }
  
  _inProcessAudioBlockFirstHalf = !_inProcessAudioBlockFirstHalf;
  
  return _inProcessAudioBlockFirstHalf;
}

MicDirectionData MicDataProcessor::ProcessMicrophonesSE(const AudioUtil::AudioSample* audioChunk,
                                                        AudioUtil::AudioSample* bufferOut,
                                                        uint32_t robotStatus,
                                                        float robotAngle)
{
  PolicySetAbsoluteOrientation(robotAngle);
  // Note that currently we are only monitoring the moving flag. We _could_ also discard mic data when the robot
  // is picked up, but that is being evaluated with design before implementation, see VIC-1219
  const bool robotIsMoving = static_cast<bool>(robotStatus & (uint16_t)RobotStatusFlag::IS_MOVING);
  const bool robotStoppedMoving = !robotIsMoving && _robotWasMoving;
  _robotWasMoving = robotIsMoving;
  if (robotStoppedMoving)
  {
    // When the robot has stopped moving (and the gears are no longer making noise) we reset the mic direciton
    // confidence values to be based on non-noisy data
    MMIfResetLocationSearch();
  }

  // We only care about checking one channel, and since the channel data is uninterleaved when passed in here,
  // we simply give the start of the buffer as the input to run the vad detection on
  int activityFlag = 0;
  {
    ANKI_CPU_PROFILE("ProcessVAD");

    // Note while we _can_ pass a confidence value here adjusted while the robot is moving, we'd rather err on the side
    // of always thinking we hear a voice when the robot moves, so we maximize our chances of hearing any triggers
    // over the noise. So when the robot is moving, don't even bother running the VAD, and instead just set activity
    // to true.
    if (robotIsMoving)
    {
      activityFlag = 1;
    }
    else
    {
      const float vadConfidence = 1.0f;
      activityFlag = DoSVad(_sVadObject.get(),           // object
                            vadConfidence,               // confidence it is okay to measure noise floor, i.e. no known activity like gear noise
                            (int16_t*)audioChunk);       // pointer to input data
    }
  }

  static const std::array<AudioUtil::AudioSample, kSamplesPerBlock * kNumInputChannels> dummySpeakerOut{};
  {
    ANKI_CPU_PROFILE("ProcessMicrophonesSE");
    // Process the current audio block with SE software
    MMIfProcessMicrophones(dummySpeakerOut.data(), audioChunk, bufferOut);
  }

  MicDirectionData result{};
  result.activeState = activityFlag;

  if (robotIsMoving)
  {
    result.winningDirection = kDirectionUnknown;
  }
  else
  {
    const auto latestDirection = SEDiagGetUInt16(_bestSearchBeamIndex);
    const auto latestConf = SEDiagGetInt16(_bestSearchBeamConfidence);
    const auto* searchConfState = SEDiagGet(_searchConfidenceState);
    result.winningDirection = latestDirection;
    result.winningConfidence = latestConf;
    const auto* confListSrc = reinterpret_cast<const float*>(searchConfState->u.vp);
    // NOTE currently SE only calculates the 12 main directions (not "unknown" or directly above the mics)
    // so we only copy the 12 main directions
    std::copy(confListSrc, confListSrc + kLastValidIndex + 1, result.confidenceList.begin());
  }
  return result;
}

void MicDataProcessor::ProcessLoop()
{
  Anki::Util::SetThreadName(pthread_self(), "MicDataProc");
  static constexpr uint32_t expectedAudioDropsPerAnimLoop = 7;
  static constexpr uint32_t maxProcessingTimePerDrop_ms = 5;
  static constexpr uint32_t maxProcTime_ms = expectedAudioDropsPerAnimLoop * maxProcessingTimePerDrop_ms;
  const auto maxProcTime = std::chrono::milliseconds(maxProcTime_ms);
  while (!_processThreadStop)
  {
    const auto start = std::chrono::steady_clock::now();
  
    // Switch which buffer we're processing if it's empty
    {
      std::lock_guard<std::mutex> lock(_rawMicDataMutex);
      if (_rawAudioBuffers[_rawAudioProcessingIndex].empty())
      {
        _rawAudioProcessingIndex = (_rawAudioProcessingIndex == 1) ? 0 : 1;
      }
    }

    auto& rawAudioToProcess = _rawAudioBuffers[_rawAudioProcessingIndex];
    while (rawAudioToProcess.size() > 0)
    {
      ANKI_CPU_TICK("MicDataProcessor", maxProcessingTimePerDrop_ms, Util::CpuThreadProfiler::kLogFrequencyNever);
      ANKI_CPU_PROFILE("ProcessLoop");

      const auto& nextData = rawAudioToProcess.front();
      const auto* audioChunk = nextData.data;
      
      // Steal the current set of jobs we have for recording audio, so the list can be added to while processing
      // continues
      std::deque<std::shared_ptr<MicDataInfo>> stolenJobs;
      {
        std::lock_guard<std::recursive_mutex> lock(_dataRecordJobMutex);
        stolenJobs = std::move(_micProcessingJobs);
        _micProcessingJobs.clear();
      }

      // Collect the raw audio if desired
      for (auto& job : stolenJobs)
      {
        job->CollectRawAudio(audioChunk, kRawAudioChunkSize);
      }
      
      // Factory test doesn't need to do any mic processing, it just uses raw data
      if(!FACTORY_TEST)
      {
<<<<<<< HEAD
        // Process the audio into a single channel, and collect it if desired
        bool audioBlockReady = ProcessRawAudio(nextData.timestamp, audioChunk.data());
=======
        // Resample the audio, then collect it if desired
        std::array<AudioUtil::AudioSample, kResampledAudioChunkSize> resampledAudioChunk;
        ResampleAudioChunk(audioChunk, resampledAudioChunk.data());
        for (auto& job : stolenJobs)
        {
          job->CollectResampledAudio(resampledAudioChunk.data(), resampledAudioChunk.size());
        }
        
        // Process the audio into a single channel, and collect it if desired
        bool audioBlockReady = ProcessResampledAudio(
          nextData.timestamp,
          resampledAudioChunk.data(),
          nextData.robotStatusFlags,
          nextData.robotRotationAngle);
>>>>>>> e09f97eb
        if (audioBlockReady)
        {
          const auto& processedAudio = _immediateAudioBuffer.back().audioBlock;
          for (auto& job : stolenJobs)
          {
            job->CollectProcessedAudio(processedAudio.data(), processedAudio.size());
          }

          kMicData_NextTriggerIndex = Util::Clamp(kMicData_NextTriggerIndex, 0, kTriggerDataListLen-1);
          if (kMicData_NextTriggerIndex != _currentTriggerSearchIndex)
          {
            _currentTriggerSearchIndex = kMicData_NextTriggerIndex;
            _recognizer->SetRecognizerIndex(_currentTriggerSearchIndex);
          }
          // Run the trigger detection, which will use the callback defined above
          if (_micImmediateDirection->GetLatestSample().activeState != 0)
          {
            ANKI_CPU_PROFILE("RecognizeTriggerWord");
            bool streamingInProgress = false;
            {
              std::lock_guard<std::recursive_mutex> lock(_dataRecordJobMutex);
              streamingInProgress = (_currentStreamingJob != nullptr);
            }
            if (!streamingInProgress)
            {
              _recognizer->Update(processedAudio.data(), (unsigned int)processedAudio.size());
            }
          }
        }
      }
      
      // Check if each of the jobs are done, removing the ones that are
      auto jobIter = stolenJobs.begin();
      while (jobIter != stolenJobs.end())
      {
        (*jobIter)->UpdateForNextChunk();
        bool jobDone = (*jobIter)->CheckDone();
        if (jobDone)
        {
          jobIter = stolenJobs.erase(jobIter);
        }
        else
        {
          ++jobIter;
        }
      }
      
      // Add back the remaining stolen jobs
      {
        std::lock_guard<std::recursive_mutex> lock(_dataRecordJobMutex);
        _micProcessingJobs.insert(_micProcessingJobs.begin(), stolenJobs.begin(), stolenJobs.end());
      }
      
      rawAudioToProcess.pop_front();
    }

    const auto end = std::chrono::steady_clock::now();
    const auto elapsedTime = (end - start);
    if (elapsedTime < maxProcTime)
    {
      std::this_thread::sleep_for(maxProcTime - elapsedTime);
    }
  }
}
  
void MicDataProcessor::ProcessMicDataPayload(const RobotInterface::MicData& payload)
{
  // Store off this next job
<<<<<<< HEAD
  {
    std::lock_guard<std::mutex> lock(_rawMicDataMutex);
    // Use whichever buffer is currently _not_ being processed
    auto& bufferToUse = (_rawAudioProcessingIndex == 1) ? _rawAudioBuffers[0] : _rawAudioBuffers[1];
    TimedRawMicData& nextJob = bufferToUse.push_back();
    nextJob.timestamp = payload.timestamp;
    const auto size = sizeof(audioChunk) / sizeof(audioChunk[0]);
    std::copy(audioChunk, audioChunk + size, nextJob.audioChunk.data());
  }
=======
  std::lock_guard<std::mutex> lock(_resampleMutex);
  // Use whichever buffer is currently _not_ being processed
  auto& bufferToUse = (_rawAudioProcessingIndex == 1) ? _rawAudioBuffers[0] : _rawAudioBuffers[1];
  RobotInterface::MicData& nextJob = bufferToUse.push_back();
  nextJob = payload;
>>>>>>> e09f97eb
}

void MicDataProcessor::RecordRawAudio(uint32_t duration_ms, const std::string& path, bool runFFT)
{
  MicDataInfo* newJob = new MicDataInfo{};
  
  // If the input path has a file separator, remove the filename at the end and use as the write directory
  if (path.find('/') != std::string::npos)
  {
    std::string nameBase = Util::FileUtils::GetFileName(path);
    newJob->_writeLocationDir = path.substr(0, path.length() - nameBase.length());
    newJob->_writeNameBase = nameBase;
  }
  else
  {
    // otherwise used the saved off write directory, and just the input path as the name base
    newJob->_writeLocationDir = _writeLocationDir;
    newJob->_writeNameBase = path;
  }
  
  newJob->_typesToRecord.SetBitFlag(MicDataType::Raw, true);
  newJob->SetTimeToRecord(duration_ms);
  newJob->_doFFTProcess = runFFT;
  if (runFFT)
  {
    newJob->_rawAudioFFTCallback = [this] (std::vector<uint32>&& result) {
      std::lock_guard<std::mutex> _lock(_fftResultMutex);
      _fftResultList.push_back(std::move(result));
    };
  }
  
  {
    std::lock_guard<std::recursive_mutex> lock(_dataRecordJobMutex);
    _micProcessingJobs.push_back(std::shared_ptr<MicDataInfo>(newJob));
  }
}

void MicDataProcessor::Update(BaseStationTime_t currTime_nanosec)
{
  _fftResultMutex.lock();
  while (_fftResultList.size() > 0)
  {
    auto result = std::move(_fftResultList.front());
    _fftResultList.pop_front();
    _fftResultMutex.unlock();
    
    // Populate the fft result message
    auto msg = RobotInterface::AudioFFTResult();

    for(uint8_t i = 0; i < result.size(); ++i)
    {
      msg.result[i] = result[i];
    }
    RobotInterface::SendAnimToEngine(std::move(msg));


    _fftResultMutex.lock();
  }
  _fftResultMutex.unlock();

  bool receivedStopMessage = false;
  static constexpr int kMaxReceiveBytes = 2000;
  char receiveArray[kMaxReceiveBytes];

#if ANKI_DEV_CHEATS
  uint32_t recordingSecondsRemaining = 0;
  static std::shared_ptr<MicDataInfo> _saveJob;
  if (_saveJob != nullptr)
  {
    if (_saveJob->CheckDone())
    {
      _saveJob = nullptr;
      _forceRecordClip = false;
    }
    else
    {
      recordingSecondsRemaining = (_saveJob->GetTimeToRecord_ms() - _saveJob->GetTimeRecorded_ms()) / 1000;
    }
  }

  const bool isMicFace = FaceDisplay::GetDebugDraw()->GetDrawState() == FaceDebugDraw::DrawState::MicDirectionClock;
  if (!isMicFace)
  {
    _forceRecordClip = false;
  }
  else if (_forceRecordClip && nullptr == _saveJob)
  {
    MicDataInfo* newJob = new MicDataInfo{};
    newJob->_writeLocationDir = Util::FileUtils::FullFilePath({_writeLocationDir, "debugCapture"});
    newJob->_writeNameBase = ""; // Use the autogen names in this subfolder
    newJob->_numMaxFiles = 30;
    newJob->_typesToRecord.SetBitFlag(MicDataType::Raw, true);
    newJob->_typesToRecord.SetBitFlag(MicDataType::Processed, true);
    newJob->SetTimeToRecord(15000);

    {
      std::lock_guard<std::recursive_mutex> lock(_dataRecordJobMutex);
      _micProcessingJobs.push_back(std::shared_ptr<MicDataInfo>(newJob));
      _saveJob = _micProcessingJobs.back();
    }
  }
#endif
  
  const ssize_t bytesReceived = _udpServer->Recv(receiveArray, kMaxReceiveBytes);
  if (bytesReceived == 2)
  {
    if (receiveArray[0] != '\0' || receiveArray[1] != '\0')
    {
      PRINT_NAMED_INFO("MicDataProcessor.Update.RecvCloudProcess.UnexpectedSignal", "0x%x 0x%x", receiveArray[0], receiveArray[1]);
    }
    else
    {
      PRINT_NAMED_INFO("MicDataProcessor.Update.RecvCloudProcess.StopSignal", "");
    }
    receivedStopMessage = true;
  }

  #if ANKI_DEV_CHEATS
    // Minimum length of time to display the "trigger heard" symbol on the mic data debug screen
    // (is extended by streaming)
    constexpr uint32_t kTriggerDisplayTime_ns = 1000 * 1000 * 2000; // 2 seconds
    static BaseStationTime_t endTriggerDispTime_ns = 0;
    if (endTriggerDispTime_ns > 0 && endTriggerDispTime_ns < currTime_nanosec)
    {
      endTriggerDispTime_ns = 0;
    }
  #endif

  static size_t streamingAudioIndex = 0;
  // lock the job mutex
  {
    std::lock_guard<std::recursive_mutex> lock(_dataRecordJobMutex);
    // check if the pointer to the currently streaming job is valid
    if (!_currentlyStreaming && _currentStreamingJob != nullptr)
    {
      #if ANKI_DEV_CHEATS
        endTriggerDispTime_ns = currTime_nanosec + kTriggerDisplayTime_ns;
      #endif
      if (_udpServer->HasClient())
      {
        _currentlyStreaming = true;
        streamingAudioIndex = 0;
  
        // Send out the message announcing the trigger word has been detected
        static const char* const hotwordSignal = "hotword";
        static const size_t hotwordSignalLen = std::strlen(hotwordSignal) + 1;
        _udpServer->Send(hotwordSignal, Util::numeric_cast<int>(hotwordSignalLen));
        PRINT_NAMED_INFO("MicDataProcessor.Update.StreamingStart", "");
      }
      else
      {
        ClearCurrentStreamingJob();
        PRINT_NAMED_INFO("MicDataProcessor.Update.StreamingStartIgnored", "Ignoring stream start as no clients connected.");
      }
    }

    if (_currentlyStreaming)
    {
      // Are we done with what we want to stream?
      static constexpr size_t kMaxRecordTime_ms = 10000;
      static constexpr size_t kMaxRecordNumChunks = (kMaxRecordTime_ms / (kTimePerChunk_ms * kChunksPerSEBlock)) + 1;
      if (receivedStopMessage || streamingAudioIndex >= kMaxRecordNumChunks)
      {
        ClearCurrentStreamingJob();
        PRINT_NAMED_INFO("MicDataProcessor.Update.StreamingEnd", "%zu ms", streamingAudioIndex * kTimePerChunk_ms * kChunksPerSEBlock);
      }
      else
      {
        // Copy any new data that has been pushed onto the currently streaming job
        AudioUtil::AudioChunkList newAudio = _currentStreamingJob->GetProcessedAudio(streamingAudioIndex);
        streamingAudioIndex += newAudio.size();
    
        // Send the audio to any clients we've got
        if (_udpServer->HasClient())
        {
          for(const auto& audioChunk : newAudio)
          {
            const auto entrySize = !audioChunk.empty() ? sizeof(audioChunk[0]) : 0;
            _udpServer->Send((char*)audioChunk.data(), Util::numeric_cast<int>(audioChunk.size() * entrySize));
          }
        }
      }
    }
  }

  // Send out any messages we have to the engine
  std::vector<std::unique_ptr<RobotInterface::RobotToEngine>> stolenMessages;
  {
    std::lock_guard<std::mutex> lock(_msgsMutex);
    stolenMessages = std::move(_msgsToEngine);
    _msgsToEngine.clear();
  }

  #if ANKI_DEV_CHEATS
    // Store off a copy of (one of) the micDirectionData from this update for debug drawing
    Anki::Cozmo::RobotInterface::MicDirection micDirectionData{};
    bool updatedMicDirection = false;
  #endif
  for (const auto& msg : stolenMessages)
  {
    if (msg->tag == RobotInterface::RobotToEngine::Tag_triggerWordDetected)
    {
      RobotInterface::SendAnimToEngine(msg->triggerWordDetected);
    }
    else if (msg->tag == RobotInterface::RobotToEngine::Tag_micDirection)
    {
      #if ANKI_DEV_CHEATS
        micDirectionData = msg->micDirection;
        updatedMicDirection = true;
      #endif
      RobotInterface::SendAnimToEngine(msg->micDirection);
    }
    else
    {
      DEV_ASSERT_MSG(false, 
                     "MicDataProcessor.Update.UnhandledOutgoingMessageType",
                     "%s", RobotInterface::RobotToEngine::TagToString(msg->tag));
    }
  }

  #if ANKI_DEV_CHEATS
    if (updatedMicDirection || recordingSecondsRemaining != 0)
    {
      FaceDisplay::GetDebugDraw()->DrawConfidenceClock(
        micDirectionData,
        GetIncomingMicDataPercentUsed(),
        recordingSecondsRemaining,
        endTriggerDispTime_ns != 0 || _currentlyStreaming);
    }
  #endif
}

void MicDataProcessor::ClearCurrentStreamingJob()
{
  std::lock_guard<std::recursive_mutex> lock(_dataRecordJobMutex);
  _currentlyStreaming = false;
  if (_currentStreamingJob != nullptr)
  {
    _currentStreamingJob->SetTimeToRecord(0);
    _currentStreamingJob = nullptr;
  }
}

float MicDataProcessor::GetIncomingMicDataPercentUsed()
{
  std::lock_guard<std::mutex> lock(_rawMicDataMutex);
  // Use whichever buffer is currently _not_ being processed
  const auto inUseIndex = (_rawAudioProcessingIndex == 1) ? 0 : 1;
  const auto& bufferInUse = _rawAudioBuffers[inUseIndex];
  const auto updatedFullness = ((float)bufferInUse.size()) / ((float)bufferInUse.capacity());
  // Cache the current fullness for this buffer and use the greater of the two buffer fullnesses
  // This way the "fullness" returned is less variable and better covers the worst case
  _rawAudioBufferFullness[inUseIndex] = updatedFullness;
  return MAX(_rawAudioBufferFullness[0], _rawAudioBufferFullness[1]);
}


} // namespace MicData
} // namespace Cozmo
} // namespace Anki<|MERGE_RESOLUTION|>--- conflicted
+++ resolved
@@ -16,11 +16,6 @@
 #include "mmif.h"
 #include "policy_actions.h"
 #include "se_diag.h"
-<<<<<<< HEAD
-=======
-
-#include "speex/speex_resampler.h"
->>>>>>> e09f97eb
 
 #include "coretech/messaging/shared/LocalUdpServer.h"
 
@@ -251,15 +246,10 @@
   _recognizer->Stop();
 }
 
-<<<<<<< HEAD
 bool MicDataProcessor::ProcessRawAudio(TimeStamp_t timestamp,
-                                       const AudioUtil::AudioSample* audioChunk)
-=======
-bool MicDataProcessor::ProcessResampledAudio(TimeStamp_t timestamp,
-                                             const AudioUtil::AudioSample* audioChunk,
-                                             uint32_t robotStatus,
-                                             float robotAngle)
->>>>>>> e09f97eb
+                                       const AudioUtil::AudioSample* audioChunk,
+                                       uint32_t robotStatus,
+                                       float robotAngle)
 {
   {
     ANKI_CPU_PROFILE("UninterleaveAudioForSE");
@@ -431,25 +421,12 @@
       // Factory test doesn't need to do any mic processing, it just uses raw data
       if(!FACTORY_TEST)
       {
-<<<<<<< HEAD
         // Process the audio into a single channel, and collect it if desired
-        bool audioBlockReady = ProcessRawAudio(nextData.timestamp, audioChunk.data());
-=======
-        // Resample the audio, then collect it if desired
-        std::array<AudioUtil::AudioSample, kResampledAudioChunkSize> resampledAudioChunk;
-        ResampleAudioChunk(audioChunk, resampledAudioChunk.data());
-        for (auto& job : stolenJobs)
-        {
-          job->CollectResampledAudio(resampledAudioChunk.data(), resampledAudioChunk.size());
-        }
-        
-        // Process the audio into a single channel, and collect it if desired
-        bool audioBlockReady = ProcessResampledAudio(
+        bool audioBlockReady = ProcessRawAudio(
           nextData.timestamp,
-          resampledAudioChunk.data(),
+          audioChunk,
           nextData.robotStatusFlags,
           nextData.robotRotationAngle);
->>>>>>> e09f97eb
         if (audioBlockReady)
         {
           const auto& processedAudio = _immediateAudioBuffer.back().audioBlock;
@@ -518,23 +495,11 @@
 void MicDataProcessor::ProcessMicDataPayload(const RobotInterface::MicData& payload)
 {
   // Store off this next job
-<<<<<<< HEAD
-  {
-    std::lock_guard<std::mutex> lock(_rawMicDataMutex);
-    // Use whichever buffer is currently _not_ being processed
-    auto& bufferToUse = (_rawAudioProcessingIndex == 1) ? _rawAudioBuffers[0] : _rawAudioBuffers[1];
-    TimedRawMicData& nextJob = bufferToUse.push_back();
-    nextJob.timestamp = payload.timestamp;
-    const auto size = sizeof(audioChunk) / sizeof(audioChunk[0]);
-    std::copy(audioChunk, audioChunk + size, nextJob.audioChunk.data());
-  }
-=======
-  std::lock_guard<std::mutex> lock(_resampleMutex);
+  std::lock_guard<std::mutex> lock(_rawMicDataMutex);
   // Use whichever buffer is currently _not_ being processed
   auto& bufferToUse = (_rawAudioProcessingIndex == 1) ? _rawAudioBuffers[0] : _rawAudioBuffers[1];
   RobotInterface::MicData& nextJob = bufferToUse.push_back();
   nextJob = payload;
->>>>>>> e09f97eb
 }
 
 void MicDataProcessor::RecordRawAudio(uint32_t duration_ms, const std::string& path, bool runFFT)
