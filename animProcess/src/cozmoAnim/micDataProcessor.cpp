/**
* File: micDataProcessor.cpp
*
* Author: Lee Crippen
* Created: 9/27/2017
*
* Description: Handles processing the mic samples from the robot process: combining the channels,
*              and extracting direction data.
*
* Copyright: Anki, Inc. 2017
*
*/


#include "mmif.h"
#include "se_diag.h"
#include "speex/speex_resampler.h"

<<<<<<< HEAD
#include "anki/messaging/shared/UdpServer.h"

=======
#include "coretech/messaging/shared/UdpServer.h"
>>>>>>> 3cb9f877
#include "cozmoAnim/engineMessages.h"
#include "cozmoAnim/faceDisplay/faceDebugDraw.h"
#include "cozmoAnim/faceDisplay/faceDisplay.h"
#include "cozmoAnim/micDataProcessor.h"
#include "cozmoAnim/micDataInfo.h"
#include "cozmoAnim/micImmediateDirection.h"
#include "cozmoAnim/speechRecognizerTHFSimple.h"

#include "osState/osState.h"

#include "util/console/consoleInterface.h"
#include "util/cpuProfiler/cpuProfiler.h"
#include "util/fileUtils/fileUtils.h"
#include "util/logging/logging.h"
#include "util/math/math.h"
#include "util/threading/threadPriority.h"

#include "clad/robotInterface/messageRobotToEngine_sendToEngine_helper.h"

#include <iomanip>
#include <sstream>


namespace {
  struct TriggerData
  {
    std::string dataDir;
    std::string netFile;
    std::string searchFile;
  };

  const TriggerData kTriggerDataList[] = 
  {
    // "HeyCozmo" trigger trained on adults
    {
      .dataDir = "trigger_anki_x_en_us_01_hey_cosmo_sfs14_b3e3cbba",
      .netFile = "anki_x_hey_cosmo_en_us_sfs14_b3e3cbba_delivery01_am.raw",
      .searchFile = "anki_x_hey_cosmo_en_us_sfs14_b3e3cbba_delivery01_search_4.raw"
    },
    // "HeyCozmo" trigger trained on both adults + kids (aka delivery 2)
    {
      .dataDir = "trigger_anki_x_en_us_02_hey_cosmo_sfs14_b3e3cbba",
      .netFile = "anki_x_hey_cosmo_en_us_sfs14_b3e3cbba_delivery02_am.raw",
      .searchFile = "anki_x_hey_cosmo_en_us_sfs14_b3e3cbba_delivery02_search_4.raw"
    },
    // "Cozmo" trigger trained on both adults + kids
    {
      .dataDir = "trigger_anki_x_en_us_01_cosmo_sfs14_b3e3cbba",
      .netFile = "anki_x_cosmo_en_us_sfs14_b3e3cbba_delivery01_am.raw",
      .searchFile = "anki_x_cosmo_en_us_sfs14_b3e3cbba_delivery01_search_10.raw"
    }
  };
  constexpr int32_t kTriggerDataListLen = (int32_t) sizeof(kTriggerDataList) / sizeof(kTriggerDataList[0]);
  Anki::AudioUtil::SpeechRecognizer::IndexType _currentTriggerSearchIndex = 0;

# define CONSOLE_GROUP "MicData"
  CONSOLE_VAR_RANGED(s32, kMicData_NextTriggerIndex, CONSOLE_GROUP, 0, 0, kTriggerDataListLen-1);
# undef CONSOLE_GROUP

  const unsigned short kCloudProcessCommunicationPort = 9880;
}

namespace Anki {
namespace Cozmo {
namespace MicData {

static_assert(std::is_same<decltype(RobotInterface::MicData::data), RawAudioChunk>::value,
              "Expecting type of MicData::data to match RawAudioChunk");

static_assert(
  std::is_same<std::remove_reference<decltype(RobotInterface::MicDirection::confidenceList[0])>::type,
  decltype(MicDirectionData::confidenceList)::value_type>::value,
  "Expecting type of RobotInterface::MicDirection::confidenceList items "\
  "to match MicDirectionData::confidenceList items");

constexpr auto kMicDirectionConfListSize = sizeof(RobotInterface::MicDirection::confidenceList);
constexpr auto kMicDirectionConfListItemSize = sizeof(RobotInterface::MicDirection::confidenceList[0]);
static_assert(
  kMicDirectionConfListSize / kMicDirectionConfListItemSize ==
  decltype(MicDirectionData::confidenceList)().size(),
  "Expecting length of RobotInterface::MicDirection::confidenceList to match MicDirectionData::confidenceList");


// TODO: VIC-752 Remove this code copied from robotProcess for reading configure data when victor mics aren't broken
// ------------------------ Begin Stolen HAL Config Loading functionality from hal_config.cpp/h --------------------
//forward Declarations
namespace HALConfig {
  typedef enum {
    INVALID,
    FLOAT,
    DOUBLE,
    //Add more types here
  } ValueType;
  
  typedef struct {
    const char* key;
    ValueType type;
    void* address;
  } Item;

  Result ReadConfigFile(const char* path, const HALConfig::Item config[]);
  void ParseValue(const char* valstr, const char* end, const HALConfig::Item* item);
  void ParseConfigLine(const char* line, int sz, const HALConfig::Item config[]);
}

namespace {
  static const char CONFIG_SEPARATOR = ':';
}
  
void HALConfig::ParseValue(const char* valstr, const char* end, const HALConfig::Item* item)
{
  char* endconv = NULL;
  assert(strlen(valstr) <= end-valstr);
  double val = strtod(valstr, &endconv);
  if (endconv > valstr) //valid conversion of at least some chars. 
    //Open Question: do we reject partially valid entries like "2.0pi", which would get scanned as 2.0?
  {
    switch (item->type)
    {
    case HALConfig::DOUBLE:
      *(double*)(item->address) = val;
      break;
    case HALConfig::FLOAT:
      *(float*)(item->address) = val;
      break;
    default:
      assert(!"Invalid Conversion Type");
      break;
    }
  }
}

void HALConfig::ParseConfigLine(const char* line, int sz, const HALConfig::Item config[])
{
  int i;
  const char* end = line+sz;
  if (sz <1 ) { return; }
  while (isspace(*line) ) {if (++line>= end) { return; } } //find first non-whitespace
  const char* sep = line;
  while (*sep != CONFIG_SEPARATOR) { if (++sep >= end) { return;} } //find end of key.
  for (i=0;config[i].address != NULL;i++) {
    if (strncmp(line, config[i].key, sep-line) == 0) { //match
      ParseValue(sep+1, end, &config[i]);
      break;
    }
  }
  return;
}

Result HALConfig::ReadConfigFile(const char* path, const HALConfig::Item config[] )
{
  FILE* fp = fopen(path, "r");
  if (!fp) {
    PRINT_NAMED_WARNING("HALConfig::ReadConfigFile","Can't open %s", path);
    return RESULT_FAIL_FILE_OPEN;
  }
  else {
    while (1) {
      char* line = NULL;
      size_t bufsz = 0;
      ssize_t nread = getline(&line, &bufsz, fp);
      if (nread > 0) {
        ParseConfigLine(line, (int) nread, config);
      }
      else {
        break; //EOF;
      }
      free(line);
    }
  }
  fclose(fp);
  return RESULT_OK;
}

static f32 HAL_SOME_MICS_BROKEN = 0.0f;
#ifdef SIMULATOR
static const char* HAL_INI_PATH = "hal.conf";
#else
static const char* HAL_INI_PATH = "/data/persist/hal.conf";
#endif
const HALConfig::Item  configitems_[]  = {
  {"Some Mics Broken",     HALConfig::FLOAT, &HAL_SOME_MICS_BROKEN},
  {0} //Need zeros as end-of-list marker
};
// ------------------------ End Stolen HAL Config Loading functionality from hal_config.cpp/h --------------------




MicDataProcessor::MicDataProcessor(const std::string& writeLocation, const std::string& triggerWordDataDir)
: _writeLocationDir(writeLocation)
, _recognizer(new SpeechRecognizerTHF())
, _udpServer(new UdpServer())
, _micImmediateDirection(new MicImmediateDirection())
{
  if (!_writeLocationDir.empty())
  {
    Util::FileUtils::CreateDirectory(_writeLocationDir);
  }

  HALConfig::ReadConfigFile(HAL_INI_PATH, configitems_);

  const std::string& pronunciationFileToUse = "";
  (void) _recognizer->Init(pronunciationFileToUse);

  for (int i=0; i < kTriggerDataListLen; ++i)
  {
    const auto& data = kTriggerDataList[i];
    const std::string& netFilePath = Util::FileUtils::FullFilePath({triggerWordDataDir, data.dataDir, data.netFile});
    const std::string& searchFilePath = Util::FileUtils::FullFilePath({triggerWordDataDir, data.dataDir, data.searchFile});
    const AudioUtil::SpeechRecognizer::IndexType searchIndex = i;
    const bool isPhraseSpotted = true;
    const bool allowsFollowUpRecog = false;
    const bool success = _recognizer->AddRecognitionDataFromFile(searchIndex, netFilePath, searchFilePath,
                                                                isPhraseSpotted, allowsFollowUpRecog);
    DEV_ASSERT_MSG(success,
                  "MicDataProcessor.Constructor.SpeechRecognizerInit",
                  "Failed to add speechRecognizer index: %d netFile: %s searchFile %s",
                  searchIndex, netFilePath.c_str(), searchFilePath.c_str());
  }

  _recognizer->SetRecognizerIndex(_currentTriggerSearchIndex);
  // Set up the callback that creates the recording job when the trigger is detected
  auto triggerCallback = std::bind(&MicDataProcessor::TriggerWordDetectCallback, 
                                   this, std::placeholders::_1, std::placeholders::_2);
  _recognizer->SetCallback(triggerCallback);
  _recognizer->Start();

  MMIfInit(0, nullptr);

  _bestSearchBeamIndex = SEDiagGetIndex("fdsearch_best_beam_index");
  _bestSearchBeamConfidence = SEDiagGetIndex("fdsearch_best_beam_confidence");
  _searchConfidenceState = SEDiagGetIndex("fdsearch_confidence_state");

  int error = 0;
  _speexState = speex_resampler_init(
    kNumInputChannels, // num channels
    kSampleRateIncoming_hz, // in rate, int
    AudioUtil::kSampleRate_hz, // out rate, int
    10, // quality 0-10
    &error);
  
  
  // Enable this to test a repeating recording job.
  static constexpr bool enableCircularRecordingJob = false;
  if (enableCircularRecordingJob)
  {
    MicDataInfo* newJob = new MicDataInfo{};
    newJob->_typesToRecord.SetBitFlag(MicDataType::Raw, true);
    newJob->_typesToRecord.SetBitFlag(MicDataType::Resampled, true);
    newJob->_typesToRecord.SetBitFlag(MicDataType::Processed, true);
    newJob->_writeLocationDir = _writeLocationDir;
    newJob->SetTimeToRecord(kSecondsPerFile * 1000);
    newJob->_doFFTProcess = false;
    newJob->_repeating = true;
    {
      std::lock_guard<std::recursive_mutex> lock(_dataRecordJobMutex);
      _micProcessingJobs.push_back(std::shared_ptr<MicDataInfo>(newJob));
    }
  }

  const RobotID_t robotID = OSState::getInstance()->GetRobotID();
  const bool udpSuccess = _udpServer->StartListening(kCloudProcessCommunicationPort + robotID);
  ANKI_VERIFY(udpSuccess,
              "MicDataProcessor.Constructor.UdpStartListening",
              "Failed to start listening on port %d",
              kCloudProcessCommunicationPort);
  
  _processThread = std::thread(&MicDataProcessor::ProcessLoop, this);
}

void MicDataProcessor::TriggerWordDetectCallback(const char* resultFound, float score)
{
  {
    std::lock_guard<std::recursive_mutex> lock(_dataRecordJobMutex);
    // Ignore extra triggers during streaming
    if (nullptr != _currentStreamingJob)
    {
      return;
    }
  }

  MicDataInfo* newJob = new MicDataInfo{};
  newJob->_writeLocationDir = Util::FileUtils::FullFilePath({_writeLocationDir, "triggeredCapture"});
  newJob->_writeNameBase = ""; // Use the autogen names in this subfolder
  newJob->_numMaxFiles = 100;
  newJob->_typesToRecord.SetBitFlag(MicDataType::Processed, true);
  newJob->_typesToRecord.SetBitFlag(MicDataType::Resampled, _forceRecordClip);
  newJob->_typesToRecord.SetBitFlag(MicDataType::Raw, _forceRecordClip);
  newJob->SetTimeToRecord(MicDataInfo::kMaxRecordTime_ms);

  // Copy the current audio chunks in the trigger overlap buffer
  for (uint32_t i=0; i<_immediateAudioBuffer.size(); ++i)
  {
    const auto& audioBlock = _immediateAudioBuffer[i].audioBlock;
    newJob->CollectProcessedAudio(audioBlock.data(), audioBlock.size());
  }

  {
    std::lock_guard<std::recursive_mutex> lock(_dataRecordJobMutex);
    _micProcessingJobs.push_back(std::shared_ptr<MicDataInfo>(newJob));
    _currentStreamingJob = _micProcessingJobs.back();
  }

  // Set up a message to send out about the triggerword
  RobotInterface::TriggerWordDetected twDetectedMessage;
  const auto mostRecentTimestamp = _immediateAudioBuffer.back().timestamp;
  twDetectedMessage.timestamp = mostRecentTimestamp;
  twDetectedMessage.direction = _micImmediateDirection->GetDominantDirection();
  auto engineMessage = std::unique_ptr<RobotInterface::RobotToEngine>(
    new RobotInterface::RobotToEngine(std::move(twDetectedMessage)));
  {
    std::lock_guard<std::mutex> lock(_msgsMutex);
    _msgsToEngine.push_back(std::move(engineMessage));
  }

  PRINT_NAMED_INFO("MicDataProcessor.TWCallback",
                    "Direction index %d at timestamp %d",
                    _micImmediateDirection->GetDominantDirection(),
                    mostRecentTimestamp);
}

MicDataProcessor::~MicDataProcessor()
{
  _processThreadStop = true;
  _processThread.join();

  _udpServer->StopListening();

  speex_resampler_destroy(_speexState);
  MMIfDestroy();
  _recognizer->Stop();
}

bool MicDataProcessor::ProcessResampledAudio(TimeStamp_t timestamp,
                                             const AudioUtil::AudioSample* audioChunk)
{
  {
    ANKI_CPU_PROFILE("UninterleaveAudioForSE");
    // Uninterleave the chunks when copying out of the payload, since that's what SE wants
    for (uint32_t sampleIdx = 0; sampleIdx < kSamplesPerChunkForSE; ++sampleIdx)
    {
      const uint32_t interleaveBase = (sampleIdx * kNumInputChannels);
      for (uint32_t channelIdx = 0; channelIdx < kNumInputChannels; ++channelIdx)
      {
        uint32_t dataOffset = _inProcessAudioBlockFirstHalf ? 0 : kSamplesPerChunkForSE;
        const uint32_t uninterleaveBase = (channelIdx * kSamplesPerBlock) + dataOffset;
        _inProcessAudioBlock[sampleIdx + uninterleaveBase] = audioChunk[channelIdx + interleaveBase];
      }
    }
  }
  
  // If we aren't starting a block, we're finishing it - time to convert to a single channel
  if (!_inProcessAudioBlockFirstHalf)
  {
    TimedMicData& nextSample = _immediateAudioBuffer.push_back();
    nextSample.timestamp = timestamp;
    const bool kAverageValues = (HAL_SOME_MICS_BROKEN != 0.0f);
    MicDirectionData directionResult{};
    // TODO: VIC-752 Remove this code for averaging mic data when victor mics aren't broken
    if (kAverageValues)
    {
      std::array<AudioUtil::AudioSample, kSamplesPerBlock * kNumInputChannels> averagedAudioChunk;
      {
        ANKI_CPU_PROFILE("AverageMicDataAcrossChannels");
        // Average the 4 channels and store into our temp array
        for (uint32_t sampleIdx = 0; sampleIdx < kSamplesPerBlock; ++sampleIdx)
        {
          int32_t sumValue = _inProcessAudioBlock[sampleIdx + (0 * kSamplesPerBlock)];
          sumValue +=        _inProcessAudioBlock[sampleIdx + (1 * kSamplesPerBlock)];
          sumValue +=        _inProcessAudioBlock[sampleIdx + (2 * kSamplesPerBlock)];
          sumValue +=        _inProcessAudioBlock[sampleIdx + (3 * kSamplesPerBlock)];
          
          const auto averagedValue = static_cast<AudioUtil::AudioSample>(sumValue / 4);
          averagedAudioChunk[sampleIdx + (kSamplesPerBlock * 0)] = averagedValue;
          averagedAudioChunk[sampleIdx + (kSamplesPerBlock * 1)] = averagedValue;
          averagedAudioChunk[sampleIdx + (kSamplesPerBlock * 2)] = averagedValue;
          averagedAudioChunk[sampleIdx + (kSamplesPerBlock * 3)] = averagedValue;
        }
      }
      directionResult = ProcessMicrophonesSE(averagedAudioChunk.data(), nextSample.audioBlock.data());
      // When we've averaged the values force set the first direction
      directionResult.winningDirection = kFirstIndex;
    }
    else
    {
      directionResult = ProcessMicrophonesSE(_inProcessAudioBlock.data(), nextSample.audioBlock.data());
    }

    // Store off this most recent result in our immedate direction tracking
    _micImmediateDirection->AddDirectionSample(directionResult);

    // Set up a message to send out about the direction
    RobotInterface::MicDirection newMessage;
    newMessage.timestamp = timestamp;
    newMessage.direction = directionResult.winningDirection;
    newMessage.confidence = directionResult.winningConfidence;
    std::copy(
      directionResult.confidenceList.begin(),
      directionResult.confidenceList.end(),
      newMessage.confidenceList);
    
    auto engineMessage = std::unique_ptr<RobotInterface::RobotToEngine>(
      new RobotInterface::RobotToEngine(std::move(newMessage)));
    {
      std::lock_guard<std::mutex> lock(_msgsMutex);
      _msgsToEngine.push_back(std::move(engineMessage));
    }
  }
  
  _inProcessAudioBlockFirstHalf = !_inProcessAudioBlockFirstHalf;
  
  return _inProcessAudioBlockFirstHalf;
}

MicDirectionData MicDataProcessor::ProcessMicrophonesSE(const AudioUtil::AudioSample* audioChunk,
                                                        AudioUtil::AudioSample* bufferOut) const
{
  static const std::array<AudioUtil::AudioSample, kSamplesPerBlock * kNumInputChannels> dummySpeakerOut{};
  {
    ANKI_CPU_PROFILE("ProcessMicrophonesSE");
    // Process the current audio block with SE software
    MMIfProcessMicrophones(dummySpeakerOut.data(), audioChunk, bufferOut);
  }

  const auto latestDirection = SEDiagGetUInt16(_bestSearchBeamIndex);
  const auto latestConf = SEDiagGetInt16(_bestSearchBeamConfidence);
  const auto* searchConfState = SEDiagGet(_searchConfidenceState);

  MicDirectionData result = 
  {
    .winningDirection = latestDirection,
    .winningConfidence = latestConf
  };
  const auto* confListSrc = reinterpret_cast<const float*>(searchConfState->u.vp);
  // NOTE currently SE only calculates the 12 main directions (not "unknown" or directly above the mics)
  // so we only copy the 12 main directions
  std::copy(confListSrc, confListSrc + kLastValidIndex + 1, result.confidenceList.begin());
  return result;
}

void MicDataProcessor::ResampleAudioChunk(const AudioUtil::AudioSample* audioChunk,
                                          AudioUtil::AudioSample* bufferOut)
{
  ANKI_CPU_PROFILE("ResampleAudioChunk");
  uint32_t numSamplesProcessed = kSamplesPerChunkIncoming;
  uint32_t numSamplesWritten = kSamplesPerChunkForSE;
  speex_resampler_process_interleaved_int(_speexState, 
                                          audioChunk, &numSamplesProcessed, 
                                          bufferOut, &numSamplesWritten);
  ANKI_VERIFY(numSamplesProcessed == kSamplesPerChunkIncoming,
              "MicDataProcessor.ResampleAudioChunk.SamplesProcessed",
              "Expected %d processed only processed %d", kSamplesPerChunkIncoming, numSamplesProcessed);

  ANKI_VERIFY(numSamplesProcessed == kSamplesPerChunkIncoming,
              "MicDataProcessor.ResampleAudioChunk.SamplesWritten",
              "Expected %d written only wrote %d", kSamplesPerChunkForSE, numSamplesWritten);
}

void MicDataProcessor::ProcessLoop()
{
  Anki::Util::SetThreadName(pthread_self(), "MicDataProc");
  static constexpr uint32_t expectedAudioDropsPerAnimLoop = 7;
  static constexpr uint32_t maxProcessingTimePerDrop_ms = 5;
  static constexpr uint32_t maxProcTime_ms = expectedAudioDropsPerAnimLoop * maxProcessingTimePerDrop_ms;
  const auto maxProcTime = std::chrono::milliseconds(maxProcTime_ms);
  while (!_processThreadStop)
  {
    const auto start = std::chrono::steady_clock::now();
  
    // Switch which buffer we're processing if it's empty
    {
      std::lock_guard<std::mutex> lock(_resampleMutex);
      if (_rawAudioBuffers[_rawAudioProcessingIndex].empty())
      {
        _rawAudioProcessingIndex = (_rawAudioProcessingIndex == 1) ? 0 : 1;
      }
    }

    auto& rawAudioToProcess = _rawAudioBuffers[_rawAudioProcessingIndex];
    while (rawAudioToProcess.size() > 0)
    {
      ANKI_CPU_TICK("MicDataProcessor::ProcessLoop", maxProcessingTimePerDrop_ms, Util::CpuThreadProfiler::kLogFrequencyNever);

      const auto& nextData = rawAudioToProcess.front();
      const auto& audioChunk = nextData.audioChunk;
      
      // Steal the current set of jobs we have for recording audio, so the list can be added to while processing
      // continues
      std::deque<std::shared_ptr<MicDataInfo>> stolenJobs;
      {
        std::lock_guard<std::recursive_mutex> lock(_dataRecordJobMutex);
        stolenJobs = std::move(_micProcessingJobs);
        _micProcessingJobs.clear();
      }

      // Collect the raw audio if desired
      for (auto& job : stolenJobs)
      {
        job->CollectRawAudio(audioChunk.data(), audioChunk.size());
      }
      
      // Factory test doesn't need to do any mic processing, it just uses raw data
      if(!FACTORY_TEST)
      {
        // Resample the audio, then collect it if desired
        std::array<AudioUtil::AudioSample, kResampledAudioChunkSize> resampledAudioChunk;
        ResampleAudioChunk(audioChunk.data(), resampledAudioChunk.data());
        for (auto& job : stolenJobs)
        {
          job->CollectResampledAudio(resampledAudioChunk.data(), resampledAudioChunk.size());
        }
        
        // Process the audio into a single channel, and collect it if desired
        bool audioBlockReady = ProcessResampledAudio(nextData.timestamp, resampledAudioChunk.data());
        if (audioBlockReady)
        {
          const auto& processedAudio = _immediateAudioBuffer.back().audioBlock;
          for (auto& job : stolenJobs)
          {
            job->CollectProcessedAudio(processedAudio.data(), processedAudio.size());
          }

          kMicData_NextTriggerIndex = Util::Clamp(kMicData_NextTriggerIndex, 0, kTriggerDataListLen-1);
          if (kMicData_NextTriggerIndex != _currentTriggerSearchIndex)
          {
            _currentTriggerSearchIndex = kMicData_NextTriggerIndex;
            _recognizer->SetRecognizerIndex(_currentTriggerSearchIndex);
          }
          // Run the trigger detection, which will use the callback defined above
          {
            ANKI_CPU_PROFILE("RecognizeTriggerWord");
            _recognizer->Update(processedAudio.data(), (unsigned int)processedAudio.size());
          }
        }
      }
      
      // Check if each of the jobs are done, removing the ones that are
      auto jobIter = stolenJobs.begin();
      while (jobIter != stolenJobs.end())
      {
        bool jobDone = (*jobIter)->CheckDone();
        if (jobDone)
        {
          jobIter = stolenJobs.erase(jobIter);
        }
        else
        {
          ++jobIter;
        }
      }
      
      // Add back the remaining stolen jobs
      {
        std::lock_guard<std::recursive_mutex> lock(_dataRecordJobMutex);
        _micProcessingJobs.insert(_micProcessingJobs.begin(), stolenJobs.begin(), stolenJobs.end());
      }
      
      rawAudioToProcess.pop_front();
    }

    const auto end = std::chrono::steady_clock::now();
    const auto elapsedTime = (end - start);
    if (elapsedTime < maxProcTime)
    {
      std::this_thread::sleep_for(maxProcTime - elapsedTime);
    }
  }
}
  
void MicDataProcessor::ProcessMicDataPayload(const RobotInterface::MicData& payload)
{
  static uint32_t sLatestSequenceID = 0;
  // Since mic data is sent unreliably, make sure the sequence id increases appropriately
  if (payload.sequenceID < sLatestSequenceID &&
      (sLatestSequenceID - payload.sequenceID) <= (UINT32_MAX / 2)) // To handle rollover case
  {
    return;
  }
  sLatestSequenceID = payload.sequenceID;
  
  const RawAudioChunk& audioChunk = payload.data;
  // Store off this next job
  {
    std::lock_guard<std::mutex> lock(_resampleMutex);
    // Use whichever buffer is currently _not_ being processed
    auto& bufferToUse = (_rawAudioProcessingIndex == 1) ? _rawAudioBuffers[0] : _rawAudioBuffers[1];
    TimedRawMicData& nextJob = bufferToUse.push_back();
    nextJob.timestamp = payload.timestamp;
    const auto size = sizeof(audioChunk) / sizeof(audioChunk[0]);
    std::copy(audioChunk, audioChunk + size, nextJob.audioChunk.data());
  }
}

void MicDataProcessor::RecordRawAudio(uint32_t duration_ms, const std::string& path, bool runFFT)
{
  MicDataInfo* newJob = new MicDataInfo{};
  
  // If the input path has a file separator, remove the filename at the end and use as the write directory
  if (path.find('/') != std::string::npos)
  {
    std::string nameBase = Util::FileUtils::GetFileName(path);
    newJob->_writeLocationDir = path.substr(0, path.length() - nameBase.length());
    newJob->_writeNameBase = nameBase;
  }
  else
  {
    // otherwise used the saved off write directory, and just the input path as the name base
    newJob->_writeLocationDir = _writeLocationDir;
    newJob->_writeNameBase = path;
  }
  
  newJob->_typesToRecord.SetBitFlag(MicDataType::Raw, true);
  newJob->SetTimeToRecord(duration_ms);
  newJob->_doFFTProcess = runFFT;
  if (runFFT)
  {
    newJob->_rawAudioFFTCallback = [this] (std::vector<uint32>&& result) {
      std::lock_guard<std::mutex> _lock(_fftResultMutex);
      _fftResultList.push_back(std::move(result));
    };
  }
  
  {
    std::lock_guard<std::recursive_mutex> lock(_dataRecordJobMutex);
    _micProcessingJobs.push_back(std::shared_ptr<MicDataInfo>(newJob));
  }
}

void MicDataProcessor::Update()
{
  _fftResultMutex.lock();
  while (_fftResultList.size() > 0)
  {
    auto result = std::move(_fftResultList.front());
    _fftResultList.pop_front();
    _fftResultMutex.unlock();
    
    // Populate the fft result message
    auto msg = RobotInterface::AudioFFTResult();

    for(uint8_t i = 0; i < result.size(); ++i)
    {
      msg.result[i] = result[i];
    }
    RobotInterface::SendMessageToEngine(std::move(msg));


    _fftResultMutex.lock();
  }
  _fftResultMutex.unlock();

  bool receivedStopMessage = false;
  static constexpr int kMaxReceiveBytes = 2000;
  char receiveArray[kMaxReceiveBytes];
  
  const ssize_t bytesReceived = _udpServer->Recv(receiveArray, kMaxReceiveBytes);
  if (bytesReceived == 2)
  {
    if (receiveArray[0] != '\0' || receiveArray[1] != '\0')
    {
      PRINT_NAMED_INFO("MicDataProcessor.Update.RecvCloudProcess.UnexpectedSignal", "0x%x 0x%x", receiveArray[0], receiveArray[1]);
    }
    else
    {
      PRINT_NAMED_INFO("MicDataProcessor.Update.RecvCloudProcess.StopSignal", "");
    }
    receivedStopMessage = true;
  }

  static size_t streamingAudioIndex = 0;
  // lock the job mutex
  {
    std::lock_guard<std::recursive_mutex> lock(_dataRecordJobMutex);
    // check if the pointer to the currently streaming job is valid
    if (!_currentlyStreaming && _currentStreamingJob != nullptr)
    {
      if (_forceRecordClip || _udpServer->GetNumClients() > 0)
      {
        _currentlyStreaming = true;
        streamingAudioIndex = 0;
  
        // Send out the message announcing the trigger word has been detected
        static const char* const hotwordSignal = "hotword";
        static const size_t hotwordSignalLen = std::strlen(hotwordSignal) + 1;
        _udpServer->Send(hotwordSignal, Util::numeric_cast<int>(hotwordSignalLen));
        PRINT_NAMED_INFO("MicDataProcessor.Update.StreamingStart", "");
      }
      else
      {
        ClearCurrentStreamingJob();
        PRINT_NAMED_INFO("MicDataProcessor.Update.StreamingStartIgnored", "Ignoring stream start as no clients connected.");
      }
    }

    if (_currentlyStreaming)
    {
      // Are we done with what we want to stream?
      static constexpr size_t kMaxRecordTime_ms = 10000;
      static constexpr size_t kMaxRecordNumChunks = (kMaxRecordTime_ms / (kTimePerChunk_ms * kChunksPerSEBlock)) + 1;
      if (receivedStopMessage || streamingAudioIndex >= kMaxRecordNumChunks)
      {
        ClearCurrentStreamingJob();
        PRINT_NAMED_INFO("MicDataProcessor.Update.StreamingEnd", "%zu ms", streamingAudioIndex * kTimePerChunk_ms * kChunksPerSEBlock);
      }
      else
      {
        // Copy any new data that has been pushed onto the currently streaming job
        AudioUtil::AudioChunkList newAudio = _currentStreamingJob->GetProcessedAudio(streamingAudioIndex);
        streamingAudioIndex += newAudio.size();
    
        // Send the audio to any clients we've got
        if (_udpServer->GetNumClients() > 0)
        {
          for(const auto& audioChunk : newAudio)
          {
            const auto entrySize = !audioChunk.empty() ? sizeof(audioChunk[0]) : 0;
            _udpServer->Send((char*)audioChunk.data(), Util::numeric_cast<int>(audioChunk.size() * entrySize));
          }
        }
      }
    }
  }

  // Send out any messages we have to the engine
  std::vector<std::unique_ptr<RobotInterface::RobotToEngine>> stolenMessages;
  {
    std::lock_guard<std::mutex> lock(_msgsMutex);
    stolenMessages = std::move(_msgsToEngine);
    _msgsToEngine.clear();
  }

  #if ANKI_DEV_CHEATS
    // Store off a copy of (one of) the micDirectionData from this update for debug drawing
    Anki::Cozmo::RobotInterface::MicDirection micDirectionData{};
    bool updatedMicDirection = false;
  #endif
  for (const auto& msg : stolenMessages)
  {
    if (msg->tag == RobotInterface::RobotToEngine::Tag_triggerWordDetected)
    {
      RobotInterface::SendMessageToEngine(msg->triggerWordDetected);
    }
    else if (msg->tag == RobotInterface::RobotToEngine::Tag_micDirection)
    {
      #if ANKI_DEV_CHEATS
        micDirectionData = msg->micDirection;
        updatedMicDirection = true;
      #endif
      RobotInterface::SendMessageToEngine(msg->micDirection);
    }
    else
    {
      DEV_ASSERT_MSG(false, 
                     "MicDataProcessor.Update.UnhandledOutgoingMessageType",
                     "%s", RobotInterface::RobotToEngine::TagToString(msg->tag));
    }
  }

  #if ANKI_DEV_CHEATS
    if (updatedMicDirection)
    {
      FaceDisplay::GetDebugDraw()->DrawConfidenceClock(micDirectionData);
    }
  #endif
}

void MicDataProcessor::ClearCurrentStreamingJob()
{
  std::lock_guard<std::recursive_mutex> lock(_dataRecordJobMutex);
  _currentlyStreaming = false;
  if (_currentStreamingJob != nullptr)
  {
    _currentStreamingJob->SetTimeToRecord(0);
    _currentStreamingJob = nullptr;
  }
}

} // namespace MicData
} // namespace Cozmo
} // namespace Anki<|MERGE_RESOLUTION|>--- conflicted
+++ resolved
@@ -16,12 +16,8 @@
 #include "se_diag.h"
 #include "speex/speex_resampler.h"
 
-<<<<<<< HEAD
-#include "anki/messaging/shared/UdpServer.h"
-
-=======
 #include "coretech/messaging/shared/UdpServer.h"
->>>>>>> 3cb9f877
+
 #include "cozmoAnim/engineMessages.h"
 #include "cozmoAnim/faceDisplay/faceDebugDraw.h"
 #include "cozmoAnim/faceDisplay/faceDisplay.h"
@@ -754,7 +750,7 @@
     _msgsToEngine.clear();
   }
 
-  #if ANKI_DEV_CHEATS
+  #if ANKI_DEV_CHEATS || FACTORY_TEST
     // Store off a copy of (one of) the micDirectionData from this update for debug drawing
     Anki::Cozmo::RobotInterface::MicDirection micDirectionData{};
     bool updatedMicDirection = false;
@@ -767,7 +763,7 @@
     }
     else if (msg->tag == RobotInterface::RobotToEngine::Tag_micDirection)
     {
-      #if ANKI_DEV_CHEATS
+      #if ANKI_DEV_CHEATS || FACTORY_TEST
         micDirectionData = msg->micDirection;
         updatedMicDirection = true;
       #endif
@@ -781,7 +777,7 @@
     }
   }
 
-  #if ANKI_DEV_CHEATS
+  #if ANKI_DEV_CHEATS || FACTORY_TEST
     if (updatedMicDirection)
     {
       FaceDisplay::GetDebugDraw()->DrawConfidenceClock(micDirectionData);
