--- conflicted
+++ resolved
@@ -14,47 +14,21 @@
 
 #include "mmif.h"
 #include "speex/speex_resampler.h"
-<<<<<<< HEAD
-
-#include "cozmoAnim/micDataProcessor.h"
 #include "cozmoAnim/engineMessages.h"
-#include "cozmoAnim/FftComplex.h"
-#include "clad/robotInterface/messageRobotToEngine.h"
-#include "clad/robotInterface/messageRobotToEngine_sendToEngine_helper.h"
-#include "audioUtil/waveFile.h"
-#include "util/fileUtils/fileUtils.h"
-#include "util/logging/logging.h"
-#include "util/logging/rollingFileLogger.h"
-#include "util/math/numericCast.h"
-=======
 #include "cozmoAnim/micDataProcessor.h"
 #include "cozmoAnim/micDataInfo.h"
 #include "util/cpuProfiler/cpuProfiler.h"
 #include "util/fileUtils/fileUtils.h"
 #include "util/logging/logging.h"
->>>>>>> 94a6e476
+
+#include "clad/robotInterface/messageRobotToEngine_sendToEngine_helper.h"
 
 #include <iomanip>
 #include <sstream>
 
 namespace Anki {
 namespace Cozmo {
-<<<<<<< HEAD
-
-namespace {
-  const std::string kMicCapturePrefix = "miccapture_";
-  const std::string kPreProcPrefix = "preproc_";
-  const std::string kWavFileExtension = ".wav";
-  const std::string kRawFileExtension = "_raw.wav";
-  const std::string kResampledFileExtension = "_resamp.wav";
-  
-  constexpr bool kSaveAudio = true;
-  constexpr bool kSaveRawAudio = true && kSaveAudio; // only possible when saving audio at all
-  constexpr bool kSaveResampledAudio = false && kSaveAudio; // only possible when saving audio at all
-}
-=======
 namespace MicData {
->>>>>>> 94a6e476
 
 MicDataProcessor::MicDataProcessor(const std::string& writeLocation)
 : _writeLocationDir(writeLocation)
@@ -73,12 +47,6 @@
     AudioUtil::kSampleRate_hz, // out rate, int
     10, // quality 0-10
     &error);
-<<<<<<< HEAD
-
-  // Enable this to process existing _raw files with no processed counterpart. Prefixes
-  // both the original and the processed version with preproc_
-  // ProcessExistingRawFiles(_writeLocationDir);
-=======
   
   
   // Enable this to test a repeating recording job.
@@ -100,45 +68,18 @@
   }
   
   _processThread = std::thread(&MicDataProcessor::ProcessLoop, this);
->>>>>>> 94a6e476
 }
 
 MicDataProcessor::~MicDataProcessor()
 {
-<<<<<<< HEAD
+  _processThreadStop = true;
+  _processThread.join();
+
   speex_resampler_destroy(_speexState);
   MMIfDestroy();
 }
 
-void MicDataProcessor::CollectRawAudio(const RawAudioChunk& audioChunk)
-{
-  constexpr uint32_t samplesToCopy = kSamplesPerChunkIncoming * kNumInputChannels;
-  AudioUtil::AudioChunk newChunk;
-  newChunk.resize(samplesToCopy);
-  std::copy(audioChunk, audioChunk + samplesToCopy, newChunk.begin());
-  _rawAudioData.push_back(std::move(newChunk));
-}
-
-void MicDataProcessor::CollectResampledAudio(const ResampledAudioChunk& audioChunk)
-{
-  constexpr uint32_t samplesToCopy = kSamplesPerChunkForSE * kNumInputChannels;
-  AudioUtil::AudioChunk newChunk;
-  newChunk.resize(samplesToCopy);
-  std::copy(audioChunk.begin(), audioChunk.end(), newChunk.begin());
-  _resampledAudioData.push_back(std::move(newChunk));
-}
-
-void MicDataProcessor::ProcessRawAudio(const ResampledAudioChunk& audioChunk)
-=======
-  _processThreadStop = true;
-  _processThread.join();
-
-  speex_resampler_destroy(_speexState);
-  MMIfDestroy();
-}
-
 AudioUtil::AudioChunk MicDataProcessor::ProcessResampledAudio(const AudioUtil::AudioChunk& audioChunk)
->>>>>>> 94a6e476
 {
   // Uninterleave the chunks when copying out of the payload, since that's what SE wants
   for (uint32_t sampleIdx = 0; sampleIdx < kSamplesPerChunkForSE; ++sampleIdx)
@@ -154,31 +95,13 @@
   
   AudioUtil::AudioChunk processedBlock;
   // If we aren't starting a block, we're finishing it - time to convert to a single channel
-  if (!_inProcessAudioBlockFirstHalf && _audioSamplesToCollect != 0)
-  {
-<<<<<<< HEAD
-    // Don't both processing mic data if this is a factory build
-    #ifndef FACTORY_TEST
-=======
+  if (!_inProcessAudioBlockFirstHalf)
+  {
     ANKI_CPU_PROFILE("ProcessMicrophonesSE");
->>>>>>> 94a6e476
     // Process the current audio block with SE software
     static const std::array<AudioUtil::AudioSample, kSamplesPerBlock * kNumInputChannels> dummySpeakerOut{};
     processedBlock.resize(kSamplesPerBlock);
     MMIfProcessMicrophones(dummySpeakerOut.data(), _inProcessAudioBlock.data(), processedBlock.data());
-<<<<<<< HEAD
-    #endif
-    
-    if (kSaveAudio && _audioSamplesToCollect != 0)
-    {
-      #ifndef FACTORY_TEST
-      _processedAudioData.push_back(std::move(processedBlock));
-      #endif
-
-      _collectedAudioSamples += kSamplesPerBlock;
-    }
-=======
->>>>>>> 94a6e476
   }
   
   _inProcessAudioBlockFirstHalf = !_inProcessAudioBlockFirstHalf;
@@ -186,143 +109,6 @@
   return processedBlock;
 }
 
-<<<<<<< HEAD
-void MicDataProcessor::ResampleAudioChunk(const RawAudioChunk& audioChunk, ResampledAudioChunk& out_resampledAudio)
-{
-  uint32_t numSamplesProcessed = kSamplesPerChunkIncoming;
-  uint32_t numSamplesWritten = kSamplesPerChunkForSE;
-  speex_resampler_process_interleaved_int(_speexState, 
-                                          audioChunk, &numSamplesProcessed, 
-                                          out_resampledAudio.data(), &numSamplesWritten);
-  ANKI_VERIFY(numSamplesProcessed == kSamplesPerChunkIncoming,
-              "MicDataProcessor.ResampleAudioChunk.SamplesProcessed",
-              "Expected %d processed only processed %d", kSamplesPerChunkIncoming, numSamplesProcessed);
-
-  ANKI_VERIFY(numSamplesProcessed == kSamplesPerChunkIncoming,
-              "MicDataProcessor.ResampleAudioChunk.SamplesWritten",
-              "Expected %d written only wrote %d", kSamplesPerChunkForSE, numSamplesWritten);
-}
-
-void MicDataProcessor::ProcessNextAudioChunk(const RawAudioChunk& audioChunk)
-{
-  if (kSaveRawAudio && _audioSamplesToCollect != 0)
-  {
-    CollectRawAudio(audioChunk);
-  }
-  ResampledAudioChunk resampledAudioChunk;
-  ResampleAudioChunk(audioChunk, resampledAudioChunk);
-  if (kSaveResampledAudio && _audioSamplesToCollect != 0)
-  {
-    CollectResampledAudio(resampledAudioChunk);
-  }
-
-  ProcessRawAudio(resampledAudioChunk);
-
-  if (_audioSamplesToCollect != 0 && _collectedAudioSamples >= _audioSamplesToCollect)
-  {
-    std::string deletedFile = "";
-    std::string nextFileNameBase = ChooseAndClearNextFileNameBase(deletedFile);
-    
-    if (!deletedFile.empty())
-    {
-      Util::FileUtils::DeleteFile(GetRawFileNameFromProcessed(deletedFile));
-      Util::FileUtils::DeleteFile(GetResampleFileNameFromProcessed(deletedFile));
-    }
-    
-    std::string writeLocationBase = Util::FileUtils::FullFilePath({ _writeLocationDir, nextFileNameBase });
-    
-    if (!_rawAudioData.empty())
-    {
-      if(_runFFTOnRecordedData)
-      {
-        // Create a packaged task to run fft asynchronously on a copy of the raw mic data
-        // The result of the fft will be in availible in a future at some point
-        // Copy raw audio data since it gets moved into the saving thread later on
-        std::packaged_task<std::vector<uint32_t>()> fftTask([data = _rawAudioData]() {
-          std::vector<uint32_t> perChannelFFT;
-
-          // Run a seperate fft for each of the channels/mics
-          for(u8 i = 0; i < kNumInputChannels; ++i)
-          {
-            // Deinterlace the current channel from the raw audio chunks
-            // Order in each raw audio chunk is channel 0,1,2,3,0,1,2,3,...
-            std::vector<std::complex<double> > fftArray;
-            for(const auto& chunk : data)
-            {
-              for(uint32_t j = i; j < chunk.size(); j += kNumInputChannels)
-              {
-                fftArray.push_back(chunk[j]);
-              }
-            }
-
-            // Run fft in place
-            Fft::transform(fftArray);
-            
-            // Keep track of the largest/most prominent value and index from the fft
-            // The index of the largest value will correspond to the most prominent
-            // frequency in the audio data
-            float    largestValue    = 0;
-            uint32_t largestValueIdx = 0;
-
-            // Skip the first one since it is garbage and often really large
-            // Only look at the first half since the second half is just the inverse of the first
-            // Use every other to effectively scale the data to the appropriate range. 2 because we recorded 2
-            // seconds of data
-            for(int i = 1; i < fftArray.size()/2; i += 2)
-            {
-              const auto& e = fftArray[i];
-              float magSq = e.real()*e.real() + e.imag()*e.imag();
-              if(magSq > largestValue)
-              {
-                largestValue = magSq;
-                largestValueIdx = i;
-              }
-            }
-            perChannelFFT.push_back(largestValueIdx/2);
-          }
-
-          return perChannelFFT;
-        });
-
-        // Get the future that will contain the result of the fft task
-        _fftFuture = fftTask.get_future();
-        std::thread(std::move(fftTask)).detach();
-      }
-      _runFFTOnRecordedData = false;
-
-      auto saveRawWave = [dest = (_saveFilesPath + kRawFileExtension), data = std::move(_rawAudioData)] () {
-        AudioUtil::WaveFile::SaveFile(dest, data, kNumInputChannels, kSampleRateIncoming_hz);
-        PRINT_NAMED_INFO("MicDataProcessor.WriteRawWaveFile", "%s", dest.c_str());
-      };
-      std::thread(saveRawWave).detach();
-
-      _rawAudioData.clear();
-    }
-
-    if (!_resampledAudioData.empty())
-    {
-      auto saveResampledWave = [dest = (writeLocationBase + kResampledFileExtension), data = std::move(_resampledAudioData)] () {
-        AudioUtil::WaveFile::SaveFile(dest, data, kNumInputChannels);
-        PRINT_NAMED_INFO("MicDataProcessor.WriteResampledWaveFile", "%s", dest.c_str());
-      };
-      std::thread(saveResampledWave).detach();
-      _resampledAudioData.clear();
-    }
-
-    if (!_processedAudioData.empty())
-    {
-      auto saveProcessedWave = [dest = (writeLocationBase + kWavFileExtension), data = std::move(_processedAudioData)] () {
-        AudioUtil::WaveFile::SaveFile(dest, data);
-        PRINT_NAMED_INFO("ProcessNextAudioChunk.WriteProcessedWaveFile", "%s", dest.c_str());
-      };
-      std::thread(saveProcessedWave).detach();
-      _processedAudioData.clear();
-    }
-
-    _collectedAudioSamples = 0;
-    _audioSamplesToCollect = 0;
-  }
-=======
 AudioUtil::AudioChunk MicDataProcessor::ResampleAudioChunk(const AudioUtil::AudioChunk& audioChunk)
 {
   ANKI_CPU_PROFILE("ResampleAudioChunk");
@@ -341,68 +127,10 @@
               "MicDataProcessor.ResampleAudioChunk.SamplesWritten",
               "Expected %d written only wrote %d", kSamplesPerChunkForSE, numSamplesWritten);
   return resampledAudioChunk;
->>>>>>> 94a6e476
 }
 
 void MicDataProcessor::ProcessLoop()
 {
-<<<<<<< HEAD
-  // const bool useFullPath = false;
-  // auto fileList = Util::FileUtils::FilesInDirectory(micDataDir, useFullPath, kRawFileExtension.c_str());
-  
-  // // Remove files starting with prefix
-  // auto listIter = fileList.begin();
-  // while (listIter != fileList.end())
-  // {
-  //   if (listIter->compare(0, kPreProcPrefix.length(), kPreProcPrefix) == 0)
-  //   {
-  //     listIter = fileList.erase(listIter);
-  //   }
-  //   else
-  //   {
-  //     listIter++;
-  //   }
-  // }
-  
-  // for (const auto& fileName : fileList)
-  // {
-  //   const std::string& processedFileName = GetProcessedFileNameFromRaw(fileName);
-  //   // Skip files that have already been processed
-  //   if (Util::FileUtils::FileExists(Util::FileUtils::FullFilePath({micDataDir, processedFileName})))
-  //   {
-  //     continue;
-  //   }
-  //   const std::string& originalFilePath = Util::FileUtils::FullFilePath({micDataDir, fileName});
-  //   auto audioChunkList = AudioUtil::WaveFile::ReadFile(originalFilePath, kSamplesPerChunkForSE);
-  //   for (const auto& chunk : audioChunkList)
-  //   {
-  //     ProcessRawAudio(chunk.data());
-  //   }
-  //   // If there's no processed data (like when processing is disabled) don't bother making empty files
-  //   if (!_processedAudioData.empty())
-  //   {
-  //     std::string destFileName = Util::FileUtils::FullFilePath({micDataDir, kPreProcPrefix + processedFileName});
-  //     auto saveProcessedWave = [dest = std::move(destFileName), data = std::move(_processedAudioData)] () {
-  //       AudioUtil::WaveFile::SaveFile(dest, data);
-  //       PRINT_NAMED_INFO("ProcessNextAudioChunk.WriteProcessedWaveFile", "%s", dest.c_str());
-  //     };
-  //     std::thread(saveProcessedWave).detach();
-  //     _processedAudioData.clear();
-      
-  //     // now rename the original so it matches
-  //     const std::string& newFilePath = Util::FileUtils::FullFilePath({micDataDir, kPreProcPrefix + fileName});
-  //     std::rename(originalFilePath.c_str(), newFilePath.c_str());
-  //   }
-  // }
-}
-
-// Since the local time on the robot is not reliable (especially over multiple reboots) we use a 
-// 2 part numerical naming convention to identify the oldest file and overwrite it. The first number
-// indicates which iteration of the file it is (number of times overwritten) and the second number indicates
-// the sequence of that file. This way a simple sort reveals the oldest file next in line to be overwritten.
-// This also deletes the original file that needs to be overwritten, and sets the name of that file to output.
-std::string MicDataProcessor::ChooseAndClearNextFileNameBase(std::string& out_deletedFileName)
-=======
   static constexpr uint32_t expectedAudioDropsPerAnimLoop = 7;
   static constexpr uint32_t maxProcessingTimePerDrop_ms = 5;
   static constexpr uint32_t maxProcTime_ms = expectedAudioDropsPerAnimLoop * maxProcessingTimePerDrop_ms;
@@ -500,46 +228,15 @@
 }
 
 void MicDataProcessor::RecordRawAudio(uint32_t duration_ms, const std::string& path, bool runFFT)
->>>>>>> 94a6e476
 {
   MicDataInfo* newJob = new MicDataInfo{};
   
   // If the input path has a file separator, remove the filename at the end and use as the write directory
   if (path.find('/') != std::string::npos)
   {
-<<<<<<< HEAD
-    // Remove files not starting with prefix
-    if (listIter->compare(0, kMicCapturePrefix.length(), kMicCapturePrefix) != 0)
-    {
-      listIter = fileNames.erase(listIter);
-      continue;
-    }
-
-    // Also remove files that end in the _raw postfix
-    const auto& iterLen = listIter->length();
-    static const auto& rawExtensionLen = kRawFileExtension.length();
-    if (iterLen > rawExtensionLen && 
-        listIter->compare(iterLen - rawExtensionLen, rawExtensionLen, kRawFileExtension) == 0)
-    {
-      listIter = fileNames.erase(listIter);
-      continue;
-    }
-
-    // Also remove files that end in the _resamp postfix
-    static const auto& resampExtensionLen = kResampledFileExtension.length();
-    if (iterLen > resampExtensionLen && 
-        listIter->compare(iterLen - resampExtensionLen, resampExtensionLen, kResampledFileExtension) == 0)
-    {
-      listIter = fileNames.erase(listIter);
-      continue;
-    }
-
-    listIter++;
-=======
     std::string nameBase = Util::FileUtils::GetFileName(path);
     newJob->_writeLocationDir = path.substr(0, path.length() - nameBase.length());
     newJob->_writeNameBase = nameBase;
->>>>>>> 94a6e476
   }
   else
   {
@@ -574,76 +271,21 @@
     _fftResultList.pop_front();
     _fftResultMutex.unlock();
     
-    // Do something with the result
-    PRINT_NAMED_INFO("MicDataProcessor.Update.FFTResult", "%d %d %d %d", result[0], result[1], result[2], result[3]);
-    
+    // Populate the fft result message
+    auto msg = RobotInterface::AudioFFTResult();
+
+    for(uint8_t i = 0; i < result.size(); ++i)
+    {
+      msg.result[i] = result[i];
+    }
+    RobotInterface::SendMessageToEngine(std::move(msg));
+
+
     _fftResultMutex.lock();
   }
   _fftResultMutex.unlock();
 }
 
-<<<<<<< HEAD
-std::string MicDataProcessor::GetResampleFileNameFromProcessed(const std::string& processedName)
-{
-  return processedName.substr(0, processedName.length() - kWavFileExtension.length()) + kResampledFileExtension;
-}
-
-void MicDataProcessor::RecordAudio(uint32_t duration_ms, std::string path, bool runFFT)
-{ 
-  if(_audioSamplesToCollect != 0)
-  {
-    PRINT_NAMED_WARNING("MicDataProcessor.RecordAudio.AlreadyRecording", "");
-    return;
-  }
-
-  PRINT_NAMED_INFO("MicDataProcessor.RecordAudio",
-                   "Recording the next %u ms of audio",
-                   duration_ms);
-
-  _audioSamplesToCollect = AudioUtil::kSampleRate_hz * (duration_ms / 1000.f);
-  
-  _rawAudioData.clear();
-
-  if(kSaveResampledAudio)
-  {
-    _resampledAudioData.clear();
-  }
-
-  if(kSaveAudio)
-  {
-    _processedAudioData.clear();
-  }
-
-  _collectedAudioSamples = 0;
-
-  if(!path.empty())
-  {
-    _saveFilesPath = path;
-  }
-
-  _runFFTOnRecordedData = runFFT;
-}
-
-void MicDataProcessor::Update()
-{
-  // Wait until the future is valid and ready
-  if(_fftFuture.valid() && 
-     _fftFuture.wait_for(std::chrono::seconds(0)) == std::future_status::ready)
-  {
-    // Get the result from the future and populate the fft result message
-    auto msg = RobotInterface::AudioFFTResult();
-    std::vector<uint32_t> res = _fftFuture.get();
-
-    for(u8 i = 0; i < res.size(); ++i)
-    {
-      msg.result[i] = res[i];
-    }
-    RobotInterface::SendMessageToEngine(std::move(msg));
-  }
-}
-
-=======
 } // namespace MicData
->>>>>>> 94a6e476
 } // namespace Cozmo
 } // namespace Anki