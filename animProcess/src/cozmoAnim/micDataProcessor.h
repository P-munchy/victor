--- conflicted
+++ resolved
@@ -120,14 +120,10 @@
 
   void InitVAD();
   void TriggerWordDetectCallback(const char* resultFound, float score);
-<<<<<<< HEAD
-  bool ProcessRawAudio(TimeStamp_t timestamp, const AudioUtil::AudioSample* audioChunk);
-=======
-  bool ProcessResampledAudio(TimeStamp_t timestamp,
-                             const AudioUtil::AudioSample* audioChunk,
-                             uint32_t robotStatus,
-                             float robotAngle);
->>>>>>> e09f97eb
+  bool ProcessRawAudio(TimeStamp_t timestamp,
+                       const AudioUtil::AudioSample* audioChunk,
+                       uint32_t robotStatus,
+                       float robotAngle);
 
   MicDirectionData ProcessMicrophonesSE(const AudioUtil::AudioSample* audioChunk,
                                         AudioUtil::AudioSample* bufferOut,
