--- conflicted
+++ resolved
@@ -14,14 +14,9 @@
 #ifndef __AnimProcess_CozmoAnim_MicDataProcessor_H_
 #define __AnimProcess_CozmoAnim_MicDataProcessor_H_
 
-<<<<<<< HEAD
-#include "cozmoAnim/micDataTypes.h"
 #include "cozmoAnim/beatDetector.h"
 
-#include "util/container/fixedCircularBuffer.h"
-=======
 #include "svad.h"
->>>>>>> acab1415
 
 #include "cozmoAnim/micDataTypes.h"
 #include "coretech/common/shared/types.h"
@@ -92,15 +87,11 @@
   std::unique_ptr<SpeechRecognizerTHF> _recognizer;
   std::unique_ptr<LocalUdpServer> _udpServer;
   std::unique_ptr<MicImmediateDirection> _micImmediateDirection;
-<<<<<<< HEAD
-  bool _forceRecordClip = true;
-=======
   std::unique_ptr<SVadConfig_t> _sVadConfig;
   std::unique_ptr<SVadObject_t> _sVadObject;
 #if ANKI_DEV_CHEATS
   bool _forceRecordClip = false;
 #endif
->>>>>>> acab1415
 
   // Members for managing the incoming raw audio jobs
   struct TimedRawMicData {
@@ -145,14 +136,11 @@
 
   void ProcessLoop();
   void ClearCurrentStreamingJob();
-<<<<<<< HEAD
   
   // Beat/tempo detection:
   BeatDetector _beatDetector;
   
-=======
   float GetIncomingMicDataPercentUsed();
->>>>>>> acab1415
 };
 
 } // namespace MicData
