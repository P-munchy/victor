/**
* File: micDataProcessor.h
*
* Author: Lee Crippen
* Created: 9/27/2017
*
* Description: Handles processing the mic samples from the robot process: combining the channels,
*              and extracting direction data.
*
* Copyright: Anki, Inc. 2017
*
*/

#ifndef __AnimProcess_CozmoAnim_MicDataProcessor_H_
#define __AnimProcess_CozmoAnim_MicDataProcessor_H_

#include "svad.h"

#include "cozmoAnim/micDataTypes.h"
#include "coretech/common/shared/types.h"
#include "util/container/fixedCircularBuffer.h"
#include "util/global/globalDefinitions.h"

#include <array>
#include <cstdint>
#include <memory>
#include <mutex>
#include <string>
#include <thread>
#include <utility>
#include <vector>

<<<<<<< HEAD
class UdpServer;
=======
struct SpeexResamplerState_;
typedef struct SpeexResamplerState_ SpeexResamplerState;

class LocalUdpServer;
>>>>>>> 441f9ffc

namespace Anki {
namespace Cozmo {

namespace RobotInterface {
  struct MicData;
  struct RobotToEngine;
}

class SpeechRecognizerTHF;

namespace MicData {
  
class MicDataInfo;
class MicImmediateDirection;

class MicDataProcessor {
public:
  MicDataProcessor(const std::string& writeLocation, const std::string& triggerWordDataDir);
  ~MicDataProcessor();
  MicDataProcessor(const MicDataProcessor& other) = delete;
  MicDataProcessor& operator=(const MicDataProcessor& other) = delete;

  void ProcessMicDataPayload(const RobotInterface::MicData& payload);
  void RecordRawAudio(uint32_t duration_ms, const std::string& path, bool runFFT);
  void Update(BaseStationTime_t currTime_nanosec);

#if ANKI_DEV_CHEATS
  void SetForceRecordClip(bool newValue) { _forceRecordClip = newValue; }
#endif

private:
  std::string _writeLocationDir = "";
  // Members for caching off lookup indices for mic processing results
  int _bestSearchBeamIndex = 0;
  int _bestSearchBeamConfidence = 0;
  int _searchConfidenceState = 0;

  // Members for the the mic processing/recording/streaming jobs
  std::deque<std::shared_ptr<MicDataInfo>> _micProcessingJobs;
  std::shared_ptr<MicDataInfo> _currentStreamingJob;
  std::recursive_mutex _dataRecordJobMutex;
  bool _currentlyStreaming = false;

  // Members for general purpose processing and state
  std::array<AudioUtil::AudioSample, kSamplesPerBlock * kNumInputChannels> _inProcessAudioBlock;
  bool _inProcessAudioBlockFirstHalf = true;
  std::unique_ptr<SpeechRecognizerTHF> _recognizer;
  std::unique_ptr<LocalUdpServer> _udpServer;
  std::unique_ptr<MicImmediateDirection> _micImmediateDirection;
  std::unique_ptr<SVadConfig_t> _sVadConfig;
  std::unique_ptr<SVadObject_t> _sVadObject;
#if ANKI_DEV_CHEATS
  bool _forceRecordClip = false;
#endif

  // Members for managing the incoming raw audio jobs
  struct TimedRawMicData {
    std::array<AudioUtil::AudioSample, kRawAudioChunkSize> audioChunk;
    TimeStamp_t timestamp;
  };
  static constexpr uint32_t kRawAudioPerBuffer_ms = 2000;
  static constexpr uint32_t kRawAudioBufferSize = kRawAudioPerBuffer_ms / kTimePerChunk_ms;
  // We have 2 fixed buffers for incoming raw audio that we alternate between, so that the processing thread can work
  // on one set of data while the main thread can copy new data into the other set.
  Util::FixedCircularBuffer<TimedRawMicData, kRawAudioBufferSize> _rawAudioBuffers[2];
  // Index of the buffer that is currently being used by the processing thread
  uint32_t _rawAudioProcessingIndex = 0;
  std::thread _processThread;
  std::mutex _rawMicDataMutex;
  bool _processThreadStop = false;
  
  // Members for managing the results of async FFT processing
  std::deque<std::vector<uint32_t>> _fftResultList;
  std::mutex _fftResultMutex;

  // Internal buffer used to add to the streaming audio once a trigger is detected
  static constexpr uint32_t kImmediateBufferSize = kTriggerOverlapSize_ms / (kChunksPerSEBlock * kTimePerChunk_ms);
  struct TimedMicData {
    std::array<AudioUtil::AudioSample, kSamplesPerBlock> audioBlock;
    TimeStamp_t timestamp;
  };
  Util::FixedCircularBuffer<TimedMicData, kImmediateBufferSize> _immediateAudioBuffer;

  // Members for holding outgoing messages
  std::vector<std::unique_ptr<RobotInterface::RobotToEngine>> _msgsToEngine;
  std::mutex _msgsMutex;

  void InitVAD();
  void TriggerWordDetectCallback(const char* resultFound, float score);
  bool ProcessRawAudio(TimeStamp_t timestamp, const AudioUtil::AudioSample* audioChunk);

  MicDirectionData ProcessMicrophonesSE(const AudioUtil::AudioSample* audioChunk,
                                     AudioUtil::AudioSample* bufferOut) const;

  void ProcessLoop();
  void ClearCurrentStreamingJob();
  float GetIncomingMicDataPercentUsed();
};

} // namespace MicData
} // namespace Cozmo
} // namespace Anki

#endif // __AnimProcess_CozmoAnim_MicDataProcessor_H_<|MERGE_RESOLUTION|>--- conflicted
+++ resolved
@@ -30,14 +30,7 @@
 #include <utility>
 #include <vector>
 
-<<<<<<< HEAD
-class UdpServer;
-=======
-struct SpeexResamplerState_;
-typedef struct SpeexResamplerState_ SpeexResamplerState;
-
 class LocalUdpServer;
->>>>>>> 441f9ffc
 
 namespace Anki {
 namespace Cozmo {
