/**
 * File: animation.h
 *
 * Authors: Andrew Stein
 * Created: 2015-06-25
 *
 * Description:
 *    Class for storing a single animation, which is made of
 *    tracks of keyframes. Also manages streaming those keyframes
 *    to a robot.
 *
 * Copyright: Anki, Inc. 2015
 *
 **/


#ifndef ANKI_COZMO_CANNED_ANIMATION_H
#define ANKI_COZMO_CANNED_ANIMATION_H

#include "anki/common/basestation/jsonTools.h"
#include "anki/cozmo/basestation/keyframe.h"
#include "anki/cozmo/basestation/proceduralFace.h"
#include "anki/cozmo/basestation/animations/track.h"
#include <list>
#include <queue>

namespace Anki {
namespace Cozmo {

// Forward declaration
namespace RobotInterface {
class EngineToRobot;
enum class EngineToRobotTag : uint8_t;
}
class Robot;

class Animation
{
public:

  Animation(const std::string& name = "");

  // For reading canned animations from files
  Result DefineFromJson(const std::string& name, Json::Value& json);

  // For defining animations at runtime (e.g. live animation)
  template<class KeyFrameType>
  Result AddKeyFrame(const KeyFrameType& kf);

  // Get a track by KeyFrameType
  template<class KeyFrameType>
  Animations::Track<KeyFrameType>& GetTrack();
  
  // Calls all tracks' Init() methods
  Result Init();

  bool IsInitialized() const { return _isInitialized; }
  
  // An animation is Empty if *all* its tracks are empty
  bool IsEmpty() const;

  // True if any track has has frames left to play
  bool HasFramesLeft() const;
  
  void Clear();

  const std::string& GetName() const { return _name; }
<<<<<<< HEAD
  
=======

>>>>>>> ff9d9e90
private:

  // Name of this animation
  std::string _name;
  bool _isInitialized;

  // All the animation tracks, storing different kinds of KeyFrames
  Animations::Track<HeadAngleKeyFrame>      _headTrack;
  Animations::Track<LiftHeightKeyFrame>     _liftTrack;
  Animations::Track<FaceAnimationKeyFrame>  _faceAnimTrack;
  Animations::Track<ProceduralFaceKeyFrame> _proceduralFaceTrack;
  Animations::Track<FacePositionKeyFrame>   _facePosTrack;
  Animations::Track<BlinkKeyFrame>          _blinkTrack;
  Animations::Track<BackpackLightsKeyFrame> _backpackLightsTrack;
  Animations::Track<BodyMotionKeyFrame>     _bodyPosTrack;
  Animations::Track<DeviceAudioKeyFrame>    _deviceAudioTrack;
  Animations::Track<RobotAudioKeyFrame>     _robotAudioTrack;

  //ProceduralFace _proceduralFace;
  
}; // class Animation


template<class KeyFrameType>
Result Animation::AddKeyFrame(const KeyFrameType& kf)
{
  Result addResult = GetTrack<KeyFrameType>().AddKeyFrame(kf);
  if(RESULT_OK != addResult) {
    PRINT_NAMED_ERROR("Animiation.AddKeyFrame.Failed", "");
  }

  return addResult;
}
    

} // namespace Cozmo
} // namespace Anki

#endif // ANKI_COZMO_CANNED_ANIMATION_H<|MERGE_RESOLUTION|>--- conflicted
+++ resolved
@@ -65,11 +65,7 @@
   void Clear();
 
   const std::string& GetName() const { return _name; }
-<<<<<<< HEAD
-  
-=======
 
->>>>>>> ff9d9e90
 private:
 
   // Name of this animation
