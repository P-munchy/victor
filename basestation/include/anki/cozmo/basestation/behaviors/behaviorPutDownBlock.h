/**
 * File: behaviorPutDownBlock.h
 *
 * Author: Brad Neuman
 * Created: 2016-05-23
 *
 * Description: Simple behavior which puts down a block (using an animation group)
 *
 * Copyright: Anki, Inc. 2016
 *
 **/

#ifndef __Cozmo_Basestation_Behaviors_BehaviorPutDownBlock_H__
#define __Cozmo_Basestation_Behaviors_BehaviorPutDownBlock_H__

#include "anki/cozmo/basestation/behaviors/behaviorInterface.h"

namespace Anki {
namespace Cozmo {

class BehaviorPutDownBlock : public IBehavior
{
public:

  // TODO: Use a PlaceObjectOnGround action (with animatino) and use its VisuallyVerify
  // helper for creating an action to make sure that the "put down" animation is working. It looks down at the
  // block to make sure we have a chance to see it
  static IActionRunner* CreateLookAfterPlaceAction(Robot& robot, bool doLookAtFaceAfter=true);

protected:
  // Enforce creation through BehaviorFactory
  friend class BehaviorFactory;
  BehaviorPutDownBlock(Robot& robot, const Json::Value& config);

  virtual bool IsRunnableInternal(const Robot& robot) const override;

  virtual Result InitInternal(Robot& robot) override;
  
private:
<<<<<<< HEAD
  
=======

>>>>>>> 0a44e885
  void LookDownAtBlock(Robot& robot);

};

} // namespace Cozmo
} // namespace Anki

#endif // __Cozmo_Basestation_Behaviors_BehaviorPutDownBlock_H__<|MERGE_RESOLUTION|>--- conflicted
+++ resolved
@@ -37,11 +37,7 @@
   virtual Result InitInternal(Robot& robot) override;
   
 private:
-<<<<<<< HEAD
-  
-=======
 
->>>>>>> 0a44e885
   void LookDownAtBlock(Robot& robot);
 
 };
