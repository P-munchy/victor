--- conflicted
+++ resolved
@@ -90,10 +90,6 @@
       Point3f  _goalDistanceThreshold;
       Radians  _goalAngleThreshold;
       bool     _useManualSpeed;
-<<<<<<< HEAD
-=======
-      bool     _forceReplanOnNextWorldChange;
->>>>>>> 738092ce
       
       Signal::SmartHandle _signalHandle;
       
