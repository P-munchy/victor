--- conflicted
+++ resolved
@@ -41,11 +41,7 @@
     
     Result UpdateFaceTracking(const Vision::TrackedFace& face);
     
-<<<<<<< HEAD
-    Vision::TrackedFace::ID_t _idCtr;
-=======
     Vision::TrackedFace::ID_t _idCtr = 0;
->>>>>>> 283c8664
     
   }; // class FaceWorld
   
