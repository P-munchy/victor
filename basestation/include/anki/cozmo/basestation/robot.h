//
//  robot.h
//  Products_Cozmo
//
//  Created by Andrew Stein on 8/23/13.
//  Copyright (c) 2013 Anki, Inc. All rights reserved.
//
/**
 * File: robot.h
 *
 * Author: Andrew Stein
 * Date:   8/23/13
 *
 * Description: Defines a Robot representation on the Basestation, which is 
 *              in charge of communicating with (and mirroring the state of)
 *              a physical (hardware) robot.  
 *
 *              Convention: Set*() methods do not actually command the physical
 *              robot to do anything; they simply update some aspect of the 
 *              state or internal representation of the Basestation Robot. 
 *              To command the robot to "do" something, methods beginning with
 *              other action words, or add IAction objects to its ActionList.
 *
 * Copyright: Anki, Inc. 2013
 **/

#ifndef ANKI_COZMO_BASESTATION_ROBOT_H
#define ANKI_COZMO_BASESTATION_ROBOT_H

#include "anki/common/types.h"
#include "anki/common/basestation/math/pose.h"
#include "anki/vision/basestation/camera.h"
#include "anki/vision/basestation/image.h"
#include "anki/vision/basestation/visionMarker.h"
#include "anki/planning/shared/path.h"
#include "clad/types/activeObjectTypes.h"
#include "clad/types/ledTypes.h"
#include "anki/cozmo/basestation/block.h"
#include "anki/cozmo/basestation/blockWorld.h"
#include "anki/cozmo/basestation/faceWorld.h"
#include "anki/cozmo/basestation/actionContainers.h"
#include "anki/cozmo/basestation/animation/animationStreamer.h"
#include "anki/cozmo/basestation/proceduralFace.h"
#include "anki/cozmo/basestation/cannedAnimationContainer.h"
#include "anki/cozmo/basestation/behaviorManager.h"
#include "anki/cozmo/basestation/ramp.h"
#include "anki/cozmo/basestation/soundManager.h"
#include "anki/cozmo/basestation/imageDeChunker.h"
#include "anki/cozmo/basestation/events/ankiEvent.h"
#include "anki/cozmo/basestation/components/movementComponent.h"
#include "anki/cozmo/basestation/components/visionComponent.h"
#include "anki/cozmo/basestation/moodSystem/moodManager.h"
#include "util/signals/simpleSignal.hpp"
#include "clad/types/robotStatusAndActions.h"
#include "clad/types/imageTypes.h"
#include <queue>
#include <unordered_map>
#include <time.h>
#include <utility>

namespace Anki {
  
// Forward declaration:
namespace Util {
namespace Data {
class DataPlatform;
}
}

enum class ERobotDriveToPoseStatus {
  // There was an internal error while planning
  Error,

  // computing the inital path (the robot is not moving)
  ComputingPath,

  // replanning based on an environment change. The robot is likely following the old path while this is
  // happening
  Replanning,

  // Following a planned path
  FollowingPath,

  // Stopped and waiting (not planning or following)
  Waiting,
};
  
namespace Cozmo {
  
// Forward declarations:
class IPathPlanner;
class MatPiece;
class PathDolerOuter;
class RobotPoseHistory;
class RobotPoseStamp;
class IExternalInterface;
struct RobotState;
class ActiveCube;

typedef enum {
  SAVE_OFF = 0,
  SAVE_ONE_SHOT,
  SAVE_CONTINUOUS
} SaveMode_t;
    
namespace RobotInterface {
  class MessageHandler;
  class EngineToRobot;
  class RobotToEngine;
  enum class EngineToRobotTag : uint8_t;
  enum class RobotToEngineTag : uint8_t;
} // end namespace RobotInterface

namespace ExternalInterface {
  class MessageEngineToGame;
}

namespace Audio {
  class RobotAudioClient;
}

// indent 2 spaces << that way !!!! coding standards !!!!
class Robot
{
public:
    
    Robot(const RobotID_t robotID, RobotInterface::MessageHandler* msgHandler,
          IExternalInterface* externalInterface, Util::Data::DataPlatform* dataPlatform);
    ~Robot();
    
    Result Update();
    
    Result UpdateFullRobotState(const RobotState& msg);
    
    bool HasReceivedRobotState() const;
    
    // Accessors
    const RobotID_t        GetID()         const;
    BlockWorld&            GetBlockWorld()       {return _blockWorld;}
    const BlockWorld&      GetBlockWorld() const {return _blockWorld;}
    
    FaceWorld&             GetFaceWorld()        {return _faceWorld;}
    const FaceWorld&       GetFaceWorld()  const {return _faceWorld;}
    
    //
    // Localization
    //
    bool                   IsLocalized()     const;
    void                   Delocalize();
      
    // Get the ID of the object we are localized to
    const ObjectID&        GetLocalizedTo()  const {return _localizedToID;}
      
    // Set the object we are localized to.
    // Use nullptr to UnSet the localizedTo object but still mark the robot
    // as localized (i.e. to "odometry").
    Result                 SetLocalizedTo(const ObservableObject* object);
  
    // Has the robot moved since it was last localized
    bool                   HasMovedSinceBeingLocalized() const;
  
    // Get the squared distance to the closest, most recently observed marker
    // on the object we are localized to
    f32                    GetLocalizedToDistanceSq() const;
  
    // TODO: Can this be removed in favor of the more general LocalizeToObject() below?
    Result LocalizeToMat(const MatPiece* matSeen, MatPiece* existinMatPiece);
      
    Result LocalizeToObject(const ObservableObject* seenObject,
                            ObservableObject* existingObject);
    
    // Returns true if robot is not traversing a path and has no actions in its queue.
    bool   IsIdle() const { return !IsTraversingPath() && _actionList.IsEmpty(); }
    
    // True if wheel speeds are non-zero in most recent RobotState message
    bool   IsMoving() const {return _isMoving;}
    
    // True if head/lift is on its way to a commanded angle/height
    bool   IsHeadMoving() const {return _isHeadMoving;}
    bool   IsLiftMoving() const {return _isLiftMoving;}
    
    // True if we are on the sloped part of a ramp
    bool   IsOnRamp() const { return _onRamp; }
    
    // Set whether or not the robot is on a ramp
    Result SetOnRamp(bool t);
    
    // Just sets the ramp to use and in which direction, not whether robot is on it yet
    void   SetRamp(const ObjectID& rampID, const Ramp::TraversalDirection direction);
    
    //
    // Camera / Vision
    //
    VisionComponent&         GetVisionComponent() { return _visionComponent; }
    const VisionComponent&   GetVisionComponent() const { return _visionComponent; }
    void                     EnableVisionWhileMoving(bool enable);
    Vision::Camera           GetHistoricalCamera(RobotPoseStamp* p, TimeStamp_t t);
    Vision::Camera           GetHistoricalCamera(TimeStamp_t t_request);
  
    Result ProcessImage(const Vision::ImageRGB& image);
  
    // Queue an observed vision marker for processing with BlockWorld.
    // Note that this is a NON-const reference: the marker's camera will be updated
    // to use a pose from pose history.
    Result QueueObservedMarker(const Vision::ObservedMarker& marker);
    
    // Get a *copy* of the current image on this robot's vision processing thread
    // TODO: Remove this method? I don't think anyone is using it...
    bool GetCurrentImage(Vision::Image& img, TimeStamp_t newerThan);
    
    // Returns the average period of incoming robot images
    u32 GetAverageImagePeriodMS();
    
    // Specify whether this robot is a physical robot or not.
    // Currently, adjusts headCamPose by slop factor if it's physical.
    void SetPhysicalRobot(bool isPhysical);
    bool IsPhysical() {return _isPhysical;}
    
    //
    // Pose (of the robot or its parts)
    //
    const Pose3d&          GetPose()         const;
    const f32              GetHeadAngle()    const;
    const f32              GetLiftAngle()    const;
    const Pose3d&          GetLiftPose()     const { return _liftPose; }  // At current lift position!
    const PoseFrameID_t    GetPoseFrameID()  const { return _frameId; }
    const Pose3d*          GetWorldOrigin()  const { return _worldOrigin; }

    // These change the robot's internal (basestation) representation of its
    // pose, head angle, and lift angle, but do NOT actually command the
    // physical robot to do anything!
    void SetPose(const Pose3d &newPose);
    void SetHeadAngle(const f32& angle);
    void SetLiftAngle(const f32& angle);
    
    // Get 3D bounding box of the robot at its current pose or a given pose
    void GetBoundingBox(std::array<Point3f, 8>& bbox3d, const Point3f& padding_mm) const;
    void GetBoundingBox(const Pose3d& atPose, std::array<Point3f, 8>& bbox3d, const Point3f& padding_mm) const;

    // Get the bounding quad of the robot at its current or a given pose
    Quad2f GetBoundingQuadXY(const f32 padding_mm = 0.f) const; // at current pose
    Quad2f GetBoundingQuadXY(const Pose3d& atPose, const f32 paddingScale = 0.f) const; // at specific pose
    
    // Return current height of lift's gripper
    f32 GetLiftHeight() const;
    
    // Return current bounding height of the robot, taking into account whether lift
    // is raised
    f32 GetHeight() const;
    
    // Wheel speeds, mm/sec
    f32 GetLeftWheelSpeed() const { return _leftWheelSpeed_mmps; }
    f32 GetRigthWheelSpeed() const { return _rightWheelSpeed_mmps; }
    
    // Return pose of robot's drive center based on what it's currently carrying
    const Pose3d& GetDriveCenterPose() const;
    
    // Computes the drive center offset from origin based on current carrying state
    f32 GetDriveCenterOffset() const;
    
    // Computes pose of drive center for the given robot pose
    void ComputeDriveCenterPose(const Pose3d &robotPose, Pose3d &driveCenterPose) const;
    
    // Computes robot origin pose for the given drive center pose
    void ComputeOriginPose(const Pose3d &driveCenterPose, Pose3d &robotPose) const;
    
    //
    // Path Following
    //

    // Begin computation of a path to drive to the given pose (or poses). Once the path is computed, the robot
    // will immediately start following it, and will replan (e.g. to avoid new obstacles) automatically If
    // useManualSpeed is set to true, the robot will plan a path to the goal, but won't actually execute any
    // speed changes, so the user (or some other system) will have control of the speed along the "rails" of
    // the path. If specified, the maxReplanTime arguments specifies the maximum nyum
    Result StartDrivingToPose(const Pose3d& pose,
                              const PathMotionProfile motionProfile,
                              bool useManualSpeed = false);

    // Just like above, but will plan to any of the given poses. It's up to the robot / planner to pick which
    // pose it wants to go to. The optional second argument is a pointer to a size_t, which, if not null, will
    // be set to the pose which is selected once planning is complete
    Result StartDrivingToPose(const std::vector<Pose3d>& poses,
                              const PathMotionProfile motionProfile,                              
                              size_t* selectedPoseIndex = nullptr,
                              bool useManualSpeed = false);
  
    // This function checks the planning / path following status of the robot. See the enum definition for
    // details
    ERobotDriveToPoseStatus CheckDriveToPoseStatus() const;
    
    bool IsTraversingPath()   const {return (_currPathSegment >= 0) || (_lastSentPathID > _lastRecvdPathID);}
    
    u16  GetCurrentPathSegment() const { return _currPathSegment; }
    u16  GetLastRecvdPathID()    const { return _lastRecvdPathID; }
    u16  GetLastSentPathID()     const { return _lastSentPathID;  }

    bool IsUsingManualPathSpeed() const {return _usingManualPathSpeed;}
    
    //
    // Object Docking / Carrying
    //

    const ObjectID&  GetDockObject()          const {return _dockObjectID;}
    const ObjectID&  GetCarryingObject()      const {return _carryingObjectID;}
    const ObjectID&  GetCarryingObjectOnTop() const {return _carryingObjectOnTopID;}
    const std::set<ObjectID> GetCarryingObjects() const;
    const Vision::KnownMarker*  GetCarryingMarker() const {return _carryingMarker; }

    bool IsCarryingObject()   const {return _carryingObjectID.IsSet(); }
    bool IsPickingOrPlacing() const {return _isPickingOrPlacing;}
    bool IsPickedUp()         const {return _isPickedUp;}
    
    void SetCarryingObject(ObjectID carryObjectID);
    void UnSetCarryingObjects();
    
    // Tell the physical robot to dock with the specified marker
    // of the specified object that it should currently be seeing.
    // If pixel_radius == u8_MAX, the marker can be seen anywhere in the image,
    // otherwise the marker's center must be seen within pixel_radius of the
    // specified image coordinates.
    // marker2 needs to be specified when dockAction == DA_CROSS_BRIDGE to indiciate
    // the expected marker on the end of the bridge. Otherwise, it is ignored.
    Result DockWithObject(const ObjectID objectID,
                              const Vision::KnownMarker* marker,
                              const Vision::KnownMarker* marker2,
                              const DockAction dockAction,
                              const u16 image_pixel_x,
                              const u16 image_pixel_y,
                              const u8 pixel_radius,
                              const f32 placementOffsetX_mm = 0,
                              const f32 placementOffsetY_mm = 0,
                              const f32 placementOffsetAngle_rad = 0,
                              const bool useManualSpeed = false);
    
    // Same as above but without specifying image location for marker
    Result DockWithObject(const ObjectID objectID,
                          const Vision::KnownMarker* marker,
                          const Vision::KnownMarker* marker2,
                          const DockAction dockAction,
                          const f32 placementOffsetX_mm = 0,
                          const f32 placementOffsetY_mm = 0,
                          const f32 placementOffsetAngle_rad = 0,
                          const bool useManualSpeed = false);
    
    // Transitions the object that robot was docking with to the one that it
    // is carrying, and puts it in the robot's pose chain, attached to the
    // lift. Returns RESULT_FAIL if the robot wasn't already docking with
    // an object.
    Result SetDockObjectAsAttachedToLift();
    
    // Same as above, but with specified object
    Result SetObjectAsAttachedToLift(const ObjectID& dockObjectID,
                                     const Vision::KnownMarker* dockMarker);
    
    void SetLastPickOrPlaceSucceeded(bool tf) { _lastPickOrPlaceSucceeded = tf; }
    bool GetLastPickOrPlaceSucceeded() const { return _lastPickOrPlaceSucceeded; }
    
    // Places the object that the robot was carrying in its current position
    // w.r.t. the world, and removes it from the lift pose chain so it is no
    // longer "attached" to the robot.
    Result SetCarriedObjectAsUnattached();
  
    /*
    //
    // Proximity Sensors
    //
    u8   GetProxSensorVal(ProxSensor_t sensor)    const {return _proxVals[sensor];}
    bool IsProxSensorBlocked(ProxSensor_t sensor) const {return _proxBlocked[sensor];}

    // Pose of where objects are assumed to be with respect to robot pose when
    // obstacles are detected by proximity sensors
    static const Pose3d ProxDetectTransform[NUM_PROX];
    */

    // Set how to save incoming robot state messages
    void SetSaveStateMode(const SaveMode_t mode);
    
    // Set how to save incoming robot images to file
    void SetSaveImageMode(const SaveMode_t mode);
    
    // Return the timestamp of the last _processed_ image
    TimeStamp_t GetLastImageTimeStamp() { return _visionComponent.GetLastProcessedImageTimeStamp(); }
    
    // =========== Actions Commands =============
    
    // Return a reference to the robot's action list for directly adding things
    // to do, either "now" or in queues.
    // TODO: This seems simpler than writing/maintaining wrappers, but maybe that would be better?
    ActionList& GetActionList() { return _actionList; }
  
    static const ActionList::SlotHandle DriveAndManipulateSlot = 0;
  
    // Send a message to the robot to place whatever it is carrying on the
    // ground right where it is. Returns RESULT_FAIL if robot is not carrying
    // anything.
    Result PlaceObjectOnGround(const bool useManualSpeed = false);
    
    
    // =========== Animation Commands =============
    
    // Plays specified animation numLoops times.
    // If numLoops == 0, animation repeats forever.
    // Returns the streaming tag, so you can find out when it is done.
    u8 PlayAnimation(const std::string& animName, const u32 numLoops = 1);
    
    // Set the animation to be played when no other animation has been specified.
    // Use the empty string to disable idle animation.
    Result SetIdleAnimation(const std::string& animName);
    
    // Returns name of currently streaming animation. Does not include idle animation.
    // Returns "" if no non-idle animation is streaming.
    const std::string GetStreamingAnimationName() const;
    
    const ProceduralFace& GetProceduralFace() const { return _proceduralFace; }
    const ProceduralFace& GetLastProceduralFace() const { return _lastProceduralFace; }
    void SetProceduralFace(const ProceduralFace& face);
    void MarkProceduralFaceAsSent();
    
    // Returns the number of animation bytes played on the robot since
    // it was initialized with SyncTime.
    s32 GetNumAnimationBytesPlayed() const;
    
    // Returns a reference to a count of the total number of bytes streamed to the robot.
    s32 GetNumAnimationBytesStreamed();
    void IncrementNumAnimationBytesStreamed(s32 num);
  
    // =========== Audio =============
    const Audio::RobotAudioClient* GetRobotAudioClient() const { return _audioClient; }
    void SetRobotAudioClient( Audio::RobotAudioClient* audioClient ) { _audioClient = audioClient; }
  
    // Ask the UI to play a sound for us
    // TODO: REMOVE OLD AUDIO SYSTEM
    Result PlaySound(const std::string& soundName, u8 numLoops, u8 volume);
    void   StopSound();
    
    Result StopAnimation();

    // Read the animations in a dir
    void ReadAnimationFile(const char* filename, std::string& animationID);

    // Read the animations in a dir
    void ReadAnimationDir();

    // Returns true if the robot is currently playing an animation, according
    // to most recent state message. NOTE: Will also be true if the animation
    // is the "idle" animation!
    bool IsAnimating() const;
    
    // Returns true iff the robot is currently playing the idle animation.
    bool IsIdleAnimating() const;
    
    // Returns the "tag" of the 
    u8 GetCurrentAnimationTag() const;

    Result SyncTime();
    
    Result RequestIMU(const u32 length_ms) const;


    // =========== Pose history =============
  
    RobotPoseHistory* GetPoseHistory() { return _poseHistory; }
  
    Result AddRawOdomPoseToHistory(const TimeStamp_t t,
                                   const PoseFrameID_t frameID,
                                   const f32 pose_x, const f32 pose_y, const f32 pose_z,
                                   const f32 pose_angle,
                                   const f32 head_angle,
                                   const f32 lift_angle);
    
    Result AddVisionOnlyPoseToHistory(const TimeStamp_t t,
                                      const f32 pose_x, const f32 pose_y, const f32 pose_z,
                                      const f32 pose_angle,
                                      const f32 head_angle,
                                      const f32 lift_angle);

    TimeStamp_t GetLastMsgTimestamp() const;
    
    bool IsValidPoseKey(const HistPoseKey key) const;
    
    // Updates the current pose to the best estimate based on
    // historical poses including vision-based poses. Will use the specified
    // parent pose to store the pose.
    // Returns true if the pose is successfully updated, false otherwise.
    bool UpdateCurrPoseFromHistory(const Pose3d& wrtParent);

    
    // ============= Reactions =============
    using ReactionCallback = std::function<Result(Robot*,Vision::ObservedMarker*)>;
    using ReactionCallbackIter = std::list<ReactionCallback>::const_iterator;
    
    // Add a callback function to be run as a "reaction" when the robot
    // sees the specified VisionMarker. The returned iterator can be
    // used to remove the callback via the method below.
    ReactionCallbackIter AddReactionCallback(const Vision::Marker::Code code, ReactionCallback callback);
    
    // Remove a previously-added callback using the iterator returned by
    // AddReactionCallback above.
    void RemoveReactionCallback(const Vision::Marker::Code code, ReactionCallbackIter callbackToRemove);
    
    // ========= Lights ==========
    
    // Color specified as RGBA, where A(lpha) will be ignored
    void SetDefaultLights(const u32 color);
    
    void SetBackpackLights(const std::array<u32,(size_t)LEDId::NUM_BACKPACK_LEDS>& onColor,
                           const std::array<u32,(size_t)LEDId::NUM_BACKPACK_LEDS>& offColor,
                           const std::array<u32,(size_t)LEDId::NUM_BACKPACK_LEDS>& onPeriod_ms,
                           const std::array<u32,(size_t)LEDId::NUM_BACKPACK_LEDS>& offPeriod_ms,
                           const std::array<u32,(size_t)LEDId::NUM_BACKPACK_LEDS>& transitionOnPeriod_ms,
                           const std::array<u32,(size_t)LEDId::NUM_BACKPACK_LEDS>& transitionOffPeriod_ms);
   
    
    // =========  Block messages  ============
  
    // Dynamically cast the given object ID into the templated active object type
    // Return nullptr on failure to find ActiveObject
    ObservableObject* GetActiveObject(const ObjectID objectID,
                                      const ObjectFamily inFamily = ObjectFamily::Unknown);
  
    // Same as above, but search by active ID instead of (BlockWorld-assigned) object ID.
    ObservableObject* GetActiveObjectByActiveID(const s32 activeID,
                                                const ObjectFamily inFamily = ObjectFamily::Unknown);
  
    // Set the LED colors/flashrates individually (ordered by BlockLEDPosition)
    Result SetObjectLights(const ObjectID& objectID,
                           const std::array<u32,(size_t)ActiveObjectConstants::NUM_CUBE_LEDS>& onColor,
                           const std::array<u32,(size_t)ActiveObjectConstants::NUM_CUBE_LEDS>& offColor,
                           const std::array<u32,(size_t)ActiveObjectConstants::NUM_CUBE_LEDS>& onPeriod_ms,
                           const std::array<u32,(size_t)ActiveObjectConstants::NUM_CUBE_LEDS>& offPeriod_ms,
                           const std::array<u32,(size_t)ActiveObjectConstants::NUM_CUBE_LEDS>& transitionOnPeriod_ms,
                           const std::array<u32,(size_t)ActiveObjectConstants::NUM_CUBE_LEDS>& transitionOffPeriod_ms,
                           const MakeRelativeMode makeRelative,
                           const Point2f& relativeToPoint);
    
    // Set all LEDs of the specified block to the same color/flashrate
    Result SetObjectLights(const ObjectID& objectID,
                           const WhichCubeLEDs whichLEDs,
                           const u32 onColor, const u32 offColor,
                           const u32 onPeriod_ms, const u32 offPeriod_ms,
                           const u32 transitionOnPeriod_ms, const u32 transitionOffPeriod_ms,
                           const bool turnOffUnspecifiedLEDs,
                           const MakeRelativeMode makeRelative,
                           const Point2f& relativeToPoint);
    
    // Shorthand for turning off all lights on an object
    Result TurnOffObjectLights(const ObjectID& objectID);
    
    // =========  Other State  ============
    f32 GetBatteryVoltage() const { return _battVoltage; }
    
    // Abort everything the robot is doing, including path following, actions,
    // animations, and docking. This is like the big red E-stop button.
    // TODO: Probably need a more elegant way of doing this.
    Result AbortAll();
    
    // Abort things individually
    Result AbortAnimation();
    Result AbortDocking(); // a.k.a. PickAndPlace
    Result AbortDrivingToPose(); // stops planning and path following
  
    // Helper template for sending Robot messages with clean syntax
    template<typename T, typename... Args>
    Result SendRobotMessage(Args&&... args) const
    {
      return SendMessage(RobotInterface::EngineToRobot(T(std::forward<Args>(args)...)));
    }
  
    // Send a message to the physical robot
    Result SendMessage(const RobotInterface::EngineToRobot& message,
                       bool reliable = true, bool hot = false) const;
    
    // =========  Events  ============
    using RobotWorldOriginChangedSignal = Signal::Signal<void (RobotID_t)>;
    RobotWorldOriginChangedSignal& OnRobotWorldOriginChanged() { return _robotWorldOriginChangedSignal; }
    bool HasExternalInterface() const { return _externalInterface != nullptr; }
    IExternalInterface* GetExternalInterface() {
      ASSERT_NAMED(_externalInterface != nullptr, "Robot.ExternalInterface.nullptr"); return _externalInterface; }
    void SetImageSendMode(ImageSendMode newMode) { _imageSendMode = newMode; }
    const ImageSendMode GetImageSendMode() const { return _imageSendMode; }
  
    MovementComponent& GetMoveComponent() { return _movementComponent; }
    const MovementComponent& GetMoveComponent() const { return _movementComponent; }

    MoodManager& GetMoodManager() { return _moodManager; }
    const MoodManager& GetMoodManager() const { return _moodManager; }
  
    // Handle various message types
    template<typename T>
    void HandleMessage(const T& msg);

    // Convenience wrapper for broadcasting an event if the robot has an ExternalInterface.
    // Does nothing if not. Returns true if event was broadcast, false if not (i.e.
    // if there was no external interface).
    bool Broadcast(ExternalInterface::MessageEngineToGame&& event);
  
    Util::Data::DataPlatform* GetDataPlatform() { return _dataPlatform; }
  
  protected:
    IExternalInterface* _externalInterface;
    Util::Data::DataPlatform* _dataPlatform;
    RobotWorldOriginChangedSignal _robotWorldOriginChangedSignal;
    // The robot's identifier
    RobotID_t         _ID;
    bool              _isPhysical = false;
    
    // Flag indicating whether a robotStateMessage was ever received
    bool              _newStateMsgAvailable = false;
    
    // A reference to the MessageHandler that the robot uses for outgoing comms
    RobotInterface::MessageHandler* _msgHandler;
    
    // A reference to the BlockWorld the robot lives in
    BlockWorld        _blockWorld;
    
    // A container for faces/people the robot knows about
    FaceWorld         _faceWorld;
<<<<<<< HEAD
=======
    
    VisionProcessingThread _visionProcessor;
    //Vision::PanTiltTracker _faceTracker;
#   if !ASYNC_VISION_PROCESSING
    Vision::Image     _image;
    RobotState        _robotStateForImage;
    bool              _haveNewImage = false;
#   endif
>>>>>>> 3bdf7ff4
  
    BehaviorManager  _behaviorMgr;
    bool             _isBehaviorMgrEnabled = false;
    
    //ActionQueue      _actionQueue;
<<<<<<< HEAD
    ActionList        _actionList;
    MovementComponent _movementComponent;
    VisionComponent   _visionComponent;
  
=======
    ActionList       _actionList;
    MovementComponent _movementComponent;

>>>>>>> 3bdf7ff4
    // Path Following. There are two planners, only one of which can
    // be selected at a time
    IPathPlanner*            _selectedPathPlanner          = nullptr;
    IPathPlanner*            _longPathPlanner              = nullptr;
    IPathPlanner*            _shortPathPlanner             = nullptr;
    IPathPlanner*            _shortMinAnglePathPlanner     = nullptr;
    size_t*                  _plannerSelectedPoseIndexPtr  = nullptr;
    int                      _numPlansStarted              = 0;
    int                      _numPlansFinished             = 0;
    ERobotDriveToPoseStatus  _driveToPoseStatus            = ERobotDriveToPoseStatus::Waiting;
    s8                       _currPathSegment              = -1;
    u8                       _numFreeSegmentSlots          = 0;
    u16                      _lastSentPathID               = 0;
    u16                      _lastRecvdPathID              = 0;
    bool                     _usingManualPathSpeed         = false;
    PathDolerOuter*          _pdo                          = nullptr;
    PathMotionProfile        _pathMotionProfile            = DEFAULT_PATH_MOTION_PROFILE;
  
    // This functions sets _selectedPathPlanner to the appropriate planner
    void SelectPlanner(const Pose3d& targetPose);
    void SelectPlanner(const std::vector<Pose3d>& targetPoses);

    // Sends a path to the robot to be immediately executed
    Result ExecutePath(const Planning::Path& path, const bool useManualSpeed = false);
    bool                      _visionWhileMovingEnabled = false;

    /*
    // Proximity sensors
    std::array<u8,   NUM_PROX>  _proxVals;
    std::array<bool, NUM_PROX>  _proxBlocked;
    */

    // Geometry / Pose
    std::list<Pose3d> _poseOrigins; // placeholder origin poses while robot isn't localized
    Pose3d*           _worldOrigin;
    Pose3d            _pose;
    Pose3d            _driveCenterPose;
    PoseFrameID_t     _frameId = 0;
    ObjectID          _localizedToID;       // ID of mat object robot is localized to
    bool              _hasMovedSinceLocalization = false;
    bool              _isLocalized = true;  // May be true even if not localized to an object, if robot has not been picked up
    bool              _localizedToFixedObject; // false until robot sees a _fixed_ mat
    f32               _localizedMarkerDistToCameraSq; // Stores (squared) distance to the closest observed marker of the object we're localized to

    
    Result UpdateWorldOrigin(Pose3d& newPoseWrtNewOrigin);
    
    const Pose3d     _neckPose;     // joint around which head rotates
    Pose3d           _headCamPose;  // in canonical (untilted) position w.r.t. neck joint
    const Pose3d     _liftBasePose; // around which the base rotates/lifts
    Pose3d           _liftPose;     // current, w.r.t. liftBasePose

    f32              _currentHeadAngle;
    f32              _currentLiftAngle = 0;
    
    f32              _leftWheelSpeed_mmps;
    f32              _rightWheelSpeed_mmps;
    
    // Ramping
    bool             _onRamp = false;
    ObjectID         _rampID;
    Point2f          _rampStartPosition;
    f32              _rampStartHeight;
    Ramp::TraversalDirection _rampDirection;
    
    // State
    bool             _isPickingOrPlacing = false;
    bool             _isPickedUp         = false;
    bool             _isMoving           = false;
    bool             _isHeadMoving       = false;
    bool             _isLiftMoving       = false;
    f32              _battVoltage        = 5;
    ImageSendMode    _imageSendMode      = ImageSendMode::Off;
  
    // Pose history
    Result ComputeAndInsertPoseIntoHistory(const TimeStamp_t t_request,
                                           TimeStamp_t& t, RobotPoseStamp** p,
                                           HistPoseKey* key = nullptr,
                                           bool withInterpolation = false);
    
    Result GetVisionOnlyPoseAt(const TimeStamp_t t_request, RobotPoseStamp** p);
    Result GetComputedPoseAt(const TimeStamp_t t_request, RobotPoseStamp** p, HistPoseKey* key = nullptr);
    Result GetComputedPoseAt(const TimeStamp_t t_request, Pose3d& pose);
    
    RobotPoseHistory* _poseHistory;
    
    // Takes startPose and moves it forward as if it were a robot pose by distance mm and
    // puts result in movedPose.
    static void MoveRobotPoseForward(const Pose3d &startPose, const f32 distance, Pose3d &movedPose);
    
    // Leaves input liftPose's parent alone and computes its position w.r.t.
    // liftBasePose, given the angle
    static void ComputeLiftPose(const f32 atAngle, Pose3d& liftPose);
    
    // Docking / Carrying
    // Note that we don't store a pointer to the object because it
    // could deleted, but it is ok to hang onto a pointer to the
    // marker on that block, so long as we always verify the object
    // exists and is still valid (since, therefore, the marker must
    // be as well)
    ObjectID                    _dockObjectID;
    const Vision::KnownMarker*  _dockMarker               = nullptr;
    ObjectID                    _carryingObjectID;
    ObjectID                    _carryingObjectOnTopID;
    const Vision::KnownMarker*  _carryingMarker           = nullptr;
    bool                        _lastPickOrPlaceSucceeded = false;
  
    /*
     // Plan a path to the pre-ascent/descent pose (depending on current
     // height of the robot) and then go up or down the ramp.
     Result ExecuteRampingSequence(Ramp* ramp);
     
     // Plan a path to the nearest (?) pre-crossing pose of the specified bridge
     // object, then cross it.
     Result ExecuteBridgeCrossingSequence(ActionableObject* object);
     */
    
    // A place to store reaction callback functions, indexed by the type of
    // vision marker that triggers them
    std::map<Vision::Marker::Code, std::list<ReactionCallback> > _reactionCallbacks;
    
    // Save mode for robot state
    SaveMode_t _stateSaveMode = SAVE_OFF;
    
    // Save mode for robot images
    SaveMode_t _imageSaveMode = SAVE_OFF;
    
    // Maintains an average period of incoming robot images
    u32         _imgFramePeriod        = 0;
    TimeStamp_t _lastImgTimeStamp      = 0;
    std::string _lastPlayedAnimationId;

    std::unordered_map<std::string, time_t> _loadedAnimationFiles;
    
    ///////// Modifiers ////////
    
    void SetCurrPathSegment(const s8 s)     {_currPathSegment = s;}
    void SetNumFreeSegmentSlots(const u8 n) {_numFreeSegmentSlots = n;}
    void SetLastRecvdPathID(u16 path_id)    {_lastRecvdPathID = path_id;}
    void SetPickingOrPlacing(bool t)        {_isPickingOrPlacing = t;}
    void SetPickedUp(bool t);
    /*
    void SetProxSensorData(const ProxSensor_t sensor, u8 value, bool blocked) {_proxVals[sensor] = value; _proxBlocked[sensor] = blocked;}
    */
  
    ///////// Audio /////////
    Audio::RobotAudioClient* _audioClient;
  
    ///////// Animation /////////
    
    CannedAnimationContainer _cannedAnimations;
    AnimationStreamer        _animationStreamer;
    ProceduralFace           _proceduralFace, _lastProceduralFace;
    s32 _numFreeAnimationBytes;
    s32 _numAnimationBytesPlayed   = 0;
    s32 _numAnimationBytesStreamed = 0;
    u8  _animationTag              = 0;
    
    ///////// Mood/Emotions ////////
    MoodManager      _moodManager;
    
    ///////// Messaging ////////
    // These methods actually do the creation of messages and sending
    // (via MessageHandler) to the physical robot
    std::vector<Signal::SmartHandle> _signalHandles;
    ImageDeChunker* _imageDeChunker;
    uint8_t _imuSeqID = 0;
    uint32_t _imuDataSize = 0;
    int8_t _imuData[6][1024]{{0}};  // first ax, ay, az, gx, gy, gz

<<<<<<< HEAD
=======

>>>>>>> 3bdf7ff4
    void InitRobotMessageComponent(RobotInterface::MessageHandler* messageHandler, RobotID_t robotId);
    void HandleCameraCalibration(const AnkiEvent<RobotInterface::RobotToEngine>& message);
    void HandlePrint(const AnkiEvent<RobotInterface::RobotToEngine>& message);
    void HandleBlockPickedUp(const AnkiEvent<RobotInterface::RobotToEngine>& message);
    void HandleBlockPlaced(const AnkiEvent<RobotInterface::RobotToEngine>& message);
    void HandleActiveObjectMoved(const AnkiEvent<RobotInterface::RobotToEngine>& message);
    void HandleActiveObjectStopped(const AnkiEvent<RobotInterface::RobotToEngine>& message);
    void HandleActiveObjectTapped(const AnkiEvent<RobotInterface::RobotToEngine>& message);
    void HandleGoalPose(const AnkiEvent<RobotInterface::RobotToEngine>& message);
    void HandleCliffEvent(const AnkiEvent<RobotInterface::RobotToEngine>& message);
    void HandleChargerEvent(const AnkiEvent<RobotInterface::RobotToEngine>& message);
    // For processing image chunks arriving from robot.
    // Sends complete images to VizManager for visualization (and possible saving).
    void HandleImageChunk(const AnkiEvent<RobotInterface::RobotToEngine>& message);
    // For processing imu data chunks arriving from robot.
    // Writes the entire log of 3-axis accelerometer and 3-axis
    // gyro readings to a .m file in kP_IMU_LOGS_DIR so they
    // can be read in from Matlab. (See robot/util/imuLogsTool.m)
    void HandleImuData(const AnkiEvent<RobotInterface::RobotToEngine>& message);
  
    void SetupMiscHandlers(IExternalInterface& externalInterface);
    void SetupVisionHandlers(IExternalInterface& externalInterface);
    void SetupGainsHandlers(IExternalInterface& externalInterface);
  
    Result SendAbsLocalizationUpdate(const Pose3d&        pose,
                                     const TimeStamp_t&   t,
                                     const PoseFrameID_t& frameId) const;

    Result ClearPath();

    // Clears the path that the robot is executing which also stops the robot
    Result SendClearPath() const;

    // Removes the specified number of segments from the front and back of the path
    Result SendTrimPath(const u8 numPopFrontSegments, const u8 numPopBackSegments) const;
    
    // Sends a path to the robot to be immediately executed
    Result SendExecutePath(const Planning::Path& path, const bool useManualSpeed) const;
    
    // Sync time with physical robot and trigger it robot to send back camera
    // calibration
    Result SendSyncTime() const;
    
    // Send's robot's current pose
    Result SendAbsLocalizationUpdate() const;
    
    // Update the head angle on the robot
    Result SendHeadAngleUpdate() const;

    // Request imu log from robot
    Result SendIMURequest(const u32 length_ms) const;

    Result SendAbortDocking();
    Result SendAbortAnimation();
    
    Result SendSetCarryState(CarryState state);

    
    // =========  Active Object messages  ============
    Result SendFlashObjectIDs();
    Result SendSetObjectLights(const ActiveCube* activeCube);
    Result SendSetObjectLights(const ObjectID& objectID, const u32 onColor, const u32 offColor, const u32 onPeriod_ms, const u32 offPeriod_ms);
    void ActiveObjectLightTest(const ObjectID& objectID);  // For testing
    
    
}; // class Robot

  
//
// Inline accessors:
//
inline const RobotID_t Robot::GetID(void) const
{ return _ID; }

inline const Pose3d& Robot::GetPose(void) const
{ return _pose; }

inline const Pose3d& Robot::GetDriveCenterPose(void) const
{return _driveCenterPose; }

inline void Robot::EnableVisionWhileMoving(bool enable)
{ _visionWhileMovingEnabled = enable; }
/*
inline const Vision::Camera& Robot::GetCamera(void) const
{ return _visionComponent.GetCamera(); }

inline Vision::Camera& Robot::GetCamera(void)
{ return _visionComponent.GetCamera(); }

inline void Robot::SetCameraCalibration(const Vision::CameraCalibration& calib) {
  _visionComponent.SetCameraCalibration(calib);
}

inline const Vision::CameraCalibration& Robot::GetCameraCalibration() const
{ return _visionComponent.GetCameraCalibration(); }
*/
inline const f32 Robot::GetHeadAngle() const
{ return _currentHeadAngle; }

inline const f32 Robot::GetLiftAngle() const
{ return _currentLiftAngle; }

inline void Robot::SetRamp(const ObjectID& rampID, const Ramp::TraversalDirection direction) {
  _rampID = rampID;
  _rampDirection = direction;
}

inline Result Robot::SetDockObjectAsAttachedToLift(){
  return SetObjectAsAttachedToLift(_dockObjectID, _dockMarker);
}

inline u8 Robot::GetCurrentAnimationTag() const {
  return _animationTag;
}

inline bool Robot::IsAnimating() const {
  return _animationTag != 0;
}

inline bool Robot::IsIdleAnimating() const {
  return _animationTag == 255;
}

inline Result Robot::TurnOffObjectLights(const ObjectID& objectID) {
  return SetObjectLights(objectID, WhichCubeLEDs::ALL, 0, 0, 10000, 10000, 0, 0,
                         false, MakeRelativeMode::RELATIVE_LED_MODE_OFF, {0.f,0.f});
}

inline s32 Robot::GetNumAnimationBytesPlayed() const {
  return _numAnimationBytesPlayed;
}

inline s32 Robot::GetNumAnimationBytesStreamed() {
  return _numAnimationBytesStreamed;
}

inline void Robot::IncrementNumAnimationBytesStreamed(s32 num) {
  _numAnimationBytesStreamed += num;
}

inline f32 Robot::GetLocalizedToDistanceSq() const {
  return _localizedMarkerDistToCameraSq;
}
  
inline bool Robot::HasMovedSinceBeingLocalized() const {
  return _hasMovedSinceLocalization;
}
  
inline bool Robot::IsLocalized() const {
  
  ASSERT_NAMED(_isLocalized || (!_isLocalized && !_localizedToID.IsSet()),
               "Robot can't think it is localized and have localizedToID set!");
  
  return _isLocalized;
}

} // namespace Cozmo
} // namespace Anki

#endif // ANKI_COZMO_BASESTATION_ROBOT_H<|MERGE_RESOLUTION|>--- conflicted
+++ resolved
@@ -616,32 +616,15 @@
     
     // A container for faces/people the robot knows about
     FaceWorld         _faceWorld;
-<<<<<<< HEAD
-=======
-    
-    VisionProcessingThread _visionProcessor;
-    //Vision::PanTiltTracker _faceTracker;
-#   if !ASYNC_VISION_PROCESSING
-    Vision::Image     _image;
-    RobotState        _robotStateForImage;
-    bool              _haveNewImage = false;
-#   endif
->>>>>>> 3bdf7ff4
   
     BehaviorManager  _behaviorMgr;
     bool             _isBehaviorMgrEnabled = false;
     
     //ActionQueue      _actionQueue;
-<<<<<<< HEAD
     ActionList        _actionList;
     MovementComponent _movementComponent;
     VisionComponent   _visionComponent;
   
-=======
-    ActionList       _actionList;
-    MovementComponent _movementComponent;
-
->>>>>>> 3bdf7ff4
     // Path Following. There are two planners, only one of which can
     // be selected at a time
     IPathPlanner*            _selectedPathPlanner          = nullptr;
@@ -812,10 +795,6 @@
     uint32_t _imuDataSize = 0;
     int8_t _imuData[6][1024]{{0}};  // first ax, ay, az, gx, gy, gz
 
-<<<<<<< HEAD
-=======
-
->>>>>>> 3bdf7ff4
     void InitRobotMessageComponent(RobotInterface::MessageHandler* messageHandler, RobotID_t robotId);
     void HandleCameraCalibration(const AnkiEvent<RobotInterface::RobotToEngine>& message);
     void HandlePrint(const AnkiEvent<RobotInterface::RobotToEngine>& message);
