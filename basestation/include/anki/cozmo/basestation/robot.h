//
//  robot.h
//  Products_Cozmo
//
//  Created by Andrew Stein on 8/23/13.
//  Copyright (c) 2013 Anki, Inc. All rights reserved.
//
/**
 * File: robot.h
 *
 * Author: Andrew Stein
 * Date:   8/23/13
 *
 * Description: Defines a Robot representation on the Basestation, which is 
 *              in charge of communicating with (and mirroring the state of)
 *              a physical (hardware) robot.  
 *
 *              Convention: Set*() methods do not actually command the physical
 *              robot to do anything; they simply update some aspect of the 
 *              state or internal representation of the Basestation Robot. 
 *              To command the robot to "do" something, methods beginning with
 *              other action words, or add IAction objects to its ActionList.
 *
 * Copyright: Anki, Inc. 2013
 **/

#ifndef ANKI_COZMO_BASESTATION_ROBOT_H
#define ANKI_COZMO_BASESTATION_ROBOT_H

#include "anki/common/types.h"
#include "anki/common/basestation/math/pose.h"
#include "anki/vision/basestation/camera.h"
#include "anki/vision/basestation/image.h"
#include "anki/vision/basestation/visionMarker.h"
#include "anki/planning/shared/path.h"
#include "clad/types/activeObjectTypes.h"
#include "clad/types/ledTypes.h"
#include "anki/cozmo/basestation/block.h"
#include "anki/cozmo/basestation/blockWorld.h"
#include "anki/cozmo/basestation/faceWorld.h"
#include "anki/cozmo/basestation/visionProcessingThread.h"
#include "anki/cozmo/basestation/actionContainers.h"
#include "anki/cozmo/basestation/animation/animationStreamer.h"
#include "anki/cozmo/basestation/proceduralFace.h"
#include "anki/cozmo/basestation/cannedAnimationContainer.h"
#include "anki/cozmo/basestation/behaviorManager.h"
#include "anki/cozmo/basestation/ramp.h"
#include "anki/cozmo/basestation/soundManager.h"
#include "anki/cozmo/basestation/imageDeChunker.h"
#include "anki/cozmo/basestation/events/ankiEvent.h"
#include "anki/cozmo/basestation/components/movementComponent.h"
#include "anki/cozmo/basestation/moodSystem/moodManager.h"
#include "util/signals/simpleSignal.hpp"
#include "clad/types/robotStatusAndActions.h"
#include "clad/types/imageTypes.h"
#include <queue>
#include <unordered_map>
#include <time.h>
#include <utility>

#define ASYNC_VISION_PROCESSING 1

namespace Anki {
  
// Forward declaration:
namespace Util {
namespace Data {
class DataPlatform;
}
}

enum class ERobotDriveToPoseStatus {
  // There was an internal error while planning
  Error,

  // computing the inital path (the robot is not moving)
  ComputingPath,

  // replanning based on an environment change. The robot is likely following the old path while this is
  // happening
  Replanning,

  // Following a planned path
  FollowingPath,

  // Stopped and waiting (not planning or following)
  Waiting,
};
  
namespace Cozmo {
  
// Forward declarations:
class IPathPlanner;
class MatPiece;
class PathDolerOuter;
class RobotPoseHistory;
class RobotPoseStamp;
class IExternalInterface;
struct RobotState;
class ActiveCube;

typedef enum {
  SAVE_OFF = 0,
  SAVE_ONE_SHOT,
  SAVE_CONTINUOUS
} SaveMode_t;
    
namespace RobotInterface {
  class MessageHandler;
  class EngineToRobot;
  class RobotToEngine;
  enum class EngineToRobotTag : uint8_t;
  enum class RobotToEngineTag : uint8_t;
} // end namespace RobotInterface

namespace ExternalInterface {
  class MessageEngineToGame;
}

namespace Audio {
  class RobotAudioClient;
}

// indent 2 spaces << that way !!!! coding standards !!!!
class Robot
{
public:
    
    Robot(const RobotID_t robotID, RobotInterface::MessageHandler* msgHandler,
          IExternalInterface* externalInterface, Util::Data::DataPlatform* dataPlatform);
    ~Robot();
    
    Result Update();
    
    Result UpdateFullRobotState(const RobotState& msg);
    
    bool HasReceivedRobotState() const;
    
    // Accessors
    const RobotID_t        GetID()         const;
    BlockWorld&            GetBlockWorld()       {return _blockWorld;}
    const BlockWorld&      GetBlockWorld() const {return _blockWorld;}
    
    FaceWorld&             GetFaceWorld()        {return _faceWorld;}
    const FaceWorld&       GetFaceWorld()  const {return _faceWorld;}
    
    //
    // Localization
    //
    bool                   IsLocalized()     const;
    void                   Delocalize();
      
    // Get the ID of the object we are localized to
    const ObjectID&        GetLocalizedTo()  const {return _localizedToID;}
      
    // Set the object we are localized to.
    // Use nullptr to UnSet the localizedTo object but still mark the robot
    // as localized (i.e. to "odometry").
    Result                 SetLocalizedTo(const ObservableObject* object);
  
    // Has the robot moved since it was last localized
    bool                   HasMovedSinceBeingLocalized() const;
  
    // Get the squared distance to the closest, most recently observed marker
    // on the object we are localized to
    f32                    GetLocalizedToDistanceSq() const;
  
    // TODO: Can this be removed in favor of the more general LocalizeToObject() below?
    Result LocalizeToMat(const MatPiece* matSeen, MatPiece* existinMatPiece);
      
    Result LocalizeToObject(const ObservableObject* seenObject,
                            ObservableObject* existingObject);
    
    // Returns true if robot is not traversing a path and has no actions in its queue.
    bool   IsIdle() const { return !IsTraversingPath() && _actionList.IsEmpty(); }
    
    // True if wheel speeds are non-zero in most recent RobotState message
    bool   IsMoving() const {return _isMoving;}
    
    // True if head/lift is on its way to a commanded angle/height
    bool   IsHeadMoving() const {return _isHeadMoving;}
    bool   IsLiftMoving() const {return _isLiftMoving;}
    
    // True if we are on the sloped part of a ramp
    bool   IsOnRamp() const { return _onRamp; }
    
    // Set whether or not the robot is on a ramp
    Result SetOnRamp(bool t);
    
    // Just sets the ramp to use and in which direction, not whether robot is on it yet
    void   SetRamp(const ObjectID& rampID, const Ramp::TraversalDirection direction);
    
    //
    // Camera / Vision
    //
    void                              EnableVisionWhileMoving(bool enable);
    const Vision::Camera&             GetCamera() const;
    Vision::Camera&                   GetCamera();
    void                              SetCameraCalibration(const Vision::CameraCalibration& calib);
    const Vision::CameraCalibration&  GetCameraCalibration() const;
    Vision::Camera                    GetHistoricalCamera(RobotPoseStamp* p, TimeStamp_t t);
    
    // Queue an observed vision marker for processing with BlockWorld.
    // Note that this is a NON-const reference: the marker's camera will be updated
    // to use a pose from pose history.
    Result QueueObservedMarker(const Vision::ObservedMarker& marker);
    
    // Get a *copy* of the current image on this robot's vision processing thread
    bool GetCurrentImage(Vision::Image& img, TimeStamp_t newerThan);
    
    // Returns the average period of incoming robot images
    u32 GetAverageImagePeriodMS();
    
    // Specify whether this robot is a physical robot or not.
    // Currently, adjusts headCamPose by slop factor if it's physical.
    void SetPhysicalRobot(bool isPhysical);
    bool IsPhysical() {return _isPhysical;}
    
    //
    // Pose (of the robot or its parts)
    //
    const Pose3d&          GetPose()         const;
    const f32              GetHeadAngle()    const;
    const f32              GetLiftAngle()    const;
    const Pose3d&          GetLiftPose()     const {return _liftPose;}  // At current lift position!
    const PoseFrameID_t    GetPoseFrameID()  const {return _frameId;}
    const Pose3d*          GetWorldOrigin() const { return _worldOrigin; }

    // These change the robot's internal (basestation) representation of its
    // pose, head angle, and lift angle, but do NOT actually command the
    // physical robot to do anything!
    void SetPose(const Pose3d &newPose);
    void SetHeadAngle(const f32& angle);
    void SetLiftAngle(const f32& angle);
    
    // Get 3D bounding box of the robot at its current pose or a given pose
    void GetBoundingBox(std::array<Point3f, 8>& bbox3d, const Point3f& padding_mm) const;
    void GetBoundingBox(const Pose3d& atPose, std::array<Point3f, 8>& bbox3d, const Point3f& padding_mm) const;

    // Get the bounding quad of the robot at its current or a given pose
    Quad2f GetBoundingQuadXY(const f32 padding_mm = 0.f) const; // at current pose
    Quad2f GetBoundingQuadXY(const Pose3d& atPose, const f32 paddingScale = 0.f) const; // at specific pose
    
    // Return current height of lift's gripper
    f32 GetLiftHeight() const;
    
    // Return current bounding height of the robot, taking into account whether lift
    // is raised
    f32 GetHeight() const;
    
    // Wheel speeds, mm/sec
    f32 GetLeftWheelSpeed() const { return _leftWheelSpeed_mmps; }
    f32 GetRigthWheelSpeed() const { return _rightWheelSpeed_mmps; }
    
    // Return pose of robot's drive center based on what it's currently carrying
    const Pose3d& GetDriveCenterPose() const;
    
    // Computes the drive center offset from origin based on current carrying state
    f32 GetDriveCenterOffset() const;
    
    // Computes pose of drive center for the given robot pose
    void ComputeDriveCenterPose(const Pose3d &robotPose, Pose3d &driveCenterPose) const;
    
    // Computes robot origin pose for the given drive center pose
    void ComputeOriginPose(const Pose3d &driveCenterPose, Pose3d &robotPose) const;
    
    //
    // Path Following
    //

    // Begin computation of a path to drive to the given pose (or poses). Once the path is computed, the robot
    // will immediately start following it, and will replan (e.g. to avoid new obstacles) automatically If
    // useManualSpeed is set to true, the robot will plan a path to the goal, but won't actually execute any
    // speed changes, so the user (or some other system) will have control of the speed along the "rails" of
    // the path. If specified, the maxReplanTime arguments specifies the maximum nyum
    Result StartDrivingToPose(const Pose3d& pose,
                              const PathMotionProfile motionProfile,
                              bool useManualSpeed = false);

    // Just like above, but will plan to any of the given poses. It's up to the robot / planner to pick which
    // pose it wants to go to. The optional second argument is a pointer to a size_t, which, if not null, will
    // be set to the pose which is selected once planning is complete
    Result StartDrivingToPose(const std::vector<Pose3d>& poses,
                              const PathMotionProfile motionProfile,                              
                              size_t* selectedPoseIndex = nullptr,
                              bool useManualSpeed = false);
  
    // This function checks the planning / path following status of the robot. See the enum definition for
    // details
    ERobotDriveToPoseStatus CheckDriveToPoseStatus() const;
    
    bool IsTraversingPath()   const {return (_currPathSegment >= 0) || (_lastSentPathID > _lastRecvdPathID);}
    
    u16  GetCurrentPathSegment() const { return _currPathSegment; }
    u16  GetLastRecvdPathID()    const { return _lastRecvdPathID; }
    u16  GetLastSentPathID()     const { return _lastSentPathID;  }

    bool IsUsingManualPathSpeed() const {return _usingManualPathSpeed;}
    
    //
    // Object Docking / Carrying
    //

    const ObjectID&  GetDockObject()          const {return _dockObjectID;}
    const ObjectID&  GetCarryingObject()      const {return _carryingObjectID;}
    const ObjectID&  GetCarryingObjectOnTop() const {return _carryingObjectOnTopID;}
    const std::set<ObjectID> GetCarryingObjects() const;
    const Vision::KnownMarker*  GetCarryingMarker() const {return _carryingMarker; }

    bool IsCarryingObject()   const {return _carryingObjectID.IsSet(); }
    bool IsPickingOrPlacing() const {return _isPickingOrPlacing;}
    bool IsPickedUp()         const {return _isPickedUp;}
    
    void SetCarryingObject(ObjectID carryObjectID);
    void UnSetCarryingObjects();
    
    // Tell the physical robot to dock with the specified marker
    // of the specified object that it should currently be seeing.
    // If pixel_radius == u8_MAX, the marker can be seen anywhere in the image,
    // otherwise the marker's center must be seen within pixel_radius of the
    // specified image coordinates.
    // marker2 needs to be specified when dockAction == DA_CROSS_BRIDGE to indiciate
    // the expected marker on the end of the bridge. Otherwise, it is ignored.
    Result DockWithObject(const ObjectID objectID,
                              const Vision::KnownMarker* marker,
                              const Vision::KnownMarker* marker2,
                              const DockAction dockAction,
                              const u16 image_pixel_x,
                              const u16 image_pixel_y,
                              const u8 pixel_radius,
                              const f32 placementOffsetX_mm = 0,
                              const f32 placementOffsetY_mm = 0,
                              const f32 placementOffsetAngle_rad = 0,
                              const bool useManualSpeed = false);
    
    // Same as above but without specifying image location for marker
    Result DockWithObject(const ObjectID objectID,
                          const Vision::KnownMarker* marker,
                          const Vision::KnownMarker* marker2,
                          const DockAction dockAction,
                          const f32 placementOffsetX_mm = 0,
                          const f32 placementOffsetY_mm = 0,
                          const f32 placementOffsetAngle_rad = 0,
                          const bool useManualSpeed = false);
    
    // Transitions the object that robot was docking with to the one that it
    // is carrying, and puts it in the robot's pose chain, attached to the
    // lift. Returns RESULT_FAIL if the robot wasn't already docking with
    // an object.
    Result SetDockObjectAsAttachedToLift();
    
    // Same as above, but with specified object
    Result SetObjectAsAttachedToLift(const ObjectID& dockObjectID,
                                     const Vision::KnownMarker* dockMarker);
    
    void SetLastPickOrPlaceSucceeded(bool tf) { _lastPickOrPlaceSucceeded = tf; }
    bool GetLastPickOrPlaceSucceeded() const { return _lastPickOrPlaceSucceeded; }
    
    // Places the object that the robot was carrying in its current position
    // w.r.t. the world, and removes it from the lift pose chain so it is no
    // longer "attached" to the robot.
    Result SetCarriedObjectAsUnattached();
    
    Result StopDocking();
    
    /*
    //
    // Proximity Sensors
    //
    u8   GetProxSensorVal(ProxSensor_t sensor)    const {return _proxVals[sensor];}
    bool IsProxSensorBlocked(ProxSensor_t sensor) const {return _proxBlocked[sensor];}

    // Pose of where objects are assumed to be with respect to robot pose when
    // obstacles are detected by proximity sensors
    static const Pose3d ProxDetectTransform[NUM_PROX];
    */


    //
    // Vision
    //
    Result ProcessImage(const Vision::Image& image);
    Result StartLookingForMarkers();
    Result StopLookingForMarkers();
    void SetupVisionHandlers(IExternalInterface& externalInterface);

    // Set how to save incoming robot state messages
    void SetSaveStateMode(const SaveMode_t mode);
    
    // Set how to save incoming robot images to file
    void SetSaveImageMode(const SaveMode_t mode);
    
    // Return the timestamp of the last _processed_ image
    TimeStamp_t GetLastImageTimeStamp() { return _visionProcessor.GetLastProcessedImageTimeStamp(); }
    
    // =========== Actions Commands =============
    
    // Return a reference to the robot's action list for directly adding things
    // to do, either "now" or in queues.
    // TODO: This seems simpler than writing/maintaining wrappers, but maybe that would be better?
    ActionList& GetActionList() { return _actionList; }
    
    // Send a message to the robot to place whatever it is carrying on the
    // ground right where it is. Returns RESULT_FAIL if robot is not carrying
    // anything.
    Result PlaceObjectOnGround(const bool useManualSpeed = false);
    
    
    // =========== Animation Commands =============
    
    // Plays specified animation numLoops times.
    // If numLoops == 0, animation repeats forever.
    // Returns the streaming tag, so you can find out when it is done.
    u8 PlayAnimation(const std::string& animName, const u32 numLoops = 1);
    
    // Set the animation to be played when no other animation has been specified.
    // Use the empty string to disable idle animation.
    Result SetIdleAnimation(const std::string& animName);
    
    // Returns name of currently streaming animation. Does not include idle animation.
    // Returns "" if no non-idle animation is streaming.
    const std::string GetStreamingAnimationName() const;
    
    const ProceduralFace& GetProceduralFace() const { return _proceduralFace; }
    const ProceduralFace& GetLastProceduralFace() const { return _lastProceduralFace; }
    void SetProceduralFace(const ProceduralFace& face);
    void MarkProceduralFaceAsSent();
    
    // Returns the number of animation bytes played on the robot since
    // it was initialized with SyncTime.
    s32 GetNumAnimationBytesPlayed() const;
    
    // Returns a reference to a count of the total number of bytes streamed to the robot.
    s32 GetNumAnimationBytesStreamed();
    void IncrementNumAnimationBytesStreamed(s32 num);
  
    // =========== Audio =============
    const Audio::RobotAudioClient* GetRobotAudioClient() const { return _audioClient; }
    void SetRobotAudioClient( Audio::RobotAudioClient* audioClient ) { _audioClient = audioClient; }
  
    // Ask the UI to play a sound for us
    // TODO: REMOVE OLD AUDIO SYSTEM
    Result PlaySound(const std::string& soundName, u8 numLoops, u8 volume);
    void   StopSound();
    
    Result StopAnimation();

    // Read the animations in a dir
    void ReadAnimationFile(const char* filename, std::string& animationID);

    // Read the animations in a dir
    void ReadAnimationDir();

    // Returns true if the robot is currently playing an animation, according
    // to most recent state message. NOTE: Will also be true if the animation
    // is the "idle" animation!
    bool IsAnimating() const;
    
    // Returns true iff the robot is currently playing the idle animation.
    bool IsIdleAnimating() const;
    
    // Returns the "tag" of the 
    u8 GetCurrentAnimationTag() const;

    Result SyncTime();
    
    Result RequestIMU(const u32 length_ms) const;

    // For debugging robot parameters:
    void SetupGainsHandlers(IExternalInterface& externalInterface);

    // =========== Pose history =============
    
    Result AddRawOdomPoseToHistory(const TimeStamp_t t,
                                   const PoseFrameID_t frameID,
                                   const f32 pose_x, const f32 pose_y, const f32 pose_z,
                                   const f32 pose_angle,
                                   const f32 head_angle,
                                   const f32 lift_angle);
    
    Result AddVisionOnlyPoseToHistory(const TimeStamp_t t,
                                      const f32 pose_x, const f32 pose_y, const f32 pose_z,
                                      const f32 pose_angle,
                                      const f32 head_angle,
                                      const f32 lift_angle);

    TimeStamp_t GetLastMsgTimestamp() const;
    
    bool IsValidPoseKey(const HistPoseKey key) const;
    
    // Updates the current pose to the best estimate based on
    // historical poses including vision-based poses. Will use the specified
    // parent pose to store the pose.
    // Returns true if the pose is successfully updated, false otherwise.
    bool UpdateCurrPoseFromHistory(const Pose3d& wrtParent);

    
    // ============= Reactions =============
    using ReactionCallback = std::function<Result(Robot*,Vision::ObservedMarker*)>;
    using ReactionCallbackIter = std::list<ReactionCallback>::const_iterator;
    
    // Add a callback function to be run as a "reaction" when the robot
    // sees the specified VisionMarker. The returned iterator can be
    // used to remove the callback via the method below.
    ReactionCallbackIter AddReactionCallback(const Vision::Marker::Code code, ReactionCallback callback);
    
    // Remove a previously-added callback using the iterator returned by
    // AddReactionCallback above.
    void RemoveReactionCallback(const Vision::Marker::Code code, ReactionCallbackIter callbackToRemove);
    
    // ========= Lights ==========
    
    // Color specified as RGBA, where A(lpha) will be ignored
    void SetDefaultLights(const u32 color);
    
    void SetBackpackLights(const std::array<u32,(size_t)LEDId::NUM_BACKPACK_LEDS>& onColor,
                           const std::array<u32,(size_t)LEDId::NUM_BACKPACK_LEDS>& offColor,
                           const std::array<u32,(size_t)LEDId::NUM_BACKPACK_LEDS>& onPeriod_ms,
                           const std::array<u32,(size_t)LEDId::NUM_BACKPACK_LEDS>& offPeriod_ms,
                           const std::array<u32,(size_t)LEDId::NUM_BACKPACK_LEDS>& transitionOnPeriod_ms,
                           const std::array<u32,(size_t)LEDId::NUM_BACKPACK_LEDS>& transitionOffPeriod_ms);
   
    
    // =========  Block messages  ============
  
    // Dynamically cast the given object ID into the templated active object type
    // Return nullptr on failure to find ActiveObject
    ObservableObject* GetActiveObject(const ObjectID objectID,
                                      const ObjectFamily inFamily = ObjectFamily::Unknown);
  
    // Same as above, but search by active ID instead of (BlockWorld-assigned) object ID.
    ObservableObject* GetActiveObjectByActiveID(const s32 activeID,
                                                const ObjectFamily inFamily = ObjectFamily::Unknown);
  
    // Set the LED colors/flashrates individually (ordered by BlockLEDPosition)
    Result SetObjectLights(const ObjectID& objectID,
                           const std::array<u32,(size_t)ActiveObjectConstants::NUM_CUBE_LEDS>& onColor,
                           const std::array<u32,(size_t)ActiveObjectConstants::NUM_CUBE_LEDS>& offColor,
                           const std::array<u32,(size_t)ActiveObjectConstants::NUM_CUBE_LEDS>& onPeriod_ms,
                           const std::array<u32,(size_t)ActiveObjectConstants::NUM_CUBE_LEDS>& offPeriod_ms,
                           const std::array<u32,(size_t)ActiveObjectConstants::NUM_CUBE_LEDS>& transitionOnPeriod_ms,
                           const std::array<u32,(size_t)ActiveObjectConstants::NUM_CUBE_LEDS>& transitionOffPeriod_ms,
                           const MakeRelativeMode makeRelative,
                           const Point2f& relativeToPoint);
    
    // Set all LEDs of the specified block to the same color/flashrate
    Result SetObjectLights(const ObjectID& objectID,
                           const WhichCubeLEDs whichLEDs,
                           const u32 onColor, const u32 offColor,
                           const u32 onPeriod_ms, const u32 offPeriod_ms,
                           const u32 transitionOnPeriod_ms, const u32 transitionOffPeriod_ms,
                           const bool turnOffUnspecifiedLEDs,
                           const MakeRelativeMode makeRelative,
                           const Point2f& relativeToPoint);
    
    // Shorthand for turning off all lights on an object
    Result TurnOffObjectLights(const ObjectID& objectID);
    
    // =========  Other State  ============
    f32 GetBatteryVoltage() const { return _battVoltage; }
    
    // Abort everything the robot is doing, including path following, actions,
    // animations, and docking. This is like the big red E-stop button.
    // TODO: Probably need a more elegant way of doing this.
    Result AbortAll();
    
    // Abort things individually
    Result AbortAnimation();
    Result AbortDocking(); // a.k.a. PickAndPlace
    Result AbortDrivingToPose(); // stops planning and path following
  
    // Helper template for sending Robot messages with clean syntax
    template<typename T, typename... Args>
    Result SendRobotMessage(Args&&... args) const
    {
      return SendMessage(RobotInterface::EngineToRobot(T(std::forward<Args>(args)...)));
    }
  
    // Send a message to the physical robot
    Result SendMessage(const RobotInterface::EngineToRobot& message,
                       bool reliable = true, bool hot = false) const;
    
    // =========  Events  ============
    using RobotWorldOriginChangedSignal = Signal::Signal<void (RobotID_t)>;
    RobotWorldOriginChangedSignal& OnRobotWorldOriginChanged() { return _robotWorldOriginChangedSignal; }
    inline bool HasExternalInterface() const { return _externalInterface != nullptr; }
    inline IExternalInterface* GetExternalInterface() {
      ASSERT_NAMED(_externalInterface != nullptr, "Robot.ExternalInterface.nullptr"); return _externalInterface; }
    inline void SetImageSendMode(ImageSendMode newMode) { _imageSendMode = newMode; }
    inline const ImageSendMode GetImageSendMode() const { return _imageSendMode; }
  
    inline MovementComponent& GetMoveComponent() { return _movementComponent; }
    inline const MovementComponent& GetMoveComponent() const { return _movementComponent; }

    inline const MoodManager& GetMoodManager() const { return _moodManager; }
    inline MoodManager& GetMoodManager() { return _moodManager; }
  
    // Handle various message types
    template<typename T>
    void HandleMessage(const T& msg);

    // Convenience wrapper for broadcasting an event if the robot has an ExternalInterface.
    // Does nothing if not. Returns true if event was broadcast, false if not (i.e.
    // if there was no external interface).
    bool Broadcast(ExternalInterface::MessageEngineToGame&& event);
  
  protected:
    IExternalInterface* _externalInterface;
    Util::Data::DataPlatform* _dataPlatform;
    RobotWorldOriginChangedSignal _robotWorldOriginChangedSignal;
    // The robot's identifier
    RobotID_t         _ID;
    bool              _isPhysical = false;
    
    // Flag indicating whether a robotStateMessage was ever received
    bool              _newStateMsgAvailable = false;
    
    // A reference to the MessageHandler that the robot uses for outgoing comms
    RobotInterface::MessageHandler* _msgHandler;
    
    // A reference to the BlockWorld the robot lives in
    BlockWorld        _blockWorld;
    
    // A container for faces/people the robot knows about
    FaceWorld         _faceWorld;
    
    VisionProcessingThread _visionProcessor;
    //Vision::PanTiltTracker _faceTracker;
#   if !ASYNC_VISION_PROCESSING
    Vision::Image     _image;
    RobotState        _robotStateForImage;
    bool              _haveNewImage = false;
#   endif
  
    BehaviorManager  _behaviorMgr;
    bool             _isBehaviorMgrEnabled = false;
    
    //ActionQueue      _actionQueue;
    ActionList       _actionList;
    MovementComponent _movementComponent;

    // Path Following. There are two planners, only one of which can
    // be selected at a time
    IPathPlanner*            _selectedPathPlanner          = nullptr;
    IPathPlanner*            _longPathPlanner              = nullptr;
    IPathPlanner*            _shortPathPlanner             = nullptr;
    IPathPlanner*            _shortMinAnglePathPlanner     = nullptr;
    size_t*                  _plannerSelectedPoseIndexPtr  = nullptr;
    int                      _numPlansStarted              = 0;
    int                      _numPlansFinished             = 0;
    ERobotDriveToPoseStatus  _driveToPoseStatus            = ERobotDriveToPoseStatus::Waiting;
    s8                       _currPathSegment              = -1;
    u8                       _numFreeSegmentSlots          = 0;
    u16                      _lastSentPathID               = 0;
    u16                      _lastRecvdPathID              = 0;
    bool                     _usingManualPathSpeed         = false;
    PathDolerOuter*          _pdo                          = nullptr;
<<<<<<< HEAD
    PathMotionProfile        _pathMotionProfile            = DEFAULT_PATH_MOTION_PROFILE;
  
    // This functions sets _selectedPathPlanner to the appropriate
    // planner
=======
    
    // This functions sets _selectedPathPlanner to the appropriate planner
>>>>>>> 085bc00a
    void SelectPlanner(const Pose3d& targetPose);
    void SelectPlanner(const std::vector<Pose3d>& targetPoses);

    // Sends a path to the robot to be immediately executed
    Result ExecutePath(const Planning::Path& path, const bool useManualSpeed = false);
    
    // Robot stores the calibration, camera just gets a reference to it
    // This is so we can share the same calibration data across multiple
    // cameras (e.g. those stored inside the pose history)
    Vision::CameraCalibration _cameraCalibration;
    Vision::Camera            _camera;
    bool                      _visionWhileMovingEnabled = false;

    /*
    // Proximity sensors
    std::array<u8,   NUM_PROX>  _proxVals;
    std::array<bool, NUM_PROX>  _proxBlocked;
    */

    // Geometry / Pose
    std::list<Pose3d> _poseOrigins; // placeholder origin poses while robot isn't localized
    Pose3d*           _worldOrigin;
    Pose3d            _pose;
    Pose3d            _driveCenterPose;
    PoseFrameID_t     _frameId = 0;
    ObjectID          _localizedToID;       // ID of mat object robot is localized to
    bool              _hasMovedSinceLocalization = false;
    bool              _isLocalized = true;  // May be true even if not localized to an object, if robot has not been picked up
    bool              _localizedToFixedObject; // false until robot sees a _fixed_ mat
    f32               _localizedMarkerDistToCameraSq; // Stores (squared) distance to the closest observed marker of the object we're localized to

    
    Result UpdateWorldOrigin(Pose3d& newPoseWrtNewOrigin);
    
    const Pose3d     _neckPose;     // joint around which head rotates
    Pose3d           _headCamPose;  // in canonical (untilted) position w.r.t. neck joint
    const Pose3d     _liftBasePose; // around which the base rotates/lifts
    Pose3d           _liftPose;     // current, w.r.t. liftBasePose

    f32              _currentHeadAngle;
    f32              _currentLiftAngle = 0;
    
    f32              _leftWheelSpeed_mmps;
    f32              _rightWheelSpeed_mmps;
    
    // Ramping
    bool             _onRamp = false;
    ObjectID         _rampID;
    Point2f          _rampStartPosition;
    f32              _rampStartHeight;
    Ramp::TraversalDirection _rampDirection;
    
    // State
    bool             _isPickingOrPlacing = false;
    bool             _isPickedUp         = false;
    bool             _isMoving           = false;
    bool             _isHeadMoving       = false;
    bool             _isLiftMoving       = false;
    f32              _battVoltage        = 5;
    ImageSendMode    _imageSendMode      = ImageSendMode::Off;
  
    // Pose history
    Result ComputeAndInsertPoseIntoHistory(const TimeStamp_t t_request,
                                           TimeStamp_t& t, RobotPoseStamp** p,
                                           HistPoseKey* key = nullptr,
                                           bool withInterpolation = false);
    
    Result GetVisionOnlyPoseAt(const TimeStamp_t t_request, RobotPoseStamp** p);
    Result GetComputedPoseAt(const TimeStamp_t t_request, RobotPoseStamp** p, HistPoseKey* key = nullptr);
    Result GetComputedPoseAt(const TimeStamp_t t_request, Pose3d& pose);
    
    RobotPoseHistory* _poseHistory;
    
    // Takes startPose and moves it forward as if it were a robot pose by distance mm and
    // puts result in movedPose.
    static void MoveRobotPoseForward(const Pose3d &startPose, const f32 distance, Pose3d &movedPose);
    
    // Leaves input liftPose's parent alone and computes its position w.r.t.
    // liftBasePose, given the angle
    static void ComputeLiftPose(const f32 atAngle, Pose3d& liftPose);
    
    // Docking / Carrying
    // Note that we don't store a pointer to the object because it
    // could deleted, but it is ok to hang onto a pointer to the
    // marker on that block, so long as we always verify the object
    // exists and is still valid (since, therefore, the marker must
    // be as well)
    ObjectID                    _dockObjectID;
    const Vision::KnownMarker*  _dockMarker               = nullptr;
    ObjectID                    _carryingObjectID;
    ObjectID                    _carryingObjectOnTopID;
    const Vision::KnownMarker*  _carryingMarker           = nullptr;
    bool                        _lastPickOrPlaceSucceeded = false;
  
    /*
     // Plan a path to the pre-ascent/descent pose (depending on current
     // height of the robot) and then go up or down the ramp.
     Result ExecuteRampingSequence(Ramp* ramp);
     
     // Plan a path to the nearest (?) pre-crossing pose of the specified bridge
     // object, then cross it.
     Result ExecuteBridgeCrossingSequence(ActionableObject* object);
     */
    
    // A place to store reaction callback functions, indexed by the type of
    // vision marker that triggers them
    std::map<Vision::Marker::Code, std::list<ReactionCallback> > _reactionCallbacks;
    
    // Save mode for robot state
    SaveMode_t _stateSaveMode = SAVE_OFF;
    
    // Save mode for robot images
    SaveMode_t _imageSaveMode = SAVE_OFF;
    
    // Maintains an average period of incoming robot images
    u32         _imgFramePeriod        = 0;
    TimeStamp_t _lastImgTimeStamp      = 0;
    std::string _lastPlayedAnimationId;

    std::unordered_map<std::string, time_t> _loadedAnimationFiles;
    
    ///////// Modifiers ////////
    
    void SetCurrPathSegment(const s8 s)     {_currPathSegment = s;}
    void SetNumFreeSegmentSlots(const u8 n) {_numFreeSegmentSlots = n;}
    void SetLastRecvdPathID(u16 path_id)    {_lastRecvdPathID = path_id;}
    void SetPickingOrPlacing(bool t)        {_isPickingOrPlacing = t;}
    void SetPickedUp(bool t);
    /*
    void SetProxSensorData(const ProxSensor_t sensor, u8 value, bool blocked) {_proxVals[sensor] = value; _proxBlocked[sensor] = blocked;}
    */
  
    ///////// Audio /////////
    Audio::RobotAudioClient* _audioClient;
  
    ///////// Animation /////////
    
    CannedAnimationContainer _cannedAnimations;
    AnimationStreamer        _animationStreamer;
    ProceduralFace           _proceduralFace, _lastProceduralFace;
    s32 _numFreeAnimationBytes;
    s32 _numAnimationBytesPlayed   = 0;
    s32 _numAnimationBytesStreamed = 0;
    u8  _animationTag              = 0;
    
    ///////// Mood/Emotions ////////
    MoodManager      _moodManager;
    
    ///////// Messaging ////////
    // These methods actually do the creation of messages and sending
    // (via MessageHandler) to the physical robot
    std::vector<Signal::SmartHandle> _signalHandles;
    ImageDeChunker* _imageDeChunker;
    uint8_t _imuSeqID = 0;
    uint32_t _imuDataSize = 0;
    int8_t _imuData[6][1024]{{0}};  // first ax, ay, az, gx, gy, gz


    void InitRobotMessageComponent(RobotInterface::MessageHandler* messageHandler, RobotID_t robotId);
    void HandleCameraCalibration(const AnkiEvent<RobotInterface::RobotToEngine>& message);
    void HandlePrint(const AnkiEvent<RobotInterface::RobotToEngine>& message);
    void HandleBlockPickedUp(const AnkiEvent<RobotInterface::RobotToEngine>& message);
    void HandleBlockPlaced(const AnkiEvent<RobotInterface::RobotToEngine>& message);
    void HandleActiveObjectMoved(const AnkiEvent<RobotInterface::RobotToEngine>& message);
    void HandleActiveObjectStopped(const AnkiEvent<RobotInterface::RobotToEngine>& message);
    void HandleActiveObjectTapped(const AnkiEvent<RobotInterface::RobotToEngine>& message);
    void HandleGoalPose(const AnkiEvent<RobotInterface::RobotToEngine>& message);
    void HandleCliffEvent(const AnkiEvent<RobotInterface::RobotToEngine>& message);
    void HandleChargerEvent(const AnkiEvent<RobotInterface::RobotToEngine>& message);
    // For processing image chunks arriving from robot.
    // Sends complete images to VizManager for visualization (and possible saving).
    void HandleImageChunk(const AnkiEvent<RobotInterface::RobotToEngine>& message);
    // For processing imu data chunks arriving from robot.
    // Writes the entire log of 3-axis accelerometer and 3-axis
    // gyro readings to a .m file in kP_IMU_LOGS_DIR so they
    // can be read in from Matlab. (See robot/util/imuLogsTool.m)
    void HandleImuData(const AnkiEvent<RobotInterface::RobotToEngine>& message);
  
    void SetupMiscHandlers(IExternalInterface& externalInterface);

    Result SendAbsLocalizationUpdate(const Pose3d&        pose,
                                     const TimeStamp_t&   t,
                                     const PoseFrameID_t& frameId) const;

    Result ClearPath();

    // Clears the path that the robot is executing which also stops the robot
    Result SendClearPath() const;

    // Removes the specified number of segments from the front and back of the path
    Result SendTrimPath(const u8 numPopFrontSegments, const u8 numPopBackSegments) const;
    
    // Sends a path to the robot to be immediately executed
    Result SendExecutePath(const Planning::Path& path, const bool useManualSpeed) const;
    
    // Sync time with physical robot and trigger it robot to send back camera
    // calibration
    Result SendSyncTime() const;
    
    // Send's robot's current pose
    Result SendAbsLocalizationUpdate() const;
    
    // Update the head angle on the robot
    Result SendHeadAngleUpdate() const;

    // Request imu log from robot
    Result SendIMURequest(const u32 length_ms) const;

    Result SendAbortDocking();
    Result SendAbortAnimation();
    
    Result SendSetCarryState(CarryState state);

    
    // =========  Active Object messages  ============
    Result SendFlashObjectIDs();
    Result SendSetObjectLights(const ActiveCube* activeCube);
    Result SendSetObjectLights(const ObjectID& objectID, const u32 onColor, const u32 offColor, const u32 onPeriod_ms, const u32 offPeriod_ms);
    void ActiveObjectLightTest(const ObjectID& objectID);  // For testing
    
    
}; // class Robot

  
//
// Inline accessors:
//
inline const RobotID_t Robot::GetID(void) const
{ return _ID; }

inline const Pose3d& Robot::GetPose(void) const
{ return _pose; }

inline const Pose3d& Robot::GetDriveCenterPose(void) const
{return _driveCenterPose; }

inline void Robot::EnableVisionWhileMoving(bool enable)
{ _visionWhileMovingEnabled = enable; }

inline const Vision::Camera& Robot::GetCamera(void) const
{ return _camera; }

inline Vision::Camera& Robot::GetCamera(void)
{ return _camera; }

inline void Robot::SetCameraCalibration(const Vision::CameraCalibration& calib)
{
  if (_cameraCalibration != calib) {

    _cameraCalibration = calib;
    _camera.SetSharedCalibration(&_cameraCalibration);

    //_faceTracker.Init(calib);

#if ASYNC_VISION_PROCESSING
    // Now that we have camera calibration, we can start the vision
    // processing thread
    _visionProcessor.Start(_cameraCalibration);
#else
    _visionProcessor.SetCameraCalibration(_cameraCalibration);
#endif
  } else {
    PRINT_NAMED_INFO("Robot.SetCameraCalibration.IgnoringDuplicateCalib","");
  }
}

inline const Vision::CameraCalibration& Robot::GetCameraCalibration() const
{ return _cameraCalibration; }

  inline const f32 Robot::GetHeadAngle() const
  { return _currentHeadAngle; }
  
  inline const f32 Robot::GetLiftAngle() const
  { return _currentLiftAngle; }
  
  inline void Robot::SetRamp(const ObjectID& rampID, const Ramp::TraversalDirection direction) {
    _rampID = rampID;
    _rampDirection = direction;
  }

inline Result Robot::SetDockObjectAsAttachedToLift(){
  return SetObjectAsAttachedToLift(_dockObjectID, _dockMarker);
}

inline u8 Robot::GetCurrentAnimationTag() const {
  return _animationTag;
}

inline bool Robot::IsAnimating() const {
  return _animationTag != 0;
}

inline bool Robot::IsIdleAnimating() const {
  return _animationTag == 255;
}

inline Result Robot::TurnOffObjectLights(const ObjectID& objectID) {
  return SetObjectLights(objectID, WhichCubeLEDs::ALL, 0, 0, 10000, 10000, 0, 0,
                         false, MakeRelativeMode::RELATIVE_LED_MODE_OFF, {0.f,0.f});
}

inline s32 Robot::GetNumAnimationBytesPlayed() const {
  return _numAnimationBytesPlayed;
}

inline s32 Robot::GetNumAnimationBytesStreamed() {
  return _numAnimationBytesStreamed;
}

inline void Robot::IncrementNumAnimationBytesStreamed(s32 num) {
  _numAnimationBytesStreamed += num;
}

inline f32 Robot::GetLocalizedToDistanceSq() const {
  return _localizedMarkerDistToCameraSq;
}
  
inline bool Robot::HasMovedSinceBeingLocalized() const {
  return _hasMovedSinceLocalization;
}
  
inline bool Robot::IsLocalized() const {
  
  ASSERT_NAMED(_isLocalized || (!_isLocalized && !_localizedToID.IsSet()),
               "Robot can't think it is localized and have localizedToID set!");
  
  return _isLocalized;
}

} // namespace Cozmo
} // namespace Anki

#endif // ANKI_COZMO_BASESTATION_ROBOT_H<|MERGE_RESOLUTION|>--- conflicted
+++ resolved
@@ -655,15 +655,9 @@
     u16                      _lastRecvdPathID              = 0;
     bool                     _usingManualPathSpeed         = false;
     PathDolerOuter*          _pdo                          = nullptr;
-<<<<<<< HEAD
     PathMotionProfile        _pathMotionProfile            = DEFAULT_PATH_MOTION_PROFILE;
   
-    // This functions sets _selectedPathPlanner to the appropriate
-    // planner
-=======
-    
     // This functions sets _selectedPathPlanner to the appropriate planner
->>>>>>> 085bc00a
     void SelectPlanner(const Pose3d& targetPose);
     void SelectPlanner(const std::vector<Pose3d>& targetPoses);
 
