/**
 * File: robotEventHandler.h
 *
 * Author: Lee
 * Created: 08/11/15
 *
 * Description: Class for subscribing to and handling events going to robots.
 *
 * Copyright: Anki, Inc. 2015
 *
 **/

#ifndef __Cozmo_Basestation_RobotEventHandler_H__
#define __Cozmo_Basestation_RobotEventHandler_H__

#include "anki/types.h"
#include "util/signals/simpleSignal_fwd.h"
#include "util/helpers/noncopyable.h"

#include <vector>

namespace Anki {
namespace Cozmo {

// Forward declarations
class ActionList;
class IActionRunner;
class IExternalInterface;
class RobotManager;
class CozmoContext;
  
enum class QueueActionPosition : uint8_t;

template <typename Type>
class AnkiEvent;

namespace ExternalInterface {
  class MessageGameToEngine;
  class MessageEngineToGame;
}


class RobotEventHandler : private Util::noncopyable
{
public:
  RobotEventHandler(const CozmoContext* context);
  
protected:
  const CozmoContext* _context;
  std::vector<Signal::SmartHandle> _signalHandles;
  
  using GameToEngineEvent = AnkiEvent<ExternalInterface::MessageGameToEngine>;
  using EngineToGameEvent = AnkiEvent<ExternalInterface::MessageEngineToGame>;
  
  void HandleActionEvents(const GameToEngineEvent& event);
  void HandleQueueSingleAction(const GameToEngineEvent& event);
  void HandleQueueCompoundAction(const GameToEngineEvent& event);
  void HandleSetLiftHeight(const GameToEngineEvent& event);
  void HandleEnableLiftPower(const GameToEngineEvent& event);
  void HandleEnableCliffSensor(const GameToEngineEvent& event);
  void HandleDisplayProceduralFace(const GameToEngineEvent& event);
  void HandleForceDelocalizeRobot(const GameToEngineEvent& event);
  void HandleBehaviorManagerEvent(const GameToEngineEvent& event);
  void HandleSendAvailableObjects(const GameToEngineEvent& event);
  void HandleSaveCalibrationImage(const GameToEngineEvent& event);
  void HandleClearCalibrationImages(const GameToEngineEvent& event);
  void HandleComputeCameraCalibration(const GameToEngineEvent& event);
  void HandleCameraCalibration(const GameToEngineEvent& event);
<<<<<<< HEAD
  void HandleSetHeadlight(const GameToEngineEvent& event);
=======
  void HandleAnimationAborted(const EngineToGameEvent& event);
>>>>>>> dfd287b3
};

  
} // namespace Cozmo
} // namespace Anki

#endif // __Cozmo_Basestation_RobotEventHandler_H__<|MERGE_RESOLUTION|>--- conflicted
+++ resolved
@@ -66,11 +66,8 @@
   void HandleClearCalibrationImages(const GameToEngineEvent& event);
   void HandleComputeCameraCalibration(const GameToEngineEvent& event);
   void HandleCameraCalibration(const GameToEngineEvent& event);
-<<<<<<< HEAD
   void HandleSetHeadlight(const GameToEngineEvent& event);
-=======
   void HandleAnimationAborted(const EngineToGameEvent& event);
->>>>>>> dfd287b3
 };
 
   
