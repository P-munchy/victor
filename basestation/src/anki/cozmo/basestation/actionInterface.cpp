/**
 * File: actionInterface.cpp
 *
 * Author: Andrew Stein
 * Date:   8/29/2014
 *
 * Description: Implements interfaces for action states for a robot.
 *
 *
 * Copyright: Anki, Inc. 2014
 **/

#include "anki/cozmo/basestation/actionInterface.h"
#include "anki/common/basestation/math/poseBase_impl.h"
#include "anki/common/basestation/utils/timer.h"
#include "anki/cozmo/basestation/robot.h"
#include "anki/cozmo/basestation/externalInterface/externalInterface.h"
#include "messageEngineToGame.h"

namespace Anki {
  
  namespace Cozmo {
    
    u32 IActionRunner::sTagCounter = 100000;
    
    IActionRunner::IActionRunner()
    : _numRetriesRemaining(0)
    , _isPartOfCompoundAction(false)
    , _isRunning(false)
    , _isCancelled(false)
    {
      // Assign every action a unique tag
      _idTag = IActionRunner::sTagCounter++;
    }
    
    // NOTE: THere should be no way for Update() to fail independently of its
    // call to UpdateInternal(). Otherwise, there's a possibility for an
    // IAction's Cleanup() method not be called on failure.
    ActionResult IActionRunner::Update(Robot& robot)
    {
      if(!_isRunning && !_isPartOfCompoundAction) {
        // When the ActionRunner first starts, lock any specified subsystems
        robot.LockHead( ShouldLockHead() );
        robot.LockLift( ShouldLockLift() );
        robot.LockWheels( ShouldLockWheels() );
        
        _isRunning = true;
      }

      ActionResult result = ActionResult::RUNNING;
      if(_isCancelled) {
        PRINT_NAMED_INFO("IActionRunner.Update.CancelAction",
                         "Cancelling %s.\n", GetName().c_str());
        result = ActionResult::CANCELLED;
        
      } else {
        result = UpdateInternal(robot);
      }
      
      if(result != ActionResult::RUNNING) {
        PRINT_NAMED_INFO("IActionRunner.Update.ActionCompleted",
                         "%s %s.\n", GetName().c_str(),
                         (result==ActionResult::SUCCESS ? "succeeded" :
                          result==ActionResult::CANCELLED ? "was cancelled" : "failed"));
        
        Cleanup(robot);
        
        if(!_isPartOfCompoundAction) {
          // Notify any listeners about this action's completion.
          // Note that I do this here so that compound actions only emit one signal,
          // not a signal for each constituent action.
          // TODO: Populate the signal with any action-specific info?
          EmitCompletionSignal(robot, result);
          
          // Action is done, always completely unlock the robot
          robot.LockHead(false);
          robot.LockLift(false);
          robot.LockWheels(false);
        }
        _isRunning = false;
      }
      
      return result;
    }
    
    void IActionRunner::GetCompletionStruct(Robot& robot, ActionCompletedStruct& completionInfo) const
    {
      completionInfo.numObjects = 0;
      completionInfo.objectIDs.fill(-1);
      completionInfo.animName = "";
    }
    
    void IActionRunner::EmitCompletionSignal(Robot& robot, ActionResult result) const
    {
      ActionCompletedStruct completionInfo;

      GetCompletionStruct(robot, completionInfo);
      
<<<<<<< HEAD
      robot.GetExternalInterface()->Broadcast(ExternalInterface::MessageEngineToGame(ExternalInterface::RobotCompletedAction(
        robot.GetID(),
        GetType(),
        result,
        completionInfo
      )));
=======
      robot.GetExternalInterface()->DeliverToGame(ExternalInterface::MessageEngineToGame(ExternalInterface::RobotCompletedAction(robot.GetID(), _idTag, GetType(), result, completionInfo)));
>>>>>>> 59edd8ec
    }
    
    bool IActionRunner::RetriesRemain()
    {
      if(_numRetriesRemaining > 0) {
        --_numRetriesRemaining;
        return true;
      } else {
        return false;
      }
    }
    
    const std::string& IActionRunner::GetName() const {
      static const std::string name("UnnamedAction");
      return name;
    }
    
#   if USE_ACTION_CALLBACKS
    void IActionRunner::AddCompletionCallback(ActionCompletionCallback callback)
    {
      _completionCallbacks.emplace_back(callback);
    }
    
    void IActionRunner::RunCallbacks(ActionResult result) const
    {
      for(auto callback : _completionCallbacks) {
        callback(result);
      }
    }
#   endif // USE_ACTION_CALLBACKS
    
    
#pragma mark ---- IAction ----
    
    IAction::IAction()
    {
      Reset();
    }
    
    void IAction::Reset()
    {
      _preconditionsMet = false;
      _waitUntilTime = -1.f;
      _timeoutTime = -1.f;
    }
    
    ActionResult IAction::UpdateInternal(Robot& robot)
    {
      ActionResult result = ActionResult::RUNNING;
      SetStatus(GetName());
      
      // On first call to Update(), figure out the waitUntilTime
      const f32 currentTimeInSeconds = BaseStationTimer::getInstance()->GetCurrentTimeInSeconds();
      if(_waitUntilTime < 0.f) {
        _waitUntilTime = currentTimeInSeconds + GetStartDelayInSeconds();
      }
      if(_timeoutTime < 0.f) {
        _timeoutTime = currentTimeInSeconds + GetTimeoutInSeconds();
      }
      
      // Fail if we have exceeded timeout time
      if(currentTimeInSeconds > _timeoutTime) {
        PRINT_NAMED_INFO("IAction.Update.TimedOut",
                         "%s timed out after %.1f seconds.\n",
                         GetName().c_str(), GetTimeoutInSeconds());
        
        result = ActionResult::FAILURE_TIMEOUT;
      }
      // Don't do anything until we have reached the waitUntilTime
      else if(currentTimeInSeconds > _waitUntilTime)
      {
        
        if(!_preconditionsMet) {
          //PRINT_NAMED_INFO("IAction.Update", "Updating %s: checking preconditions.\n", GetName().c_str());
          SetStatus(GetName() + ": check preconditions");
          
          // Note that derived classes will define what to do when pre-conditions
          // are not met: if they return RUNNING, then the action will effectively
          // just wait for the preconditions to be met. Otherwise, a failure
          // will get propagated out as the return value of the Update method.
          result = Init(robot);
          if(result == ActionResult::SUCCESS) {
            PRINT_NAMED_INFO("IAction.Update.PrecondtionsMet",
                             "Preconditions for %s successfully met.\n", GetName().c_str());
            
            // If preconditions were successfully met, switch result to RUNNING
            // so that we don't think the entire action is completed. (We still
            // need to do CheckIfDone() calls!)
            // TODO: there's probably a tidier way to do this.
            _preconditionsMet = true;
            result = ActionResult::RUNNING;
            
            // Don't check if done until a sufficient amount of time has passed
            // after preconditions are met
            _waitUntilTime = currentTimeInSeconds + GetCheckIfDoneDelayInSeconds();
          }
          
        } else {
          //PRINT_NAMED_INFO("IAction.Update", "Updating %s: checking if done.\n", GetName().c_str());
          SetStatus(GetName() + ": check if done");
          
          // Pre-conditions already met, just run until done
          result = CheckIfDone(robot);
        }
      } // if(currentTimeInSeconds > _waitUntilTime)
      
      if(result == ActionResult::FAILURE_RETRY && RetriesRemain()) {
        PRINT_NAMED_INFO("IAction.Update.CurrentActionFailedRetrying",
                         "Robot %d failed running action %s. Retrying.\n",
                         robot.GetID(), GetName().c_str());
        
        Reset();
        result = ActionResult::RUNNING;
      }

#     if USE_ACTION_CALLBACKS
      if(result != ActionResult::RUNNING) {
        RunCallbacks(result);
      }
#     endif
      
      return result;
    } // UpdateInternal()
    
    
  } // namespace Cozmo
} // namespace Anki<|MERGE_RESOLUTION|>--- conflicted
+++ resolved
@@ -96,16 +96,7 @@
 
       GetCompletionStruct(robot, completionInfo);
       
-<<<<<<< HEAD
-      robot.GetExternalInterface()->Broadcast(ExternalInterface::MessageEngineToGame(ExternalInterface::RobotCompletedAction(
-        robot.GetID(),
-        GetType(),
-        result,
-        completionInfo
-      )));
-=======
-      robot.GetExternalInterface()->DeliverToGame(ExternalInterface::MessageEngineToGame(ExternalInterface::RobotCompletedAction(robot.GetID(), _idTag, GetType(), result, completionInfo)));
->>>>>>> 59edd8ec
+      robot.GetExternalInterface()->Broadcast(ExternalInterface::MessageEngineToGame(ExternalInterface::RobotCompletedAction(robot.GetID(), _idTag, GetType(), result, completionInfo)));
     }
     
     bool IActionRunner::RetriesRemain()
