--- conflicted
+++ resolved
@@ -894,13 +894,9 @@
       
       // Wait for robot to report it is done picking/placing and that it's not
       // moving
-<<<<<<< HEAD
-      if (_robot.IsPickingOrPlacing()) {
-=======
       
       if(_robot.IsPickingOrPlacing())
       {
->>>>>>> dc3386d0
         _startedPlacing = true;
       }
       
