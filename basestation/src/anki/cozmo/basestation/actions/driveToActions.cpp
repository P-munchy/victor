--- conflicted
+++ resolved
@@ -279,17 +279,6 @@
         result = GetPossiblePoses(object, possiblePoses, alreadyInPosition);
       }
       
-<<<<<<< HEAD
-      CompoundActionSequential* newCompoundSequential = new CompoundActionSequential();
-      newCompoundSequential->SetSuppressTrackLocking(true);
-      _compoundAction = newCompoundSequential;
-      if(!RegisterSubAction(_compoundAction))
-      {
-        return ActionResult::FAILURE_ABORT;
-      }
-      
-=======
->>>>>>> 3627f876
       // In case we are re-running this action, make sure compound actions are cleared.
       // These will do nothing if compoundAction has nothing in it yet (i.e., on first Init)
       _compoundAction.ClearActions();
@@ -303,13 +292,8 @@
           driveToPoseAction->SetGoals(possiblePoses, preActionPoseDistThresh);
           driveToPoseAction->SetSounds(_startSound, _drivingSound, _stopSound);
           driveToPoseAction->SetDriveSoundSpacing(_drivingSoundSpacingMin_sec, _drivingSoundSpacingMax_sec);
-<<<<<<< HEAD
           driveToPoseAction->SetSuppressTrackLocking(true);
-          newCompoundSequential->AddAction(driveToPoseAction);
-=======
-
           _compoundAction.AddAction(driveToPoseAction);
->>>>>>> 3627f876
         }
         
         // Make sure we can see the object, unless we are carrying it (i.e. if we
@@ -321,13 +305,8 @@
                             GetName().c_str(),
                             faceObjectAction->GetTag(),
                             faceObjectAction->GetName().c_str());
-<<<<<<< HEAD
           faceObjectAction->SetSuppressTrackLocking(true);
-          newCompoundSequential->AddAction(faceObjectAction);
-=======
-
           _compoundAction.AddAction(faceObjectAction);
->>>>>>> 3627f876
         }
         
         _compoundAction.SetEmitCompletionSignal(false);
