/**
 * File: animation.cpp
 *
 * Authors: Andrew Stein
 * Created: 2015-06-25
 *
 * Description:
 *    Class for storing a single animation, which is made of
 *    tracks of keyframes. Also manages streaming those keyframes
 *    to a robot.
 *
 * Copyright: Anki, Inc. 2015
 *
 **/

#include "anki/cozmo/basestation/animation.h"
#include "anki/cozmo/basestation/robot.h"

#include "anki/cozmo/shared/cozmoTypes.h"
#include "anki/cozmo/shared/cozmoConfig.h"

#include "anki/cozmo/basestation/soundManager.h"

#include "util/logging/logging.h"

#include "anki/common/basestation/utils/timer.h"

//#include <cassert>

#define DEBUG_ANIMATIONS 0
// Until we have a speaker in the robot, use this to play RobotAudioKeyFrames using
// the device's SoundManager
#define PLAY_ROBOT_AUDIO_ON_DEVICE 1

namespace Anki {
namespace Cozmo {
  
#pragma mark -
#pragma mark Animation::Track
  
  template<typename FRAME_TYPE>
  void Animation::Track<FRAME_TYPE>::Init()
  {
#   if DEBUG_ANIMATIONS
    PRINT_NAMED_INFO("Animation.Track.Init", "Initializing %s Track with %lu frames.\n",
                     FRAME_TYPE::GetClassName().c_str(),
                     _frames.size());
#   endif
    
    _frameIter = _frames.begin();
  }
  
  template<typename FRAME_TYPE>
  RobotMessage* Animation::Track<FRAME_TYPE>::GetCurrentStreamingMessage(TimeStamp_t startTime_ms,
                                                                         TimeStamp_t currTime_ms)
  {
    RobotMessage* msg = nullptr;
    
    if(HasFramesLeft()) {
      FRAME_TYPE& currentKeyFrame = GetCurrentKeyFrame();
      if(currentKeyFrame.IsTimeToPlay(startTime_ms, currTime_ms))
      {
        msg = currentKeyFrame.GetStreamMessage();
        if(currentKeyFrame.IsDone()) {
          MoveToNextKeyFrame();
        }
      }
    }
    
    return msg;
  }
  
  template<typename FRAME_TYPE>
  Result Animation::Track<FRAME_TYPE>::AddKeyFrame(const Json::Value &jsonRoot)
  {
    _frames.emplace_back();
    Result lastResult = _frames.back().DefineFromJson(jsonRoot);
    
#   if DEBUG_ANIMATIONS
    PRINT_NAMED_INFO("Animation.Track.AddKeyFrame",
                     "Adding %s keyframe to track to trigger at %dms.\n",
                     _frames.back().GetClassName().c_str(),
                     _frames.back().GetTriggerTime());
#   endif
    
    if(lastResult == RESULT_OK) {
      if(_frames.size() > 1) {
        auto nextToLastFrame = _frames.rbegin();
        ++nextToLastFrame;
        
        if(_frames.back().GetTriggerTime() <= nextToLastFrame->GetTriggerTime()) {
          PRINT_NAMED_ERROR("Animation.Track.AddKeyFrame.BadTriggerTime",
                            "New keyframe must be after the last keyframe.\n");
          _frames.pop_back();
          lastResult = RESULT_FAIL;
        }
      }
    }
    
    return lastResult;
  }
  
#pragma mark -
#pragma mark Animation
  
  Animation::Animation()
  : _isInitialized(false)
  {
    
  }
  
  
  Result Animation::DefineFromJson(const std::string& name, Json::Value &jsonRoot)
  {
    /*
    if(!jsonRoot.isMember("Name")) {
      PRINT_NAMED_ERROR("Animation.DefineFromJson.NoName",
                        "Missing 'Name' field for animation.\n");
      return RESULT_FAIL;
    }
     */
    
    _name = name; //jsonRoot["Name"].asString();
    
    // Clear whatever is in the existing animation
    Clear();
    
    const s32 numFrames = jsonRoot.size();
    for(s32 iFrame = 0; iFrame < numFrames; ++iFrame)
    {
      Json::Value& jsonFrame = jsonRoot[iFrame];
      
      if(!jsonFrame.isMember("Name")) {
        PRINT_NAMED_ERROR("Animation.DefineFromJson.NoFrameName",
                          "Missing 'Name' field for frame %d of '%s' animation.\n",
                          iFrame, _name.c_str());
        return RESULT_FAIL;
      }
      
      const std::string& frameName = jsonFrame["Name"].asString();
      
      Result addResult = RESULT_FAIL;
      
      // Map from string name of frame to which track we want to store it in:
      if(frameName == HeadAngleKeyFrame::GetClassName()) {
        addResult = _headTrack.AddKeyFrame(jsonFrame);
      } else if(frameName == LiftHeightKeyFrame::GetClassName()) {
        addResult = _liftTrack.AddKeyFrame(jsonFrame);
      } else if(frameName == FaceAnimationKeyFrame::GetClassName()) {
        addResult = _faceAnimTrack.AddKeyFrame(jsonFrame);
      } else if(frameName == FacePositionKeyFrame::GetClassName()) {
        addResult = _facePosTrack.AddKeyFrame(jsonFrame);
      } else if(frameName == DeviceAudioKeyFrame::GetClassName()) {
        addResult = _deviceAudioTrack.AddKeyFrame(jsonFrame);
      } else if(frameName == BlinkKeyFrame::GetClassName()) {
        addResult = _blinkTrack.AddKeyFrame(jsonFrame);
      } else if(frameName == RobotAudioKeyFrame::GetClassName()) {
        addResult = _robotAudioTrack.AddKeyFrame(jsonFrame);
      } else if(frameName == BackpackLightsKeyFrame::GetClassName()) {
        addResult = _backpackLightsTrack.AddKeyFrame(jsonFrame);
      } else if(frameName == BodyMotionKeyFrame::GetClassName()) {
        addResult = _bodyPosTrack.AddKeyFrame(jsonFrame);
      } else {
        PRINT_NAMED_ERROR("Animation.DefineFromJson.UnrecognizedFrameName",
                          "Frame %d in '%s' animation has unrecognized name '%s'.\n",
                          iFrame, _name.c_str(), frameName.c_str());
        return RESULT_FAIL;
      }
      
      if(addResult != RESULT_OK) {
        PRINT_NAMED_ERROR("Animation.DefineFromJson.AddKeyFrameFailure",
                          "Adding %s frame %d failed.\n",
                          frameName.c_str(), iFrame);
        return addResult;
      }
      
    } // for each frame
    
    return RESULT_OK;
  }
  
  /*
  Result Animation::AddKeyFrame(const HeadAngleKeyFrame& kf)
  {
    return _headTrack.AddKeyFrame(kf);
  }
   */
  
  // Helper macro for running a given method of all tracks and combining the result
  // in the specified way. To just call a method, use ";" for COMBINE_WITH, or
  // use "&&" or "||" to combine into a single result.
# define ALL_TRACKS(__METHOD__, __COMBINE_WITH__) \
_headTrack.__METHOD__() __COMBINE_WITH__ \
_liftTrack.__METHOD__() __COMBINE_WITH__ \
_faceAnimTrack.__METHOD__() __COMBINE_WITH__ \
_facePosTrack.__METHOD__() __COMBINE_WITH__ \
_deviceAudioTrack.__METHOD__() __COMBINE_WITH__ \
_robotAudioTrack.__METHOD__() __COMBINE_WITH__ \
_backpackLightsTrack.__METHOD__() __COMBINE_WITH__ \
_bodyPosTrack.__METHOD__() __COMBINE_WITH__ \
_blinkTrack.__METHOD__()
  
  Result Animation::Init()
  {
#   if DEBUG_ANIMATIONS
    PRINT_NAMED_INFO("Animation.Init", "Initializing animation '%s'\n", GetName().c_str());
#   endif
    
    _startTime_ms = BaseStationTimer::getInstance()->GetCurrentTimeStamp();
    
    // Initialize "fake" streaming time to the same start time so we can compare
    // to it for determining when its time to stream out a keyframe
    _streamingTime_ms = _startTime_ms;
    
#   if PLAY_ROBOT_AUDIO_ON_DEVICE
    // This prevents us from replaying the same keyframe
    _playedRobotAudio_ms = 0;
#   endif
    
    ALL_TRACKS(Init, ;);
    
    _isInitialized = true;
    
    return RESULT_OK;
  } // Animation::Init()
  
  
  Result Animation::Update(Robot& robot)
  {
    if(!_isInitialized) {
      PRINT_NAMED_ERROR("Animation.Update", "Animation must be initialized before it can be played/updated.\n");
      return RESULT_FAIL;
    }
    
    const TimeStamp_t currTime_ms = BaseStationTimer::getInstance()->GetCurrentTimeStamp();
    
    // Is it time to play device audio? (using actual basestation time)
    if(_deviceAudioTrack.HasFramesLeft() && 
       _deviceAudioTrack.GetCurrentKeyFrame().IsTimeToPlay(_startTime_ms, currTime_ms)) {
      _deviceAudioTrack.GetCurrentKeyFrame().PlayOnDevice();
      _deviceAudioTrack.MoveToNextKeyFrame();
    }
<<<<<<< HEAD
=======

#   ifndef ANKI_IOS_BUILD
#   if PLAY_ROBOT_AUDIO_ON_DEVICE
    if(_robotAudioTrack.HasFramesLeft())
    {
      const RobotAudioKeyFrame& audioKF = _robotAudioTrack.GetCurrentKeyFrame();
      if((_playedRobotAudio_ms < _startTime_ms + audioKF.GetTriggerTime()) &&
         audioKF.IsTimeToPlay(_startTime_ms,  currTime_ms))
      {
        // TODO: Insert some kind of small delay to simulate latency?
        SoundManager::getInstance()->Play(audioKF.GetSoundName());
        _playedRobotAudio_ms = currTime_ms;
      }
    }
#   endif
#   endif
>>>>>>> 9fdb0a5e
    
    // FlowControl: Don't send frames if robot has no space for them, and be
    // careful not to overwhel reliable transport either, in terms of bytes or
    // sheer number of messages

    // TODO: define this elsewhere
    const s32 MAX_BYTES_FOR_RELIABLE_TRANSPORT = 2000;
    
    s32 numBytesToSend = std::min(MAX_BYTES_FOR_RELIABLE_TRANSPORT,
                                  robot.GetNumAnimationBytesFree());
    
    s32 numFramesToSend = 10;
    
    while(numFramesToSend-- > 0 && numBytesToSend > 0 && !IsFinished())
    {
#     if DEBUG_ANIMATIONS
      //PRINT_NAMED_INFO("Animation.Update", "%d bytes left to send this Update.\n",
      //                 numBytesToSend);
#     endif
      
      RobotMessage* msg = nullptr;
      
      Result sendResult = RESULT_OK;
      
      // Have to always send an audio frame to keep time, whether that's the next
      // audio sample or a silent frame. This increments "streamingTime"
      // NOTE: Audio frame must be first!
      if(_robotAudioTrack.HasFramesLeft() &&
         _robotAudioTrack.GetCurrentKeyFrame().IsTimeToPlay(_startTime_ms, _streamingTime_ms))
      {
        msg = _robotAudioTrack.GetCurrentKeyFrame().GetStreamMessage();
        if(msg != nullptr) {
          // Still have samples to send, don't increment to the next frame in the track
          //PRINT_NAMED_INFO("Animation.Update", "Streaming AudioSampleKeyFrame.\n");
          robot.SendMessage(*msg, true, SEND_LARGE_KEYFRAMES_HOT);
          numBytesToSend -= msg->GetSize() + sizeof(RobotMessage::ID);
          if(sendResult != RESULT_OK) { return sendResult; }
        } else {
          // No samples left to send for this keyframe. Move to next keyframe,
          // and for now send silence.
          //PRINT_NAMED_INFO("Animation.Update", "Streaming AudioSilenceKeyFrame.\n");
          _robotAudioTrack.MoveToNextKeyFrame();
          robot.SendMessage(_silenceMsg);
          numBytesToSend -= _silenceMsg.GetSize() + sizeof(RobotMessage::ID);
          if(sendResult != RESULT_OK) { return sendResult; }
        }
      } else {
        // No frames left or not time to play next frame yet, so send silence
        //PRINT_NAMED_INFO("Animation.Update", "Streaming AudioSilenceKeyFrame.\n");
        robot.SendMessage(_silenceMsg);
        numBytesToSend -= _silenceMsg.GetSize() + sizeof(RobotMessage::ID);
        if(sendResult != RESULT_OK) { return sendResult; }
      }
      
      // Increment fake "streaming" time, so we can evaluate below whether
      // it's time to stream out any of the other tracks. Note that it is still
      // relative to the same start time.
      _streamingTime_ms += RobotAudioKeyFrame::SAMPLE_LENGTH_MS;
      
      //
      // We are guaranteed to have sent some kind of audio frame at this point.
      // Now send any other frames that are ready, so they will be timed with
      // that audio frame (silent or not).
      //
      // Note that these frames don't actually use up additional slots in the
      // robot's keyframe buffer, so we don't have to decrement numFramesToSend
      // for each one, just once for each audio/silence frame.
      //
      
      msg = _headTrack.GetCurrentStreamingMessage(_startTime_ms, _streamingTime_ms);
      if(msg != nullptr) {
#       if DEBUG_ANIMATIONS
        PRINT_NAMED_INFO("Animation.Update", "Streaming HeadAngleKeyFrame at t=%dms.\n",
                         _streamingTime_ms - _startTime_ms);
#       endif
        sendResult = robot.SendMessage(*msg);
        numBytesToSend -= msg->GetSize() + sizeof(RobotMessage::ID);
        if(sendResult != RESULT_OK) { return sendResult; }
      }
      
      msg = _liftTrack.GetCurrentStreamingMessage(_startTime_ms, _streamingTime_ms);
      if(msg != nullptr) {
#       if DEBUG_ANIMATIONS
        PRINT_NAMED_INFO("Animation.Update", "Streaming LiftHeightKeyFrame at t=%dms.\n",
                         _streamingTime_ms - _startTime_ms);
#       endif
        sendResult = robot.SendMessage(*msg);
        numBytesToSend -= msg->GetSize() + sizeof(RobotMessage::ID);
        if(sendResult != RESULT_OK) { return sendResult; }
      }
      
      msg = _facePosTrack.GetCurrentStreamingMessage(_startTime_ms, _streamingTime_ms);
      if(msg != nullptr) {
#       if DEBUG_ANIMATIONS
        PRINT_NAMED_INFO("Animation.Update", "Streaming FacePositionKeyFrame at t=%dms.\n",
                         _streamingTime_ms - _startTime_ms);
#       endif
        sendResult = robot.SendMessage(*msg);
        numBytesToSend -= msg->GetSize() + sizeof(RobotMessage::ID);
        if(sendResult != RESULT_OK) { return sendResult; }
      }
      
      msg = _faceAnimTrack.GetCurrentStreamingMessage(_startTime_ms, _streamingTime_ms);
      if(msg != nullptr) {
#       if DEBUG_ANIMATIONS
        PRINT_NAMED_INFO("Animation.Update", "Streaming FaceAnimationKeyFrame at t=%dms.\n",
                         _streamingTime_ms - _startTime_ms);
#       endif
        sendResult = robot.SendMessage(*msg, true, SEND_LARGE_KEYFRAMES_HOT);
        numBytesToSend -= msg->GetSize() + sizeof(RobotMessage::ID);
        if(sendResult != RESULT_OK) { return sendResult; }
      }
      
      msg = _blinkTrack.GetCurrentStreamingMessage(_startTime_ms, _streamingTime_ms);
      if(msg != nullptr) {
#       if DEBUG_ANIMATIONS
        PRINT_NAMED_INFO("Animation.Update", "Streaming BlinkKeyFrame at t=%dms.\n",
                         _streamingTime_ms - _startTime_ms);
#       endif
        sendResult = robot.SendMessage(*msg, true);
        numBytesToSend -= msg->GetSize() + sizeof(RobotMessage::ID);
        if(sendResult != RESULT_OK) { return sendResult; }
      }
      
      msg = _backpackLightsTrack.GetCurrentStreamingMessage(_startTime_ms, _streamingTime_ms);
      if(msg != nullptr) {
#       if DEBUG_ANIMATIONS
        PRINT_NAMED_INFO("Animation.Update", "Streaming BackpackLightsKeyFrame at t=%dms.\n",
                         _streamingTime_ms - _startTime_ms);
#       endif
        sendResult = robot.SendMessage(*msg);
        numBytesToSend -= msg->GetSize() + sizeof(RobotMessage::ID);
        if(sendResult != RESULT_OK) { return sendResult; }
      }
      
      msg = _bodyPosTrack.GetCurrentStreamingMessage(_startTime_ms, _streamingTime_ms);
      if(msg != nullptr) {
#       if DEBUG_ANIMATIONS
        PRINT_NAMED_INFO("Animation.Update", "Streaming BodyMotionKeyFrame at t=%dms.\n",
                         _streamingTime_ms - _startTime_ms);
#       endif
        sendResult = robot.SendMessage(*msg);
        numBytesToSend -= msg->GetSize() + sizeof(RobotMessage::ID);
        if(sendResult != RESULT_OK) { return sendResult; }
      }
      
    } // while(numFramesToSend > 0)
    
#   if PLAY_ROBOT_AUDIO_ON_DEVICE
    // NOTE: This should be done _after_ GetStreamMessage() gets called above
    // because that's what selects from the available audio options in the
    // keyframe, which needs to happen before GetSoundName() is called below.
    if(_robotAudioTrack.HasFramesLeft())
    {
      RobotAudioKeyFrame& audioKF = _robotAudioTrack.GetCurrentKeyFrame();
      if(_playedRobotAudio_ms < audioKF.GetTriggerTime() &&
         audioKF.IsTimeToPlay(_startTime_ms,  currTime_ms))
      {
        // TODO: Insert some kind of small delay to simulate latency?
        SoundManager::getInstance()->Play(audioKF.GetSoundName());
        _playedRobotAudio_ms = currTime_ms;
      }
    }
#   endif
    
    if(IsFinished()) {
      // Send an end-of-animation keyframe
      
#     if DEBUG_ANIMATIONS
      PRINT_NAMED_INFO("Animation.Update", "Streaming EndOfAnimation at t=%dms.\n",
                       _streamingTime_ms - _startTime_ms);
#     endif
      
      MessageAnimKeyFrame_EndOfAnimation endMsg;
      Result sendResult = robot.SendMessage(endMsg);
      if(sendResult != RESULT_OK) { return sendResult; }
    }
    
    return RESULT_OK;
    
  } // Animation::Update()
  
  void Animation::Clear()
  {
    ALL_TRACKS(Clear, ;);
    _isInitialized = false;
  }
  
  bool Animation::IsEmpty() const
  {
    return ALL_TRACKS(IsEmpty, &&);
  }
  
  bool Animation::IsFinished() const
  {
    return !(ALL_TRACKS(HasFramesLeft, ||));
  }
  
} // namespace Cozmo
} // namespace Anki<|MERGE_RESOLUTION|>--- conflicted
+++ resolved
@@ -240,25 +240,6 @@
       _deviceAudioTrack.GetCurrentKeyFrame().PlayOnDevice();
       _deviceAudioTrack.MoveToNextKeyFrame();
     }
-<<<<<<< HEAD
-=======
-
-#   ifndef ANKI_IOS_BUILD
-#   if PLAY_ROBOT_AUDIO_ON_DEVICE
-    if(_robotAudioTrack.HasFramesLeft())
-    {
-      const RobotAudioKeyFrame& audioKF = _robotAudioTrack.GetCurrentKeyFrame();
-      if((_playedRobotAudio_ms < _startTime_ms + audioKF.GetTriggerTime()) &&
-         audioKF.IsTimeToPlay(_startTime_ms,  currTime_ms))
-      {
-        // TODO: Insert some kind of small delay to simulate latency?
-        SoundManager::getInstance()->Play(audioKF.GetSoundName());
-        _playedRobotAudio_ms = currTime_ms;
-      }
-    }
-#   endif
-#   endif
->>>>>>> 9fdb0a5e
     
     // FlowControl: Don't send frames if robot has no space for them, and be
     // careful not to overwhel reliable transport either, in terms of bytes or
@@ -407,14 +388,12 @@
       
     } // while(numFramesToSend > 0)
     
+#   ifndef ANKI_IOS_BUILD
 #   if PLAY_ROBOT_AUDIO_ON_DEVICE
-    // NOTE: This should be done _after_ GetStreamMessage() gets called above
-    // because that's what selects from the available audio options in the
-    // keyframe, which needs to happen before GetSoundName() is called below.
     if(_robotAudioTrack.HasFramesLeft())
     {
-      RobotAudioKeyFrame& audioKF = _robotAudioTrack.GetCurrentKeyFrame();
-      if(_playedRobotAudio_ms < audioKF.GetTriggerTime() &&
+      const RobotAudioKeyFrame& audioKF = _robotAudioTrack.GetCurrentKeyFrame();
+      if((_playedRobotAudio_ms < _startTime_ms + audioKF.GetTriggerTime()) &&
          audioKF.IsTimeToPlay(_startTime_ms,  currTime_ms))
       {
         // TODO: Insert some kind of small delay to simulate latency?
@@ -423,6 +402,7 @@
       }
     }
 #   endif
+#   endif
     
     if(IsFinished()) {
       // Send an end-of-animation keyframe
