--- conflicted
+++ resolved
@@ -12,11 +12,6 @@
 #include "anki/common/basestation/utils/timer.h"
 
 #define DEBUG_ANIMATION_STREAMING 0
-
-// This enables cozmo sounds through webots. Useful for now because not all robots have their own speakers.
-// Later, when we expect all robots to have speakers, this will only be needed when using the simulated robot
-// and needing sound.
-#define PLAY_ROBOT_AUDIO_ON_DEVICE 1
 
 namespace Anki {
 namespace Cozmo {
@@ -162,8 +157,6 @@
     return lastResult;
   }
   
-<<<<<<< HEAD
-=======
   Result AnimationStreamer::AddFaceLayer(const FaceTrack& faceTrack, TimeStamp_t delay_ms)
   {
     Result lastResult = RESULT_OK;
@@ -179,7 +172,6 @@
     return lastResult;
   }
   
->>>>>>> ff9d9e90
   bool AnimationStreamer::BufferMessageToSend(RobotInterface::EngineToRobot* msg)
   {
     if(msg != nullptr) {
@@ -191,22 +183,14 @@
   
   Result AnimationStreamer::SendBufferedMessages(Robot& robot)
   {
-<<<<<<< HEAD
-#   if DEBUG_ANIMATIONS
-=======
 #   if DEBUG_ANIMATION_STREAMING
->>>>>>> ff9d9e90
     s32 numSent = 0;
 #   endif
     
     // Empty out anything waiting in the send buffer:
     RobotInterface::EngineToRobot* msg = nullptr;
     while(!_sendBuffer.empty()) {
-<<<<<<< HEAD
-#     if DEBUG_ANIMATIONS
-=======
 #     if DEBUG_ANIMATION_STREAMING
->>>>>>> ff9d9e90
       PRINT_NAMED_INFO("Animation.SendBufferedMessages",
                        "Send buffer length=%lu.", _sendBuffer.size());
 #     endif
@@ -219,11 +203,7 @@
           return sendResult;
         }
         
-<<<<<<< HEAD
-#       if DEBUG_ANIMATIONS
-=======
 #       if DEBUG_ANIMATION_STREAMING
->>>>>>> ff9d9e90
         ++numSent;
 #       endif
         
@@ -236,11 +216,7 @@
         delete msg;
       } else {
         // Out of bytes to send, continue on next Update()
-<<<<<<< HEAD
-#       if DEBUG_ANIMATIONS
-=======
 #       if DEBUG_ANIMATION_STREAMING
->>>>>>> ff9d9e90
         PRINT_NAMED_INFO("Animation.SendBufferedMessages",
                          "Sent %d messages, but ran out of bytes to send from "
                          "buffer. %lu remain, so will continue next Update().",
@@ -256,11 +232,7 @@
     assert(_numBytesToSend >= 0);
     assert(_sendBuffer.empty());
     
-<<<<<<< HEAD
-#   if DEBUG_ANIMATIONS
-=======
 #   if DEBUG_ANIMATION_STREAMING
->>>>>>> ff9d9e90
     if(numSent > 0) {
       PRINT_NAMED_INFO("Animation.SendBufferedMessages.Sent",
                        "Sent %d messages, %lu remain in buffer.",
@@ -271,7 +243,6 @@
     return RESULT_OK;
   } // SendBufferedMessages()
 
-<<<<<<< HEAD
   Result AnimationStreamer::BufferAudioToSend(bool sendSilence)
   {
     AnimKeyFrame::AudioSample audioSample;
@@ -292,8 +263,6 @@
        
     return RESULT_OK;
   } // UpdateAudio()
-  
-=======
   bool AnimationStreamer::GetFaceHelper(Animations::Track<ProceduralFaceKeyFrame>& track,
                                         TimeStamp_t startTime_ms, TimeStamp_t currTime_ms,
                                         ProceduralFaceParams& faceParams)
@@ -416,7 +385,7 @@
     return lastResult;
   } // SendEndOfAnimation()
   
-  Result AnimationStreamer::StreamFaceLayers(Robot& robot)
+  Result AnimationStreamer::StreamFaceLayersOrAudio(Robot& robot)
   {
     Result lastResult = RESULT_OK;
     
@@ -440,17 +409,17 @@
     // Add more stuff to send buffer from face layers
     while(_sendBuffer.empty() && !_faceLayers.empty())
     {
-      // Have to send audio silence to keep the animation "clock" moving...
-      BufferMessageToSend(new RobotInterface::EngineToRobot(AnimKeyFrame::AudioSilence()));
+      // If we have face layers to send, we _do_ want BufferAudioToSend to
+      // buffer audio silence keyframes to keep the clock ticking. If not, we
+      // don't need to send audio silence.
+      const bool sendSilence = (_faceLayers.empty() ? false : true);
+      BufferAudioToSend(sendSilence);
       
       // Increment fake "streaming" time, so we can evaluate below whether
       // it's time to stream out any of the other tracks. Note that it is still
       // relative to the same start time.
       _streamingTime_ms += RobotAudioKeyFrame::SAMPLE_LENGTH_MS;
       
-      // Note that start of animation message is also sent _after_ audio keyframe,
-      // to keep things consistent in how the robot's AnimationController expects
-      // to receive things
       if(!_startOfAnimationSent) {
         SendStartOfAnimation();
       }
@@ -473,7 +442,6 @@
     return lastResult;
   }// StreamFaceLayers()
     
->>>>>>> ff9d9e90
   Result AnimationStreamer::UpdateStream(Robot& robot, Animation* anim)
   {
     Result lastResult = RESULT_OK;
@@ -497,10 +465,6 @@
     auto & bodyTrack        = anim->GetTrack<BodyMotionKeyFrame>();
     auto & facePosTrack     = anim->GetTrack<FacePositionKeyFrame>();
     auto & faceAnimTrack    = anim->GetTrack<FaceAnimationKeyFrame>();
-<<<<<<< HEAD
-    auto & procFaceTrack    = anim->GetTrack<ProceduralFaceKeyFrame>();
-=======
->>>>>>> ff9d9e90
     auto & blinkTrack       = anim->GetTrack<BlinkKeyFrame>();
     auto & backpackLedTrack = anim->GetTrack<BackpackLightsKeyFrame>();
     
@@ -530,7 +494,6 @@
       //                 numBytesToSend);
 #     endif
       
-<<<<<<< HEAD
       if(robotAudioTrack.HasFramesLeft())
       {
         RobotAudioKeyFrame& audioKF = robotAudioTrack.GetCurrentKeyFrame();
@@ -559,39 +522,6 @@
       // NOTE: Audio frame must be first!
       BufferAudioToSend(true);
       
-=======
-      // Have to always send an audio frame to keep time, whether that's the next
-      // audio sample or a silent frame. This increments "streamingTime"
-      // NOTE: Audio frame must be first!
-      if(robotAudioTrack.HasFramesLeft() &&
-         robotAudioTrack.GetCurrentKeyFrame().IsTimeToPlay(_startTime_ms, _streamingTime_ms))
-      {
-        
-#       if PLAY_ROBOT_AUDIO_ON_DEVICE && !defined(ANKI_IOS_BUILD)
-        // Queue up audio frame for playing locally if
-        // it's not already in the queued and it wasn't already played.
-        const RobotAudioKeyFrame* audioKF = &robotAudioTrack.GetCurrentKeyFrame();
-        if ((audioKF != _lastPlayedOnDeviceRobotAudioKeyFrame) &&
-            (_onDeviceRobotAudioKeyFrameQueue.empty() || audioKF != _onDeviceRobotAudioKeyFrameQueue.back())) {
-          _onDeviceRobotAudioKeyFrameQueue.push_back(audioKF);
-        }
-#       endif
-        
-        if(!BufferMessageToSend(robotAudioTrack.GetCurrentKeyFrame().GetStreamMessage()))
-        {
-          // No samples left to send for this keyframe. Move to next keyframe,
-          // and for now send silence.
-          //PRINT_NAMED_INFO("Animation.Update", "Streaming AudioSilenceKeyFrame.");
-          robotAudioTrack.MoveToNextKeyFrame();
-          BufferMessageToSend(new RobotInterface::EngineToRobot(AnimKeyFrame::AudioSilence()));
-        }
-      } else {
-        // No frames left or not time to play next frame yet, so send silence
-        //PRINT_NAMED_INFO("Animation.Update", "Streaming AudioSilenceKeyFrame.");
-        BufferMessageToSend(new RobotInterface::EngineToRobot(AnimKeyFrame::AudioSilence()));
-      }
-      
->>>>>>> ff9d9e90
       // Increment fake "streaming" time, so we can evaluate below whether
       // it's time to stream out any of the other tracks. Note that it is still
       // relative to the same start time.
@@ -607,8 +537,6 @@
       // for each one, just once for each audio/silence frame.
       //
       
-<<<<<<< HEAD
-=======
 #     if DEBUG_ANIMATION_STREAMING
 #       define DEBUG_STREAM_KEYFRAME_MESSAGE(__KF_NAME__) \
                   PRINT_NAMED_INFO("AnimationStreamer.UpdateStream", \
@@ -618,39 +546,10 @@
 #       define DEBUG_STREAM_KEYFRAME_MESSAGE(__KF_NAME__)
 #     endif
         
->>>>>>> ff9d9e90
       // Note that start of animation message is also sent _after_ audio keyframe,
       // to keep things consistent in how the robot's AnimationController expects
       // to receive things
       if(!_startOfAnimationSent) {
-<<<<<<< HEAD
-#       if DEBUG_ANIMATIONS
-        PRINT_NAMED_INFO("Animation.Update.BufferedStartOfAnimation", "Tag=%d", _tag);
-#       endif
-        BufferMessageToSend(new RobotInterface::EngineToRobot(AnimKeyFrame::StartOfAnimation(_tag)));
-        _startOfAnimationSent = true;
-      }
-      
-      if(BufferMessageToSend(headTrack.GetCurrentStreamingMessage(_startTime_ms, _streamingTime_ms))) {
-#       if DEBUG_ANIMATIONS
-        PRINT_NAMED_INFO("Animation.Update", "Streaming HeadAngleKeyFrame at t=%dms.",
-                         _streamingTime_ms - _startTime_ms);
-#       endif
-      }
-      
-      if(BufferMessageToSend(liftTrack.GetCurrentStreamingMessage(_startTime_ms, _streamingTime_ms))) {
-#       if DEBUG_ANIMATIONS
-        PRINT_NAMED_INFO("Animation.Update", "Streaming LiftHeightKeyFrame at t=%dms.",
-                         _streamingTime_ms - _startTime_ms);
-#       endif
-      }
-      
-      if(BufferMessageToSend(facePosTrack.GetCurrentStreamingMessage(_startTime_ms, _streamingTime_ms))) {
-#       if DEBUG_ANIMATIONS
-        PRINT_NAMED_INFO("Animation.Update", "Streaming FacePositionKeyFrame at t=%dms.",
-                         _streamingTime_ms - _startTime_ms);
-#       endif
-=======
         SendStartOfAnimation();
       }
       
@@ -664,48 +563,11 @@
       
       if(BufferMessageToSend(facePosTrack.GetCurrentStreamingMessage(_startTime_ms, _streamingTime_ms))) {
         DEBUG_STREAM_KEYFRAME_MESSAGE("FacePosition");
->>>>>>> ff9d9e90
       }
       
       bool streamedFaceAnimImage = false;
       if(BufferMessageToSend(faceAnimTrack.GetCurrentStreamingMessage(_startTime_ms, _streamingTime_ms))) {
         streamedFaceAnimImage = true;
-<<<<<<< HEAD
-#       if DEBUG_ANIMATIONS
-        PRINT_NAMED_INFO("Animation.Update", "Streaming FaceAnimationKeyFrame at t=%dms.",
-                         _streamingTime_ms - _startTime_ms);
-#       endif
-      }
-      
-      if(BufferMessageToSend(procFaceTrack.GetCurrentStreamingMessage(_startTime_ms, _streamingTime_ms))) {
-#       if DEBUG_ANIMATIONS
-        PRINT_NAMED_INFO("Animation.Update", "Streaming ProceduralFaceKeyFrame at t=%dms.",
-                         _streamingTime_ms - _startTime_ms);
-#       endif
-      }
-      
-      if(BufferMessageToSend(blinkTrack.GetCurrentStreamingMessage(_startTime_ms, _streamingTime_ms))) {
-#       if DEBUG_ANIMATIONS
-        PRINT_NAMED_INFO("Animation.Update", "Streaming BlinkKeyFrame at t=%dms.",
-                         _streamingTime_ms - _startTime_ms);
-#       endif
-      }
-      
-      if(BufferMessageToSend(backpackLedTrack.GetCurrentStreamingMessage(_startTime_ms, _streamingTime_ms))) {
-#       if DEBUG_ANIMATIONS
-        PRINT_NAMED_INFO("Animation.Update", "Streaming BackpackLightsKeyFrame at t=%dms.",
-                         _streamingTime_ms - _startTime_ms);
-#       endif
-      }
-      
-      if(BufferMessageToSend(bodyTrack.GetCurrentStreamingMessage(_startTime_ms, _streamingTime_ms))) {
-#       if DEBUG_ANIMATIONS
-        PRINT_NAMED_INFO("Animation.Update", "Streaming BodyMotionKeyFrame at t=%dms.",
-                         _streamingTime_ms - _startTime_ms);
-#       endif
-      }
-      
-=======
         DEBUG_STREAM_KEYFRAME_MESSAGE("FaceAnimation");
       }
       
@@ -725,7 +587,6 @@
       
 #     undef DEBUG_STREAM_KEYFRAME_MESSAGE
         
->>>>>>> ff9d9e90
       // Send out as much as we can from the send buffer. If we manage to send
       // the entire buffer out, we will proceed with putting more into the buffer
       // the next time through this while loop. Otherwise, we will exit the while
@@ -760,34 +621,6 @@
 #   endif
     
     // Send an end-of-animation keyframe when done
-<<<<<<< HEAD
-    if(!anim->HasFramesLeft() && _sendBuffer.empty() && !_endOfAnimationSent)
-    {
-#     if DEBUG_ANIMATIONS
-      static TimeStamp_t lastEndOfAnimTime = 0;
-      PRINT_NAMED_INFO("Animation.Update", "Streaming EndOfAnimation at t=%dms.",
-                       _streamingTime_ms - _startTime_ms);
-      
-      if(_streamingTime_ms - _startTime_ms == lastEndOfAnimTime) {
-        PRINT_NAMED_ERROR("Animation.Update", "Already sent end of animation at t=%dms.",
-                          lastEndOfAnimTime);
-      }
-      lastEndOfAnimTime = _streamingTime_ms - _startTime_ms;
-#     endif
-      RobotInterface::EngineToRobot endMsg{AnimKeyFrame::EndOfAnimation()};
-      size_t endMsgSize = endMsg.Size();
-      lastResult = robot.SendMessage(std::move(endMsg));
-      if(lastResult != RESULT_OK) { return lastResult; }
-      _endOfAnimationSent = true;
-      
-      // Increment running total of bytes streamed
-      robot.IncrementNumAnimationBytesStreamed((int32_t)endMsgSize);
-    }
-    
-    return RESULT_OK;
-  } // UpdateStream()
-  
-=======
     if(!anim->HasFramesLeft() && _sendBuffer.empty() &&
        _startOfAnimationSent && !_endOfAnimationSent)
     {
@@ -796,7 +629,7 @@
     
     return lastResult;
   } // UpdateStream()
->>>>>>> ff9d9e90
+  
   
   Result AnimationStreamer::Update(Robot& robot)
   {
@@ -864,59 +697,18 @@
         //InitIdleAnimation();
       }
       
-<<<<<<< HEAD
-      lastResult = UpdateStream(robot, _idleAnimation);
-      _timeSpentIdling_ms += BS_TIME_STEP;
-      
-    } else {
-      // No animation (idle or not). Just stream available sound, if any.
-      
-      UpdateNumBytesToSend(robot);
-      
-      // Send anything still left in the buffer after last Update()
-      lastResult = SendBufferedMessages(robot);
-      if(RESULT_OK != lastResult) {
-        PRINT_NAMED_ERROR("AnimationStreamer.Update.SendBufferedMessagesFailed", "");
-        return lastResult;
-      }
-      
-      // Add more stuff to the send buffer. Note that we are not counting individual
-      // keyframes here, but instead _audio_ keyframes (with which we will buffer
-      // any co-timed keyframes from other tracks).
-      while(_sendBuffer.empty())
-      {
-        // This buffers another audio sample to be sent
-        BufferAudioToSend(false);
-        
-        if(_sendBuffer.empty()) {
-          // No audio got buffered, just break
-          break;
-        }
-        
-        // Send out as much as we can from the send buffer. If we manage to send
-        // the entire buffer out, we will proceed with putting more audio into the buffer
-        // the next time through this while loop. Otherwise, we will exit the while
-        // loop and continue trying to empty the buffer on the next Update().
-        lastResult = SendBufferedMessages(robot);
-        if(RESULT_OK != lastResult) {
-          PRINT_NAMED_ERROR("AnimationStreamer.Update.SendBufferedMessagesFailed", "");
-          return lastResult;
-        }
-      }
-=======
       if(_idleAnimation->HasFramesLeft()) {
         lastResult = UpdateStream(robot, _idleAnimation);
         streamUpdated = true;
       }
       _timeSpentIdling_ms += BS_TIME_STEP;
-      
-    } // if we have idle or streaming animation
+    }
     
     // If we didn't do any streaming above, but we've still got face layers to
-    // stream, do that now
-    if(!streamUpdated && !_faceLayers.empty()) {
-      lastResult = StreamFaceLayers(robot);
->>>>>>> ff9d9e90
+    // stream or there's audio waiting to go out, stream those now
+    if(!streamUpdated && (!_faceLayers.empty() /* TODO: add "|| _audioClient.HasAudio()" like on Jordan's branch*/))
+    {
+      lastResult = StreamFaceLayersOrAudio(robot);
     }
     
     return lastResult;
@@ -950,13 +742,8 @@
     _numBytesToSend = std::min(MAX_BYTES_FOR_RELIABLE_TRANSPORT,
                                minBytesFreeInRobotBuffer);
     
-<<<<<<< HEAD
-  } // GetMinBytesFreeInRobotBuffer()
-  
-=======
   } // UpdateNumBytesToSend()
 
->>>>>>> ff9d9e90
   
   Result StreamProceduralFace(Robot& robot,
                               const ProceduralFace& lastFace,
