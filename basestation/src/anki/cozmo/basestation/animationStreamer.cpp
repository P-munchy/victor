--- conflicted
+++ resolved
@@ -658,13 +658,7 @@
     }
     
     // Add more stuff to send buffer from face layers
-<<<<<<< HEAD
-    while(_sendBuffer.empty() &&
-          ( HaveFaceLayersToSend() ||
-           _audioClient.IsPlugInActive() ))
-=======
-    while(_sendBuffer.empty() && ( HaveNonLoopingFaceLayersToSend()))
->>>>>>> cd66b3b0
+    while(_sendBuffer.empty() && HaveFaceLayersToSend())
     {
       // If we have face layers to send, we _do_ want BufferAudioToSend to
       // buffer audio silence keyframes to keep the clock ticking. If not, we
@@ -1014,11 +1008,7 @@
     
     // If we didn't do any streaming above, but we've still got face layers to
     // stream or there's audio waiting to go out, stream those now
-<<<<<<< HEAD
-    if(!streamUpdated && (HaveFaceLayersToSend() || _audioClient.HasKeyFrameAudioSample()))
-=======
-    if(!streamUpdated && ( HaveNonLoopingFaceLayersToSend() ))
->>>>>>> cd66b3b0
+    if(!streamUpdated && HaveFaceLayersToSend())
     {
       lastResult = StreamFaceLayersOrAudio(robot);
     }
