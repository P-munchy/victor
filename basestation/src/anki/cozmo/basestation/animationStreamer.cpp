--- conflicted
+++ resolved
@@ -28,19 +28,7 @@
   : HasSettableParameters(externalInterface)
   , _animationContainer(container)
   , _liveAnimation(LiveAnimation)
-<<<<<<< HEAD
-  , _isLiveTwitchEnabled(false)
-  , _nextBlink_ms(0)
-  , _nextLookAround_ms(0)
-  , _bodyMoveDuration_ms(0)
-  , _liftMoveDuration_ms(0)
-  , _headMoveDuration_ms(0)
-  , _bodyMoveSpacing_ms(0)
-  , _liftMoveSpacing_ms(0)
-  , _headMoveSpacing_ms(0)
   , _audioClient( audioClient )
-=======
->>>>>>> 53bd2c4f
   {
 
   }
@@ -570,13 +558,9 @@
     }
     
     // Add more stuff to send buffer from face layers
-<<<<<<< HEAD
     while(_sendBuffer.empty() &&
-          ( !_faceLayers.empty() ||
+          ( HaveNonLoopingFaceLayersToSend() ||
            _audioClient.IsPlugInActive() ))
-=======
-    while(_sendBuffer.empty() && HaveNonLoopingFaceLayersToSend())
->>>>>>> 53bd2c4f
     {
       // If we have face layers to send, we _do_ want BufferAudioToSend to
       // buffer audio silence keyframes to keep the clock ticking. If not, we
@@ -605,15 +589,11 @@
     }
     
     // If we just finished buffering all the face layers, send an end of animation message
-<<<<<<< HEAD
     if(_startOfAnimationSent &&
-       _faceLayers.empty() &&
+       !HaveNonLoopingFaceLayersToSend() &&
        _sendBuffer.empty() &&
        !_endOfAnimationSent &&
        !_audioClient.IsPlugInActive()) {
-=======
-    if(!HaveNonLoopingFaceLayersToSend() && _sendBuffer.empty() && !_endOfAnimationSent) {
->>>>>>> 53bd2c4f
       lastResult = SendEndOfAnimation(robot);
     }
     
@@ -937,11 +917,7 @@
     
     // If we didn't do any streaming above, but we've still got face layers to
     // stream or there's audio waiting to go out, stream those now
-<<<<<<< HEAD
-    if(!streamUpdated && (!_faceLayers.empty() || _audioClient.HasKeyFrameAudioSample()))
-=======
-    if(!streamUpdated && (HaveNonLoopingFaceLayersToSend() /* TODO: add "|| _audioClient.HasAudio()" like on Jordan's branch*/))
->>>>>>> 53bd2c4f
+    if(!streamUpdated && (HaveNonLoopingFaceLayersToSend() || _audioClient.HasKeyFrameAudioSample()))
     {
       lastResult = StreamFaceLayersOrAudio(robot);
     }
