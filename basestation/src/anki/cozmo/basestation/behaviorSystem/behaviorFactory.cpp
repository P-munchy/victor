/**
 * File: behaviorFactory
 *
 * Author: Mark Wesley
 * Created: 11/20/15
 *
 * Description: Factory for creating behaviors from data / messages
 *
 * Copyright: Anki, Inc. 2015
 *
 **/


#include "anki/cozmo/basestation/behaviorSystem/behaviorFactory.h"
#include "anki/cozmo/basestation/behaviorSystem/behaviorTypesHelpers.h"

// Behaviors:
#include "../behaviors/exploration/behaviorExploreBringCubeToBeacon.h"
#include "../behaviors/exploration/behaviorExploreCliff.h"
#include "../behaviors/exploration/behaviorExploreLookAroundInPlace.h"
#include "../behaviors/exploration/behaviorExploreMarkedCube.h"
#include "../behaviors/exploration/behaviorExploreVisitPossibleMarker.h"
#include "anki/cozmo/basestation/behaviors/behaviorAdmireStack.h"
#include "anki/cozmo/basestation/behaviors/behaviorDemoFearEdge.h"
#include "anki/cozmo/basestation/behaviors/behaviorFactoryTest.h"
#include "anki/cozmo/basestation/behaviors/behaviorFindFaces.h"
#include "anki/cozmo/basestation/behaviors/behaviorFlipDownFromWheelie.h"
#include "anki/cozmo/basestation/behaviors/behaviorInteractWithFaces.h"
#include "anki/cozmo/basestation/behaviors/behaviorLookAround.h"
#include "anki/cozmo/basestation/behaviors/behaviorNone.h"
#include "anki/cozmo/basestation/behaviors/behaviorPlayAnim.h"
#include "anki/cozmo/basestation/behaviors/behaviorPounceOnMotion.h"
#include "anki/cozmo/basestation/behaviors/behaviorReactToCliff.h"
#include "anki/cozmo/basestation/behaviors/behaviorReactToPickup.h"
#include "anki/cozmo/basestation/behaviors/behaviorReactToPoke.h"
#include "anki/cozmo/basestation/behaviors/behaviorReactToRobotOnBack.h"
#include "anki/cozmo/basestation/behaviors/behaviorReactToOnCharger.h"
#include "anki/cozmo/basestation/behaviors/behaviorReactToStop.h"
#include "anki/cozmo/basestation/behaviors/behaviorRollBlock.h"
#include "anki/cozmo/basestation/behaviors/behaviorStackBlocks.h"
#include "anki/cozmo/basestation/behaviors/behaviorUnityDriven.h"
#include "anki/cozmo/basestation/behaviors/gameRequest/behaviorRequestGameSimple.h"


namespace Anki {
namespace Cozmo {


BehaviorFactory::BehaviorFactory()
{
}


BehaviorFactory::~BehaviorFactory()
{
  // Delete all behaviors owned by the factory
  
  for (auto& it : _nameToBehaviorMap)
  {
    IBehavior* behavior = it.second;
    // we delete rather than destroy to avoid invalidating the map - it's emptied at the end anyway
    assert(behavior->IsOwnedByFactory());
    DeleteBehaviorInternal(behavior);
  }
  
  _nameToBehaviorMap.clear();
}


IBehavior* BehaviorFactory::CreateBehavior(BehaviorType behaviorType, Robot& robot, const Json::Value& config, NameCollisionRule nameCollisionRule)
{
  IBehavior* newBehavior = nullptr;
  
  switch (behaviorType)
  {
    case BehaviorType::NoneBehavior:
    {
      newBehavior = new BehaviorNone(robot, config);
      break;
    }
    case BehaviorType::LookAround:
    {
      newBehavior = new BehaviorLookAround(robot, config);
      break;
    }
    case BehaviorType::InteractWithFaces:
    {
      newBehavior = new BehaviorInteractWithFaces(robot, config);
      break;
    }
    case BehaviorType::ReactToStop:
    {
      newBehavior = new BehaviorReactToStop(robot, config);
      break;
    }
    case BehaviorType::ReactToPickup:
    {
      newBehavior = new BehaviorReactToPickup(robot, config);
      break;
    }
    case BehaviorType::ReactToCliff:
    {
      newBehavior = new BehaviorReactToCliff(robot, config);
      break;
    }
    case BehaviorType::ReactToPoke:
    {
      newBehavior = new BehaviorReactToPoke(robot, config);
      break;
    }
    case BehaviorType::PlayAnim:
    {
      newBehavior = new BehaviorPlayAnim(robot, config);
      break;
    }
    case BehaviorType::UnityDriven:
    {
      newBehavior = new BehaviorUnityDriven(robot, config);
      break;
    }
    case BehaviorType::PounceOnMotion:
    {
      newBehavior = new BehaviorPounceOnMotion(robot, config);
      break;
    }
    case BehaviorType::FindFaces:
    {
      newBehavior = new BehaviorFindFaces(robot, config);
      break;
    }
    case BehaviorType::ExploreMarkedCube:
    {
      newBehavior = new BehaviorExploreMarkedCube(robot, config);
      break;
    }
    case BehaviorType::ExploreCliff:
    {
      newBehavior = new BehaviorExploreCliff(robot, config);
      break;
    }
    case BehaviorType::RequestGameSimple:
    {
      newBehavior = new BehaviorRequestGameSimple(robot, config);
      break;
    }
    case BehaviorType::ExploreLookAroundInPlace:
    {
      newBehavior = new BehaviorExploreLookAroundInPlace(robot, config);
      break;
    }
    case BehaviorType::ExploreVisitPossibleMarker:
    {
      newBehavior = new BehaviorExploreVisitPossibleMarker(robot, config);
      break;
    }
    case BehaviorType::ExploreBringCubeToBeacon:
    {
      newBehavior = new BehaviorExploreBringCubeToBeacon(robot, config);
      break;
    }
    case BehaviorType::RollBlock:
    {
      newBehavior = new BehaviorRollBlock(robot, config);
      break;
    }
    case BehaviorType::FactoryTest:
    {
      newBehavior = new BehaviorFactoryTest(robot, config);
      break;
    }
    case BehaviorType::DemoFearEdge:
    {
      newBehavior = new BehaviorDemoFearEdge(robot, config);
      break;
    }
    case BehaviorType::FlipDownFromWheelie:
    {
      newBehavior = new BehaviorFlipDownFromWheelie(robot, config);
      break;
    }
    case BehaviorType::ReactToRobotOnBack:
    {
      newBehavior = new BehaviorReactToRobotOnBack(robot, config);
      break;     
    }
    case BehaviorType::StackBlocks:
    {
      newBehavior = new BehaviorStackBlocks(robot, config);
      break;
    }
<<<<<<< HEAD
    case BehaviorType::AdmireStack:
    {
      newBehavior = new BehaviorAdmireStack(robot, config);
=======
    case BehaviorType::ReactToOnCharger:
    {
      newBehavior = new BehaviorReactToOnCharger(robot, config);
>>>>>>> 4d468fdd
      break;
    }
    case BehaviorType::Count:
    {
      PRINT_NAMED_ERROR("BehaviorFactory.CreateBehavior.BadType", "Unexpected type '%s'", EnumToString(behaviorType));
      break;
    }
  }
  
  if (newBehavior)
  {
    newBehavior = AddToFactory(newBehavior, nameCollisionRule);
  }
  
  if (newBehavior == nullptr)
  {
    PRINT_NAMED_ERROR("BehaviorFactory.CreateBehavior.Failed",
                      "Failed to create Behavior of type '%s'", BehaviorTypeToString(behaviorType));
  }
  
  return newBehavior;
}
  
  
IBehavior* BehaviorFactory::AddToFactory(IBehavior* newBehavior, NameCollisionRule nameCollisionRule)
{
  assert(newBehavior);
  assert(!newBehavior->_isOwnedByFactory);
  
  newBehavior->_isOwnedByFactory = true;
  const std::string& newBehaviorName = newBehavior->GetName();
  
  auto newEntry = _nameToBehaviorMap.insert( NameToBehaviorMap::value_type(newBehaviorName, newBehavior) );
  const bool addedNewEntry = newEntry.second;
  
  if (addedNewEntry)
  {
    PRINT_NAMED_INFO("BehaviorFactory::AddToFactory", "Added new behavior '%s' %p", newBehaviorName.c_str(), newBehavior);
  }
  else
  {
    // map insert failed (found an existing entry), handle this name collision
    
    IBehavior* oldBehavior = newEntry.first->second;
    
    switch(nameCollisionRule)
    {
      case NameCollisionRule::ReuseOld:
      {
        PRINT_NAMED_INFO("BehaviorFactory.AddToFactory.ReuseOld",
                         "Behavior '%s' already exists (%p) - reusing!", newBehaviorName.c_str(), oldBehavior);
        
        // use DeleteBehaviorInternal instead of Destroy - we never added newBehavior to the map
        DeleteBehaviorInternal(newBehavior);
        newBehavior = oldBehavior;
        break;
      }
      case NameCollisionRule::OverwriteWithNew:
      {
        PRINT_NAMED_INFO("BehaviorFactory.AddToFactory.Overwrite",
                         "Behavior '%s' already exists (%p) - overwriting with %p", newBehaviorName.c_str(), oldBehavior, newBehavior);
        
        // use DeleteBehaviorInternal instead of Destroy - we are replacing oldBehavior's map entry
        DeleteBehaviorInternal(oldBehavior);
        newEntry.first->second = newBehavior;
        break;
      }
      case NameCollisionRule::Fail:
      {
        PRINT_NAMED_ERROR("BehaviorFactory.AddToFactory.NameClashFail",
                          "Behavior '%s' already exists (%p) - fail!", newBehaviorName.c_str(), oldBehavior);
        
        // use DeleteBehaviorInternal instead of Destroy - we never added newBehavior to the map
        DeleteBehaviorInternal(newBehavior);
        newBehavior = nullptr;
        break;
      }
    }
  }
  
  return newBehavior;
}


static const char* kBehaviorTypeKey = "behaviorType";
  
  
IBehavior* BehaviorFactory::CreateBehavior(const Json::Value& behaviorJson, Robot& robot, NameCollisionRule nameCollisionRule)
{
  // Find the behavior type
  
  const Json::Value& behaviorTypeJson = behaviorJson[kBehaviorTypeKey];
  const char* behaviorTypeString = behaviorTypeJson.isString() ? behaviorTypeJson.asCString() : "";
  
  const BehaviorType behaviorType = BehaviorTypeFromString(behaviorTypeString);
  
  if (behaviorType == BehaviorType::Count)
  {
    PRINT_NAMED_WARNING("BehaviorFactory.CreateBehavior.UnknownType", "Unknown type '%s'", behaviorTypeString);
    return nullptr;
  }
  
  IBehavior* newBehavior = CreateBehavior(behaviorType, robot, behaviorJson, nameCollisionRule);
  
  return newBehavior;
}
 
  
void BehaviorFactory::DestroyBehavior(IBehavior* behavior)
{
  assert(behavior->IsOwnedByFactory()); // we assume all behaviors are created and owned by factory so this should always be true

  RemoveBehaviorFromMap(behavior);
  DeleteBehaviorInternal(behavior);
}

  
void BehaviorFactory::SafeDestroyBehavior(IBehavior*& behaviorPtrRef)
{
  DestroyBehavior(behaviorPtrRef);
  behaviorPtrRef = nullptr;
}
  

void BehaviorFactory::DeleteBehaviorInternal(IBehavior* behavior)
{
  behavior->_isOwnedByFactory = false;
  delete behavior;
}

  
bool BehaviorFactory::RemoveBehaviorFromMap(IBehavior* behavior)
{
  const auto& it = _nameToBehaviorMap.find(behavior->GetName());
  if (it != _nameToBehaviorMap.end())
  {
    // check it's the same pointer
    IBehavior* existingBehavior = it->second;
    if (existingBehavior == behavior)
    {
      _nameToBehaviorMap.erase(it);
      return true;
    }
  }
  
  return false;
}


IBehavior* BehaviorFactory::FindBehaviorByName(const std::string& inName)
{
  IBehavior* foundBehavior = nullptr;
  
  auto it = _nameToBehaviorMap.find(inName);
  if (it != _nameToBehaviorMap.end())
  {
    foundBehavior = it->second;
  }
  
  return foundBehavior;
}

  
} // namespace Cozmo
} // namespace Anki
<|MERGE_RESOLUTION|>--- conflicted
+++ resolved
@@ -188,15 +188,14 @@
       newBehavior = new BehaviorStackBlocks(robot, config);
       break;
     }
-<<<<<<< HEAD
     case BehaviorType::AdmireStack:
     {
       newBehavior = new BehaviorAdmireStack(robot, config);
-=======
+      break;
+    }
     case BehaviorType::ReactToOnCharger:
     {
       newBehavior = new BehaviorReactToOnCharger(robot, config);
->>>>>>> 4d468fdd
       break;
     }
     case BehaviorType::Count:
