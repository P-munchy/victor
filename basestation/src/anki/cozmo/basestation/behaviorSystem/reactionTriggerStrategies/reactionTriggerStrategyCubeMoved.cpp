/**
 * File: reactionTriggerStrategyCubeMoved.cpp
 *
 * Author: Kevin M. Karol
 * Created: 12/08/16
 *
 * Description: Reaction Trigger strategy for responding to
 *
 * Copyright: Anki, Inc. 2016
 *
 *
 **/

#include "anki/cozmo/basestation/behaviorSystem/reactionTriggerStrategies/reactionTriggerStrategyCubeMoved.h"

#include "anki/cozmo/basestation/activeObject.h"
#include "anki/cozmo/basestation/behaviorSystem/behaviorPreReqs/behaviorPreReqAcknowledgeObject.h"
#include "anki/cozmo/basestation/behaviors/iBehavior.h"
#include "anki/cozmo/basestation/blockWorld/blockWorld.h"
#include "anki/cozmo/basestation/components/visionComponent.h"
#include "anki/cozmo/basestation/robot.h"

namespace Anki {
namespace Cozmo {
  
  
namespace {
const float kMinTimeMoving_ms = 1000;
const float kRadiusRobotTolerence = 50;
static const char* kTriggerStrategyName = "Trigger Strategy Cube Moved";
}
  
  
class ReactionObjectData{
public:
  ReactionObjectData(ObjectID objectID);
  ObjectID GetObjectID() const;
  bool ObjectHasMovedLongEnough(const Robot& robot);
  bool ObjectUpAxisHasChanged(const Robot& robot);
  bool ObjectOutsideIgnoreArea(const Robot& robot);
  
  // update values for reactionObject
  void ObjectStartedMoving(const Robot& robot, const ObjectMoved& msg);
  void ObjectStoppedMoving(const Robot& robot);
  void ObjectObserved(const Robot& robot);
  void ResetObject();
  
  bool operator==(const ReactionObjectData &other) const;
  
private:
  ObjectID _objectID;
  TimeStamp_t _timeStartedMoving;
  UpAxis _axisOfAccel;
  
  // tracking if the block has moved long enough
  bool _isObjectMoving;
  bool _observedSinceLastReaction;
  
  // tracking if the block has changed orientation since last observed
  bool _hasUpAxisChanged;
};
  
  
//////
/// ReactAcknowledge Cube Moved
/////
  
ReactionTriggerStrategyCubeMoved::ReactionTriggerStrategyCubeMoved(Robot& robot, const Json::Value& config)
: IReactionTriggerStrategy(robot, config, kTriggerStrategyName)
, _robot(robot)
{
  SubscribeToTags({{
    EngineToGameTag::ObjectMoved,
    EngineToGameTag::ObjectStoppedMoving,
    EngineToGameTag::RobotObservedObject,
    EngineToGameTag::ObjectUpAxisChanged,
    EngineToGameTag::RobotDelocalized
  }});
}

  
bool ReactionTriggerStrategyCubeMoved::ShouldTriggerBehavior(const Robot& robot, const IBehavior* behavior)
{
<<<<<<< HEAD
  for(auto& object: _reactionObjects){
    const ObservableObject* cube = robot.GetBlockWorld().GetLocatedObjectByID(object.GetObjectID());
=======
  auto objIter = _reactionObjects.begin();
  while(objIter != _reactionObjects.end()){
    const ObservableObject* cube = robot.GetBlockWorld().GetObjectByID(objIter->GetObjectID());
>>>>>>> 4421a8c7
    if(cube == nullptr){
      objIter = _reactionObjects.erase(objIter);
      continue;
    }
    
    static constexpr float kMaxNormalAngle = DEG_TO_RAD(45); // how steep of an angle we can see
    static constexpr float kMinImageSizePix = 0.0f; // just check if we are looking at it
    bool isVisible = cube->IsVisibleFrom(robot.GetVisionComponent().GetCamera(),
                                         kMaxNormalAngle,
                                         kMinImageSizePix,
                                         false);
    
    if(objIter->ObjectOutsideIgnoreArea(robot)
       && ((objIter->ObjectHasMovedLongEnough(robot)) || objIter->ObjectUpAxisHasChanged(robot))
       && !isVisible)
    {
      objIter->ResetObject();
      BehaviorPreReqAcknowledgeObject preReqData(objIter->GetObjectID());
      
      return behavior->IsRunnable(preReqData, behavior->IsRunning() );
    }
    
    objIter++;
  }
  return false;
}
  
  
void ReactionTriggerStrategyCubeMoved::AlwaysHandleInternal(const EngineToGameEvent& event, const Robot& robot)
{
  if(IsReactionEnabled()){
    switch(event.GetData().GetTag()){
      case EngineToGameTag::ObjectMoved:
      HandleObjectMoved(robot, event.GetData().Get_ObjectMoved());
      break;
      case EngineToGameTag::ObjectStoppedMoving:
      HandleObjectStopped(robot, event.GetData().Get_ObjectStoppedMoving());
      break;
      case EngineToGameTag::RobotObservedObject:
      HandleObservedObject(robot, event.GetData().Get_RobotObservedObject());
      break;
      case EngineToGameTag::ObjectUpAxisChanged:
      HandleObjectUpAxisChanged(robot, event.GetData().Get_ObjectUpAxisChanged());
      break;
      case EngineToGameTag::RobotDelocalized:
      HandleRobotDelocalized();
      default:
      break;
    }
  }
}


void ReactionTriggerStrategyCubeMoved::EnabledStateChanged(bool enabled)
{
  if(enabled){
    // Mark any blocks with a pose state still known as observed so that
    // we respond to future messaging
    std::vector<const ObservableObject*> blocksOnly;
    BlockWorldFilter blocksOnlyFilter;
    blocksOnlyFilter.SetAllowedFamilies({{ObjectFamily::LightCube, ObjectFamily::Block}});
    _robot.GetBlockWorld().FindLocatedMatchingObjects(blocksOnlyFilter, blocksOnly);
    
    for(const auto& block: blocksOnly){
      if(block->IsPoseStateKnown()){
        Reaction_iter it = GetReactionaryIterator(block->GetID());
        it->ObjectObserved(_robot);
      }
    }
  }
  else{
    for(auto& object: _reactionObjects){
      object.ResetObject();
    }
  }
}


void ReactionTriggerStrategyCubeMoved::HandleObjectMoved(const Robot& robot, const ObjectMoved& msg)
{
  auto iter = GetReactionaryIterator(msg.objectID);
  iter->ObjectStartedMoving(robot, msg);
}

void ReactionTriggerStrategyCubeMoved::HandleObjectStopped(const Robot& robot, const ObjectStoppedMoving& msg)
{
  auto iter = GetReactionaryIterator(msg.objectID);
  iter->ObjectStoppedMoving(robot);
}

void ReactionTriggerStrategyCubeMoved::HandleObjectUpAxisChanged(const Robot& robot, const ObjectUpAxisChanged& msg)
{
  auto iter = GetReactionaryIterator(msg.objectID);
  iter->ObjectUpAxisHasChanged(robot);
}


void ReactionTriggerStrategyCubeMoved::HandleObservedObject(const Robot& robot, const ExternalInterface::RobotObservedObject& msg)
{
  auto iter = GetReactionaryIterator(msg.objectID);
  iter->ObjectObserved(robot);
}

void ReactionTriggerStrategyCubeMoved::HandleRobotDelocalized()
{
  for(auto object : _reactionObjects){
    object.ResetObject();
  }
  
}

ReactionTriggerStrategyCubeMoved::Reaction_iter ReactionTriggerStrategyCubeMoved::GetReactionaryIterator(ObjectID objectID)
{
  Reaction_iter iter = std::find(_reactionObjects.begin(), _reactionObjects.end(), objectID);
  if(iter == _reactionObjects.end()){
    _reactionObjects.push_back(ReactionObjectData(objectID));
    iter = _reactionObjects.end();
    iter--;
  }
  
  return iter;
}


//////
/// ReactionObject
/////

ReactionObjectData::ReactionObjectData(ObjectID objectID)
: _objectID(objectID)
, _timeStartedMoving(0)
, _axisOfAccel(UpAxis::Unknown)
, _isObjectMoving(false)
, _observedSinceLastReaction(false)
, _hasUpAxisChanged(false)
{
}

ObjectID ReactionObjectData::GetObjectID() const
{
  return _objectID;
}

bool ReactionObjectData::operator==(const ReactionObjectData &other) const
{
  return this->_objectID == other.GetObjectID();
}


bool ReactionObjectData::ObjectHasMovedLongEnough(const Robot& robot)
{
  const ObservableObject* object = robot.GetBlockWorld().GetLocatedObjectByID(_objectID);
  if(object == nullptr){
    return false;
  }
  
  if(_isObjectMoving && _observedSinceLastReaction){
    TimeStamp_t time_ms = robot.GetLastMsgTimestamp();
    if(_timeStartedMoving != 0 && time_ms - _timeStartedMoving > kMinTimeMoving_ms){
      return true;
    }
  }
  
  return false;
}

bool ReactionObjectData::ObjectUpAxisHasChanged(const Robot& robot)
{
  const ObservableObject* object = robot.GetBlockWorld().GetLocatedObjectByID(_objectID);
  if(object == nullptr){
    return false;
  }
  
  return _hasUpAxisChanged && _observedSinceLastReaction;
}

bool ReactionObjectData::ObjectOutsideIgnoreArea(const Robot& robot)
{
  const ObservableObject* object = robot.GetBlockWorld().GetLocatedObjectByID(_objectID);
  if(object == nullptr){
    return false;
  }
  
  const Pose3d& blockPose = object->GetPose();
  const Pose3d& robotPose = robot.GetPose();
  f32 distance = 0;
  bool distanceComputed = ComputeDistanceBetween(blockPose, robotPose, distance);
  if(!distanceComputed){
    return false;
  }
  
  return distance > kRadiusRobotTolerence;
}

// update values for reactionObject
void ReactionObjectData::ObjectStartedMoving(const Robot& robot, const ObjectMoved& msg)
{
  const ObservableObject* object = robot.GetBlockWorld().GetLocatedObjectByID(_objectID);
  if(object == nullptr){
    _isObjectMoving = false;
    return;
  }else if(!_isObjectMoving){
    _isObjectMoving = true;
    _timeStartedMoving = msg.timestamp;
    _axisOfAccel = msg.axisOfAccel;
  }else{
    if(msg.axisOfAccel != _axisOfAccel){
      _hasUpAxisChanged = true;
      _axisOfAccel = msg.axisOfAccel;
    }
  }
}

void ReactionObjectData::ObjectStoppedMoving(const Robot& robot)
{
  _isObjectMoving = false;
}

void ReactionObjectData::ObjectObserved(const Robot& robot)
{
  const ObservableObject* object = robot.GetBlockWorld().GetLocatedObjectByID(_objectID);
  if(object != nullptr){
    // don't trigger reactions while we're directly looking at the block
    ResetObject();
    _observedSinceLastReaction = true;
  }
}

void ReactionObjectData::ResetObject()
{
  _isObjectMoving = false;
  _hasUpAxisChanged = false;
  _observedSinceLastReaction = false;
  _timeStartedMoving = 0;
}
  
  
} // namespace Cozmo
} // namespace Anki<|MERGE_RESOLUTION|>--- conflicted
+++ resolved
@@ -81,14 +81,9 @@
   
 bool ReactionTriggerStrategyCubeMoved::ShouldTriggerBehavior(const Robot& robot, const IBehavior* behavior)
 {
-<<<<<<< HEAD
-  for(auto& object: _reactionObjects){
-    const ObservableObject* cube = robot.GetBlockWorld().GetLocatedObjectByID(object.GetObjectID());
-=======
   auto objIter = _reactionObjects.begin();
   while(objIter != _reactionObjects.end()){
-    const ObservableObject* cube = robot.GetBlockWorld().GetObjectByID(objIter->GetObjectID());
->>>>>>> 4421a8c7
+    const ObservableObject* cube = robot.GetBlockWorld().GetLocatedObjectByID(objIter->GetObjectID());
     if(cube == nullptr){
       objIter = _reactionObjects.erase(objIter);
       continue;
