/**
 * File: behaviorFollowMotion.cpp
 *
 * Author: Andrew Stein
 * Created: 11/13/15
 *
 * Description: Behavior for following motion in the image
 *
 * Copyright: Anki, Inc. 2015
 *
 **/

#include "anki/common/basestation/utils/timer.h"
#include "anki/cozmo/basestation/behaviors/behaviorFollowMotion.h"
#include "anki/cozmo/basestation/cozmoActions.h"
#include "anki/cozmo/basestation/trackingActions.h"
#include "anki/cozmo/basestation/events/ankiEvent.h"
#include "anki/cozmo/basestation/externalInterface/externalInterface.h"
#include "anki/cozmo/basestation/moodSystem/moodManager.h"
#include "anki/cozmo/basestation/robot.h"
#include "clad/externalInterface/messageEngineToGame.h"

#define DO_BACK_UP_AFTER_POUNCE 1

namespace Anki {
namespace Cozmo {
  
using namespace ExternalInterface;
  
static std::vector<std::string> _animReactions = {
  "Demo_Motion_Reaction",
};
  
static std::string kLookDownAnimName = "Loco_Neutral2converge_01";
static std::string kLookUpAndDownAnimName = "ID_converge2MHold_01";
static std::string kLookUpAnimName = "Loco_converge2Neutral_01";

BehaviorFollowMotion::BehaviorFollowMotion(Robot& robot, const Json::Value& config)
: IBehavior(robot, config)
{
  SetDefaultName("FollowMotion");

  SubscribeToTags({{
    EngineToGameTag::RobotObservedMotion,
    EngineToGameTag::RobotCompletedAction
  }});
}
  
bool BehaviorFollowMotion::IsRunnable(const Robot& robot, double currentTime_sec) const
{
  return true;
}

float BehaviorFollowMotion::EvaluateScoreInternal(const Robot& robot, double currentTime_sec) const
{
  return 0.3f; // for the investor demo, just use a fixed score
}

Result BehaviorFollowMotion::InitInternal(Robot& robot, double currentTime_sec, bool isResuming)
{

# if DO_BACK_UP_AFTER_POUNCE
  if( _initialReactionAnimPlayed ) {
      PRINT_NAMED_INFO("BehaviorFollowMotion.Init.CheckBackup",
                   "have driven %f forward",
                   _totalDriveForwardDist);
    _state = State::BackingUp;
    SetStateName("BackUp");
  }
# endif

  // Do the initial reaction for first motion each time we restart this behavior
  // (but only if it's been long enough since last interruption)
  if(currentTime_sec - _lastInterruptTime_sec > _initialReactionWaitTime_sec) {
    _initialReactionAnimPlayed = false;
    if( _state != State::BackingUp ) {
      _state = State::WaitingForFirstMotion;
      SetStateName("Wait");
    }
  } else {
    _initialReactionAnimPlayed = true;
    if( _state != State::BackingUp ) {
      StartTracking(robot);
      _state = State::Tracking;
      SetStateName("Tracking");
    }
  }
  
  return Result::RESULT_OK;
}

IBehavior::Status BehaviorFollowMotion::UpdateInternal(Robot& robot, double currentTime_sec)
{
  IBehavior::Status status = Status::Running;

  switch(_state)
  {
    case State::Interrupted:
      status = Status::Complete;
      break;

    case State::BackingUp:
      if( _backingUpAction == (u32)ActionConstants::INVALID_TAG ) {
        float distToBackUp = _totalDriveForwardDist + _additionalBackupDist;
        if( distToBackUp > _maxBackupDistance ) {
          distToBackUp = _maxBackupDistance;
        }

        PRINT_NAMED_INFO("BehaviorFollowMotion.BackingUp",
                         "driving backwards %fmm to reset position",
                         distToBackUp);
        
        DriveStraightAction* backupAction = new DriveStraightAction(-distToBackUp, -_backupSpeed);
        _backingUpAction = backupAction->GetTag();
        robot.GetActionList().QueueActionNow(Robot::DriveAndManipulateSlot, backupAction);

        _totalDriveForwardDist = 0.0f;
      }
      break;

    case State::HoldingHeadDown:
      LiftShouldBeLocked(robot);
      if(BaseStationTimer::getInstance()->GetCurrentTimeInSeconds() >= _holdHeadDownUntil) {
        
        PlayAnimationAction* action = new PlayAnimationAction(kLookUpAnimName);
        _actionRunning = action->GetTag();
        
        // Note that queuing action "now" will cancel the tracking action
        robot.GetActionList().QueueActionNow(Robot::DriveAndManipulateSlot, action);
        
        _state = State::BringingHeadUp;
        SetStateName("BringingHeadUp");
      }
      break;
      
    case State::BringingHeadUp:
    {
      // Just wait til the PlayAnimationAction we started in HoldingHeadDown is done, then transition to tracking 
      if (_actionRunning == (u32)ActionConstants::INVALID_TAG)
      {
        StartTracking(robot); // puts us in Tracking state
      }
      break;
    }
      
    case State::Tracking:
    {
      LiftShouldBeLocked(robot);

      // keep the lift out of the FOV
      if( !robot.GetMoveComponent().IsLiftMoving() && robot.GetLiftHeight() > LIFT_HEIGHT_LOWDOCK + 6.0f ) {
        MoveLiftToHeightAction* liftAction = new MoveLiftToHeightAction(MoveLiftToHeightAction::Preset::LOW_DOCK);
        // use animation slot, since we know no one is using the lift
        robot.GetActionList().QueueActionNow(Robot::FaceAnimationSlot, liftAction);
      }
      
      break;
    }
    
    case State::DrivingForward:
      LiftShouldBeLocked(robot);
      break;

    case State::WaitingForFirstMotion:
      break;

  } // switch(_state)
  
  return status;
}

Result BehaviorFollowMotion::InterruptInternal(Robot& robot, double currentTime_sec, bool isShortInterrupt)
{
  _state = State::Interrupted;
  SetStateName("Interrupted");
  
  return Result::RESULT_OK;
}
  
void BehaviorFollowMotion::StopInternal(Robot& robot, double currentTime_sec)
{
  robot.GetActionList().Cancel(_actionRunning);
  
  _actionRunning = (u32)ActionConstants::INVALID_TAG;
  _lastInterruptTime_sec = currentTime_sec;
  _holdHeadDownUntil = -1.0f;
<<<<<<< HEAD

  LiftShouldBeUnlocked(robot);
  
  _state = State::Interrupted;
  SetStateName("Interrupted");
=======
  
  PRINT_NAMED_DEBUG("BehaviorFollowMotion.StopInternal", "restoring original vision modes");
  
  // Restore original vision modes
  robot.GetVisionComponent().SetModes(_originalVisionModes);
>>>>>>> cbf10fbc
  
  LiftShouldBeUnlocked(robot);
}
  
void BehaviorFollowMotion::StartTracking(Robot& robot)
{
  TrackMotionAction* action = new TrackMotionAction();
  action->SetMaxHeadAngle( DEG_TO_RAD( 5.0f ) );
  action->SetMoveEyes(true);
  _actionRunning = action->GetTag();
  
  robot.GetActionList().QueueActionNow(Robot::DriveAndManipulateSlot, action);
  
  _state = State::Tracking;
  SetStateName("Tracking");
}
 
  
void BehaviorFollowMotion::HandleWhileRunning(const EngineToGameEvent& event, Robot& robot)
{
  switch (event.GetData().GetTag())
  {
    case MessageEngineToGameTag::RobotObservedMotion:
      HandleObservedMotion(event, robot);
      break;
      
    case MessageEngineToGameTag::RobotCompletedAction:
      HandleCompletedAction(event, robot);
      break;
      
    default:
    {
      PRINT_NAMED_ERROR("BehaviorFollowMotion.HandleMotionEvent.UnknownEvent",
                        "Reached unknown state %hhu.", event.GetData().GetTag());
    }
  } // switch(event type)
} // HandeWhileRunning()

  
void BehaviorFollowMotion::HandleObservedMotion(const EngineToGameEvent &event, Robot& robot)

{
  const auto & motionObserved = event.GetData().Get_RobotObservedMotion();
  
  // Convert image positions to desired relative angles
  const Point2f motionCentroid(motionObserved.img_x, motionObserved.img_y);
  
  // Compute the relative pan and tilt angles to put the centroid in the center of the image
  Radians relHeadAngle_rad = 0, relBodyPanAngle_rad = 0;
  robot.GetVisionComponent().GetCamera().ComputePanAndTiltAngles(motionCentroid, relBodyPanAngle_rad, relHeadAngle_rad);
  
  switch(_state)
  {
    case State::WaitingForFirstMotion:
    {
      if(_actionRunning==0 && motionObserved.img_area > 0)
      {
        if(!_initialReactionAnimPlayed)
        {
          // Robot gets more happy/excited and less calm when he sees motion.
          robot.GetMoodManager().AddToEmotions(EmotionType::Happy,   kEmotionChangeSmall,
                                               EmotionType::Excited, kEmotionChangeSmall,
                                               EmotionType::Calm,   -kEmotionChangeSmall, "MotionReact", MoodManager::GetCurrentTimeInSeconds());
          
          // Turn to face the motion, also drop the lift, and lock it from animations
          PanAndTiltAction* panTiltAction = new PanAndTiltAction(relBodyPanAngle_rad,
                                                                 relHeadAngle_rad,
                                                                 false, false);
          MoveLiftToHeightAction* liftAction = new MoveLiftToHeightAction(MoveLiftToHeightAction::Preset::LOW_DOCK);

          PlayAnimationAction* reactAnimAction = new PlayAnimationAction("ID_MotionFollow_ReactToMotion");

          CompoundActionParallel* compoundAction = new CompoundActionParallel({panTiltAction, liftAction, reactAnimAction});
          
          LiftShouldBeLocked(robot);
      
      	  // Wait for the animation to complete
      	  _actionRunning = compoundAction->GetTag();
      
      	  robot.GetActionList().QueueActionNext(Robot::DriveAndManipulateSlot, compoundAction);
        }
      } // if(_actionRunning==0 && motionObserved.img_area > 0)
      break;
    } // case State::WaitingForFirstMotion
  
    case State::Tracking:
    {
      PRINT_NAMED_INFO("BehaviorFollowMotion.HandleWhileRunning.Motion",
                       "Motion area=%.1f%%, centroid=(%.1f,%.1f), HeadTilt=%.1fdeg, BodyPan=%.1fdeg",
                       motionObserved.img_area * 100.f,
                       motionCentroid.x(), motionCentroid.y(),
                       relHeadAngle_rad.getDegrees(), relBodyPanAngle_rad.getDegrees());
      
      const bool inGroundPlane = motionObserved.ground_area > _minGroundAreaToConsider;
      
      if(inGroundPlane)
      {
        const float robotOffsetX = motionObserved.ground_x;
        const float robotOffsetY = motionObserved.ground_y;
        const float groundPlaneDist = std::sqrt( std::pow( robotOffsetX, 2 ) +
                                                std::pow( robotOffsetY, 2) );
        const bool belowMinGroundPlaneDist = groundPlaneDist < _minDriveFrowardGroundPlaneDist_mm;
        
        if( belowMinGroundPlaneDist )
        {
          _holdHeadDownUntil = BaseStationTimer::getInstance()->GetCurrentTimeInSeconds() + _timeToHoldHeadDown_sec;
          PlayAnimationAction* lookDownAction = new PlayAnimationAction(kLookDownAnimName);
          _actionRunning = lookDownAction->GetTag();
          
          // Note that queuing action "now" will cancel the tracking action
          robot.GetActionList().QueueActionNow(Robot::DriveAndManipulateSlot, lookDownAction);
          
          // After head gets down and before pouncing, play animation to glance up and down, looping
          PlayAnimationAction* glanceUpAndDownAction = new PlayAnimationAction(kLookUpAndDownAnimName, 0);
          robot.GetActionList().QueueActionNext(Robot::DriveAndManipulateSlot, glanceUpAndDownAction);
          
          PRINT_NAMED_INFO("BehaviorFollowMotion.HoldingHeadLow",
                           "got %f of image with dist %f, holding head at min angle for %f sec",
                           motionObserved.ground_area,
                           groundPlaneDist,
                           _timeToHoldHeadDown_sec);
          
          _state = State::HoldingHeadDown;
          SetStateName("HeadDown");
        }
      } // if(motion in ground plane)
      
      else if (relHeadAngle_rad.getAbsoluteVal() < _driveForwardTol &&
               relBodyPanAngle_rad.getAbsoluteVal() < _driveForwardTol )
      {
        // Move towards the motion since it's centered
        DriveStraightAction* driveAction = new DriveStraightAction(_moveForwardDist_mm,
                                                                   DEFAULT_PATH_SPEED_MMPS*_moveForwardSpeedIncrease);
        driveAction->SetAccel(DEFAULT_PATH_ACCEL_MMPS2*_moveForwardSpeedIncrease);
        _actionRunning = driveAction->GetTag();
        
        _totalDriveForwardDist += _moveForwardDist_mm;
        
        _state = State::DrivingForward;
        SetStateName("DriveForward");
        
        // Queue action now will stop the tracking that's currently running
        robot.GetActionList().QueueActionNow(Robot::DriveAndManipulateSlot, driveAction);
        
        // PRINT_NAMED_DEBUG("BehaviorFollowMotion.DriveForward",
        //                   "relHeadAngle = %fdeg, relBodyAngle = %fdeg, ground area %f",
        //                   RAD_TO_DEG(relHeadAngle_rad.ToFloat()),
        //                   RAD_TO_DEG(relBodyPanAngle_rad.ToFloat()),
        //                   motionObserved.ground_area);
        
      } // else if(time to drive forward)
      
      break;
    } // case State::Tracking
 
    case State::HoldingHeadDown:
    {
      // Keep head held down another increment of time while ground plane motion is
      // observed -- at some point we are hoping for Pounce behavior to trigger in here
      const bool inGroundPlane = motionObserved.ground_area > _minGroundAreaToConsider;
      if(inGroundPlane)
      {
        _holdHeadDownUntil = event.GetCurrentTime() + _timeToHoldHeadDown_sec;
      } // if(inGroundPlane)
      
      break;
    } // case State::HoldingHeadDown
      
    default:
      // Nothing to do for other states
      break;
  } // switch(_state)
  
} // HandleObservedMotion()

  
void BehaviorFollowMotion::HandleCompletedAction(const EngineToGameEvent &event, Robot& robot)
{
  auto const& completedAction = event.GetData().Get_RobotCompletedAction();
  
  // If the action we were running completes, allow us to respond to motion again
  if(completedAction.idTag == _actionRunning) {
    _actionRunning = (u32)ActionConstants::INVALID_TAG;
    
    switch(_state)
    {
      case State::WaitingForFirstMotion:
        ASSERT_NAMED(completedAction.actionType == RobotActionType::COMPOUND,
                     "Expecting completed action to be compound when WaitingForFirstMotion");
        _initialReactionAnimPlayed = true;
        StartTracking(robot);
        _state = State::Tracking;
        SetStateName("Tracking");
        break;
        
      case State::Tracking:
        PRINT_NAMED_INFO("BehaviorFollowMotion.HandleWhileRunning.TrackingCompleted",
                         "Tracking action completed, marking behavior as interruped.");
        _state = State::Interrupted;
        SetStateName("Interrupted");
        break;
        
      case State::HoldingHeadDown:
        if( completedAction.actionType != RobotActionType::PLAY_ANIMATION ){
          PRINT_NAMED_WARNING("BehaviorFollowMotion.HandleWhileRunning.HoldingHeadDown.InvalidAction",
                              "Expecting completed action to be MoveHeadToAngle, instead got %s",
                              RobotActionTypeToString(completedAction.actionType));
        }
        // Nothing to do: we transition out of this state once timer elapses
        break;
        
      case State::DrivingForward:
        ASSERT_NAMED(completedAction.actionType == RobotActionType::DRIVE_STRAIGHT, "Expecting completed action to be DriveStraight when in state DrivingForward");
        StartTracking(robot);
        break;
        
      default:
        break;
    }
    
  } // if(completedAction.idTag == _actionRunning)

  if( _state == State::BackingUp && completedAction.idTag == _backingUpAction ) {
    _backingUpAction = (u32)ActionConstants::INVALID_TAG;
    PRINT_NAMED_INFO("BehaviorFollowMotion.BackupComplete", "");
    if( _initialReactionAnimPlayed ) {
      StartTracking(robot);
      _state = State::Tracking;
      SetStateName("Tracking");
    }
    else {
      _state = State::WaitingForFirstMotion;
      SetStateName("Wait");
    }
  }
  
} // HandleCompletedAction()

void BehaviorFollowMotion::LiftShouldBeLocked(Robot& robot)
{
  if( ! _lockedLift ) {
    robot.GetMoveComponent().LockAnimTracks(static_cast<u8>(AnimTrackFlag::LIFT_TRACK));
    _lockedLift = true;
  }
}

void BehaviorFollowMotion::LiftShouldBeUnlocked(Robot& robot)
{
  if( _lockedLift ) {
    robot.GetMoveComponent().UnlockAnimTracks(static_cast<u8>(AnimTrackFlag::LIFT_TRACK));
    _lockedLift = false;
  }
}

  

} // namespace Cozmo
} // namespace Anki<|MERGE_RESOLUTION|>--- conflicted
+++ resolved
@@ -184,19 +184,11 @@
   _actionRunning = (u32)ActionConstants::INVALID_TAG;
   _lastInterruptTime_sec = currentTime_sec;
   _holdHeadDownUntil = -1.0f;
-<<<<<<< HEAD
 
   LiftShouldBeUnlocked(robot);
   
   _state = State::Interrupted;
   SetStateName("Interrupted");
-=======
-  
-  PRINT_NAMED_DEBUG("BehaviorFollowMotion.StopInternal", "restoring original vision modes");
-  
-  // Restore original vision modes
-  robot.GetVisionComponent().SetModes(_originalVisionModes);
->>>>>>> cbf10fbc
   
   LiftShouldBeUnlocked(robot);
 }
