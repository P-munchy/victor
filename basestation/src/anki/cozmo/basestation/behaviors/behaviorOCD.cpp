--- conflicted
+++ resolved
@@ -48,12 +48,8 @@
       ExternalInterface::MessageEngineToGameTag::RobotCompletedAction,
       ExternalInterface::MessageEngineToGameTag::RobotObservedObject,
       ExternalInterface::MessageEngineToGameTag::RobotDeletedObject,
-<<<<<<< HEAD
-      ExternalInterface::MessageEngineToGameTag::ObjectMoved
-=======
-      ExternalInterface::MessageEngineToGameTag::ActiveObjectMoved,
+      ExternalInterface::MessageEngineToGameTag::ObjectMoved,
       ExternalInterface::MessageEngineToGameTag::BlockPlaced
->>>>>>> c5e7746d
     };
     
     // Note we may not have an external interface when running Unit tests
@@ -82,17 +78,12 @@
         _lastHandlerResult= HandleDeletedObject(event.GetData().Get_RobotDeletedObject(), event.GetCurrentTime());
         break;
         
-<<<<<<< HEAD
       case ExternalInterface::MessageEngineToGameTag::ObjectMoved:
-        _lastHandlerResult= HandleObjectMoved(event.GetData().Get_ObjectMoved());
-=======
-      case ExternalInterface::MessageEngineToGameTag::ActiveObjectMoved:
-        _lastHandlerResult= HandleObjectMoved(event.GetData().Get_ActiveObjectMoved(), event.GetCurrentTime());
+        _lastHandlerResult= HandleObjectMoved(event.GetData().Get_ObjectMoved(), event.GetCurrentTime());
         break;
         
       case ExternalInterface::MessageEngineToGameTag::BlockPlaced:
         _lastHandlerResult= HandleBlockPlaced(event.GetData().Get_BlockPlaced(), event.GetCurrentTime());
->>>>>>> c5e7746d
         break;
         
       default:
@@ -1182,11 +1173,7 @@
   } // HandleActionCompleted()
   
   
-<<<<<<< HEAD
-  Result BehaviorOCD::HandleObjectMoved(const ObjectMoved &msg)
-=======
-  Result BehaviorOCD::HandleObjectMoved(const ExternalInterface::ActiveObjectMoved &msg, double currentTime_sec)
->>>>>>> c5e7746d
+  Result BehaviorOCD::HandleObjectMoved(const ObjectMoved& msg, double currentTime_sec)
   {
     Result lastResult = RESULT_OK;
     
