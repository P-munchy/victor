/**
 * File: behaviorPutDownBlock.cpp
 *
 * Author: Brad Neuman
 * Created: 2016-05-23
 *
 * Description: Simple behavior which puts down a block (using an animation group)
 *
 * Copyright: Anki, Inc. 2016
 *
 **/

#include "anki/cozmo/basestation/behaviors/behaviorPutDownBlock.h"

#include "anki/cozmo/basestation/actions/animActions.h"
#include "anki/cozmo/basestation/robot.h"
#include "anki/cozmo/basestation/actions/basicActions.h"
#include "util/console/consoleInterface.h"

namespace Anki {
namespace Cozmo {

CONSOLE_VAR(f32, kBPDB_finalHeadAngle_deg,    "Behavior.PutDownBlock", -20.0f);
CONSOLE_VAR(f32, kBPDB_verifyBackupDist_mm,   "Behavior.PutDownBlock", -30.0f);
<<<<<<< HEAD
=======
CONSOLE_VAR(f32, kBPDB_putDownBackupDist_mm,  "Behavior.PutDownBlock", -100.f);
>>>>>>> 0a44e885
CONSOLE_VAR(f32, kBPDB_putDownBackupSpeed_mm, "Behavior.PutDownBlock", 100.f);
CONSOLE_VAR(f32, kBPDB_scoreIncreaseDuringPutDown,   "Behavior.PutDownBlock", 5.0);
CONSOLE_VAR(f32, kBPDB_scoreIncreasePostPutDown,     "Behavior.PutDownBlock", 5.0);
  
static const char* const kLookAtFaceAnimGroup  = "ag_lookAtFace_keepAlive";
static const char* const kPutDownAnimGroup     = "ag_putDownBlock";

// For now, just use a list of fixed backup distances to iterate through (circularly),
// until we plan smarter put down positions based on obstacles, etc. (COZMO-2188)
inline static float GetBackupDistance()
{
  static const std::vector<f32> kBackupDistances_mm = {-125.f, -50.f, -150.f, -75.f};
  static auto backupDistIter = kBackupDistances_mm.begin();
  
  const float backupDist = *backupDistIter;
  
  // Wrapping iteration to get ready for next time:
  ++backupDistIter;
  if(backupDistIter == kBackupDistances_mm.end()) {
    backupDistIter = kBackupDistances_mm.begin();
  }
  
  return backupDist;
}
  
BehaviorPutDownBlock::BehaviorPutDownBlock(Robot& robot, const Json::Value& config)
: IBehavior(robot, config)
{

}

bool BehaviorPutDownBlock::IsRunnableInternal(const Robot& robot) const
{
  return robot.IsCarryingObject() || IsActing();
}

Result BehaviorPutDownBlock::InitInternal(Robot& robot)
{
  // Choose where to the block down
  // TODO: Make this smarter and find a place away from other known objects
<<<<<<< HEAD
  // For now, just back up blindly and play animation.
  
  StartActing(new CompoundActionSequential(robot, {
                new DriveStraightAction(robot, GetBackupDistance(), kBPDB_putDownBackupSpeed_mm),
=======
  // For now, just back up blindly and play animation

  StartActing(new CompoundActionSequential(robot, {
                new DriveStraightAction(robot, kBPDB_putDownBackupDist_mm, kBPDB_putDownBackupSpeed_mm),
>>>>>>> 0a44e885
                new PlayAnimationGroupAction(robot, kPutDownAnimGroup),
              }),
              kBPDB_scoreIncreaseDuringPutDown,
              &BehaviorPutDownBlock::LookDownAtBlock);
<<<<<<< HEAD

=======
  
>>>>>>> 0a44e885
  return Result::RESULT_OK;
}


void BehaviorPutDownBlock::LookDownAtBlock(Robot& robot)
{
<<<<<<< HEAD
  StartActing(CreateLookAfterPlaceAction(robot, true), kBPDB_scoreIncreasePostPutDown,
              [this,&robot]() {
                if(robot.IsCarryingObject()) {
                  // No matter what, even if we didn't see the object we were
                  // putting down for some reason, mark the robot as not carrying
                  // anything so we don't get stuck in a loop of trying to put
                  // something down (i.e. assume the object is no longer on our lift)
                  // TODO: We should really be using some kind of PlaceOnGroundAction instead of raw animation (see COZMO-2192)
                  PRINT_NAMED_WARNING("BehaviorPutDownBlock.LookDownAtBlock.DidNotSeeBlock",
                                      "Forcibly setting carried objects as unattached (See COZMO-2192)");
                  robot.SetCarriedObjectAsUnattached();
                }
              });
=======
  StartActing(CreateLookAfterPlaceAction(robot), kBPDB_scoreIncreasePostPutDown);
>>>>>>> 0a44e885
}

IActionRunner* BehaviorPutDownBlock::CreateLookAfterPlaceAction(Robot& robot, bool doLookAtFaceAfter)
{
  CompoundActionSequential* action = new CompoundActionSequential(robot);
  if( robot.IsCarryingObject() ) {
    // glance down to see if we see the cube if we still think we are carrying
    static const int kNumFrames = 2;
    
    CompoundActionParallel* parallel = new CompoundActionParallel(robot,
                                                                  {new MoveHeadToAngleAction(robot, DEG_TO_RAD(kBPDB_finalHeadAngle_deg)),
                                                                   new DriveStraightAction(robot, kBPDB_verifyBackupDist_mm, DEFAULT_PATH_MOTION_PROFILE.speed_mmps)});
    action->AddAction(parallel);
    action->AddAction(new WaitForImagesAction(robot, kNumFrames));
  }

  if(doLookAtFaceAfter)
  {
    // in any case, look back at the last face after this is done (to give them a chance to show another cube)
    const bool sayName = true;
    action->AddAction(new TurnTowardsFaceWrapperAction(robot,
                                                       new PlayAnimationGroupAction(robot, kLookAtFaceAnimGroup),
                                                       true, false, PI_F, sayName));
  }
  
  return action;
}

} // namespace Cozmo
} // namespace Anki
<|MERGE_RESOLUTION|>--- conflicted
+++ resolved
@@ -22,10 +22,6 @@
 
 CONSOLE_VAR(f32, kBPDB_finalHeadAngle_deg,    "Behavior.PutDownBlock", -20.0f);
 CONSOLE_VAR(f32, kBPDB_verifyBackupDist_mm,   "Behavior.PutDownBlock", -30.0f);
-<<<<<<< HEAD
-=======
-CONSOLE_VAR(f32, kBPDB_putDownBackupDist_mm,  "Behavior.PutDownBlock", -100.f);
->>>>>>> 0a44e885
 CONSOLE_VAR(f32, kBPDB_putDownBackupSpeed_mm, "Behavior.PutDownBlock", 100.f);
 CONSOLE_VAR(f32, kBPDB_scoreIncreaseDuringPutDown,   "Behavior.PutDownBlock", 5.0);
 CONSOLE_VAR(f32, kBPDB_scoreIncreasePostPutDown,     "Behavior.PutDownBlock", 5.0);
@@ -66,33 +62,21 @@
 {
   // Choose where to the block down
   // TODO: Make this smarter and find a place away from other known objects
-<<<<<<< HEAD
   // For now, just back up blindly and play animation.
   
   StartActing(new CompoundActionSequential(robot, {
                 new DriveStraightAction(robot, GetBackupDistance(), kBPDB_putDownBackupSpeed_mm),
-=======
-  // For now, just back up blindly and play animation
-
-  StartActing(new CompoundActionSequential(robot, {
-                new DriveStraightAction(robot, kBPDB_putDownBackupDist_mm, kBPDB_putDownBackupSpeed_mm),
->>>>>>> 0a44e885
                 new PlayAnimationGroupAction(robot, kPutDownAnimGroup),
               }),
               kBPDB_scoreIncreaseDuringPutDown,
               &BehaviorPutDownBlock::LookDownAtBlock);
-<<<<<<< HEAD
-
-=======
   
->>>>>>> 0a44e885
   return Result::RESULT_OK;
 }
 
 
 void BehaviorPutDownBlock::LookDownAtBlock(Robot& robot)
 {
-<<<<<<< HEAD
   StartActing(CreateLookAfterPlaceAction(robot, true), kBPDB_scoreIncreasePostPutDown,
               [this,&robot]() {
                 if(robot.IsCarryingObject()) {
@@ -106,9 +90,6 @@
                   robot.SetCarriedObjectAsUnattached();
                 }
               });
-=======
-  StartActing(CreateLookAfterPlaceAction(robot), kBPDB_scoreIncreasePostPutDown);
->>>>>>> 0a44e885
 }
 
 IActionRunner* BehaviorPutDownBlock::CreateLookAfterPlaceAction(Robot& robot, bool doLookAtFaceAfter)
