/**
 *  File: BehaviorBuildPyramidBase.cpp
 *
 *  Author: Kevin M. Karol
 *  Created: 2016-08-09
 *
 *  Description: Behavior which places two blocks next to each other to form the base
 *  of a pyramid.
 *
 *  Copyright: Anki, Inc. 2016
 *
 **/

#include "anki/cozmo/basestation/behaviors/sparkable/behaviorBuildPyramidBase.h"

#include "anki/cozmo/basestation/actions/animActions.h"
#include "anki/cozmo/basestation/actions/basicActions.h"
#include "anki/cozmo/basestation/actions/dockActions.h"
#include "anki/cozmo/basestation/actions/driveToActions.h"
#include "anki/cozmo/basestation/actions/retryWrapperAction.h"
#include "anki/cozmo/basestation/audio/behaviorAudioClient.h"
#include "anki/cozmo/basestation/behaviorManager.h"
#include "anki/cozmo/basestation/behaviorSystem/aiComponent.h"
#include "anki/cozmo/basestation/behaviorSystem/behaviorPreReqs/behaviorPreReqRobot.h"
#include "anki/cozmo/basestation/behaviorSystem/behaviorHelpers/behaviorHelperComponent.h"
#include "anki/cozmo/basestation/behaviorSystem/behaviorHelpers/behaviorHelperFactory.h"
#include "anki/cozmo/basestation/blockWorld/blockConfiguration.h"
#include "anki/cozmo/basestation/blockWorld/blockConfigurationManager.h"
#include "anki/cozmo/basestation/blockWorld/blockConfigurationPyramid.h"
#include "anki/cozmo/basestation/blockWorld/blockWorld.h"
#include "anki/cozmo/basestation/components/cubeLightComponent.h"
#include "anki/cozmo/basestation/components/movementComponent.h"
#include "anki/cozmo/basestation/cozmoObservableObject.h"
#include "anki/cozmo/basestation/namedColors/namedColors.h"
#include "anki/cozmo/basestation/robot.h"

#include "anki/common/basestation/utils/timer.h"
#include "clad/types/unlockTypes.h"

namespace Anki {
namespace Cozmo {
  
namespace{
const int kCubeSizeBuffer_mm = 12;
const float kDriveBackDistance_mm = 40.f;
const float kDriveBackSpeed_mm_s = 40.f;
const float kTimeUntilRespondToBase_s = 2.f;

RetryWrapperAction::RetryCallback retryCallback = [](const ExternalInterface::RobotCompletedAction& completion, const u8 retryCount, AnimationTrigger& animTrigger)
{
  animTrigger = AnimationTrigger::Count;
  return true;
};

}
  
// - - - - - - - - - - - - - - - - - - - - - - - - - - - - - - - - - - - - - - - - - - - - - - - - - - - - - - - - - - -
BehaviorBuildPyramidBase::BehaviorBuildPyramidBase(Robot& robot, const Json::Value& config)
: IBehavior(robot, config)
, _lastBasesCount(0)
, _timeFirstBaseFormed(-1.f)
, _timeLastBaseDestroyed(-1.f)
, _continuePastBaseCallback(nullptr)
, _behaviorState(State::DrivingToBaseBlock)
, _checkForFullPyramidVisualVerifyFailure(false)
, _robot(robot)
, _baseBlockOffsetX(0)
, _baseBlockOffsetY(0)
{
  SetDefaultName("BuildPyramidBase");
  
}

// - - - - - - - - - - - - - - - - - - - - - - - - - - - - - - - - - - - - - - - - - - - - - - - - - - - - - - - - - - -
bool BehaviorBuildPyramidBase::IsRunnableInternal(const BehaviorPreReqRobot& preReqData) const
{
  const Robot& robot = preReqData.GetRobot();
  _staticBlockID = robot.GetAIComponent().GetWhiteboard().GetBestObjectForAction(AIWhiteboard::ObjectUseIntention::PyramidStaticObject);
  _baseBlockID = robot.GetAIComponent().GetWhiteboard().GetBestObjectForAction(AIWhiteboard::ObjectUseIntention::PyramidBaseObject);
  _topBlockID = robot.GetAIComponent().GetWhiteboard().GetBestObjectForAction(AIWhiteboard::ObjectUseIntention::PyramidTopObject);
  
  
  bool allSet = _staticBlockID.IsSet() && _baseBlockID.IsSet() && !_topBlockID.IsSet();
  if(allSet){
    // Ensure a base does not already exist in the world
    using namespace BlockConfigurations;
    auto pyramidBases = robot.GetBlockWorld().GetBlockConfigurationManager().GetPyramidBaseCache().GetBases();
    return pyramidBases.empty();
  }
  
  return false;
}

// - - - - - - - - - - - - - - - - - - - - - - - - - - - - - - - - - - - - - - - - - - - - - - - - - - - - - - - - - - -
Result BehaviorBuildPyramidBase::InitInternal(Robot& robot)
{
  _lastBasesCount = 0;
  _timeFirstBaseFormed = -1.f;
  _timeLastBaseDestroyed = -1.f;
  
  if(!robot.IsCarryingObject()){
    TransitionToDrivingToBaseBlock(robot);
  }else{
    TransitionToPlacingBaseBlock(robot);
  }
  
  return Result::RESULT_OK;
}
  
// - - - - - - - - - - - - - - - - - - - - - - - - - - - - - - - - - - - - - - - - - - - - - - - - - - - - - - - - - - -
void BehaviorBuildPyramidBase::StopInternal(Robot& robot)
{
  ResetPyramidTargets(robot);
}
  
  
// - - - - - - - - - - - - - - - - - - - - - - - - - - - - - - - - - - - - - - - - - - - - - - - - - - - - - - - - - - -
IBehavior::Status BehaviorBuildPyramidBase::UpdateInternal(Robot& robot)
{
  using namespace BlockConfigurations;
  const auto& pyramidBases = robot.GetBlockWorld().GetBlockConfigurationManager().GetPyramidBaseCache().GetBases();
  const auto& pyramids = robot.GetBlockWorld().GetBlockConfigurationManager().GetPyramidCache().GetPyramids();
  
  // We need a slight delay from when a configuration is made and we respond to it
  if((_lastBasesCount == 0) && !pyramidBases.empty()){
    _timeFirstBaseFormed = BaseStationTimer::getInstance()->GetCurrentTimeInSeconds();
  }
  
  if((_lastBasesCount > 0) && pyramidBases.empty() && pyramids.empty()){
    _timeLastBaseDestroyed = BaseStationTimer::getInstance()->GetCurrentTimeInSeconds();
  }
  
  const float currentTime_s = BaseStationTimer::getInstance()->GetCurrentTimeInSeconds();
  
  const bool baseAppearedWhileNotPlacing =
                        !pyramidBases.empty() &&
                        (_behaviorState < State::ObservingBase) &&
                        FLT_GT(_timeFirstBaseFormed + kTimeUntilRespondToBase_s, currentTime_s);
  
  // if a pyramid base was destroyed, stop the behavior to build the base again
  const bool baseDestroyedWhileNotPlacing =
                        pyramidBases.empty() &&
                        pyramids.empty() &&
                        FLT_GT(_timeLastBaseDestroyed, 0) &&
                        FLT_GT(_timeLastBaseDestroyed + kTimeUntilRespondToBase_s, currentTime_s);

  if(baseAppearedWhileNotPlacing || baseDestroyedWhileNotPlacing){
    StopWithoutImmediateRepetitionPenalty();
    return IBehavior::Status::Complete;
  }
  
  // prevent against visual verify failures
  if(_checkForFullPyramidVisualVerifyFailure){
    if(!pyramids.empty()){
      StopWithoutImmediateRepetitionPenalty();
      return IBehavior::Status::Complete;
    }
  }
  
  _lastBasesCount = Util::numeric_cast<int>(pyramidBases.size());
  
  IBehavior::Status ret = IBehavior::UpdateInternal(robot);
  return ret;
}
  
// - - - - - - - - - - - - - - - - - - - - - - - - - - - - - - - - - - - - - - - - - - - - - - - - - - - - - - - - - - -
void BehaviorBuildPyramidBase::TransitionToDrivingToBaseBlock(Robot& robot)
{
  SET_STATE(DrivingToBaseBlock);
  std::vector<BehaviorStateLightInfo> basePersistantLight;
  basePersistantLight.push_back(
    BehaviorStateLightInfo(_baseBlockID, CubeAnimationTrigger::PyramidSingle)
  );
  SetBehaviorStateLights(basePersistantLight, false);
  
  auto success = [this](Robot& robot){
    TransitionToPlacingBaseBlock(robot);
  };

  auto& factory = robot.GetAIComponent().GetBehaviorHelperComponent().GetBehaviorHelperFactory();
  PickupBlockParamaters params;
  params.animBeforeDock = AnimationTrigger::BuildPyramidSecondBlockUpright;
  
  HelperHandle pickupHelper = factory.CreatePickupBlockHelper(robot, *this,
                                                              _baseBlockID, params);
  SmartDelegateToHelper(robot, pickupHelper, success);
  
}
  
// - - - - - - - - - - - - - - - - - - - - - - - - - - - - - - - - - - - - - - - - - - - - - - - - - - - - - - - - - - -
void BehaviorBuildPyramidBase::TransitionToPlacingBaseBlock(Robot& robot)
{
  SET_STATE(PlacingBaseBlock);
  std::vector<BehaviorStateLightInfo> basePersistantLight;
  SetBehaviorStateLights(basePersistantLight, false);
  
  // if a block has moved into the area we want to place the block, update where we are going to place the block
  if(!CheckBaseBlockPoseIsFree(_baseBlockOffsetX, _baseBlockOffsetY)){
    UpdateBlockPlacementOffsets();
  }
  
  const ObservableObject* object = robot.GetBlockWorld().GetLocatedObjectByID(_staticBlockID);
  if(nullptr == object)
  {
    PRINT_NAMED_WARNING("BehaviorBuildPyramidBase.TransitionToPlacingBaseBlock.NullObject",
                        "Object %d is NULL", _staticBlockID.GetValue());
    _staticBlockID.UnSet();
    return;
  }
  
  const bool relativeCurrentMarker = false;
  
  auto success = [this](Robot& robot){
    TransitionToObservingBase(robot);
  };
  
  auto& factory = robot.GetAIComponent().GetBehaviorHelperComponent().GetBehaviorHelperFactory();
  PlaceRelObjectParameters params;
  params.placementOffsetX_mm = _baseBlockOffsetX;
  params.placementOffsetY_mm = _baseBlockOffsetY;
  params.relativeCurrentMarker = relativeCurrentMarker;
  
  HelperHandle placeRelHelper = factory.CreatePlaceRelObjectHelper(robot, *this,
                                                                   _staticBlockID,
                                                                   true, params);
  SmartDelegateToHelper(robot, placeRelHelper, success);
}
  
// - - - - - - - - - - - - - - - - - - - - - - - - - - - - - - - - - - - - - - - - - - - - - - - - - - - - - - - - - - -
void BehaviorBuildPyramidBase::TransitionToObservingBase(Robot& robot)
{
  SET_STATE(ObservingBase);
  
  CompoundActionSequential* action = new CompoundActionSequential(robot);
  action->AddAction(new DriveStraightAction(robot, -kDriveBackDistance_mm, kDriveBackSpeed_mm_s));
  action->AddAction(new TriggerLiftSafeAnimationAction(robot, AnimationTrigger::BuildPyramidReactToBase));

  StartActing(action,
              [this, &robot]{
                if(_continuePastBaseCallback != nullptr){
                  _continuePastBaseCallback(robot);
                }
              });
}
  
// - - - - - - - - - - - - - - - - - - - - - - - - - - - - - - - - - - - - - - - - - - - - - - - - - - - - - - - - - - -
bool BehaviorBuildPyramidBase::GetBaseBlockID(ObjectID& id) const
{
  if(_baseBlockID.IsSet()){
    id = _baseBlockID;
  }
  
  return _baseBlockID.IsSet();
}
  
  
// - - - - - - - - - - - - - - - - - - - - - - - - - - - - - - - - - - - - - - - - - - - - - - - - - - - - - - - - - - -
bool BehaviorBuildPyramidBase::GetStaticBlockID(ObjectID& id) const
{
  if(_staticBlockID.IsSet()){
    id = _staticBlockID;
  }
  
  return _staticBlockID.IsSet();
}

// - - - - - - - - - - - - - - - - - - - - - - - - - - - - - - - - - - - - - - - - - - - - - - - - - - - - - - - - - - -
bool BehaviorBuildPyramidBase::GetTopBlockID(ObjectID& id) const
{
  if(_topBlockID.IsSet()){
    id = _topBlockID;
  }
  
  return _topBlockID.IsSet();
}
  
<<<<<<< HEAD

// - - - - - - - - - - - - - - - - - - - - - - - - - - - - - - - - - - - - - - - - - - - - - - - - - - - - - - - - - - -
void BehaviorBuildPyramidBase::UpdatePyramidTargets(const Robot& robot) const
{
  ClearInvalidBlockIDs(robot);
  
  using namespace BlockConfigurations;
  
  /// Check block config caches for pyramids and bases for fast forwarding
  
  auto pyramidBases = robot.GetBlockWorld().GetBlockConfigurationManager().GetPyramidBaseCache().GetBases();
  auto pyramids = robot.GetBlockWorld().GetBlockConfigurationManager().GetPyramidCache().GetPyramids();
  
  if(pyramids.size() > 0){
    auto pyramid = pyramids[0];
    _baseBlockID = pyramid->GetPyramidBase().GetBaseBlockID();
    _staticBlockID = pyramid->GetPyramidBase().GetStaticBlockID();
    _topBlockID = pyramid->GetTopBlockID();
    return;
  }
  
  if(pyramidBases.size() > 0){
    auto pyramidBase = pyramidBases[0];
    _baseBlockID = pyramidBase->GetBaseBlockID();
    _staticBlockID = pyramidBase->GetStaticBlockID();
    _topBlockID.UnSet();
  }

  
  BlockList allBlocks;
  BlockWorldFilter bottomBlockFilter;
  bottomBlockFilter.SetAllowedFamilies({{ObjectFamily::LightCube, ObjectFamily::Block}});
  robot.GetBlockWorld().FindLocatedMatchingObjects(bottomBlockFilter, allBlocks);
  
  // set the base blocks for either pyramid base or full pyramid
  if(allBlocks.size() < 2){
    ResetPyramidTargets(robot);
  }else if(!_baseBlockID.IsSet() ||
           !_staticBlockID.IsSet()){
    
    _baseBlockID = GetBestBaseBlock(robot, allBlocks);
    
    const ObservableObject* baseBlock = robot.GetBlockWorld().GetLocatedObjectByID(_baseBlockID);
    if(nullptr == baseBlock)
    {
      PRINT_NAMED_WARNING("BehaviorBuildPyramidBase.UpdatePyramidTargets.BaseBlockNull",
                          "BaseBlockID=%d", _baseBlockID.GetValue());
      _baseBlockID.UnSet();
      return;
    }
    SafeEraseBlockFromBlockList(_baseBlockID, allBlocks);
    
    
    _staticBlockID = GetBestStaticBlock(robot, allBlocks);
    const ObservableObject* staticBlock = robot.GetBlockWorld().GetLocatedObjectByID(_staticBlockID);
    if(nullptr == staticBlock)
    {
      PRINT_NAMED_WARNING("BehaviorBuildPyramidBase.UpdatePyramidTargets.StaticBlockNull",
                          "StaticBlockID=%d", _staticBlockID.GetValue());
      _staticBlockID.UnSet();
      return;
    }
    UpdateBlockPlacementOffsets();
    
  }
  
  // If the base blocks are set, remove them as possibilites for the top block
  if(_baseBlockID.IsSet() && _staticBlockID.IsSet()){
    SafeEraseBlockFromBlockList(_baseBlockID, allBlocks);
    SafeEraseBlockFromBlockList(_staticBlockID, allBlocks);
  }
  
  // find the top block so the full pyramid construction can run
  if(!allBlocks.empty() && !_topBlockID.IsSet()){
    const ObservableObject* staticBlock = robot.GetBlockWorld().GetLocatedObjectByID(_staticBlockID);
    if(staticBlock){
      auto staticBlockPose = staticBlock->GetPose().GetWithRespectToOrigin();
      _topBlockID = GetNearestBlockToPose(robot, staticBlockPose, allBlocks);
    }
  }
  
  DEV_ASSERT(AreAllBlockIDsUnique(), "BehaviorBuildPyramidBase.UpdatePyramidTargets.BlockIDsNotUnique");
}
=======
>>>>>>> 87ee5ce4
  
// - - - - - - - - - - - - - - - - - - - - - - - - - - - - - - - - - - - - - - - - - - - - - - - - - - - - - - - - - - -
void BehaviorBuildPyramidBase::UpdateBlockPlacementOffsets() const
{
  const ObservableObject* object = _robot.GetBlockWorld().GetLocatedObjectByID(_staticBlockID);
  if(nullptr == object)
  {
    PRINT_NAMED_WARNING("BehaviorBuildPyramidBase.UpdateBlockPlacementOffset.NullObject",
                        "Static block with id %d is NULL", _staticBlockID.GetValue());
    return;
  }
  
  // Construct a list of valid Placement poses next to the block
  f32 nearestDistanceSQ = FLT_MAX;
  const Point3f blockSize = object->GetSizeInParentFrame();
  const f32 blockXSize = blockSize.x() + kCubeSizeBuffer_mm;
  const f32 blockYSize = blockSize.y() + kCubeSizeBuffer_mm;
  
  using Offsets =  std::pair<float,float>;
  std::vector<Offsets> offsetList;
  offsetList.emplace_back(blockXSize, 0);
  offsetList.emplace_back(0, blockYSize);
  offsetList.emplace_back(0, -blockYSize);
  offsetList.emplace_back(-blockXSize, 0);
  
  // assign default values, just in case
  _baseBlockOffsetX = offsetList[0].first;
  _baseBlockOffsetY = offsetList[0].second;

  for(const auto& entry: offsetList){
    if(CheckBaseBlockPoseIsFree(entry.first, entry.second)){
      Pose3d zRotatedPose = object->GetZRotatedPointAboveObjectCenter(0.f);
      Pose3d potentialPose(0, Z_AXIS_3D(),
                           {entry.first, entry.second, -blockSize.z()},
                           &zRotatedPose);
      f32 newDistSquared;
      ComputeDistanceSQBetween(_robot.GetPose(), potentialPose, newDistSquared);
      
      if(newDistSquared < nearestDistanceSQ){
        nearestDistanceSQ = newDistSquared;
        _baseBlockOffsetX = entry.first;
        _baseBlockOffsetY = entry.second;
      }
    }
  }
}

// - - - - - - - - - - - - - - - - - - - - - - - - - - - - - - - - - - - - - - - - - - - - - - - - - - - - - - - - - - -
bool BehaviorBuildPyramidBase::CheckBaseBlockPoseIsFree(f32 xOffset, f32 yOffset) const
{
  const ObservableObject* object = _robot.GetBlockWorld().GetLocatedObjectByID(_staticBlockID);
  const ObservableObject* placingObject = _robot.GetBlockWorld().GetLocatedObjectByID(_baseBlockID);
  if(nullptr == object || nullptr == placingObject)
  {
    PRINT_NAMED_WARNING("BehaviorBuildPyramidBase.CHeckBaseBlockPoseIsFree.NullObject",
                        "Static block with id %d or base block with id %d is NULL",
                        _staticBlockID.GetValue(), _baseBlockID.GetValue());
    return false;
  }
  
  BlockWorldFilter filter;
  filter.SetAllowedFamilies({{ObjectFamily::LightCube, ObjectFamily::Block}});
  filter.SetIgnoreIDs({_staticBlockID});
  
  // get the size of the placing object
  const Point3f rotatedSize = placingObject->GetSizeInParentFrame();
  
  const Pose3d zRotatedPose = object->GetZRotatedPointAboveObjectCenter(0.f);
  const Pose3d placePose(0, Z_AXIS_3D(), {rotatedSize.x(), rotatedSize.y(), 0}, &zRotatedPose);
  
  ObservableObject* closestObject =
    _robot.GetBlockWorld().FindLocatedObjectClosestTo(placePose.GetWithRespectToOrigin(), rotatedSize, filter);
  return (closestObject == nullptr);
}

// - - - - - - - - - - - - - - - - - - - - - - - - - - - - - - - - - - - - - - - - - - - - - - - - - - - - - - - - - - -
void BehaviorBuildPyramidBase::ResetPyramidTargets(const Robot& robot) const
{
  _staticBlockID.UnSet();
  _baseBlockID.UnSet();
  _topBlockID.UnSet();
}
<<<<<<< HEAD
  
  
// - - - - - - - - - - - - - - - - - - - - - - - - - - - - - - - - - - - - - - - - - - - - - - - - - - - - - - - - - - -
ObjectID BehaviorBuildPyramidBase::GetBestBaseBlock(const Robot& robot, const BlockList& availableBlocks) const
{
  const Pose3d& robotPose = robot.GetPose().GetWithRespectToOrigin();
  
  // If there's a stacked block it looks good to remove that and place it as the base
  // of the new pyramid
  for(auto& block: availableBlocks){
    const ObservableObject* onTop = robot.GetBlockWorld().FindLocatedObjectOnTopOf(*block, BlockWorld::kOnCubeStackHeightTolerence);
    if(onTop != nullptr){
      return onTop->GetID();
    }
  }
  
  if(robot.IsCarryingObject()){
    return robot.GetCarryingObject();
  }else{
    return GetNearestBlockToPose(robot, robotPose, availableBlocks);
  }
}

  
// - - - - - - - - - - - - - - - - - - - - - - - - - - - - - - - - - - - - - - - - - - - - - - - - - - - - - - - - - - -
ObjectID BehaviorBuildPyramidBase::GetBestStaticBlock(const Robot& robot, const BlockList& availableBlocks) const
{
  const Pose3d& robotPose = robot.GetPose().GetWithRespectToOrigin();
  
  // Static blocks shouldn't have any blocks on top of them and should be on the ground
  BlockList validStaticBlocks;
  for(auto& block: availableBlocks){
    const ObservableObject* onTop = robot.GetBlockWorld().FindLocatedObjectOnTopOf(*block, BlockWorld::kOnCubeStackHeightTolerence);

    if(onTop == nullptr &&
       block->IsRestingAtHeight(0, BlockWorld::kOnCubeStackHeightTolerence)){
      validStaticBlocks.push_back(block);
    }
  }
  
  if(validStaticBlocks.size() > 0){
    return GetNearestBlockToPose(robot, robotPose, validStaticBlocks);
  }else{
    return GetNearestBlockToPose(robot, robotPose, availableBlocks);
  }
}

  
// - - - - - - - - - - - - - - - - - - - - - - - - - - - - - - - - - - - - - - - - - - - - - - - - - - - - - - - - - - -
ObjectID BehaviorBuildPyramidBase::GetNearestBlockToPose(const Robot& robot, const Pose3d& pose, const BlockList& availableBlocks) const
{
  f32 shortestDistanceSQ = -1.f;
  f32 currentDistance = -1.f;
  ObjectID nearestObject;
  
  //Find nearest block to pickup
  for(auto block: availableBlocks){
    auto blockPose = block->GetPose().GetWithRespectToOrigin();
    f32 newDistSquared;
    ComputeDistanceSQBetween(pose, blockPose, newDistSquared);

    if(currentDistance < shortestDistanceSQ || shortestDistanceSQ < 0){
      shortestDistanceSQ = currentDistance;
      nearestObject = block->GetID();
    }
  }
  
  return nearestObject;
}
 
// - - - - - - - - - - - - - - - - - - - - - - - - - - - - - - - - - - - - - - - - - - - - - - - - - - - - - - - - - - -
void BehaviorBuildPyramidBase::SafeEraseBlockFromBlockList(const ObjectID& objectID, BlockList& blockList) const
{
  const ObservableObject* object = _robot.GetBlockWorld().GetLocatedObjectByID(objectID);
  auto iter = std::find(blockList.begin(), blockList.end(), object);
  if(iter != blockList.end()){
    iter = blockList.erase(iter);
  }
}
 
  
// - - - - - - - - - - - - - - - - - - - - - - - - - - - - - - - - - - - - - - - - - - - - - - - - - - - - - - - - - - -
void BehaviorBuildPyramidBase::ClearInvalidBlockIDs(const Robot& robot) const
{
  BlockList allBlocks;
  BlockWorldFilter allBlocksFilter;
  allBlocksFilter.SetAllowedFamilies({{ObjectFamily::LightCube, ObjectFamily::Block}});
  robot.GetBlockWorld().FindLocatedMatchingObjects(allBlocksFilter, allBlocks);
  
  bool baseIsValid = false;
  bool staticIsValid = false;
  bool topIsValid = false;
  
  for(const auto& entry: allBlocks){
    if(_baseBlockID.IsSet() &&
       entry->GetID() == _baseBlockID){
      baseIsValid = true;
    }
    
    if(_staticBlockID.IsSet() &&
       entry->GetID() == _staticBlockID){
      staticIsValid = true;
    }
    
    if(_topBlockID.IsSet() &&
       entry->GetID() == _topBlockID){
      topIsValid = true;
    }
  }
  
  if(_baseBlockID.IsSet() && !baseIsValid){
    _baseBlockID.UnSet();
  }
  
  if(_staticBlockID.IsSet() && !staticIsValid){
    _staticBlockID.UnSet();
  }
  
  if(_topBlockID.IsSet() && !topIsValid){
    _topBlockID.UnSet();
  }
  
}

  
// - - - - - - - - - - - - - - - - - - - - - - - - - - - - - - - - - - - - - - - - - - - - - - - - - - - - - - - - - - -
bool BehaviorBuildPyramidBase::AreAllBlockIDsUnique() const
{
  if(_staticBlockID.IsSet() && _baseBlockID.IsSet()){
    const bool baseIDsUnique = _staticBlockID != _baseBlockID;
    if(_topBlockID.IsSet()){
      const bool topIDUnique = _topBlockID != _staticBlockID &&
                                _topBlockID != _baseBlockID;
      return baseIDsUnique && topIDUnique;
    }
    return baseIDsUnique;
  }
  
  return true;
}
=======
>>>>>>> 87ee5ce4


// - - - - - - - - - - - - - - - - - - - - - - - - - - - - - - - - - - - - - - - - - - - - - - - - - - - - - - - - - - -
void BehaviorBuildPyramidBase::SetState_internal(State state, const std::string& stateName){
  _behaviorState = state;
  SetDebugStateName(stateName);
}

} //namespace Cozmo
} //namespace Anki<|MERGE_RESOLUTION|>--- conflicted
+++ resolved
@@ -274,92 +274,6 @@
   return _topBlockID.IsSet();
 }
   
-<<<<<<< HEAD
-
-// - - - - - - - - - - - - - - - - - - - - - - - - - - - - - - - - - - - - - - - - - - - - - - - - - - - - - - - - - - -
-void BehaviorBuildPyramidBase::UpdatePyramidTargets(const Robot& robot) const
-{
-  ClearInvalidBlockIDs(robot);
-  
-  using namespace BlockConfigurations;
-  
-  /// Check block config caches for pyramids and bases for fast forwarding
-  
-  auto pyramidBases = robot.GetBlockWorld().GetBlockConfigurationManager().GetPyramidBaseCache().GetBases();
-  auto pyramids = robot.GetBlockWorld().GetBlockConfigurationManager().GetPyramidCache().GetPyramids();
-  
-  if(pyramids.size() > 0){
-    auto pyramid = pyramids[0];
-    _baseBlockID = pyramid->GetPyramidBase().GetBaseBlockID();
-    _staticBlockID = pyramid->GetPyramidBase().GetStaticBlockID();
-    _topBlockID = pyramid->GetTopBlockID();
-    return;
-  }
-  
-  if(pyramidBases.size() > 0){
-    auto pyramidBase = pyramidBases[0];
-    _baseBlockID = pyramidBase->GetBaseBlockID();
-    _staticBlockID = pyramidBase->GetStaticBlockID();
-    _topBlockID.UnSet();
-  }
-
-  
-  BlockList allBlocks;
-  BlockWorldFilter bottomBlockFilter;
-  bottomBlockFilter.SetAllowedFamilies({{ObjectFamily::LightCube, ObjectFamily::Block}});
-  robot.GetBlockWorld().FindLocatedMatchingObjects(bottomBlockFilter, allBlocks);
-  
-  // set the base blocks for either pyramid base or full pyramid
-  if(allBlocks.size() < 2){
-    ResetPyramidTargets(robot);
-  }else if(!_baseBlockID.IsSet() ||
-           !_staticBlockID.IsSet()){
-    
-    _baseBlockID = GetBestBaseBlock(robot, allBlocks);
-    
-    const ObservableObject* baseBlock = robot.GetBlockWorld().GetLocatedObjectByID(_baseBlockID);
-    if(nullptr == baseBlock)
-    {
-      PRINT_NAMED_WARNING("BehaviorBuildPyramidBase.UpdatePyramidTargets.BaseBlockNull",
-                          "BaseBlockID=%d", _baseBlockID.GetValue());
-      _baseBlockID.UnSet();
-      return;
-    }
-    SafeEraseBlockFromBlockList(_baseBlockID, allBlocks);
-    
-    
-    _staticBlockID = GetBestStaticBlock(robot, allBlocks);
-    const ObservableObject* staticBlock = robot.GetBlockWorld().GetLocatedObjectByID(_staticBlockID);
-    if(nullptr == staticBlock)
-    {
-      PRINT_NAMED_WARNING("BehaviorBuildPyramidBase.UpdatePyramidTargets.StaticBlockNull",
-                          "StaticBlockID=%d", _staticBlockID.GetValue());
-      _staticBlockID.UnSet();
-      return;
-    }
-    UpdateBlockPlacementOffsets();
-    
-  }
-  
-  // If the base blocks are set, remove them as possibilites for the top block
-  if(_baseBlockID.IsSet() && _staticBlockID.IsSet()){
-    SafeEraseBlockFromBlockList(_baseBlockID, allBlocks);
-    SafeEraseBlockFromBlockList(_staticBlockID, allBlocks);
-  }
-  
-  // find the top block so the full pyramid construction can run
-  if(!allBlocks.empty() && !_topBlockID.IsSet()){
-    const ObservableObject* staticBlock = robot.GetBlockWorld().GetLocatedObjectByID(_staticBlockID);
-    if(staticBlock){
-      auto staticBlockPose = staticBlock->GetPose().GetWithRespectToOrigin();
-      _topBlockID = GetNearestBlockToPose(robot, staticBlockPose, allBlocks);
-    }
-  }
-  
-  DEV_ASSERT(AreAllBlockIDsUnique(), "BehaviorBuildPyramidBase.UpdatePyramidTargets.BlockIDsNotUnique");
-}
-=======
->>>>>>> 87ee5ce4
   
 // - - - - - - - - - - - - - - - - - - - - - - - - - - - - - - - - - - - - - - - - - - - - - - - - - - - - - - - - - - -
 void BehaviorBuildPyramidBase::UpdateBlockPlacementOffsets() const
@@ -442,149 +356,6 @@
   _baseBlockID.UnSet();
   _topBlockID.UnSet();
 }
-<<<<<<< HEAD
-  
-  
-// - - - - - - - - - - - - - - - - - - - - - - - - - - - - - - - - - - - - - - - - - - - - - - - - - - - - - - - - - - -
-ObjectID BehaviorBuildPyramidBase::GetBestBaseBlock(const Robot& robot, const BlockList& availableBlocks) const
-{
-  const Pose3d& robotPose = robot.GetPose().GetWithRespectToOrigin();
-  
-  // If there's a stacked block it looks good to remove that and place it as the base
-  // of the new pyramid
-  for(auto& block: availableBlocks){
-    const ObservableObject* onTop = robot.GetBlockWorld().FindLocatedObjectOnTopOf(*block, BlockWorld::kOnCubeStackHeightTolerence);
-    if(onTop != nullptr){
-      return onTop->GetID();
-    }
-  }
-  
-  if(robot.IsCarryingObject()){
-    return robot.GetCarryingObject();
-  }else{
-    return GetNearestBlockToPose(robot, robotPose, availableBlocks);
-  }
-}
-
-  
-// - - - - - - - - - - - - - - - - - - - - - - - - - - - - - - - - - - - - - - - - - - - - - - - - - - - - - - - - - - -
-ObjectID BehaviorBuildPyramidBase::GetBestStaticBlock(const Robot& robot, const BlockList& availableBlocks) const
-{
-  const Pose3d& robotPose = robot.GetPose().GetWithRespectToOrigin();
-  
-  // Static blocks shouldn't have any blocks on top of them and should be on the ground
-  BlockList validStaticBlocks;
-  for(auto& block: availableBlocks){
-    const ObservableObject* onTop = robot.GetBlockWorld().FindLocatedObjectOnTopOf(*block, BlockWorld::kOnCubeStackHeightTolerence);
-
-    if(onTop == nullptr &&
-       block->IsRestingAtHeight(0, BlockWorld::kOnCubeStackHeightTolerence)){
-      validStaticBlocks.push_back(block);
-    }
-  }
-  
-  if(validStaticBlocks.size() > 0){
-    return GetNearestBlockToPose(robot, robotPose, validStaticBlocks);
-  }else{
-    return GetNearestBlockToPose(robot, robotPose, availableBlocks);
-  }
-}
-
-  
-// - - - - - - - - - - - - - - - - - - - - - - - - - - - - - - - - - - - - - - - - - - - - - - - - - - - - - - - - - - -
-ObjectID BehaviorBuildPyramidBase::GetNearestBlockToPose(const Robot& robot, const Pose3d& pose, const BlockList& availableBlocks) const
-{
-  f32 shortestDistanceSQ = -1.f;
-  f32 currentDistance = -1.f;
-  ObjectID nearestObject;
-  
-  //Find nearest block to pickup
-  for(auto block: availableBlocks){
-    auto blockPose = block->GetPose().GetWithRespectToOrigin();
-    f32 newDistSquared;
-    ComputeDistanceSQBetween(pose, blockPose, newDistSquared);
-
-    if(currentDistance < shortestDistanceSQ || shortestDistanceSQ < 0){
-      shortestDistanceSQ = currentDistance;
-      nearestObject = block->GetID();
-    }
-  }
-  
-  return nearestObject;
-}
- 
-// - - - - - - - - - - - - - - - - - - - - - - - - - - - - - - - - - - - - - - - - - - - - - - - - - - - - - - - - - - -
-void BehaviorBuildPyramidBase::SafeEraseBlockFromBlockList(const ObjectID& objectID, BlockList& blockList) const
-{
-  const ObservableObject* object = _robot.GetBlockWorld().GetLocatedObjectByID(objectID);
-  auto iter = std::find(blockList.begin(), blockList.end(), object);
-  if(iter != blockList.end()){
-    iter = blockList.erase(iter);
-  }
-}
- 
-  
-// - - - - - - - - - - - - - - - - - - - - - - - - - - - - - - - - - - - - - - - - - - - - - - - - - - - - - - - - - - -
-void BehaviorBuildPyramidBase::ClearInvalidBlockIDs(const Robot& robot) const
-{
-  BlockList allBlocks;
-  BlockWorldFilter allBlocksFilter;
-  allBlocksFilter.SetAllowedFamilies({{ObjectFamily::LightCube, ObjectFamily::Block}});
-  robot.GetBlockWorld().FindLocatedMatchingObjects(allBlocksFilter, allBlocks);
-  
-  bool baseIsValid = false;
-  bool staticIsValid = false;
-  bool topIsValid = false;
-  
-  for(const auto& entry: allBlocks){
-    if(_baseBlockID.IsSet() &&
-       entry->GetID() == _baseBlockID){
-      baseIsValid = true;
-    }
-    
-    if(_staticBlockID.IsSet() &&
-       entry->GetID() == _staticBlockID){
-      staticIsValid = true;
-    }
-    
-    if(_topBlockID.IsSet() &&
-       entry->GetID() == _topBlockID){
-      topIsValid = true;
-    }
-  }
-  
-  if(_baseBlockID.IsSet() && !baseIsValid){
-    _baseBlockID.UnSet();
-  }
-  
-  if(_staticBlockID.IsSet() && !staticIsValid){
-    _staticBlockID.UnSet();
-  }
-  
-  if(_topBlockID.IsSet() && !topIsValid){
-    _topBlockID.UnSet();
-  }
-  
-}
-
-  
-// - - - - - - - - - - - - - - - - - - - - - - - - - - - - - - - - - - - - - - - - - - - - - - - - - - - - - - - - - - -
-bool BehaviorBuildPyramidBase::AreAllBlockIDsUnique() const
-{
-  if(_staticBlockID.IsSet() && _baseBlockID.IsSet()){
-    const bool baseIDsUnique = _staticBlockID != _baseBlockID;
-    if(_topBlockID.IsSet()){
-      const bool topIDUnique = _topBlockID != _staticBlockID &&
-                                _topBlockID != _baseBlockID;
-      return baseIDsUnique && topIDUnique;
-    }
-    return baseIDsUnique;
-  }
-  
-  return true;
-}
-=======
->>>>>>> 87ee5ce4
 
 
 // - - - - - - - - - - - - - - - - - - - - - - - - - - - - - - - - - - - - - - - - - - - - - - - - - - - - - - - - - - -
