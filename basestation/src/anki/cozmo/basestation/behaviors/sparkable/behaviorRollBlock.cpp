--- conflicted
+++ resolved
@@ -84,30 +84,9 @@
 // - - - - - - - - - - - - - - - - - - - - - - - - - - - - - - - - - - - - - - - - - - - - - - - - - - - - - - - - - - -
 void BehaviorRollBlock::UpdateTargetBlock(const Robot& robot) const
 {
-<<<<<<< HEAD
-  if (!robot.IsCarryingObject())
-  {
-    using Intent = AIWhiteboard::ObjectUseIntention;
-    const Intent intent = (_isBlockRotationImportant ? Intent::RollObjectWithAxisCheck : Intent::RollObjectNoAxisCheck);
-    _targetBlock = _robot.GetAIComponent().GetWhiteboard().GetBestObjectForAction(intent);
-  }
-  else
-  {
-    const ObservableObject* carriedObj = robot.GetBlockWorld().GetLocatedObjectByID(robot.GetCarryingObject());
-    if (nullptr != carriedObj && carriedObj->GetPose().GetRotationMatrix().GetRotatedParentAxis<'Z'>() != AxisName::Z_POS)
-    {
-      _targetBlock = carriedObj->GetID();
-    }
-    else
-    {
-      _targetBlock.UnSet();
-    }
-  }
-=======
   using Intent = AIWhiteboard::ObjectUseIntention;
   const Intent intent = (_isBlockRotationImportant ? Intent::RollObjectWithAxisCheck : Intent::RollObjectWithDelegate);
   _targetBlock = _robot.GetAIComponent().GetWhiteboard().GetBestObjectForAction(intent);
->>>>>>> ab629d7c
 }
   
   
@@ -147,48 +126,12 @@
   auto delegateFailure = [this](Robot& robot) {
     PRINT_NAMED_INFO("BehaviorRollBlock.FailedAbort", "Failed to verify roll");
     
-    const ObservableObject* failedObject = robot.GetBlockWorld().GetObjectByID(_targetBlock);
+    const ObservableObject* failedObject = robot.GetBlockWorld().GetLocatedObjectByID(_targetBlock);
     if(failedObject){
       robot.GetAIComponent().GetWhiteboard().SetFailedToUse(*failedObject, AIWhiteboard::ObjectUseAction::RollOrPopAWheelie);
     }
   };
   
-<<<<<<< HEAD
-  RetryWrapperAction* action = new RetryWrapperAction(robot,
-                                                      rollAction,
-                                                      retryCallback,
-                                                      kBRB_MaxRollRetries);
-
-  // Roll the object and then look at a person
-  StartActing(action,
-              [&,this](const ExternalInterface::RobotCompletedAction& msg) {
-                if(msg.result == ActionResult::SUCCESS)
-                {
-                  if(!_shouldStreamline){
-                    StartActing(new TriggerAnimationAction(robot, AnimationTrigger::RollBlockSuccess));
-                  }
-                  IncreaseScoreWhileActing( kBRB_ScoreIncreaseForAction );
-                  BehaviorObjectiveAchieved(BehaviorObjective::BlockRolled);
-                }
-                else
-                {
-                  PRINT_NAMED_INFO("BehaviorRollBlock.FailedAbort", "Failed to verify roll");
-                  
-                  const ObservableObject* failedObject = robot.GetBlockWorld().GetLocatedObjectByID(_targetBlock);
-                  if(failedObject){
-                    robot.GetAIComponent().GetWhiteboard().SetFailedToUse(*failedObject, AIWhiteboard::ObjectUseAction::RollOrPopAWheelie);
-                  }
-                }
-              });
-  IncreaseScoreWhileActing( kBRB_ScoreIncreaseForAction );
-}
-  
-  
-void BehaviorRollBlock::SetupRetryAction(Robot& robot, const ExternalInterface::RobotCompletedAction& msg)
-{
-  // Pick which retry animation, if any, to play. Then try performing the action again,
-  // with "isRetry" set to true.
-=======
   RollBlockParameters params;
   params.maxTurnToFaceAngle = maxTurnToFaceAngle;
   params.preDockCallback = preDockCallback;
@@ -200,7 +143,6 @@
                                                           _targetBlock,
                                                           upright,
                                                           params);
->>>>>>> ab629d7c
   
   
   SmartDelegateToHelper(robot, rollHandle, delegateSuccess, delegateFailure);
