/**
 * File: blockWorld.cpp
 *
 * Author: Andrew Stein (andrew)
 * Created: 10/1/2013
 *
 * Description: Implements a container for tracking the state of all objects in Cozmo's world.
 *
 * Copyright: Anki, Inc. 2013
 *
 **/

// TODO: this include is shared b/w BS and Robot.  Move up a level.
#include "anki/cozmo/shared/cozmoConfig.h"
#include "anki/cozmo/shared/cozmoEngineConfig.h"
#include "anki/common/shared/utilities_shared.h"
#include "anki/common/basestation/math/point_impl.h"
#include "anki/common/basestation/math/poseBase_impl.h"
#include "anki/common/basestation/math/quad_impl.h"
#include "anki/common/basestation/math/rect_impl.h"
#include "anki/cozmo/basestation/blockWorld.h"
#include "anki/cozmo/basestation/block.h"
#include "anki/cozmo/basestation/activeCube.h"
#include "anki/cozmo/basestation/mat.h"
#include "anki/cozmo/basestation/markerlessObject.h"
#include "anki/cozmo/basestation/robot.h"
#include "bridge.h"
#include "flatMat.h"
#include "platform.h"
#include "anki/cozmo/basestation/ramp.h"
#include "anki/cozmo/basestation/charger.h"
#include "anki/cozmo/basestation/humanHead.h"
#include "anki/cozmo/basestation/robotInterface/messageHandler.h"
#include "anki/cozmo/basestation/viz/vizManager.h"
#include "anki/cozmo/basestation/externalInterface/externalInterface.h"
#include "anki/cozmo/basestation/cozmoActions.h"
#include "clad/externalInterface/messageEngineToGame.h"
#include "clad/externalInterface/messageGameToEngine.h"
#include "clad/robotInterface/messageEngineToRobot.h"
#include "anki/vision/basestation/visionMarker.h"
#include "anki/vision/basestation/observableObjectLibrary_impl.h"

// The amount of time a proximity obstacle exists beyond the latest detection
#define PROX_OBSTACLE_LIFETIME_MS  4000

// The sensor value that must be met/exceeded in order to have detected an obstacle
#define PROX_OBSTACLE_DETECT_THRESH   5

// Make the (very restrictive) assumption that there is only ever one of each
// type of object in the world at a time (e.g. a single "AngryFace" block or a
// single "Fire" block). So if we see one, always match it to the one we've already
// seen, if it exists.
//  0 = turn this off
//  1 = turn this on just for physical robots
//  2 = turn this on for physical and simulatd robots
#define ONLY_ALLOW_ONE_OBJECT_PER_TYPE 0

#define ENABLE_BLOCK_BASED_LOCALIZATION 1

// TODO: Expose these as parameters
#define BLOCK_IDENTIFICATION_TIMEOUT_MS 500

#define DEBUG_ROBOT_POSE_UPDATES 0
#if DEBUG_ROBOT_POSE_UPDATES
#  define PRINT_LOCALIZATION_INFO(...) PRINT_NAMED_INFO("Localization", __VA_ARGS__)
#else
#  define PRINT_LOCALIZATION_INFO(...)
#endif

namespace Anki {
namespace Cozmo {

    BlockWorld::BlockWorld(Robot* robot)
    : _robot(robot)
    , _didObjectsChange(false)
    , _canDeleteObjects(true)
    , _canAddObjects(true)
    , _enableDraw(false)
    {
      CORETECH_ASSERT(_robot != nullptr);
      
      // TODO: Create each known block / matpiece from a configuration/definitions file
      
      //////////////////////////////////////////////////////////////////////////
      // 1x1 Cubes
      //
      
      //blockLibrary_.AddObject(new Block_Cube1x1(Block::FUEL_BLOCK_TYPE));
      
      _objectLibrary[ObjectFamily::Block].AddObject(new Block_Cube1x1(ObjectType::Block_ANGRYFACE));

      _objectLibrary[ObjectFamily::Block].AddObject(new Block_Cube1x1(ObjectType::Block_BULLSEYE2));
      _objectLibrary[ObjectFamily::Block].AddObject(new Block_Cube1x1(ObjectType::Block_BULLSEYE2_INVERTED));
      
      _objectLibrary[ObjectFamily::Block].AddObject(new Block_Cube1x1(ObjectType::Block_SQTARGET));
      
      _objectLibrary[ObjectFamily::Block].AddObject(new Block_Cube1x1(ObjectType::Block_FIRE));
      
      _objectLibrary[ObjectFamily::Block].AddObject(new Block_Cube1x1(ObjectType::Block_ANKILOGO));
      
      _objectLibrary[ObjectFamily::Block].AddObject(new Block_Cube1x1(ObjectType::Block_STAR5));
      
      //_objectLibrary[ObjectFamily::BLOCKS].AddObject(new Block_Cube1x1(ObjectType::Block_DICE));
      
      /*
      _objectLibrary[ObjectFamily::BLOCKS].AddObject(new Block_Cube1x1(ObjectType::Block_NUMBER1));
      _objectLibrary[ObjectFamily::BLOCKS].AddObject(new Block_Cube1x1(ObjectType::Block_NUMBER2));
      _objectLibrary[ObjectFamily::BLOCKS].AddObject(new Block_Cube1x1(ObjectType::Block_NUMBER3));
      _objectLibrary[ObjectFamily::BLOCKS].AddObject(new Block_Cube1x1(ObjectType::Block_NUMBER4));
      _objectLibrary[ObjectFamily::BLOCKS].AddObject(new Block_Cube1x1(ObjectType::Block_NUMBER5));
      _objectLibrary[ObjectFamily::BLOCKS].AddObject(new Block_Cube1x1(ObjectType::Block_NUMBER6));
       */
      //_objectLibrary[ObjectFamily::BLOCKS].AddObject(new Block_Cube1x1(ObjectType::Block_BANGBANGBANG));
      
      _objectLibrary[ObjectFamily::Block].AddObject(new Block_Cube1x1(ObjectType::Block_ARROW));
      
      _objectLibrary[ObjectFamily::Block].AddObject(new Block_Cube1x1(ObjectType::Block_FLAG));
      _objectLibrary[ObjectFamily::Block].AddObject(new Block_Cube1x1(ObjectType::Block_FLAG2));
      _objectLibrary[ObjectFamily::Block].AddObject(new Block_Cube1x1(ObjectType::Block_FLAG_INVERTED));
      
      // For CREEP Test
      _objectLibrary[ObjectFamily::Block].AddObject(new Block_Cube1x1(ObjectType::Block_SPIDER));
      _objectLibrary[ObjectFamily::Block].AddObject(new Block_Cube1x1(ObjectType::Block_KITTY));
      _objectLibrary[ObjectFamily::Block].AddObject(new Block_Cube1x1(ObjectType::Block_BEE));
      
      //////////////////////////////////////////////////////////////////////////
      // 1x1 Light Cubes
      //

      _objectLibrary[ObjectFamily::LightCube].AddObject(new ActiveCube(ObjectType::Block_LIGHTCUBE1));
      _objectLibrary[ObjectFamily::LightCube].AddObject(new ActiveCube(ObjectType::Block_LIGHTCUBE2));
      _objectLibrary[ObjectFamily::LightCube].AddObject(new ActiveCube(ObjectType::Block_LIGHTCUBE3));
      _objectLibrary[ObjectFamily::LightCube].AddObject(new ActiveCube(ObjectType::Block_LIGHTCUBE4));

      
      //////////////////////////////////////////////////////////////////////////
      // 2x1 Blocks
      //
      
      _objectLibrary[ObjectFamily::Block].AddObject(new Block_2x1(ObjectType::Block_BANGBANGBANG));
      
      
      //////////////////////////////////////////////////////////////////////////
      // Mat Pieces
      //
      
      // Flat mats:
      //_objectLibrary[ObjectFamily::Mat].AddObject(new FlatMat(ObjectType::FlatMat_LETTERS_4x4));
      _objectLibrary[ObjectFamily::Mat].AddObject(new FlatMat(ObjectType::FlatMat_GEARS_4x4));
      
      // Platform piece:
      //_objectLibrary[ObjectFamily::Mat].AddObject(new Platform(Platform::Type::LARGE_PLATFORM));
      
      // Long Bridge
      //_objectLibrary[ObjectFamily::Mat].AddObject(new Bridge(Bridge::Type::LONG_BRIDGE));
      
      // Short Bridge
      // TODO: Need to update short bridge markers so they don't look so similar to long bridge at oblique viewing angle
      // _objectLibrary[ObjectFamily::Mat].AddObject(new MatPiece(MatPiece::Type::SHORT_BRIDGE));
      
      
      //////////////////////////////////////////////////////////////////////////
      // Ramps
      //
      //_objectLibrary[ObjectFamily::RAMPS].AddObject(new Ramp());
      
      
      //////////////////////////////////////////////////////////////////////////
      // Charger
      //
      _objectLibrary[ObjectFamily::Charger].AddObject(new Charger());
      
      if(_robot->HasExternalInterface())
      {
        SetupEventHandlers(*_robot->GetExternalInterface());
      }
      
      
    } // BlockWorld() Constructor
  
    void BlockWorld::SetupEventHandlers(IExternalInterface& externalInterface)
    {
      using EventType = AnkiEvent<ExternalInterface::MessageGameToEngine>;
      
      // ClearAllBlocks
      _eventHandles.push_back(externalInterface.Subscribe(ExternalInterface::MessageGameToEngineTag::ClearAllBlocks,
        [this] (const EventType& event)
        {
          VizManager::getInstance()->EraseAllVizObjects();
          ClearObjectsByFamily(ObjectFamily::Block);
          ClearObjectsByFamily(ObjectFamily::LightCube);
        }));
      
      // ClearAllObjects
      _eventHandles.push_back(externalInterface.Subscribe(ExternalInterface::MessageGameToEngineTag::ClearAllObjects,
        [this] (const EventType& event)
        {
          VizManager::getInstance()->EraseAllVizObjects();
          ClearAllExistingObjects();
        }));
      
      // SetObjectAdditionAndDeletion
      _eventHandles.push_back(externalInterface.Subscribe(ExternalInterface::MessageGameToEngineTag::SetObjectAdditionAndDeletion,
        [this] (const EventType& event)
        {
          const ExternalInterface::SetObjectAdditionAndDeletion& msg = event.GetData().Get_SetObjectAdditionAndDeletion();
          
          EnableObjectAddition(msg.enableAddition);
          EnableObjectDeletion(msg.enableDeletion);
        }));
      
      // SelectNextObject
      _eventHandles.push_back(externalInterface.Subscribe(ExternalInterface::MessageGameToEngineTag::SelectNextObject,
        [this] (const EventType& event)
        {
          CycleSelectedObject();
        }));
    }
    
    BlockWorld::~BlockWorld()
    {
      
      for(auto objectFamily : _existingObjects) {
        for(auto objectTypes : objectFamily.second) {
          for(auto objectIDs : objectTypes.second) {
            delete objectIDs.second;
          }
        }
      }
      
    } // ~BlockWorld() Destructor
    
    ObservableObject* BlockWorld::GetObjectByIdHelper(const ObjectID objectID) const
    {
      // TODO: Maintain a separate map indexed directly by ID so we don't have to loop over the outer maps?
      
      for(auto & objectsByFamily : _existingObjects) {
        for(auto & objectsByType : objectsByFamily.second) {
          auto objectsByIdIter = objectsByType.second.find(objectID);
          if(objectsByIdIter != objectsByType.second.end()) {
            return objectsByIdIter->second;
          }
        }
      }
      
      return nullptr;
    }
  
    ObservableObject* BlockWorld::GetObjectByIDandFamilyHelper(const ObjectID objectID, const ObjectFamily inFamily) const
    {
      // TODO: Maintain a separate map indexed directly by ID so we don't have to loop over the outer maps?
      
      for(auto & objectsByType : GetExistingObjectsByFamily(inFamily)) {
        auto objectsByIdIter = objectsByType.second.find(objectID);
        if(objectsByIdIter != objectsByType.second.end()) {
          return objectsByIdIter->second;
        }
      }
      
      // ID not found!
      return nullptr;
    }
    
    void CheckForOverlapHelper(const ObservableObject* objectToMatch,
                               ObservableObject* objectToCheck,
                               std::vector<ObservableObject*>& overlappingObjects)
    {
      
      // TODO: smarter block pose comparison
      //const float minDist = 5.f; // TODO: make parameter ... 0.5f*std::min(minDimSeen, objExist->GetMinDim());
      
      //const float distToExist_mm = (objExist.second->GetPose().GetTranslation() -
      //                              <robotThatSawMe???>->GetPose().GetTranslation()).length();
      
      //const float distThresh_mm = distThresholdFraction * distToExist_mm;
      
      //Pose3d P_diff;
      if( objectToCheck->IsSameAs(*objectToMatch) ) {
        overlappingObjects.push_back(objectToCheck);
      } /*else {
         fprintf(stdout, "Not merging: Tdiff = %.1fmm, Angle_diff=%.1fdeg\n",
         P_diff.GetTranslation().length(), P_diff.GetRotationAngle().getDegrees());
         objExist.second->IsSameAs(*objectSeen, distThresh_mm, angleThresh, P_diff);
         }*/
      
    } // CheckForOverlapHelper()
  
    
    void BlockWorld::FindOverlappingObjects(const ObservableObject* objectSeen,
                                            const ObjectsMapByType_t& objectsExisting,
                                            std::vector<ObservableObject*>& overlappingExistingObjects) const
    {
      auto objectsExistingIter = objectsExisting.find(objectSeen->GetType());
      if(objectsExistingIter != objectsExisting.end()) {
        for(auto objectToCheck : objectsExistingIter->second) {
          CheckForOverlapHelper(objectSeen, objectToCheck.second, overlappingExistingObjects);
        }
      }
      
    } // FindOverlappingObjects()
    

    void BlockWorld::FindOverlappingObjects(const ObservableObject* objectExisting,
                                            const std::vector<ObservableObject*>& objectsSeen,
                                            std::vector<ObservableObject*>& overlappingSeenObjects) const
    {
      for(auto objectToCheck : objectsSeen) {
        CheckForOverlapHelper(objectExisting, objectToCheck, overlappingSeenObjects);
      }
    }
    
    void BlockWorld::FindOverlappingObjects(const ObservableObject* objectExisting,
                                            const std::multimap<f32, ObservableObject*>& objectsSeen,
                                            std::vector<ObservableObject*>& overlappingSeenObjects) const
    {
      for(auto objectToCheckPair : objectsSeen) {
        ObservableObject* objectToCheck = objectToCheckPair.second;
        CheckForOverlapHelper(objectExisting, objectToCheck, overlappingSeenObjects);
      }
    }
    
    void BlockWorld::FindIntersectingObjects(const ObservableObject* objectSeen,
                                             std::vector<ObservableObject*>& intersectingExistingObjects,
                                             f32 padding_mm,
                                             const BlockWorldFilter& filter) const
    {
      Quad2f quadSeen = objectSeen->GetBoundingQuadXY(objectSeen->GetPose(), padding_mm);
      
      FindIntersectingObjects(quadSeen,
                              intersectingExistingObjects,
                              padding_mm,
                              filter);
      
    } // FindIntersectingObjects()
    
    
    void BlockWorld::FindIntersectingObjects(const Quad2f& quad,
                                             std::vector<ObservableObject *> &intersectingExistingObjects,
                                             f32 padding_mm,
                                             const BlockWorldFilter& filter) const
    {
      for(auto & objectsByFamily : _existingObjects)
      {
        if(filter.ConsiderFamily(objectsByFamily.first))
        {
          for(auto & objectsByType : objectsByFamily.second)
          {
            if(filter.ConsiderType(objectsByType.first))
            {
              for(auto & objectAndId : objectsByType.second)
              {
                if(filter.ConsiderObject(objectAndId.second))
                {
                  ObservableObject* objExist = objectAndId.second;
                  
                  // If the pose is no longer valid for this object, don't consider it for intersection
                  if (objExist->IsPoseStateUnknown())
                  {
                    continue;
                  }
                  
                  // Get quad of object and check for intersection
                  Quad2f quadExist = objExist->GetBoundingQuadXY(objExist->GetPose(), padding_mm);
                  
                  if( quadExist.Intersects(quad) ) {
                    intersectingExistingObjects.push_back(objExist);
                  }
                } // if useID
              }  // for each object
            }  // if not ignoreType
          }  // for each type
        }  // if not ignoreFamily
      } // for each family
      
    } // FindIntersectingObjects()


  Result BlockWorld::BroadcastObjectObservation(const ObservableObject* observedObject,
                                                bool markersVisible)
  {
    if(_robot->HasExternalInterface())
    {
      if(observedObject->IsExistenceConfirmed())
      {
        // Project the observed object into the robot's camera, using its new pose
        std::vector<Point2f> projectedCorners;
        f32 observationDistance = 0;
        _robot->GetVisionComponent().GetCamera().ProjectObject(*observedObject, projectedCorners, observationDistance);
        
        Rectangle<f32> boundingBox(projectedCorners);
        
        Radians topMarkerOrientation(0);
        if(observedObject->IsActive()) {
          const ActiveCube* activeCube = dynamic_cast<const ActiveCube*>(observedObject);
          if(activeCube == nullptr) {
            PRINT_NAMED_ERROR("BlockWorld.AddAndUpdateObjects",
                              "ObservedObject %d with IsActive()==true could not be cast to ActiveCube.",
                              observedObject->GetID().GetValue());
            return RESULT_FAIL;
          } else {
            topMarkerOrientation = activeCube->GetTopMarkerOrientation();
            
            //PRINT_INFO("Object %d's rotation around Z = %.1fdeg\n", obsID.GetValue(),
            //           topMarkerOrientation.getDegrees());
          }
        }
        
        const Vec3f& T = observedObject->GetPose().GetTranslation();
        const UnitQuaternion<float>& q = observedObject->GetPose().GetRotation().GetQuaternion();
        
        using namespace ExternalInterface;
        _robot->Broadcast(MessageEngineToGame(RobotObservedObject(_robot->GetID(),
                                                                  observedObject->GetLastObservedTime(),
                                                                  observedObject->GetFamily(),
                                                                  observedObject->GetType(),
                                                                  observedObject->GetID(),
                                                                  boundingBox.GetX(),
                                                                  boundingBox.GetY(),
                                                                  boundingBox.GetWidth(),
                                                                  boundingBox.GetHeight(),
                                                                  T.x(), T.y(), T.z(),
                                                                  q.w(), q.x(), q.y(), q.z(),
                                                                  topMarkerOrientation.ToFloat(),
                                                                  markersVisible,
                                                                  observedObject->IsActive())));
      } // if(observedObject->GetNumTimesObserved() > MIN_TIMES_TO_OBSERVE_OBJECT)
    } // if(_robot->HasExternalInterface())
    
    return RESULT_OK;
    
  } // BroadcastObjectObservation()
  
  Result BlockWorld::UpdateObjectOrigins(const Pose3d *oldOrigin,
                                         const Pose3d *newOrigin)
  {
    Result result = RESULT_OK;
    
    if(nullptr == oldOrigin || nullptr == newOrigin) {
      PRINT_NAMED_ERROR("BlockWorld.UpdateObjectOrigins.OriginFail",
                        "Old and new origin must not be NULL");
      
      return RESULT_FAIL;
    }
    
    for(auto & objectsByFamily : _existingObjects)
    {
      for(auto & objectsByType : objectsByFamily.second)
      {
        for(auto & objectsByID : objectsByType.second)
        {
          ObservableObject* object = objectsByID.second;
          if(object->GetPose().GetParent() == oldOrigin)
          {
            
            Pose3d newPose;
            if(false == object->GetPose().GetWithRespectTo(*newOrigin, newPose)) {
              PRINT_NAMED_ERROR("BlockWorld.UpdateObjectOrigins.OriginFail",
                                "Could not get object %d w.r.t new origin %s",
                                object->GetID().GetValue(),
                                newOrigin->GetName().c_str());
              
              result = RESULT_FAIL;
            } else {
              const Vec3f& T_old = object->GetPose().GetTranslation();
              const Vec3f& T_new = newPose.GetTranslation();
              PRINT_NAMED_INFO("BlockWorld.UpdateObjectOrigins.ObjectOriginChanged",
                               "Updating object %d's origin from %s to %s. "
                               "T_old=(%.1f,%.1f,%.1f), T_new=(%.1f,%.1f,%.1f)",
                               object->GetID().GetValue(),
                               oldOrigin->GetName().c_str(),
                               newOrigin->GetName().c_str(),
                               T_old.x(), T_old.y(), T_old.z(),
                               T_new.x(), T_new.y(), T_new.z());
              
              object->SetPose(newPose, -1.f, true);
              
              BroadcastObjectObservation(object, false);
            }
          }
        }
      }
    }
    
    return result;
  }
  
  void BlockWorld::AddNewObject(ObjectsMapByType_t& existingFamily, ObservableObject* object)
  {
    if(!object->GetID().IsSet()) {
      object->SetID();
    }
    
    // If this is a new active object, trigger an identification procedure
    if(object->IsActive()) {
      _unidentifiedActiveObjects.insert(object->GetID());
      // Don't trigger identification while picking / placing
      if(!_robot->IsPickingOrPlacing()) {
        object->Identify();
      }
    }
    
    existingFamily[object->GetType()][object->GetID()] = object;
  }
  
    Result BlockWorld::AddAndUpdateObjects(const std::multimap<f32, ObservableObject*>& objectsSeen,
                                           const ObjectFamily& inFamily,
                                           const TimeStamp_t atTimestamp)
    {
      ObjectsMapByType_t& objectsExisting = _existingObjects[inFamily];
      
      // We only want to localize the robot to an object from this group once:
      // just using the one that's closest (and offers localization info). Note
      // that the objectsSeen container is already sorted by observation distance.
      bool haveLocalizedRobotToObject = false;
      
      for(auto objSeenPair : objectsSeen) {

        ObservableObject* objSeen = objSeenPair.second;
        
        //const float minDimSeen = objSeen->GetMinDim();
        
        // Store pointers to any existing objects that overlap with this one
        //std::vector<ObservableObject*> overlappingObjects;
        //FindOverlappingObjects(objSeen, objectsExisting, overlappingObjects);
        ObservableObject* matchingObject = FindClosestMatchingObject(*objSeen,
                                                                     objSeen->GetSameDistanceTolerance(),
                                                                     objSeen->GetSameAngleTolerance());
        
        // If this is the object we're carrying, do nothing and continue to the next observed object
        if ((matchingObject != nullptr) && (matchingObject->GetID() == _robot->GetCarryingObject())) {
          delete objSeen;
          continue;
        }
        
        
        // As of now the object will be w.r.t. the robot's origin.  If we
        // observed it to be on a mat, however, make it relative to that mat.
        const f32 objectDiagonal = objSeen->GetSameDistanceTolerance().Length();
        ObservableObject* parentMat = nullptr;

        for(auto objectsByType : _existingObjects[ObjectFamily::Mat]) {
          for(auto objectsByID : objectsByType.second) {
            MatPiece* mat = dynamic_cast<MatPiece*>(objectsByID.second);
            assert(mat != nullptr);
            
            // Don't make this mat the parent of any objects until it has been
            // seen enough time
            if(mat->GetNumTimesObserved() >= MIN_TIMES_TO_OBSERVE_OBJECT) {
              Pose3d newPoseWrtMat;
              // TODO: Better height tolerance approach
              if(mat->IsPoseOn(objSeen->GetPose(), objectDiagonal*.5f, objectDiagonal*.5f, newPoseWrtMat)) {
                objSeen->SetPose(newPoseWrtMat);
                parentMat = mat;
              }
            }
          }
        }
        
        std::vector<Point2f> projectedCorners;
        ObservableObject* observedObject = nullptr;

        if(matchingObject == nullptr) {
          
#         if ONLY_ALLOW_ONE_OBJECT_PER_TYPE > 0
          
          // See if there are any existing objects in the world with the same type
          // as the one we're seeing. Also make sure that they have not already
          // been seen in this same frame (to prevent signaling multiple objects
          // of the same type being seen simultaneously). Finally, only do this
          // if it's a physical robot, dependning on the ONLY_ALLOW_ONE_OBJECT_PER_TYPE
          // setting.
          ObjectsMapByID_t objectsWithType = GetExistingObjectsByType(objSeen->GetType());
          if(!objectsWithType.empty()
#            if ONLY_ALLOW_ONE_OBJECT_PER_TYPE == 1
             && _robot->IsPhysical()
#            endif
             )
          {
            // We already know about an object of this type. Assume the one we
            // are seeing is that one. Just update it to be in the pose of the
            // observed object.
            
            // By definition, we can't have more than one object of this type
            assert(objectsWithType.size() == 1);
            
            observedObject = objectsWithType.begin()->second;
            
            if(observedObject->GetLastObservedTime() < objSeen->GetLastObservedTime()) {
              
              assert(observedObject->GetType() == objSeen->GetType());
              
              PRINT_NAMED_WARNING("BlockWorld.AddAndUpdateObjects.UpdatingByType",
                                  "Did not match observed object to existing %s object "
                                  "by pose, but assuming there's only one that must match "
                                  "existing ID = %d. (since ONLY_ALLOW_ONE_OBJECT_PER_TYPE = %d)",
                                  ObjectTypeToString(objSeen->GetType()),
                                  observedObject->GetID().GetValue(),
                                  ONLY_ALLOW_ONE_OBJECT_PER_TYPE);
              
              observedObject->SetPose( objSeen->GetPose() );
              
              // If we are matching based solely on type to an existing object that
              // has only been seen once, don't update the observed time (so that we
              // also don't update the number of times observed), since the poses
              // don't actually match and we really want to increment the number of
              // times of observed only if we re-see an object in the same place.
              // (If we are here, we didn't see it in the same place; we are only
              // updating it because we are assuming it's the same object based on
              // type.)
              if(observedObject->GetNumTimesObserved() >= MIN_TIMES_TO_OBSERVE_OBJECT) {
                // Update lastObserved times of this object
                observedObject->SetLastObservedTime(objSeen->GetLastObservedTime());
                observedObject->UpdateMarkerObservationTimes(*objSeen);
              }
              
              // Project this existing object into the robot's camera, using its new pose
              _robot->GetVisionComponent().GetCamera().ProjectObject(*observedObject, projectedCorners, observationDistance);
              
              // If the object is being carried, uncarry it
              if (_robot->GetCarryingObject() == observedObject->GetID()) {
                PRINT_NAMED_INFO("BlockWorld.AddAndUpdateObjects.SawCarryObject",
                                 "Uncarrying object ID=%d because it was observed", (int)observedObject->GetID());
                _robot->UnSetCarryingObjects();
              }
            } else {
              PRINT_NAMED_WARNING("BlockWorld.AddAndUpdateObjects.UpdatingByType",
                                  "Ignoring the second simultaneously-seen %s object "
                                  "(since ONLY_ALLOW_ONE_OBJECT_PER_TYPE = %d)",
                                  ObjectTypeToString(objSeen->GetType()),
                                  ONLY_ALLOW_ONE_OBJECT_PER_TYPE);
            }
            
            // Now that we've merged in objSeen, we can delete it because we
            // will no longer be using it.  Otherwise, we'd leak.
            delete objSeen;
            
          } else {
            // Otherwise, add a new object
#         endif // ONLY_ALLOW_ONE_OBJECT_PER_TYPE
            
          if(!_canAddObjects) {
            PRINT_NAMED_WARNING("BlockWorld.AddAndUpdateObject.AddingDisabled",
                                "Saw a new %s%s object, but adding objects is disabled.",
                                objSeen->IsActive() ? "active " : "",
                                ObjectTypeToString(objSeen->GetType()));
            
            // Delete this object since we're not going to add it or merge it
            delete objSeen;
            
            // Keep looking through objects we saw
            continue;
          }
            
          // no existing objects overlapped with the objects we saw, so add it
          // as a new object.
          // NOTE: This will also trigger identification of active objects.
          AddNewObject(objectsExisting, objSeen);
          
          PRINT_NAMED_INFO("BlockWorld.AddAndUpdateObjects.AddNewObject",
                           "Adding new %s%s object and ID=%d at (%.1f, %.1f, %.1f), relative to %s mat.",
                           objSeen->IsActive() ? "active " : "",
                           ObjectTypeToString(objSeen->GetType()),
                           objSeen->GetID().GetValue(),
                           objSeen->GetPose().GetTranslation().x(),
                           objSeen->GetPose().GetTranslation().y(),
                           objSeen->GetPose().GetTranslation().z(),
                           parentMat==nullptr ? "NO" : ObjectTypeToString(parentMat->GetType()));
          
          // Don't add as an occluder the very first time we see the object; wait
          // until we've seen it MIN_TIMES_TO_OBSERVE_OBJECT times.
          // // Project this new object into the robot's camera:
          // //_robot->GetVisionComponent().GetCamera().ProjectObject(*objSeen, projectedCorners, observationDistance);
          
          observedObject = objSeen;
            
#         if ONLY_ALLOW_ONE_OBJECT_PER_TYPE
          } // if/else if(!objectsWithType.empty())
#         endif
          
          /*
           PRINT_NAMED_INFO("BlockWorld.AddToOcclusionMaps.AddingObjectOccluder",
           "Adding object %d as an occluder for robot %d.\n",
           object->GetID().GetValue(),
           robot->GetID());
           */
          
        } else { // This is an existing object
          
          if(matchingObject->IsActive())
          {
            if(ActiveIdentityState::Identified == matchingObject->GetIdentityState())
            {
              if(_unidentifiedActiveObjects.count(matchingObject->GetID()) > 0)
              {
                // This object just got identified, so make sure it is not an active
                // object we already knew about.
                
                _unidentifiedActiveObjects.erase(matchingObject->GetID());
                
                for(auto & objectIter : _existingObjects[matchingObject->GetFamily()][matchingObject->GetType()])
                {
                  ObservableObject* candidateObject = objectIter.second;
                  assert(candidateObject->IsActive()); // all objects of this type should be active
                  
                  if(candidateObject->GetID() != matchingObject->GetID() &&
                     candidateObject->GetActiveID() == matchingObject->GetActiveID())
                  {
                    PRINT_NAMED_INFO("BlockWorld.AddAndUpdateObject.FoundDuplicateActiveID",
                                     "Found duplicate active ID %d: will use %d and delete %d.",
                                     matchingObject->GetActiveID(),
                                     candidateObject->GetID().GetValue(), matchingObject->GetID().GetValue());
                    DeleteObject(matchingObject->GetID());
                    matchingObject = candidateObject;
                    break;
                  }
                }
              }
            } else if(!_robot->IsPickingOrPlacing()) { // Don't do identification if picking and placing
              // Tick the fake identification process for any as-yet-unidentified active
              // objects. This is to simulate the fact that identification is not instantaneous
              // and is asynchronous.
              // TODO: Shouldn't need to do this once we have real block identification

              matchingObject->Identify();
            }
          } // if(matchingObject->IsActive())
          
          
          // Check if there are objects on top of this object that need to be moved since the
          // object it's resting on has moved.
          const f32 STACKED_HEIGHT_TOL_MM = 15.f; // TODO: make this a parameter somewhere
          ObservableObject* objectOnBottom = matchingObject;
          ObservableObject* objectOnTop = FindObjectOnTopOf(*objectOnBottom, STACKED_HEIGHT_TOL_MM);
          while(objectOnTop != nullptr) {
            // If the object was already updated this timestamp then don't bother doing this.
            if (objectOnTop->GetLastObservedTime() != objSeen->GetLastObservedTime()) {
              
              // Get difference in position between top object's pose and the previous pose of the observed bottom object.
              // Apply difference to the new observed pose to get the new top object pose.
              Pose3d topPose = objectOnTop->GetPose();
              Pose3d bottomPose = objectOnBottom->GetPose();
              Vec3f diff = topPose.GetTranslation() - bottomPose.GetTranslation();
              topPose.SetTranslation( objSeen->GetPose().GetTranslation() + diff );
              objectOnTop->SetPose(topPose);
            }
            
            // See if there's an object above this object
            objectOnBottom = objectOnTop;
            objectOnTop = FindObjectOnTopOf(*objectOnBottom, STACKED_HEIGHT_TOL_MM);
          }
          // TODO: Do the same adjustment for blocks that are _below_ observed blocks? Does this make sense?
          
          // Update lastObserved times of this object
          // (Do this before possibly attempting to localize to the object below!)
          matchingObject->SetLastObservedTime(objSeen->GetLastObservedTime());
          matchingObject->UpdateMarkerObservationTimes(*objSeen);

          const f32 distToObj = ComputeDistanceBetween(_robot->GetPose(), objSeen->GetPose());

          bool useThisObjectToLocalize = false;
#         if ENABLE_BLOCK_BASED_LOCALIZATION
          // Decide whether we will be updating the robot's pose relative to this
          // object or updating the object's pose w.r.t. the robot. We only localize
          // to the object if:
          //  - we haven't already done so this tick (to another object),
          //  - the robot is not moving,
          //  - the object is close enough,
          //  - the object didn't _just_ get identified (since we still need to check if
          //     its active ID matches a pre-existing one (on the next Update)
          //  - if the object is *currently* being observed as flat
          //  - if the object can offer localization info (which it last being
          //     observed as flat)
          //  - the object is neither the object the robot is docking to or tracking to,
          //  - if the robot isn't already localized to an object or it has moved
          //     since the last time it got localized to an object.
          useThisObjectToLocalize = (!haveLocalizedRobotToObject &&
                                     !_robot->IsMoving() &&
                                     distToObj <= MAX_LOCALIZATION_AND_ID_DISTANCE_MM &&
                                     _unidentifiedActiveObjects.count(matchingObject->GetID()) == 0 &&
                                     matchingObject->CanBeUsedForLocalization() &&
                                     matchingObject->GetID() != _robot->GetDockObject() &&
                                     matchingObject->GetID() != _robot->GetMoveComponent().GetTrackToObject() &&
                                     (_robot->GetLocalizedTo().IsUnknown() ||
                                      _robot->HasMovedSinceBeingLocalized()) );
#         endif
          
          // If we're about to use this object for localization and it's a different
          // object than the robot is already localize to, then we need to decide
          // whether it's "better" than the one we're already using
          if(useThisObjectToLocalize && _robot->GetLocalizedTo() != matchingObject->GetID()) {
            Vision::ObservableObject* currentLocalizationObject = GetObjectByID(_robot->GetLocalizedTo());
            
            if(currentLocalizationObject != nullptr) {
              if(matchingObject->GetLastObservedTime() < currentLocalizationObject->GetLastObservedTime()) {
                // Don't use this object to localize if it seen before the object
                // the robot is currently localized to.
                useThisObjectToLocalize = false;
              } else if(matchingObject->GetLastObservedTime() == currentLocalizationObject->GetLastObservedTime()) {
                // If this object was seen at the same time as the one the robot
                // is currently localized to, only use it if its closest observed marker
                // is closer than the one we're localized to
                useThisObjectToLocalize = false;
                for(auto marker : matchingObject->GetMarkers()) {
                  if(marker.GetLastObservedTime() >= matchingObject->GetLastObservedTime()) {
                    Pose3d markerPoseWrtCamera;
                    if(false == marker.GetPose().GetWithRespectTo(_robot->GetVisionComponent().GetCamera().GetPose(), markerPoseWrtCamera)) {
                      PRINT_NAMED_ERROR("Robot.AddAndUpdateObjects.MarkerOriginProblem",
                                        "Could not get pose of marker w.r.t. robot camera.");
                      return RESULT_FAIL;
                    }
                    const f32 distToMarkerSq = markerPoseWrtCamera.GetTranslation().LengthSq();
                    if(distToMarkerSq < _robot->GetLocalizedToDistanceSq()) {
                      useThisObjectToLocalize = true;
                      // Stop looking as soon as we find any marker that's closer
                      break;
                    }
                  }
                } // for each marker on the matching object
              } else {
                // This object was seen more recently than the one currently localized
                // to, so nothing to do (leave useThisObjectToLocalize set to true)
              }
            }
          }
          
          // Now that we've decided whether or not to use this object for localization,
          // either use it to upate the robot's pose or use the robot's pose to
          // update the object's pose.
          if(useThisObjectToLocalize)
          {
            if (objSeen->IsRestingFlat()) {
              assert(ActiveIdentityState::Identified == matchingObject->GetIdentityState());
              Result localizeResult = _robot->LocalizeToObject(objSeen, matchingObject);
              if(localizeResult != RESULT_OK) {
                 PRINT_NAMED_ERROR("BlockWorld.AddAndUpdateObjects.LocalizeFailure",
                                   "Failed to localize to %s object %d.",
                                   ObjectTypeToString(matchingObject->GetType()),
                                   matchingObject->GetID().GetValue());
                 return localizeResult;
              }
              
              // So we don't do this again with a more distant object
             haveLocalizedRobotToObject = true;
            } else {
              PRINT_NAMED_INFO("BlockWorld.AddAndUpdateObjects.LocalizeFailure",
                               "Not localizing to object %d because it is not observed to be flat",
                               matchingObject->GetID().GetValue());
            }
            
          } else {
            matchingObject->SetPose( objSeen->GetPose(), distToObj );
          }
          
          observedObject = matchingObject;
          
          /* This is pretty verbose... 
          fprintf(stdout, "Merging observation of object type=%s, with ID=%d at (%.1f, %.1f, %.1f), timestamp=%d\n",
                  objSeen->GetType().GetName().c_str(),
                  overlappingObjects[0]->GetID().GetValue(),
                  objSeen->GetPose().GetTranslation().x(),
                  objSeen->GetPose().GetTranslation().y(),
                  objSeen->GetPose().GetTranslation().z(),
                  overlappingObjects[0]->GetLastObservedTime());
          */
          
          // Project this existing object into the robot's camera, using its new pose
          //_robot->GetVisionComponent().GetCamera().ProjectObject(*matchingObject, projectedCorners, observationDistance);
          
          // Add all observed markers of this object as occluders, once it has been
          // identified (it's possible we're seeing an existing object behind its
          // last-known location, in which case we don't want to delete the existing
          // one before realizing the new observation is the same object):
          if(ActiveIdentityState::Identified == observedObject->GetIdentityState()) {
            std::vector<const Vision::KnownMarker *> observedMarkers;
            observedObject->GetObservedMarkers(observedMarkers);
            for(auto marker : observedMarkers) {
              _robot->GetVisionComponent().GetCamera().AddOccluder(*marker);
            }
          }
          
          // Now that we've merged in objSeen, we can delete it because we
          // will no longer be using it.  Otherwise, we'd leak.
          delete objSeen;
          
        } // if/else overlapping existing objects found
     
        CORETECH_ASSERT(observedObject != nullptr);
        
        const ObjectID obsID = observedObject->GetID();
        
        // Sanity check: this should not happen, but we're seeing situations where
        // objects think they are being carried when the robot doesn't think it
        // is carrying that object
        // TODO: Eventually, we should be able to remove this check
        ActionableObject* actionObject = dynamic_cast<ActionableObject*>(observedObject);
        if(actionObject != nullptr) {
          if(actionObject->IsBeingCarried() && _robot->GetCarryingObject() != obsID) {
            PRINT_NAMED_WARNING("BlockWorld.AddAndUpdateObject.CarryStateMismatch",
                                "Object %d thinks it is being carried, but does not match "
                                "robot %d's carried object ID (%d). Setting as uncarried.",
                                obsID.GetValue(), _robot->GetID(),
                                _robot->GetCarryingObject().GetValue());
            actionObject->SetBeingCarried(false);
          }
        }
        
        if(obsID.IsUnknown()) {
          PRINT_NAMED_ERROR("BlockWorld.AddAndUpdateObjects.IDnotSet",
                            "ID of new/re-observed object not set.");
          return RESULT_FAIL;
        }
        
        // Don't broadcast this object until it is through identifying
        if(_unidentifiedActiveObjects.count(observedObject->GetID())==0)
        {
          BroadcastObjectObservation(observedObject, true);
        }
        
        _didObjectsChange = true;
        _currentObservedObjects.push_back(observedObject);
        
      } // for each object seen
      
      return RESULT_OK;
      
    } // AddAndUpdateObjects()
  
  
    Result BlockWorld::UpdateTrackToObject()
    {
      if(!_robot->GetMoveComponent().GetTrackToObject().IsSet()) {
        PRINT_NAMED_WARNING("BlockWorld.UpdateTrackToObject.NoTrackToObjectSet", "");
        return RESULT_OK;
      }
      
      const ObservableObject* trackToObject = GetObjectByID(_robot->GetMoveComponent().GetTrackToObject());
      if(nullptr == trackToObject) {
        PRINT_NAMED_ERROR("BlockWorld.Update.InvalidTrackToObject",
                          "Robot's track to object, ID=%d, does not exist",
                          _robot->GetMoveComponent().GetTrackToObject().GetValue());
        return RESULT_FAIL;
      }
      
      const ObservableObject* observedObject = nullptr;
      static Pose3d lastTrackToPose = trackToObject->GetPose();
      
      std::list<ObservableObject*> matchingObjects;
      for(auto object : _currentObservedObjects) {
        if(object->GetType() == trackToObject->GetType()) {
          matchingObjects.push_back(object);
        }
      }
      
      if(matchingObjects.size() == 1) {
        // Special case: only one matching type. Just use that one
        observedObject = matchingObjects.front();
      } else if(matchingObjects.size() > 1) {
        // Multiple objects of the TrackTo type seen simultaneously. Find
        // the closest one to the last known position of the track-to object
        // and use it (Not sure this is exactly what we want: we might want to
        // use the last tracked position...)
        f32 minDist = std::numeric_limits<f32>::max();
        
        for(auto matchingObject : matchingObjects) {
          f32 dist = ComputeDistanceBetween(matchingObject->GetPose(), lastTrackToPose);
          if(dist < minDist) {
            observedObject = matchingObject;
            minDist = dist;
          }
        }
      } // if(num matching objects == 1 or > 1)
      
      ASSERT_NAMED(nullptr != observedObject, "ObservedObject should be non-null by now");
      lastTrackToPose = observedObject->GetPose();
      
      // Find the observed marker closest to the robot and use that as the one we
      // track to
      std::vector<const Vision::KnownMarker*> observedMarkers;
      observedObject->GetObservedMarkers(observedMarkers, observedObject->GetLastObservedTime());
      
      if(observedMarkers.empty()) {
        PRINT_NAMED_ERROR("BlockWorld.UpdateTrackToObject",
                          "No markers on observed object %d marked as observed since time %d, "
                          "expecting at least one.",
                          observedObject->GetID().GetValue(), observedObject->GetLastObservedTime());
        return RESULT_FAIL;
      }
      
      const Vec3f& robotTrans = _robot->GetPose().GetTranslation();
      
      const Vision::KnownMarker* closestMarker = nullptr;
      f32 minDistSq = std::numeric_limits<f32>::max();
      f32 xDist = 0.f, yDist = 0.f, zDist = 0.f;
      
      for(auto marker : observedMarkers) {
        Pose3d markerPose;
        if(false == marker->GetPose().GetWithRespectTo(*_robot->GetWorldOrigin(), markerPose)) {
          PRINT_NAMED_ERROR("BlockWorld.UpdateTrackToObject",
                            "Could not get pose of observed marker w.r.t. world for head tracking.\n");
          return RESULT_FAIL;
        }
        
<<<<<<< HEAD
        const f32 xDist_crnt = markerPose.GetTranslation().x() - robotTrans.x();
        const f32 yDist_crnt = markerPose.GetTranslation().y() - robotTrans.y();
        
        const f32 currentDistSq = xDist_crnt*xDist_crnt + yDist_crnt*yDist_crnt;
        if(currentDistSq < minDistSq) {
          closestMarker = marker;
          minDistSq = currentDistSq;
          xDist = xDist_crnt;
          yDist = yDist_crnt;
          
          // Keep track of best zDist too, so we don't have to redo the GetWithRespectTo call outside this loop
          // NOTE: This isn't perfectly accurate since it doesn't take into account the
          // the head angle and is simply using the neck joint (which should also
          // probably be queried from the robot instead of using the constant here)
          zDist = markerPose.GetTranslation().z() - (robotTrans.z() + NECK_JOINT_POSITION[2]);
=======
        for(auto marker : observedMarkers) {
          Pose3d markerPose;
          if(false == marker->GetPose().GetWithRespectTo(*_robot->GetWorldOrigin(), markerPose)) {
            PRINT_NAMED_ERROR("BlockWorld.UpdateTrackToObject",
                              "Could not get pose of observed marker w.r.t. world for head tracking.");
          } else {
            
            const f32 xDist_crnt = markerPose.GetTranslation().x() - robotTrans.x();
            const f32 yDist_crnt = markerPose.GetTranslation().y() - robotTrans.y();
            
            const f32 currentDistSq = xDist_crnt*xDist_crnt + yDist_crnt*yDist_crnt;
            if(currentDistSq < minDistSq) {
              closestMarker = marker;
              minDistSq = currentDistSq;
              xDist = xDist_crnt;
              yDist = yDist_crnt;
              
              // Keep track of best zDist too, so we don't have to redo the GetWithRespectTo call outside this loop
              // NOTE: This isn't perfectly accurate since it doesn't take into account the
              // the head angle and is simply using the neck joint (which should also
              // probably be queried from the robot instead of using the constant here)
              zDist = markerPose.GetTranslation().z() - (robotTrans.z() + NECK_JOINT_POSITION[2]);
            }
          }
        } // For all markers
        
        if(closestMarker == nullptr) {
          PRINT_NAMED_ERROR("BlockWorld.UpdateTrackToObject", "No closest marker found!");
        } else {
          const f32 minDist = std::sqrt(minDistSq);
          const f32 headAngle = std::atan(zDist/(minDist + 1e-6f));
          f32 bodyPanAngle_rad = 0.f;
          
          if(false == _robot->GetMoveComponent().IsTrackingWithHeadOnly()) {
            // Also rotate ("pan") body:
            bodyPanAngle_rad = std::atan2(yDist, xDist);
          }
          
          _robot->GetActionList().QueueActionNow(Robot::DriveAndManipulateSlot,
                                                 new PanAndTiltAction(bodyPanAngle_rad, headAngle,
                                                                      true, true));
>>>>>>> 74f7f360
        }
        
      } // For all markers
      
      if(closestMarker == nullptr) {
        PRINT_NAMED_ERROR("BlockWorld.UpdateTrackToObject", "No closest marker found!\n");
        return RESULT_FAIL;
      }
      
      const f32 minDist = std::sqrt(minDistSq);
      const f32 headAngle = std::atan(zDist/(minDist + 1e-6f));
      //_robot->MoveHeadToAngle(headAngle, 5.f, 2.f);
      RobotInterface::PanAndTilt msg;
      msg.headTiltAngle_rad = headAngle;
      msg.bodyPanAngle_rad = 0.f;
      
      if(false == _robot->GetMoveComponent().IsTrackingWithHeadOnly()) {
        // Also rotate ("pan") body:
        const Radians panAngle = std::atan2(yDist, xDist);// - _robot->GetPose().GetRotationAngle<'Z'>();
        msg.bodyPanAngle_rad = panAngle.ToFloat();
      }
      /*
       PRINT_NAMED_INFO("BlockWorld.UpdateTrackToObject",
       "Tilt = %.1fdeg, pan = %.1fdeg\n",
       RAD_TO_DEG(msg.headTiltAngle_rad),
       RAD_TO_DEG(msg.bodyPanAngle_rad));
       */
      _robot->SendMessage(RobotInterface::EngineToRobot(std::move(msg)));
      
      return RESULT_OK;
    } // UpdateTrackToObject()
  
    u32 BlockWorld::CheckForUnobservedObjects(TimeStamp_t atTimestamp)
    {
      u32 numVisibleObjects = 0;
      
      if(_robot->IsPickedUp()) {
        // Don't bother if the robot is picked up
        return numVisibleObjects;
      }
      
      // Create a list of unobserved objects for further consideration below.
      struct UnobservedObjectContainer {
        ObjectFamily family;
        ObjectType   type;
        ObservableObject*      object;
        
        UnobservedObjectContainer(ObjectFamily family_, ObjectType type_, ObservableObject* object_)
        : family(family_), type(type_), object(object_) { }
      };
      std::vector<UnobservedObjectContainer> unobservedObjects;
      
      //for(auto & objectTypes : objectsExisting) {
      for(auto & objectFamily : _existingObjects)
      {
        for(auto & objectsByType : objectFamily.second)
        {
          ObjectsMapByID_t& objectIdMap = objectsByType.second;
          for(auto objectIter = objectIdMap.begin();
              objectIter != objectIdMap.end(); )
          {
            ObservableObject* object = objectIter->second;
            
            if(object->GetLastObservedTime() < atTimestamp &&
               &object->GetPose().FindOrigin() == _robot->GetWorldOrigin())
            {
              if(object->GetNumTimesObserved() < MIN_TIMES_TO_OBSERVE_OBJECT) {
                // If this object has only been seen once and that was too long ago,
                // just delete it
                PRINT_NAMED_INFO("BlockWorld.CheckForUnobservedObjects",
                                 "Deleting %s object %d that was only observed %d time(s).\n",
                                 ObjectTypeToString(object->GetType()),
                                 object->GetID().GetValue(),
                                 object->GetNumTimesObserved());
                objectIter = DeleteObject(objectIter, objectsByType.first, objectFamily.first);
              } else if(object->IsActive() &&
                        ActiveIdentityState::WaitingForIdentity == object->GetIdentityState() &&
                        object->GetLastObservedTime() < atTimestamp - BLOCK_IDENTIFICATION_TIMEOUT_MS)
              {
                
                PRINT_NAMED_INFO("BlockWorld.CheckForUnobservedObjects",
                                 "Deleting unobserved %s active object %d that has "
                                 "not completed identification in %dms",
                                 EnumToString(object->GetType()),
                                 object->GetID().GetValue(), BLOCK_IDENTIFICATION_TIMEOUT_MS);
                
                objectIter = DeleteObject(objectIter, objectsByType.first, objectFamily.first);

              } else {
                // Otherwise, add it to the list for further checks below to see if
                // we "should" have seen the object

                if(_unidentifiedActiveObjects.count(object->GetID()) == 0) {
                  //AddToOcclusionMaps(object, robotMgr_); // TODO: Used to do this too, put it back?
                  unobservedObjects.emplace_back(objectFamily.first, objectsByType.first, objectIter->second);
                }
                ++objectIter;
                
              }
            } else {
              // Object _was_ observed or does not share an origin with the robot,
              // so skip it for analyzing below whether we *should* have seen it
              ++objectIter;
            } // if/else object was not observed
            
          } // for object IDs of this type
        } // for each object type
      } // for each object family
      
      // TODO: Don't bother with this if the robot is docking? (picking/placing)??
      // Now that the occlusion maps are complete, check each unobserved object's
      // visibility in each camera
      for(auto unobserved : unobservedObjects) {
        
        // Remove objects that should have been visible based on their last known
        // location, but which must not be there because we saw something behind
        // that location:
        const Vision::Camera& camera = _robot->GetVisionComponent().GetCamera();
        const u16 xBorderPad = static_cast<u16>(0.05*static_cast<f32>(camera.GetCalibration().GetNcols()));
        const u16 yBorderPad = static_cast<u16>(0.05*static_cast<f32>(camera.GetCalibration().GetNrows()));
        if(unobserved.object->IsVisibleFrom(camera, DEG_TO_RAD(45), 20.f, true,
                                            xBorderPad, yBorderPad) &&
           (_robot->GetDockObject() != unobserved.object->GetID()))  // We expect a docking block to disappear from view!
        {
<<<<<<< HEAD
          // Make sure there are no currently-observed, (just-)identified objects
          // with the same active ID present. (If there are, we'll reassign IDs
          // on the next update instead of clearing the existing object now.)
          bool matchingActiveIdFound = false;
          if(unobserved.object->IsActive()) {
            for(auto object : _currentObservedObjects) {
              if(ActiveIdentityState::Identified == object->GetIdentityState() &&
                 object->GetActiveID() == unobserved.object->GetActiveID()) {
                matchingActiveIdFound = true;
                break;
              }
            }
          }
=======
          // We "should" have seen the object! Delete it.
          PRINT_NAMED_INFO("BlockWorld.CheckForUnobservedObjects.RemoveUnobservedObject",
                           "Removing object %d, which should have been seen, "
                           "but wasn't.", unobserved.object->GetID().GetValue());
>>>>>>> 74f7f360
          
          if(!matchingActiveIdFound) {
            // We "should" have seen the object! Delete it.
            PRINT_NAMED_INFO("BlockWorld.CheckForUnobservedObjects.RemoveUnobservedObject",
                             "Removing object %d, which should have been seen, "
                             "but wasn't.\n", unobserved.object->GetID().GetValue());
            
            ClearObject(unobserved.object);
          }
        } else if(unobserved.family != ObjectFamily::Mat && _robot->GetCarryingObjects().count(unobserved.object->GetID()) == 0) {
          // If the object should _not_ be visible (i.e. none of its markers project
          // into the camera), but some part of the object is within frame, it is
          // close enough, and was seen fairly recently, then
          // let listeners know it's "visible" but not identifiable, so we can
          // still interact with it in the UI, for example.
          
          // Did we see this currently-unobserved object in the last N seconds?
          // This is to avoid using this feature (reporting unobserved objects
          // that project into the image as observed) too liberally, and instead
          // only for objects seen pretty recently, e.g. for the case that we
          // have driven in too close and can't see an object we were just approaching.
          // TODO: Expose / remove / fine-tune this setting
          const s32 seenWithin_sec = -1; // Set to <0 to disable
          const bool seenRecently = (seenWithin_sec < 0 ||
                                     _robot->GetLastMsgTimestamp() - unobserved.object->GetLastObservedTime() < seenWithin_sec*1000);
          
          // How far away is the object from our current position? Again, to be
          // conservative, we are only going to use this feature if the object is
          // pretty close to the robot.
          // TODO: Expose / remove / fine-tune this setting
          const f32 distThreshold_mm = -1.f; // 150.f; // Set to <0 to disable
          const bool closeEnough = (distThreshold_mm < 0.f ||
                                    (_robot->GetPose().GetTranslation() -
                                    unobserved.object->GetPose().GetTranslation()).LengthSq() < distThreshold_mm*distThreshold_mm);
          
          // Check any of the markers should be visible and that the reason for
          // them not being visible is not occlusion.
          // For now just ignore the left and right 22.5% of the image blocked by the lift,
          // *iff* we are using VGA images, which have a wide enough FOV to be occluded
          // by the lift. (I.e., assume QVGA is a cropped, narrower FOV)
          // TODO: Actually project a lift into the image and figure out what it will occlude
          u16 xBorderPad = 0;
          switch(camera.GetCalibration().GetNcols())
          {
            case 640:
              xBorderPad = static_cast<u16>(0.225f * static_cast<f32>(camera.GetCalibration().GetNcols()));
              break;
            case 400:
              // TODO: How much should be occluded?
              xBorderPad = static_cast<u16>(0.20f * static_cast<f32>(camera.GetCalibration().GetNcols()));
              break;
            case 320:
              // Nothing to do, leave at zero
              break;
            default:
              // Not expecting other resolutions
              PRINT_NAMED_WARNING("BlockWorld.CheckForUnobservedObjects",
                                  "Unexpeted camera calibration ncols=%d.",
                                  camera.GetCalibration().GetNcols());
          }
          
          Vision::KnownMarker::NotVisibleReason reason;
          bool markersShouldBeVisible = false;
          bool markerIsOccluded = false;
          for(auto & marker : unobserved.object->GetMarkers()) {
            if(marker.IsVisibleFrom(_robot->GetVisionComponent().GetCamera(), DEG_TO_RAD(45), 20.f, false, xBorderPad, 0, reason)) {
              // As soon as one marker is visible, we can stop
              markersShouldBeVisible = true;
              break;
            } else if(reason == Vision::KnownMarker::NotVisibleReason::OCCLUDED) {
              // Flag that any of the markers was not visible because it was occluded
              // If this is the case, then we don't want to signal this object as
              // partially visible.
              markerIsOccluded = true;
            }
            // This should never be true because we set requireSomethingBehind to false in IsVisibleFrom() above.
            assert(reason != Vision::KnownMarker::NotVisibleReason::NOTHING_BEHIND);
          }

          if(seenRecently && closeEnough && !markersShouldBeVisible && !markerIsOccluded)
          {
            // First three checks for object passed, now see if any of the object's
            // corners are in our FOV
            // TODO: Avoid ProjectObject here because it also happens inside BroadcastObjectObservation
            f32 distance;
            std::vector<Point2f> projectedCorners;
            _robot->GetVisionComponent().GetCamera().ProjectObject(*unobserved.object, projectedCorners, distance);
            
            if(distance > 0.f) { // in front of camera?
              for(auto & corner : projectedCorners) {
                
                if(camera.IsWithinFieldOfView(corner)) {
                  
                  BroadcastObjectObservation(unobserved.object, false);
                  ++numVisibleObjects;
                  
                } // if(IsWithinFieldOfView)
              } // for(each projectedCorner)
            } // if(distance > 0)
          }
        }
        
      } // for each unobserved object
      
      return numVisibleObjects;
    } // CheckForUnobservedObjects()
    
    void BlockWorld::GetObsMarkerList(const PoseKeyObsMarkerMap_t& poseKeyObsMarkerMap,
                                      std::list<Vision::ObservedMarker*>& lst)
    {
      lst.clear();
      for(auto & poseKeyMarkerPair : poseKeyObsMarkerMap)
      {
        lst.push_back((Vision::ObservedMarker*)(&(poseKeyMarkerPair.second)));
      }
    }

    void BlockWorld::RemoveUsedMarkers(PoseKeyObsMarkerMap_t& poseKeyObsMarkerMap)
    {
      for(auto poseKeyMarkerPair = poseKeyObsMarkerMap.begin(); poseKeyMarkerPair != poseKeyObsMarkerMap.end();)
      {
        if (poseKeyMarkerPair->second.IsUsed()) {
          poseKeyMarkerPair = poseKeyObsMarkerMap.erase(poseKeyMarkerPair);
        } else {
          ++poseKeyMarkerPair;
        }
      }
    }

    void BlockWorld::GetObstacles(std::vector<std::pair<Quad2f,ObjectID> >& boundingBoxes, const f32 padding) const
    {
      BlockWorldFilter filter;
      filter.SetIgnoreIDs(std::set<ObjectID>(_robot->GetCarryingObjects()));
      
      // If the robot is localized, check to see if it is "on" the mat it is
      // localized to. If so, ignore the mat as an obstacle.
      // Note that the reason for checking IsPoseOn is that it's possible the
      // robot is localized to a mat it sees but is not on because it has not
      // yet seen the mat it is on. (For example, robot see side of platform
      // and localizes to it because it hasn't seen a marker on the flat mat
      // it is driving on.)
      if(_robot->GetLocalizedTo().IsSet())
      {
        const ObservableObject* object = GetObjectByIDandFamily(_robot->GetLocalizedTo(), ObjectFamily::Mat);
        if(nullptr != object) // If the object localized to exists in the Mat family
        {
          const MatPiece* mat = dynamic_cast<const MatPiece*>(object);
          if(mat != nullptr) {
            if(mat->IsPoseOn(_robot->GetPose(), 0.f, .25*ROBOT_BOUNDING_Z)) {
              // Ignore the ID of the mat we're on
              filter.AddIgnoreID(_robot->GetLocalizedTo());
              
              // Add any "unsafe" regions this mat has
              mat->GetUnsafeRegions(boundingBoxes, padding);
            }
          } else {
            PRINT_NAMED_WARNING("BlockWorld.GetObstacles.DynamicCastFail",
                                "Could not dynamic cast localization object %d to a Mat",
                                _robot->GetLocalizedTo().GetValue());
          }
        }
      }
      
      // Figure out height filters in world coordinates (because GetObjectBoundingBoxesXY()
      // uses heights of objects in world coordinates)
      const Pose3d robotPoseWrtOrigin = _robot->GetPose().GetWithRespectToOrigin();
      const f32 minHeight = robotPoseWrtOrigin.GetTranslation().z();
      const f32 maxHeight = minHeight + _robot->GetHeight();
      
      GetObjectBoundingBoxesXY(minHeight, maxHeight, padding, boundingBoxes, filter);
      
    } // GetObstacles()
    
    
    void BlockWorld::GetObjectBoundingBoxesXY(const f32 minHeight,
                                              const f32 maxHeight,
                                              const f32 padding,
                                              std::vector<std::pair<Quad2f,ObjectID> >& rectangles,
                                              const BlockWorldFilter& filter) const
    {
      for(auto & objectsByFamily : _existingObjects)
      {
        if(filter.ConsiderFamily(objectsByFamily.first)) {
          for(auto & objectsByType : objectsByFamily.second)
          {
            if(filter.ConsiderType(objectsByType.first)) {
              for(auto & objectAndId : objectsByType.second)
              {
                if(filter.ConsiderObject(objectAndId.second))
                {
                  ObservableObject* object = objectAndId.second;
                  if(object == nullptr) {
                    PRINT_NAMED_WARNING("BlockWorld.GetObjectBoundingBoxesXY.NullObjectPointer",
                                        "ObjectID %d corresponds to NULL ObservableObject pointer.",
                                        objectAndId.first.GetValue());
                  } else if(object->GetNumTimesObserved() >= MIN_TIMES_TO_OBSERVE_OBJECT
                            && !object->IsPoseStateUnknown()) {
                    const f32 objectHeight = objectAndId.second->GetPose().GetWithRespectToOrigin().GetTranslation().z();
                    if( (objectHeight >= minHeight) && (objectHeight <= maxHeight) )
                    {
                      rectangles.emplace_back(objectAndId.second->GetBoundingQuadXY(padding), objectAndId.first);
                    }
                  }
                } // if useID
              } // for each ID
            } // if(useType)
          } // for each type
        } // if useFamily
      } // for each family
      
    } // GetObjectBoundingBoxesXY()
    
    
    bool BlockWorld::DidObjectsChange() const {
      return _didObjectsChange;
    }

    
    bool BlockWorld::UpdateRobotPose(PoseKeyObsMarkerMap_t& obsMarkersAtTimestamp, const TimeStamp_t atTimestamp)
    {
      bool wasPoseUpdated = false;
      
      // Extract only observed markers from obsMarkersAtTimestamp
      std::list<Vision::ObservedMarker*> obsMarkersListAtTimestamp;
      GetObsMarkerList(obsMarkersAtTimestamp, obsMarkersListAtTimestamp);
      
      // Get all mat objects *seen by this robot's camera*
      std::multimap<f32, ObservableObject*> matsSeen;
      _objectLibrary[ObjectFamily::Mat].CreateObjectsFromMarkers(obsMarkersListAtTimestamp, matsSeen,
                                                                  (_robot->GetVisionComponent().GetCamera().GetID()));

      // Remove used markers from map container
      RemoveUsedMarkers(obsMarkersAtTimestamp);
      
      if(not matsSeen.empty()) {
        /*
        // TODO: False mat marker localization causes the mat to be created in weird places which is messing up game dev.
        //       Seems to happen particular when looking at the number 1. Disabled for now.
        PRINT_NAMED_WARNING("UpdateRobotPose.TempIgnore", "Ignoring mat marker. Robot localization disabled.");
        return false;
        */
        
        // Is the robot "on" any of the mats it sees?
        // TODO: What to do if robot is "on" more than one mat simultaneously?
        MatPiece* onMat = nullptr;
        for(auto objectPair : matsSeen) {
          Vision::ObservableObject* object = objectPair.second;
          
          // ObservedObjects are w.r.t. the arbitrary historical origin of the camera
          // that observed them.  Hook them up to the current robot origin now:
          CORETECH_ASSERT(object->GetPose().GetParent() != nullptr &&
                          object->GetPose().GetParent()->IsOrigin());
          object->SetPoseParent(_robot->GetWorldOrigin());
          
          MatPiece* mat = dynamic_cast<MatPiece*>(object);
          CORETECH_ASSERT(mat != nullptr);
          
          // Does this mat pose make sense? I.e., is the top surface flat enough
          // that we could drive on it?
          Vec3f rotAxis;
          Radians rotAngle;
          mat->GetPose().GetRotationVector().GetAngleAndAxis(rotAngle, rotAxis);
          if(std::abs(rotAngle.ToFloat()) > DEG_TO_RAD(5) &&                // There's any rotation to speak of
             !AreUnitVectorsAligned(rotAxis, Z_AXIS_3D(), DEG_TO_RAD(45)))  // That rotation's axis more than 45 degrees from vertical
          {
            PRINT_NAMED_INFO("BlockWorld.UpdateRobotPose",
                             "Refusing to localize to %s mat with rotation %.1f degrees around (%.1f,%.1f,%.1f) axis.",
                             ObjectTypeToString(mat->GetType()),
                             rotAngle.getDegrees(),
                             rotAxis.x(), rotAxis.y(), rotAxis.z());
          }else if(mat->IsPoseOn(_robot->GetPose(), 0, 15.f)) { // TODO: get heightTol from robot
            if(onMat != nullptr) {
              PRINT_NAMED_WARNING("BlockWorld.UpdateRobotPose.OnMultiplMats",
                                  "Robot is 'on' multiple mats at the same time. Will just use the first for now.");
            } else {
              onMat = mat;
            }
          }
        }
        
        // This will point to the mat we decide to localize to below (or will
        // remain null if we choose not to localize to any mat we see)
        MatPiece* matToLocalizeTo = nullptr;
        
        if(onMat != nullptr)
        {
          
          PRINT_LOCALIZATION_INFO("BlockWorld.UpdateRobotPose.OnMatLocalization",
                                  "Robot %d is on a %s mat and will localize to it.",
                                  _robot->GetID(), onMat->GetType().GetName().c_str());
          
          // If robot is "on" one of the mats it is currently seeing, localize
          // the robot to that mat
          matToLocalizeTo = onMat;
        }
        else {
          // If the robot is NOT "on" any of the mats it is seeing...
          
          if(_robot->GetLocalizedTo().IsSet()) {
            // ... and the robot is already localized, then see if it is
            // localized to one of the mats it is seeing (but not "on")
            // Note that we must match seen and existing objects by their pose
            // here, and not by ID, because "seen" objects have not ID assigned
            // yet.

            ObservableObject* existingMatLocalizedTo = GetObjectByID(_robot->GetLocalizedTo());
            if(existingMatLocalizedTo == nullptr) {
              PRINT_NAMED_ERROR("BlockWorld.UpdateRobotPose.ExistingMatLocalizedToNull",
                                "Robot %d is localized to mat with ID=%d, but that mat does not exist in the world.",
                                _robot->GetID(), _robot->GetLocalizedTo().GetValue());
              return false;
            }
            
            std::vector<ObservableObject*> overlappingMatsSeen;
            FindOverlappingObjects(existingMatLocalizedTo, matsSeen, overlappingMatsSeen);
            
            if(overlappingMatsSeen.empty()) {
              // The robot is localized to a mat it is not seeing (and is not "on"
              // any of the mats it _is_ seeing.  Just update the poses of the
              // mats it is seeing, but don't localize to any of them.
              PRINT_LOCALIZATION_INFO("BlockWorld.UpdateRobotPose.NotOnMatNoLocalize",
                                      "Robot %d is localized to a mat it doesn't see, and will not localize to any of the %lu mats it sees but is not on.",
                                      _robot->GetID(), matsSeen.size());
            }
            else {
              if(overlappingMatsSeen.size() > 1) {
                PRINT_STREAM_WARNING("BlockWorld.UpdateRobotPose.MultipleOverlappingMats",
                                    "Robot " << _robot->GetID() << " is seeing " << overlappingMatsSeen.size() << " (i.e. more than one) mats "
                                    "overlapping with the existing mat it is localized to. "
                                    "Will use first.");
              }
              
              PRINT_LOCALIZATION_INFO("BlockWorld.UpdateRobotPose.NotOnMatLocalization",
                                      "Robot %d will re-localize to the %s mat it is not on, but already localized to.",
                                      _robot->GetID(), overlappingMatsSeen[0]->GetType().GetName().c_str());
              
              // The robot is localized to one of the mats it is seeing, even
              // though it is not _on_ that mat.  Remain localized to that mat
              // and update any others it is also seeing
              matToLocalizeTo = dynamic_cast<MatPiece*>(overlappingMatsSeen[0]);
              CORETECH_ASSERT(matToLocalizeTo != nullptr);
            }
            
            
          } else {
            // ... and the robot is _not_ localized, choose the observed mat
            // with the closest observed marker (since that is likely to be the
            // most accurate) and localize to that one.
            f32 minDistSq = -1.f;
            MatPiece* closestMat = nullptr;
            for(auto matPair : matsSeen) {
              Vision::ObservableObject* mat = matPair.second;
              
              std::vector<const Vision::KnownMarker*> observedMarkers;
              mat->GetObservedMarkers(observedMarkers, atTimestamp);
              if(observedMarkers.empty()) {
                PRINT_NAMED_ERROR("BlockWorld.UpdateRobotPose.ObservedMatWithNoObservedMarkers",
                                  "We saw a mat piece but it is returning no observed markers for "
                                  "the current timestamp.");
                CORETECH_ASSERT(false); // TODO: handle this situation
              }
              
              Pose3d markerWrtRobot;
              for(auto obsMarker : observedMarkers) {
                if(obsMarker->GetPose().GetWithRespectTo(_robot->GetPose(), markerWrtRobot) == false) {
                  PRINT_NAMED_ERROR("BlockWorld.UpdateRobotPose.ObsMarkerPoseOriginMisMatch",
                                    "Could not get the pose of an observed marker w.r.t. the robot that "
                                    "supposedly observed it.");
                  CORETECH_ASSERT(false); // TODO: handle this situation
                }
                
                const f32 markerDistSq = markerWrtRobot.GetTranslation().LengthSq();
                if(closestMat == nullptr || markerDistSq < minDistSq) {
                  closestMat = dynamic_cast<MatPiece*>(mat);
                  CORETECH_ASSERT(closestMat != nullptr);
                  minDistSq = markerDistSq;
                }
              } // for each observed marker
            } // for each mat seen
            
            PRINT_LOCALIZATION_INFO("BLockWorld.UpdateRobotPose.NotOnMatLocalizationToClosest",
                                    "Robot %d is not on a mat but will localize to %s mat ID=%d, which is the closest.",
                                    _robot->GetID(), closestMat->GetType().GetName().c_str(), closestMat->GetID().GetValue());
            
            matToLocalizeTo = closestMat;
            
          } // if/else robot is localized
        } // if/else (onMat != nullptr)
        
        ObjectsMapByType_t& existingMatPieces = _existingObjects[ObjectFamily::Mat];
        
        // Keep track of markers we saw on existing/instantiated mats, to use
        // for occlusion checking
        std::vector<const Vision::KnownMarker *> observedMarkers;

        MatPiece* existingMatPiece = nullptr;
        
        // If we found a suitable mat to localize to, and we've seen it enough
        // times, then use it for localizing
        if(matToLocalizeTo != nullptr) {
          
          if(existingMatPieces.empty()) {
            // If this is the first mat piece, add it to the world using the world
            // origin as its pose
            PRINT_STREAM_INFO("BlockWorld.UpdateRobotPose.CreatingFirstMatPiece",
                       "Instantiating first mat piece in the world.");
            
            existingMatPiece = dynamic_cast<MatPiece*>(matToLocalizeTo->CloneType());
            assert(existingMatPiece != nullptr);
            AddNewObject(existingMatPieces, existingMatPiece);
            
            existingMatPiece->SetPose( Pose3d() ); // Not really necessary, but ensures the ID makes it into the pose name, which is helpful for debugging
            assert(existingMatPiece->GetPose().GetParent() == nullptr);
            
          }
          else {
            // We can't look up the existing piece by ID because the matToLocalizeTo
            // is just a mat we _saw_, not one we've instantiated.  So look for
            // one in approximately the same position, of those with the same
            // type:
            //ObservableObject* existingObject = GetObjectByID(matToLocalizeTo->GetID());
            std::vector<ObservableObject*> existingObjects;
            FindOverlappingObjects(matToLocalizeTo, _existingObjects[ObjectFamily::Mat], existingObjects);
          
            if(existingObjects.empty())
            {
              // If the mat we are about to localize to does not exist yet,
              // but it's not the first mat piece in the world, add it to the
              // world, and give it a new origin, relative to the current
              // world origin.
              Pose3d poseWrtWorldOrigin = matToLocalizeTo->GetPose().GetWithRespectToOrigin();
              
              existingMatPiece = dynamic_cast<MatPiece*>(matToLocalizeTo->CloneType());
              assert(existingMatPiece != nullptr);
              AddNewObject(existingMatPieces, existingMatPiece);
              existingMatPiece->SetPose(poseWrtWorldOrigin); // Do after AddNewObject, once ID is set
              
              PRINT_STREAM_INFO("BlockWorld.UpdateRobotPose.LocalizingToNewMat",
                         "Robot " << _robot->GetID() << " localizing to new "
                                << ObjectTypeToString(existingMatPiece->GetType()) << " mat with ID=" << existingMatPiece->GetID().GetValue() << ".");
              
            } else {
              if(existingObjects.size() > 1) {
                PRINT_NAMED_WARNING("BlockWorld.UpdateRobotPose.MultipleExistingObjectMatches",
                              "Robot %d found multiple existing mats matching the one it "
                              "will localize to - using first.", _robot->GetID());
              }
              
              // We are localizing to an existing mat piece: do not attempt to
              // update its pose (we can't both update the mat's pose and use it
              // to update the robot's pose at the same time!)
              existingMatPiece = dynamic_cast<MatPiece*>(existingObjects.front());
              CORETECH_ASSERT(existingMatPiece != nullptr);
              
              PRINT_LOCALIZATION_INFO("BlockWorld.UpdateRobotPose.LocalizingToExistingMat",
                                      "Robot %d localizing to existing %s mat with ID=%d.",
                                      _robot->GetID(), existingMatPiece->GetType().GetName().c_str(),
                                      existingMatPiece->GetID().GetValue());
            }
          } // if/else (existingMatPieces.empty())
          
          existingMatPiece->SetLastObservedTime(matToLocalizeTo->GetLastObservedTime());
          existingMatPiece->UpdateMarkerObservationTimes(*matToLocalizeTo);
          existingMatPiece->GetObservedMarkers(observedMarkers, atTimestamp);
          
          if(existingMatPiece->GetNumTimesObserved() >= MIN_TIMES_TO_OBSERVE_OBJECT) {
            // Now localize to that mat
            //wasPoseUpdated = LocalizeRobotToMat(robot, matToLocalizeTo, existingMatPiece);
            if(_robot->LocalizeToMat(matToLocalizeTo, existingMatPiece) == RESULT_OK) {
              wasPoseUpdated = true;
            }
          }
          
        } // if(matToLocalizeTo != nullptr)
        
        // Update poses of any other mats we saw (but did not localize to),
        // just like they are any "regular" object, unless that mat is the
        // robot's current "world" origin, [TODO:] in which case we will update the pose
        // of the mat we are on w.r.t. that world.
        for(auto matSeenPair : matsSeen) {
          ObservableObject* matSeen = matSeenPair.second;
          
          if(matSeen != matToLocalizeTo) {
            
            // TODO: Make this w.r.t. whatever the robot is currently localized to?
            Pose3d poseWrtOrigin = matSeen->GetPose().GetWithRespectToOrigin();
            
            // Does this mat pose make sense? I.e., is the top surface flat enough
            // that we could drive on it?
            Vec3f rotAxis;
            Radians rotAngle;
            poseWrtOrigin.GetRotationVector().GetAngleAndAxis(rotAngle, rotAxis);
            if(std::abs(rotAngle.ToFloat()) > DEG_TO_RAD(5) &&                // There's any rotation to speak of
               !AreUnitVectorsAligned(rotAxis, Z_AXIS_3D(), DEG_TO_RAD(45)))  // That rotation's axis more than 45 degrees from vertical
            {
              PRINT_NAMED_INFO("BlockWorld.UpdateRobotPose",
                               "Ignoring observation of %s mat with rotation %.1f degrees around (%.1f,%.1f,%.1f) axis.",
                               ObjectTypeToString(matSeen->GetType()),
                               rotAngle.getDegrees(),
                               rotAxis.x(), rotAxis.y(), rotAxis.z());
              continue;
            }
            
            // Store pointers to any existing objects that overlap with this one
            std::vector<ObservableObject*> overlappingObjects;
            FindOverlappingObjects(matSeen, existingMatPieces, overlappingObjects);
            
            if(overlappingObjects.empty()) {
              // no existing mats overlapped with the mat we saw, so add it
              // as a new mat piece, relative to the world origin
              ObservableObject* newMatPiece = matSeen->CloneType();
              AddNewObject(existingMatPieces, newMatPiece);
              newMatPiece->SetPose(poseWrtOrigin); // do after AddNewObject, once ID is set
              
              // TODO: Make clone copy the observation times
              newMatPiece->SetLastObservedTime(matSeen->GetLastObservedTime());
              newMatPiece->UpdateMarkerObservationTimes(*matSeen);
              
              PRINT_NAMED_INFO("BlockWorld.UpdateRobotPose",
                               "Adding new %s mat with ID=%d at (%.1f, %.1f, %.1f)",
                               ObjectTypeToString(newMatPiece->GetType()),
                               newMatPiece->GetID().GetValue(),
                               newMatPiece->GetPose().GetTranslation().x(),
                               newMatPiece->GetPose().GetTranslation().y(),
                               newMatPiece->GetPose().GetTranslation().z());
              
              // Add observed mat markers to the occlusion map of the camera that saw
              // them, so we can use them to delete objects that should have been
              // seen between that marker and the robot
              newMatPiece->GetObservedMarkers(observedMarkers, atTimestamp);

            }
            else {
              if(overlappingObjects.size() > 1) {
                PRINT_LOCALIZATION_INFO("BlockWorld.UpdateRobotPose",
                                        "More than one overlapping mat found -- will use first.");
                // TODO: do something smarter here?
              }
              
              if(&(overlappingObjects[0]->GetPose()) != _robot->GetWorldOrigin()) {
                // The overlapping mat object is NOT the world origin mat, whose
                // pose we don't want to update.
                // Update existing observed mat we saw but are not on w.r.t.
                // the robot's current world origin
                
                // TODO: better way of merging existing/observed object pose
                overlappingObjects[0]->SetPose( poseWrtOrigin );
                
              } else {
                /* PUNT - not sure this is workign, nor we want to bother with this for now...
                CORETECH_ASSERT(robot->IsLocalized());
                
                // Find the mat the robot is currently localized to
                MatPiece* localizedToMat = nullptr;
                for(auto & objectsByType : existingMatPieces) {
                  auto objectsByIdIter = objectsByType.second.find(robot->GetLocalizedTo());
                  if(objectsByIdIter != objectsByType.second.end()) {
                    localizedToMat = dynamic_cast<MatPiece*>(objectsByIdIter->second);
                  }
                }

                CORETECH_ASSERT(localizedToMat != nullptr);
                
                // Update the mat we are localized to (but may not have seen) w.r.t. the existing
                // observed world origin mat we did see from it.  This should in turn
                // update the pose of everything on that mat.
                Pose3d newPose;
                if(localizedToMat->GetPose().GetWithRespectTo(matSeen->GetPose(), newPose) == false) {
                  PRINT_NAMED_ERROR("BlockWorld.UpdateRobotPose.FailedToUpdateWrtObservedOrigin",
                                    "Robot %d failed to get pose of existing %s mat it is on w.r.t. observed world origin mat.",
                                    robot->GetID(), existingMatPiece->GetType().GetName().c_str());
                }
                newPose.SetParent(robot->GetWorldOrigin());
                // TODO: Switch new pose to be w.r.t. whatever robot is localized to??
                localizedToMat->SetPose(newPose);
                 */
              }
              
              overlappingObjects[0]->SetLastObservedTime(matSeen->GetLastObservedTime());
              overlappingObjects[0]->UpdateMarkerObservationTimes(*matSeen);
              overlappingObjects[0]->GetObservedMarkers(observedMarkers, atTimestamp);
              
            } // if/else overlapping existing mats found
          } // if matSeen != matToLocalizeTo
          
          delete matSeen;
        }
        
        // Add observed mat markers to the occlusion map of the camera that saw
        // them, so we can use them to delete objects that should have been
        // seen between that marker and the robot
        for(auto obsMarker : observedMarkers) {
          /*
          PRINT_NAMED_INFO("BlockWorld.UpdateRobotPose.AddingMatMarkerOccluder",
                           "Adding mat marker '%s' as an occluder for robot %d.",
                           Vision::MarkerTypeStrings[obsMarker->GetCode()],
                           robot->GetID());
           */
          _robot->GetVisionComponent().GetCamera().AddOccluder(*obsMarker);
        }
        
        /* Always re-drawing everything now
        // If the robot just re-localized, trigger a draw of all objects, since
        // we may have seen things while de-localized whose locations can now be
        // snapped into place.
        if(!wasLocalized && robot->IsLocalized()) {
          PRINT_NAMED_INFO("BlockWorld.UpdateRobotPose.RobotRelocalized",
                           "Robot %d just localized after being de-localized.", robot->GetID());
          DrawAllObjects();
        }
        */
      } // IF any mat piece was seen

      if(wasPoseUpdated) {
        PRINT_LOCALIZATION_INFO("BlockWorld.UpdateRobotPose.RobotPoseChain", "%s",
                                _robot->GetPose().GetNamedPathToOrigin(true).c_str());
      }
      
      return wasPoseUpdated;
      
    } // UpdateRobotPose()
    
    Result BlockWorld::UpdateObjectPoses(PoseKeyObsMarkerMap_t& obsMarkersAtTimestamp,
                                         const ObjectFamily& inFamily,
                                         const TimeStamp_t atTimestamp)
    {
      const ObservableObjectLibrary& objectLibrary = _objectLibrary[inFamily];
      
      // Keep the objects sorted by increasing distance from the robot.
      // This will allow us to only use the closest object that can provide
      // localization information (if any) to update the robot's pose.
      // Note that we use a multimap to handle the corner case that there are two
      // objects that have the exact same distance. (We don't want to only report
      // seeing one of them and it doesn't matter which we use to localize.)
      std::multimap<f32, ObservableObject*> objectsSeen;
      
      // Don't bother with this update at all if we didn't see at least one
      // marker (which is our indication we got an update from the robot's
      // vision system
      if(not _obsMarkers.empty()) {
        
        // Extract only observed markers from obsMarkersAtTimestamp
        std::list<Vision::ObservedMarker*> obsMarkersListAtTimestamp;
        GetObsMarkerList(obsMarkersAtTimestamp, obsMarkersListAtTimestamp);
        
        objectLibrary.CreateObjectsFromMarkers(obsMarkersListAtTimestamp, objectsSeen);
        
        // Remove used markers from map
        RemoveUsedMarkers(obsMarkersAtTimestamp);
      
        for(auto objectPair : objectsSeen) {
          Vision::ObservableObject* object = objectPair.second;
          
          // ObservedObjects are w.r.t. the arbitrary historical origin of the camera
          // that observed them.  Hook them up to the current robot origin now:
          CORETECH_ASSERT(object->GetPose().GetParent() != nullptr &&
                          object->GetPose().GetParent()->IsOrigin());
          object->SetPoseParent(_robot->GetWorldOrigin());
        }
        
        // Use them to add or update existing blocks in our world
        Result lastResult = AddAndUpdateObjects(objectsSeen, inFamily, atTimestamp);
        if(lastResult != RESULT_OK) {
          PRINT_NAMED_ERROR("BlockWorld.UpdateObjectPoses.AddAndUpdateFailed", "");
          return lastResult;
        }
      }
      
      return RESULT_OK;
      
    } // UpdateObjectPoses()

    /*
    Result BlockWorld::UpdateProxObstaclePoses()
    {
      TimeStamp_t lastTimestamp = _robot->GetLastMsgTimestamp();
      
      // Add prox obstacle if detected and one doesn't already exist
      for (ProxSensor_t sensor = (ProxSensor_t)(0); sensor < NUM_PROX; sensor = (ProxSensor_t)(sensor + 1)) {
        if (!_robot->IsProxSensorBlocked(sensor) && _robot->GetProxSensorVal(sensor) >= PROX_OBSTACLE_DETECT_THRESH) {
          
          // Create an instance of the detected object
          MarkerlessObject *m = new MarkerlessObject(ObjectType::ProxObstacle);
          
          // Get pose of detected object relative to robot according to which sensor it was detected by.
          Pose3d proxTransform = Robot::ProxDetectTransform[sensor];
          
          // Raise origin of object above ground.
          // NOTE: Assuming detected obstacle is at ground level no matter what angle the head is at.
          Pose3d raiseObject(0, Z_AXIS_3D(), Vec3f(0,0,0.5f*m->GetSize().z()));
          proxTransform = proxTransform * raiseObject;
          
          proxTransform.SetParent(_robot->GetPose().GetParent());
          
          // Compute pose of detected object
          Pose3d obsPose(_robot->GetPose());
          obsPose = obsPose * proxTransform;
          m->SetPose(obsPose);
          m->SetPoseParent(_robot->GetPose().GetParent());
          
          // Check if this prox obstacle already exists
          std::vector<ObservableObject*> existingObjects;
          FindOverlappingObjects(m, _existingObjects[ObjectFamily::MarkerlessObject], existingObjects);
          
          // Update the last observed time of existing overlapping obstacles
          for(auto obj : existingObjects) {
            obj->SetLastObservedTime(lastTimestamp);
          }
          
          // No need to add the obstacle again if it already exists
          if (!existingObjects.empty()) {
            delete m;
            return RESULT_OK;
          }
          
          
          // Check if the obstacle intersects with any other existing objects in the scene.
          std::set<ObjectFamily> ignoreFamilies;
          std::set<ObjectType> ignoreTypes;
          std::set<ObjectID> ignoreIDs;
          if(_robot->IsLocalized()) {
            // Ignore the mat object that the robot is localized to (?)
            ignoreIDs.insert(_robot->GetLocalizedTo());
          }
          FindIntersectingObjects(m, existingObjects, 0, ignoreFamilies, ignoreTypes, ignoreIDs);
          if (!existingObjects.empty()) {
            delete m;
            return RESULT_OK;
          }

          
          m->SetLastObservedTime(lastTimestamp);
          AddNewObject(ObjectFamily::MarkerlessObject, m);
          _didObjectsChange = true;
        }
      } // end for all prox sensors
      
      // Delete any existing prox objects that are too old.
      // Note that we use find() here because there may not be any markerless objects
      // yet, and using [] indexing will create things.
      auto markerlessFamily = _existingObjects.find(ObjectFamily::MarkerlessObject);
      if(markerlessFamily != _existingObjects.end())
      {
        auto proxTypeMap = markerlessFamily->second.find(ObjectType::ProxObstacle);
        if(proxTypeMap != markerlessFamily->second.end())
        {
          for (auto proxObsIter = proxTypeMap->second.begin();
               proxObsIter != proxTypeMap->second.end();
                   */
/* increment iter in loop, depending on erase*/    /*
)
          {
            if (lastTimestamp - proxObsIter->second->GetLastObservedTime() > PROX_OBSTACLE_LIFETIME_MS)
            {
              proxObsIter = ClearObject(proxObsIter, ObjectType::ProxObstacle,
                                        ObjectFamily::MarkerlessObject);
              
            } else {
              // Didn't erase anything, increment iterator
              ++proxObsIter;
            }
          }
        }
      }
      
      return RESULT_OK;
    }
    */

    
    Result BlockWorld::AddProxObstacle(const Pose3d& p)
    {
      TimeStamp_t lastTimestamp = _robot->GetLastMsgTimestamp();
  
      // Create an instance of the detected object
      MarkerlessObject *m = new MarkerlessObject(ObjectType::ProxObstacle);
      

      // Raise origin of object above ground.
      // NOTE: Assuming detected obstacle is at ground level no matter what angle the head is at.
      Pose3d raiseObject(0, Z_AXIS_3D(), Vec3f(0,0,0.5f*m->GetSize().z()));
      Pose3d obsPose = p * raiseObject;
      m->SetPose(obsPose);
      m->SetPoseParent(_robot->GetPose().GetParent());
      
      // Check if this prox obstacle already exists
      std::vector<ObservableObject*> existingObjects;
      FindOverlappingObjects(m, _existingObjects[ObjectFamily::MarkerlessObject], existingObjects);
      
      // Update the last observed time of existing overlapping obstacles
      for(auto obj : existingObjects) {
        obj->SetLastObservedTime(lastTimestamp);
      }
      
      // No need to add the obstacle again if it already exists
      if (!existingObjects.empty()) {
        delete m;
        return RESULT_OK;
      }
      
      
      // Check if the obstacle intersects with any other existing objects in the scene.
      BlockWorldFilter filter;
      if(_robot->GetLocalizedTo().IsSet()) {
        // Ignore the mat object that the robot is localized to (?)
        filter.AddIgnoreID(_robot->GetLocalizedTo());
      }
      FindIntersectingObjects(m, existingObjects, 0, filter);
      if (!existingObjects.empty()) {
        delete m;
        return RESULT_OK;
      }

      // HACK: to make it think it was observed enough times so as not to get immediately deleted.
      //       We'll do something better after we figure out how other non-cliff prox obstacles will work.
      for (u8 i=0; i<MIN_TIMES_TO_OBSERVE_OBJECT; ++i) {
        m->SetLastObservedTime(lastTimestamp);
      }

      AddNewObject(ObjectFamily::MarkerlessObject, m);
      _didObjectsChange = true;
      _currentObservedObjects.push_back(m);
      
      return RESULT_OK;
    }

  
    void BlockWorld::RemoveMarkersWithinMarkers(PoseKeyObsMarkerMap_t& currentObsMarkers)
    {
      for(auto markerIter1 = currentObsMarkers.begin(); markerIter1 != currentObsMarkers.end(); ++markerIter1)
      {
        const Vision::ObservedMarker& marker1    = markerIter1->second;
        const TimeStamp_t             timestamp1 = markerIter1->first;
        
        for(auto markerIter2 = currentObsMarkers.begin(); markerIter2 != currentObsMarkers.end(); /* incrementing decided in loop */ )
        {
          const Vision::ObservedMarker& marker2    = markerIter2->second;
          const TimeStamp_t             timestamp2 = markerIter2->first;
          
          // These two markers must be different and observed at the same time
          if(markerIter1 != markerIter2 && timestamp1 == timestamp2) {
            
            // See if #2 is inside #1
            bool marker2isInsideMarker1 = true;
            for(auto & corner : marker2.GetImageCorners()) {
              if(marker1.GetImageCorners().Contains(corner) == false) {
                marker2isInsideMarker1 = false;
                break;
              }
            }
            
            if(marker2isInsideMarker1) {
              PRINT_NAMED_INFO("BlockWorld.Update",
                               "Removing %s marker completely contained within %s marker.\n",
                               marker1.GetCodeName(), marker2.GetCodeName());
              // Note: erase does increment of iterator for us
              markerIter2 = currentObsMarkers.erase(markerIter2);
            } else {
              // Need to iterate marker2
              ++markerIter2;
            } // if/else marker2isInsideMarker1
          } else {
            // Need to iterate marker2
            ++markerIter2;
          } // if/else marker1 != marker2 && time1 != time2
        } // for markerIter2
      } // for markerIter1
      
    } // RemoveMarkersWithinMarkers()
  
  
    Result BlockWorld::Update()
    {
      // New timestep, new set of occluders.  Get rid of anything registered as
      // an occluder with the robot's camera
      _robot->GetVisionComponent().GetCamera().ClearOccluders();
      
      // New timestep, clear list of observed object bounding boxes
      //_obsProjectedObjects.clear();
      //_currentObservedObjectIDs.clear();
      
      static TimeStamp_t lastObsMarkerTime = 0;
      
      _currentObservedObjects.clear();
      
      // Now we're going to process all the observed messages, grouped by
      // timestamp
      size_t numUnusedMarkers = 0;
      for(auto obsMarkerListMapIter = _obsMarkers.begin();
          obsMarkerListMapIter != _obsMarkers.end();
          ++obsMarkerListMapIter)
      {
        PoseKeyObsMarkerMap_t& currentObsMarkers = obsMarkerListMapIter->second;
        const TimeStamp_t atTimestamp = obsMarkerListMapIter->first;
        
        lastObsMarkerTime = std::max(lastObsMarkerTime, atTimestamp);
        
        //
        // Localize robots using mat observations
        //
        
        // Remove observed markers whose historical poses have become invalid.
        // This shouldn't happen! If it does, robotStateMsgs may be buffering up somewhere.
        // Increasing history time window would fix this, but it's not really a solution.
        for(auto poseKeyMarkerPair = currentObsMarkers.begin(); poseKeyMarkerPair != currentObsMarkers.end();) {
          if ((poseKeyMarkerPair->second.GetSeenBy().GetID() == _robot->GetVisionComponent().GetCamera().GetID()) &&
              !_robot->IsValidPoseKey(poseKeyMarkerPair->first)) {
            PRINT_NAMED_WARNING("BlockWorld.Update.InvalidHistPoseKey", "key=%d", poseKeyMarkerPair->first);
            poseKeyMarkerPair = currentObsMarkers.erase(poseKeyMarkerPair);
          } else {
            ++poseKeyMarkerPair;
          }
        }
        
<<<<<<< HEAD
        RemoveMarkersWithinMarkers(currentObsMarkers);
=======
        // Remove markers enclosed within other markers:
        for(auto markerIter1 = currentObsMarkers.begin(); markerIter1 != currentObsMarkers.end(); ++markerIter1)
        {
          const Vision::ObservedMarker& marker1    = markerIter1->second;
          const TimeStamp_t             timestamp1 = markerIter1->first;
          
          for(auto markerIter2 = currentObsMarkers.begin(); markerIter2 != currentObsMarkers.end(); /* incrementing decided in loop */ )
          {
            const Vision::ObservedMarker& marker2    = markerIter2->second;
            const TimeStamp_t             timestamp2 = markerIter2->first;
            
            // These two markers must be different and observed at the same time
            if(markerIter1 != markerIter2 && timestamp1 == timestamp2) {
              
              // See if #2 is inside #1
              bool marker2isInsideMarker1 = true;
              for(auto & corner : marker2.GetImageCorners()) {
                if(marker1.GetImageCorners().Contains(corner) == false) {
                  marker2isInsideMarker1 = false;
                  break;
                }
              }
              
              if(marker2isInsideMarker1) {
                PRINT_NAMED_INFO("BlockWorld.Update",
                                 "Removing %s marker completely contained within %s marker.",
                                 marker1.GetCodeName(), marker2.GetCodeName());
                // Note: erase does increment of iterator for us
                markerIter2 = currentObsMarkers.erase(markerIter2);
              } else {
                // Need to iterate marker2
                ++markerIter2;
              } // if/else marker2isInsideMarker1
            } else {
              // Need to iterate marker2
              ++markerIter2;
            } // if/else marker1 != marker2 && time1 != time2
          } // for markerIter2
        } // for markerIter1
>>>>>>> 74f7f360
        
        // Only update robot's poses using VisionMarkers while not on a ramp
        if(!_robot->IsOnRamp()) {
          if (!_robot->IsPhysical() || !SKIP_PHYS_ROBOT_LOCALIZATION) {
            // Note that this removes markers from the list that it uses
            UpdateRobotPose(currentObsMarkers, atTimestamp);
          }
        }
        
        // Reset the flag telling us objects changed here, before we update any objects:
        _didObjectsChange = false;

        Result updateResult;

        //
        // Find any observed active blocks from the remaining markers.
        // Do these first because they can update our localization, meaning that
        // other objects found below will be more accurately localized.
        //
        // Note that this removes markers from the list that it uses
        updateResult = UpdateObjectPoses(currentObsMarkers, ObjectFamily::LightCube, atTimestamp);
        if(updateResult != RESULT_OK) {
          return updateResult;
        }
        
        //
        // Find any observed blocks from the remaining markers
        //
        // Note that this removes markers from the list that it uses
        updateResult = UpdateObjectPoses(currentObsMarkers, ObjectFamily::Block, atTimestamp);
        if(updateResult != RESULT_OK) {
          return updateResult;
        }
        
        //
        // Find any observed ramps from the remaining markers
        //
        // Note that this removes markers from the list that it uses
        updateResult = UpdateObjectPoses(currentObsMarkers, ObjectFamily::Ramp, atTimestamp);
        if(updateResult != RESULT_OK) {
          return updateResult;
        }
        
        //
        // Find any observed chargers from the remaining markers
        //
        // Note that this removes markers from the list that it uses
        updateResult = UpdateObjectPoses(currentObsMarkers, ObjectFamily::Charger, atTimestamp);
        if(updateResult != RESULT_OK) {
          return updateResult;
        }
        

        // TODO: Deal with unknown markers?
        
        // Keep track of how many markers went unused by either robot or block
        // pose updating processes above
        numUnusedMarkers += currentObsMarkers.size();
        
        for(auto & unusedMarker : currentObsMarkers) {
          PRINT_NAMED_INFO("BlockWorld.Update.UnusedMarker",
                           "An observed %s marker went unused.",
                           unusedMarker.second.GetCodeName());
        }
        
        // Delete any objects that should have been observed but weren't,
        // visualize objects that were observed:
        CheckForUnobservedObjects(atTimestamp);
        
      } // for element in _obsMarkers
      
      if(_obsMarkers.empty()) {
        // Even if there were no markers observed, check to see if there are
        // any previously-observed objects that are partially visible (some part
        // of them projects into the image even if none of their markers fully do)
        CheckForUnobservedObjects(_robot->GetLastImageTimeStamp());
      }
      
      if(_currentObservedObjects.empty()) {
        // If we didn't see/update anything, send a signal saying so
        _robot->Broadcast(ExternalInterface::MessageEngineToGame(ExternalInterface::RobotObservedNothing(_robot->GetID())));
      } else {
        // See if the type of object the robot is tracking to got updated
        Result trackResult = UpdateTrackToObject();
        if(RESULT_OK != trackResult) {
          PRINT_NAMED_WARNING("BlockWorld.Update.UpdateTrackToFailed", "");
        }
      }
      
<<<<<<< HEAD
      
      //PRINT_NAMED_INFO("BlockWorld.Update.NumBlocksObserved", "Saw %d blocks\n", numBlocksObserved);
=======
      //PRINT_NAMED_INFO("BlockWorld.Update.NumBlocksObserved", "Saw %d blocks", numBlocksObserved);
>>>>>>> 74f7f360
      
      // Check for unobserved, uncarried objects that overlap with any robot's position
      // TODO: better way of specifying which objects are obstacles and which are not
      // TODO: Move this giant loop to its own method
      for(auto & objectsByFamily : _existingObjects)
      {
        // For now, look for collision with anything other than Mat objects
        // NOTE: This assumes all other objects are DockableObjects below!!! (Becuase of IsBeingCarried() check)
        // TODO: How can we delete Mat objects (like platforms) whose positions we drive through
        if(objectsByFamily.first != ObjectFamily::Mat &&
           objectsByFamily.first != ObjectFamily::MarkerlessObject)
        {
          for(auto & objectsByType : objectsByFamily.second)
          {
            for(auto & objectIdPair : objectsByType.second)
            {
              ActionableObject* object = dynamic_cast<ActionableObject*>(objectIdPair.second);
              if(object == nullptr) {
                PRINT_NAMED_ERROR("BlockWorld.Update.ExpectingActionableObject",
                                  "In robot/object collision check, can currently only "
                                  "handle ActionableObjects.");
                continue;
              }
              
              if(object->GetLastObservedTime() < _robot->GetLastImageTimeStamp() &&
                 !object->IsBeingCarried() &&
                 !object->IsPoseStateUnknown())
              {
                // Don't worry about collision while picking or placing since we
                // are trying to get close to blocks in these modes.
                // TODO: specify whether we are picking/placing _this_ block
                if(!_robot->IsPickingOrPlacing())
                {
                  // Check block's bounding box in same coordinates as this robot to
                  // see if it intersects with the robot's bounding box. Also check to see
                  // block and the robot are at overlapping heights.  Skip this check
                  // entirely if the block isn't in the same coordinate tree as the
                  // robot.
                  Pose3d objectPoseWrtRobotOrigin;
                  if(object->GetPose().GetWithRespectTo(*_robot->GetWorldOrigin(), objectPoseWrtRobotOrigin) == true)
                  {
                    const Quad2f objectBBox = object->GetBoundingQuadXY(objectPoseWrtRobotOrigin);
                    const f32    objectHeight = objectPoseWrtRobotOrigin.GetTranslation().z();
                    /*
                     const f32    blockSize   = 0.5f*object->GetSize().Length();
                     const f32    blockTop    = objectHeight + blockSize;
                     const f32    blockBottom = objectHeight - blockSize;
                     */
                    const f32 robotBottom = _robot->GetPose().GetTranslation().z();
                    const f32 robotTop    = robotBottom + ROBOT_BOUNDING_Z;
                    
                    // TODO: Better check for being in the same plane that takes the
                    //       vertical extent of the object (in its current pose) into account
                    const bool inSamePlane = (objectHeight >= robotBottom && objectHeight <= robotTop);
                    /*
                     const bool topIntersects    = (((blockTop >= robotBottom) && (blockTop <= robotTop)) ||
                     ((robotTop >= blockBottom) && (robotTop <= blockTop)));
                     
                     const bool bottomIntersects = (((blockBottom >= robotBottom) && (blockBottom <= robotTop)) ||
                     ((robotBottom >= blockBottom) && (robotBottom <= blockTop)));
                     */
                    
                    const Quad2f robotBBox = _robot->GetBoundingQuadXY(_robot->GetPose().GetWithRespectToOrigin(),
                                                                       ROBOT_BBOX_PADDING_FOR_OBJECT_DELETION);
                    
                    const bool bboxIntersects = robotBBox.Intersects(objectBBox);
                    
                    if( inSamePlane && bboxIntersects )
                    {
                      PRINT_NAMED_INFO("BlockWorld.Update",
                                       "Removing object %d, which intersects robot %d's bounding quad.",
                                       object->GetID().GetValue(), _robot->GetID());
                      
                      // Erase the vizualized block and its projected quad
                      //VizManager::getInstance()->EraseCuboid(object->GetID());

                      // Clear object, indicating we don't know where it went
                      ClearObject(object);

                    } // if quads intersect
                  } // if we got block pose wrt robot origin
                } // if robot is not picking or placing

              } // if block was not observed
              
            } // for each object of this type
          } // for each object type
        } // if not in the Mat family
      } // for each object family
      
      if(numUnusedMarkers > 0) {
        if (!_robot->IsPhysical() || !SKIP_PHYS_ROBOT_LOCALIZATION) {
          PRINT_NAMED_WARNING("BlockWorld.Update.UnusedMarkers",
                              "%zu observed markers did not match any known objects and went unused.",
                              numUnusedMarkers);
        }
      }
     
      // Toss any remaining markers?
      ClearAllObservedMarkers();
      
      /*
      Result lastResult = UpdateProxObstaclePoses();
      if(lastResult != RESULT_OK) {
        return lastResult;
      }
      */

      return RESULT_OK;
      
    } // Update()
    
    
    Result BlockWorld::QueueObservedMarker(HistPoseKey& poseKey, Vision::ObservedMarker& marker)
    {
      Result lastResult = RESULT_OK;
      
      // Finally actually queue the marker
      _obsMarkers[marker.GetTimeStamp()].emplace(poseKey, marker);
            
      
      return lastResult;
      
    } // QueueObservedMarker()
    
    void BlockWorld::ClearAllObservedMarkers()
    {
      _obsMarkers.clear();
    }
    
    void BlockWorld::ClearAllExistingObjects()
    {
      if(_canDeleteObjects) {
        for(auto & objectsByFamily : _existingObjects) {
          for(auto objectsByType : objectsByFamily.second) {
            for(auto objectsByID : objectsByType.second) {
              ClearObjectHelper(objectsByID.second);
            }
          }
        }
      }  else {
        PRINT_NAMED_WARNING("BlockWorld.ClearAllExistingObjects.DeleteDisabled",
                            "Will not clear all objects because object deletion is disabled.");
      }
    }
    
    void BlockWorld::ClearObjectHelper(ObservableObject* object)
    {
      if(object == nullptr) {
        PRINT_NAMED_WARNING("BlockWorld.ClearObjectHelper.NullObjectPointer",
                            "BlockWorld asked to clear a null object pointer.");
      } else {
        // Check to see if this object is the one the robot is localized to.
        // If so, the robot needs to be marked as localized to nothing.
        if(_robot->GetLocalizedTo() == object->GetID()) {
          PRINT_NAMED_INFO("BlockWorld.ClearObjectHelper.LocalizeRobotToNothing",
                           "Setting robot %d as localized to no object, because it "
                           "is currently localized to %s object with ID=%d, which is "
                           "about to be cleared.",
                           _robot->GetID(), ObjectTypeToString(object->GetType()), object->GetID().GetValue());
          _robot->SetLocalizedTo(nullptr);
        }
        
        // TODO: If this is a mat piece, check to see if there are any objects "on" it (COZMO-138)
        // If so, clear them too or update their poses somehow? (Deleting seems easier)
        
        // Check to see if this object is the one the robot is carrying.
        if(_robot->GetCarryingObject() == object->GetID()) {
          PRINT_NAMED_INFO("BlockWorld.ClearObjectHelper.ClearingCarriedObject",
                           "Clearing %s object %d which robot %d thinks it is carrying.",
                           ObjectTypeToString(object->GetType()),
                           object->GetID().GetValue(),
                           _robot->GetID());
          _robot->UnSetCarryingObjects();
        }
        
        if(_selectedObject == object->GetID()) {
          PRINT_NAMED_INFO("BlockWorld.ClearObjectHelper.ClearingSelectedObject",
                           "Clearing %s object %d which is currently selected.",
                           ObjectTypeToString(object->GetType()),
                           object->GetID().GetValue());
          _selectedObject.UnSet();
        }
        
        if(_robot->GetMoveComponent().GetTrackToObject() == object->GetID()) {
          PRINT_NAMED_INFO("BlockWorld.ClearObjectHelper.ClearingTrackHeadToObject",
                           "Clearing %s object %d which robot %d is currently tracking its head to.",
                           ObjectTypeToString(object->GetType()),
                           object->GetID().GetValue(),
                           _robot->GetID());
          _robot->GetMoveComponent().DisableTrackToObject();
        }
        
        object->SetPoseState(ObservableObject::PoseState::Unknown);
        
        // Notify any listeners that this object no longer has a valid Pose
        // (Only notify for objects that were broadcast in the first place, meaning
        //  they must have been seen the minimum number of times and not be in the
        //  process of being identified)
        if(object->IsExistenceConfirmed())
        {
          using namespace ExternalInterface;
          _robot->Broadcast(MessageEngineToGame(RobotMarkedObjectPoseUnknown(
            _robot->GetID(), object->GetID().GetValue()
          )));
        }
        
        // Flag that we removed an object
        _didObjectsChange = true;
      }
    }
  
  ObservableObject* BlockWorld::FindObjectHelper(FindFcn findFcn, const BlockWorldFilter& filter, bool returnFirstFound) const
  {
    ObservableObject* matchingObject = nullptr;
    
    for(auto & objectsByFamily : _existingObjects) {
      if(filter.ConsiderFamily(objectsByFamily.first)) {
        for(auto & objectsByType : objectsByFamily.second) {
          if(filter.ConsiderType(objectsByType.first)) {
            for(auto & objectsByID : objectsByType.second) {
              if(filter.ConsiderObject(objectsByID.second))
              {
                if(findFcn(objectsByID.second, matchingObject)) {
                  matchingObject = objectsByID.second;
                  if(returnFirstFound) {
                    return matchingObject;
                  }
                }
              }
            }
          }
        }
      }
    }
    
    return matchingObject;
  }
  
    ObservableObject* BlockWorld::FindObjectOnTopOf(const ObservableObject& objectOnBottom,
                                                    f32 zTolerance) const
    {
      Point3f sameDistTol(objectOnBottom.GetSize());
      sameDistTol.x() *= 0.5f;  // An object should only be considered to be on top if it's midpoint is actually on top of the bottom object's top surface.
      sameDistTol.y() *= 0.5f;
      sameDistTol.z() = zTolerance;
      sameDistTol = objectOnBottom.GetPose().GetRotation() * sameDistTol;
      sameDistTol.Abs();
      
      // Find the point at the top middle of the object on bottom
      Point3f rotatedBtmSize(objectOnBottom.GetPose().GetRotation() * objectOnBottom.GetSize());
      Point3f topOfObjectOnBottom(objectOnBottom.GetPose().GetTranslation());
      topOfObjectOnBottom.z() += 0.5f*std::abs(rotatedBtmSize.z());
      
      BlockWorldFilter filter;
      filter.AddIgnoreID(objectOnBottom.GetID());
      
      FindFcn findLambda = [&topOfObjectOnBottom, &sameDistTol](ObservableObject* candidateObject, ObservableObject* best)
      {
        // Find the point at bottom middle of the object we're checking to be on top
        Point3f rotatedTopSize(candidateObject->GetPose().GetRotation() * candidateObject->GetSize());
        Point3f bottomOfCandidateObject(candidateObject->GetPose().GetTranslation());
        bottomOfCandidateObject.z() -= 0.5f*std::abs(rotatedTopSize.z());
        
        // If the top of the bottom object and the bottom the candidate top object are
        // close enough together, return this as the object on top
        Point3f dist(topOfObjectOnBottom);
        dist -= bottomOfCandidateObject;
        dist.Abs();
        
        if(dist < sameDistTol) {
          return true;
        } else {
          return false;
        }
      };
      
      return FindObjectHelper(findLambda, filter, true);
    }
    
    ObservableObject* BlockWorld::FindObjectClosestTo(const Pose3d& pose,
                                                      const Vec3f&  distThreshold,
                                                      const BlockWorldFilter& filter) const
    {
      // TODO: Keep some kind of OctTree data structure to make these queries faster?
      
      Vec3f closestDist(distThreshold);
      //ObservableObject* matchingObject = nullptr;
      
      FindFcn findLambda = [&pose, &closestDist](ObservableObject* current, ObservableObject* best)
      {
        Vec3f dist = ComputeVectorBetween(pose, current->GetPose());
        dist.Abs();
        if(dist.Length() < closestDist.Length()) {
          closestDist = dist;
          return true;
        } else {
          return false;
        }
      };
      
      return FindObjectHelper(findLambda, filter);
    }
  
    bool BlockWorld::AnyRemainingLocalizableObjects() const
    {
      // There's no real find: we're relying entirely on the filter function here
      FindFcn findLambda = [](ObservableObject*, ObservableObject*) {
        return true;
      };
      
      // Filter out anything that can't be used for localization
      BlockWorldFilter::FilterFcn filterLambda = [](ObservableObject* obj) {
        return obj->CanBeUsedForLocalization();
      };
      
      BlockWorldFilter filter;
      filter.SetFilterFcn(filterLambda);
      filter.SetIgnoreFamilies({
        ObjectFamily::Block,
        ObjectFamily::Charger,
        ObjectFamily::MarkerlessObject,
        ObjectFamily::Ramp,
      });
      
      if(nullptr != FindObjectHelper(findLambda, filter, true)) {
        return true;
      } else {
        return false;
      }
    }
  
    ObservableObject* BlockWorld::FindMostRecentlyObservedObject(const BlockWorldFilter& filter) const
    {
      FindFcn findLambda = [](ObservableObject* current, ObservableObject* best)
      {
        if(best == nullptr || current->GetLastObservedTime() < best->GetLastObservedTime()) {
          return true;
        } else {
          return false;
        }
      };
      
      return FindObjectHelper(findLambda, filter);
    }
  
    ObservableObject* BlockWorld::FindClosestMatchingObject(const ObservableObject& object,
                                                            const Vec3f& distThreshold,
                                                            const Radians& angleThreshold)
    {
      Vec3f closestDist(distThreshold);
      Radians closestAngle(angleThreshold);
      
      // Don't check the object we're using as the comparison
      BlockWorldFilter filter;
      filter.AddIgnoreID(object.GetID());
      
      // We override the default filter function to intentionally consider objects that are unknown here
      filter.SetFilterFcn([] (ObservableObject*) { return true; });
      
      FindFcn findLambda = [&object,&closestDist,&closestAngle](ObservableObject* current, ObservableObject* best)
      {
        Vec3f Tdiff;
        Radians angleDiff;
        if(current->IsSameAs(object, closestDist, closestAngle, Tdiff, angleDiff)) {
          closestDist = Tdiff.GetAbs();
          closestAngle = angleDiff.getAbsoluteVal();
          return true;
        } else {
          return false;
        }
      };
      
      ObservableObject* closestObject = FindObjectHelper(findLambda, filter);
      return closestObject;
    }
    
    void BlockWorld::ClearObjectsByFamily(const ObjectFamily family)
    {
      if(_canDeleteObjects) {
        ObjectsMapByFamily_t::iterator objectsWithFamily = _existingObjects.find(family);
        if(objectsWithFamily != _existingObjects.end()) {
          for(auto & objectsByType : objectsWithFamily->second) {
            for(auto & objectsByID : objectsByType.second) {
              ClearObjectHelper(objectsByID.second);
            }
          }
        }
      } else {
        PRINT_NAMED_WARNING("BlockWorld.ClearObjectsByFamily.ClearDisabled",
                            "Will not clear family %d objects because object deletion is disabled.",
                            family);
      }
    }
    
    void BlockWorld::ClearObjectsByType(const ObjectType type)
    {
      if(_canDeleteObjects) {
        for(auto & objectsByFamily : _existingObjects) {
          ObjectsMapByType_t::iterator objectsWithType = objectsByFamily.second.find(type);
          if(objectsWithType != objectsByFamily.second.end()) {
            for(auto & objectsByID : objectsWithType->second) {
              ClearObjectHelper(objectsByID.second);
            }
            
            // Types are unique.  No need to keep looking
            return;
          }
        }
      } else {
        PRINT_NAMED_WARNING("BlockWorld.ClearObjectsByType.DeleteDisabled",
                            "Will not clear %s objects because object deletion is disabled.",
                            ObjectTypeToString(type));

      }
    } // ClearBlocksByType()

    bool BlockWorld::DeleteObject(const ObjectID withID)
    {
      bool retval = false;
      ObservableObject* object = GetObjectByIdHelper(withID);
      
      if(nullptr != object)
      {
        // Inform caller that we found the requested ID:
        retval = true;
        
        // Need to do all the same cleanup as Clear() calls
        ClearObjectHelper(object);
        
        // Actually delete the object we found
        ObjectFamily inFamily = object->GetFamily();
        ObjectType   withType = object->GetType();
        delete object;
        
        // And remove it from the container
        _existingObjects[inFamily][withType].erase(withID);
      }
      
      return retval;
    } // DeleteObject()

    bool BlockWorld::ClearObject(ObservableObject* object)
    {
      if(nullptr == object) {
        return false;
      } else if(_canDeleteObjects || object->GetNumTimesObserved() < MIN_TIMES_TO_OBSERVE_OBJECT) {
        ClearObjectHelper(object);
        return true;
      } else {
        PRINT_NAMED_WARNING("BlockWorld.ClearObject.DeleteDisabled",
                            "Will not clear object %d because object deletion is disabled.",
                            object->GetID().GetValue());
        return false;
      }
    }
  
    bool BlockWorld::ClearObject(const ObjectID withID)
    {
      return ClearObject(GetObjectByID(withID));
    } // ClearObject()
    
  
    BlockWorld::ObjectsMapByID_t::iterator BlockWorld::DeleteObject(const ObjectsMapByID_t::iterator objIter,
                                                                    const ObjectType&   withType,
                                                                    const ObjectFamily& fromFamily)
    {
      ObservableObject* object = objIter->second;
      
      if(_canDeleteObjects || object->GetNumTimesObserved() < MIN_TIMES_TO_OBSERVE_OBJECT)
      {
        ClearObjectHelper(object);
        
        // Delete the object
        delete object;
        
        // Erase from the container and return the iterator to the next element
        return _existingObjects[fromFamily][withType].erase(objIter);
      } else {
        PRINT_NAMED_WARNING("BlockWorld.DeleteObject.DeleteDisabled",
                            "Will not delete object %d because object deletion is disabled.",
                            object->GetID().GetValue());
        auto retIter(objIter);
        return ++retIter;
      }
    }
  
    bool BlockWorld::SelectObject(const ObjectID objectID)
    {
      ActionableObject* newSelection = dynamic_cast<ActionableObject*>(GetObjectByID(objectID));
      
      if(newSelection != nullptr) {
        if(_selectedObject.IsSet()) {
          // Unselect current object of interest, if it still exists (Note that it may just get
          // reselected here, but I don't think we care.)
          // Mark new object of interest as selected so it will draw differently
          ActionableObject* oldSelection = dynamic_cast<ActionableObject*>(GetObjectByID(_selectedObject));
          if(oldSelection != nullptr) {
            oldSelection->SetSelected(false);
          }
        }
        
        newSelection->SetSelected(true);
        _selectedObject = objectID;
        PRINT_STREAM_INFO("BlockWorld.SelectObject", "Selected Object with ID=" << objectID.GetValue());
        
        return true;
      } else {
        PRINT_STREAM_WARNING("BlockWorld.SelectObject.InvalidID",
                            "Object with ID=" << objectID.GetValue() << " not found. Not updating selected object.");
        return false;
      }
    } // SelectObject()
    
    void BlockWorld::CycleSelectedObject()
    {
      if(_selectedObject.IsSet()) {
        // Unselect current object of interest, if it still exists (Note that it may just get
        // reselected here, but I don't think we care.)
        // Mark new object of interest as selected so it will draw differently
        ActionableObject* object = dynamic_cast<ActionableObject*>(GetObjectByID(_selectedObject));
        if(object != nullptr) {
          object->SetSelected(false);
        }
      }
      
      bool currSelectedObjectFound = false;
      bool newSelectedObjectSet = false;
      
      // Iterate through all the objects
      auto const & allObjects = GetAllExistingObjects();
      for(auto const & objectsByFamily : allObjects)
      {
        // Markerless objects are not Actionable, so ignore them for selection
        if(objectsByFamily.first != ObjectFamily::MarkerlessObject)
        {
          for (auto const & objectsByType : objectsByFamily.second){
            
            //PRINT_INFO("currType: %d", blockType.first);
            for (auto const & objectsByID : objectsByType.second) {
              
              ActionableObject* object = dynamic_cast<ActionableObject*>(objectsByID.second);
              if(object != nullptr && object->HasPreActionPoses() && !object->IsBeingCarried() &&
                 object->GetNumTimesObserved() >= MIN_TIMES_TO_OBSERVE_OBJECT)
              {
                //PRINT_INFO("currID: %d", block.first);
                if (currSelectedObjectFound) {
                  // Current block of interest has been found.
                  // Set the new block of interest to the next block in the list.
                  _selectedObject = object->GetID();
                  newSelectedObjectSet = true;
                  //PRINT_INFO("new block found: id %d  type %d", block.first, blockType.first);
                  break;
                } else if (object->GetID() == _selectedObject) {
                  currSelectedObjectFound = true;
                  //PRINT_INFO("curr block found: id %d  type %d", block.first, blockType.first);
                }
              }
            } // for each ID
            
            if (newSelectedObjectSet) {
              break;
            }
            
          } // for each type
          
          if(newSelectedObjectSet) {
            break;
          }
        } // if family != MARKERLESS_OBJECTS
      } // for each family
      
      // If the current object of interest was found, but a new one was not set
      // it must have been the last block in the map. Set the new object of interest
      // to the first object in the map as long as it's not the same object.
      if (!currSelectedObjectFound || !newSelectedObjectSet) {
        
        // Find first object
        ObjectID firstObject; // initialized to un-set
        for(auto const & objectsByFamily : allObjects) {
          for (auto const & objectsByType : objectsByFamily.second) {
            for (auto const & objectsByID : objectsByType.second) {
              const ActionableObject* object = dynamic_cast<ActionableObject*>(objectsByID.second);
              if(object != nullptr && object->HasPreActionPoses() && !object->IsBeingCarried() &&
                object->GetNumTimesObserved() >= MIN_TIMES_TO_OBSERVE_OBJECT)
              {
                firstObject = objectsByID.first;
                break;
              }
            }
            if (firstObject.IsSet()) {
              break;
            }
          }
          
          if (firstObject.IsSet()) {
            break;
          }
        } // for each family
        
        
        if (firstObject == _selectedObject || !firstObject.IsSet()){
          //PRINT_INFO("Only one object in existence.");
        } else {
          //PRINT_INFO("Setting object of interest to first block");
          _selectedObject = firstObject;
        }
      }
      
      // Mark new object of interest as selected so it will draw differently
      ActionableObject* object = dynamic_cast<ActionableObject*>(GetObjectByID(_selectedObject));
      if (object != nullptr) {
        object->SetSelected(true);
        PRINT_STREAM_INFO("BlockWorld.CycleSelectedObject", "Object of interest: ID = " << _selectedObject.GetValue());
      } else {
        PRINT_STREAM_INFO("BlockWorld.CycleSelectedObject", "No object of interest found");
      }
  
    } // CycleSelectedObject()
    
    
    void BlockWorld::EnableDraw(bool on)
    {
      _enableDraw = on;
    }
    
    void BlockWorld::DrawObsMarkers() const
    {
      if (_enableDraw) {
        for (auto poseKeyMarkerMapAtTimestamp : _obsMarkers) {
          for (auto poseKeyMarkerMap : poseKeyMarkerMapAtTimestamp.second) {
            const Quad2f& q = poseKeyMarkerMap.second.GetImageCorners();
            f32 scaleF = 1.0f;
            switch(IMG_STREAM_RES) {
              case ImageResolution::CVGA:
              case ImageResolution::QVGA:
                break;
              case ImageResolution::QQVGA:
                scaleF *= 0.5;
                break;
              case ImageResolution::QQQVGA:
                scaleF *= 0.25;
                break;
              case ImageResolution::QQQQVGA:
                scaleF *= 0.125;
                break;
              default:
                printf("WARNING (DrawObsMarkers): Unsupported streaming res %d\n", (int)IMG_STREAM_RES);
                break;
            }
            VizManager::getInstance()->SendTrackerQuad(q[Quad::TopLeft].x()*scaleF,     q[Quad::TopLeft].y()*scaleF,
                                                       q[Quad::TopRight].x()*scaleF,    q[Quad::TopRight].y()*scaleF,
                                                       q[Quad::BottomRight].x()*scaleF, q[Quad::BottomRight].y()*scaleF,
                                                       q[Quad::BottomLeft].x()*scaleF,  q[Quad::BottomLeft].y()*scaleF);
          }
        }
      }
    }
    
    void BlockWorld::DrawAllObjects() const
    {
      for(auto & objectsByFamily : _existingObjects) {
        for(auto & objectsByType : objectsByFamily.second) {
          for(auto & objectsByID : objectsByType.second) {
            ObservableObject* object = objectsByID.second;
            object->Visualize();
          }
        }
      }
      
      // (Re)Draw the selected object separately so we can get its pre-action poses
      if(GetSelectedObject().IsSet())
      {
        const ActionableObject* selectedObject = dynamic_cast<const ActionableObject*>(GetObjectByID(GetSelectedObject()));
        if(selectedObject == nullptr) {
          PRINT_NAMED_ERROR("BlockWorld.DrawAllObjects.NullSelectedObject",
                            "Selected object ID = %d, but it came back null.",
                            GetSelectedObject().GetValue());
        } else {
          if(selectedObject->IsSelected() == false) {
            PRINT_NAMED_WARNING("BlockWorld.DrawAllObjects.SelectionMisMatch",
                                "Object %d is selected in BlockWorld but does not have its "
                                "selection flag set.", GetSelectedObject().GetValue());
          }
          
          std::vector<std::pair<Quad2f,ObjectID> > obstacles;
          _robot->GetBlockWorld().GetObstacles(obstacles);
          selectedObject->VisualizePreActionPoses(obstacles, &_robot->GetPose());
        }
      } // if selected object is set
      
      // (Re)Draw the localization object separately so we can show it in a different color
      if(_robot->GetLocalizedTo().IsSet()) {
        const Vision::ObservableObject* locObject = GetObjectByID(_robot->GetLocalizedTo());
        locObject->Visualize(NamedColors::LOCALIZATION_OBJECT);
      }
      
    } // DrawAllObjects()
    
} // namespace Cozmo
} // namespace Anki<|MERGE_RESOLUTION|>--- conflicted
+++ resolved
@@ -1000,7 +1000,6 @@
           return RESULT_FAIL;
         }
         
-<<<<<<< HEAD
         const f32 xDist_crnt = markerPose.GetTranslation().x() - robotTrans.x();
         const f32 yDist_crnt = markerPose.GetTranslation().y() - robotTrans.y();
         
@@ -1016,49 +1015,6 @@
           // the head angle and is simply using the neck joint (which should also
           // probably be queried from the robot instead of using the constant here)
           zDist = markerPose.GetTranslation().z() - (robotTrans.z() + NECK_JOINT_POSITION[2]);
-=======
-        for(auto marker : observedMarkers) {
-          Pose3d markerPose;
-          if(false == marker->GetPose().GetWithRespectTo(*_robot->GetWorldOrigin(), markerPose)) {
-            PRINT_NAMED_ERROR("BlockWorld.UpdateTrackToObject",
-                              "Could not get pose of observed marker w.r.t. world for head tracking.");
-          } else {
-            
-            const f32 xDist_crnt = markerPose.GetTranslation().x() - robotTrans.x();
-            const f32 yDist_crnt = markerPose.GetTranslation().y() - robotTrans.y();
-            
-            const f32 currentDistSq = xDist_crnt*xDist_crnt + yDist_crnt*yDist_crnt;
-            if(currentDistSq < minDistSq) {
-              closestMarker = marker;
-              minDistSq = currentDistSq;
-              xDist = xDist_crnt;
-              yDist = yDist_crnt;
-              
-              // Keep track of best zDist too, so we don't have to redo the GetWithRespectTo call outside this loop
-              // NOTE: This isn't perfectly accurate since it doesn't take into account the
-              // the head angle and is simply using the neck joint (which should also
-              // probably be queried from the robot instead of using the constant here)
-              zDist = markerPose.GetTranslation().z() - (robotTrans.z() + NECK_JOINT_POSITION[2]);
-            }
-          }
-        } // For all markers
-        
-        if(closestMarker == nullptr) {
-          PRINT_NAMED_ERROR("BlockWorld.UpdateTrackToObject", "No closest marker found!");
-        } else {
-          const f32 minDist = std::sqrt(minDistSq);
-          const f32 headAngle = std::atan(zDist/(minDist + 1e-6f));
-          f32 bodyPanAngle_rad = 0.f;
-          
-          if(false == _robot->GetMoveComponent().IsTrackingWithHeadOnly()) {
-            // Also rotate ("pan") body:
-            bodyPanAngle_rad = std::atan2(yDist, xDist);
-          }
-          
-          _robot->GetActionList().QueueActionNow(Robot::DriveAndManipulateSlot,
-                                                 new PanAndTiltAction(bodyPanAngle_rad, headAngle,
-                                                                      true, true));
->>>>>>> 74f7f360
         }
         
       } // For all markers
@@ -1066,27 +1022,20 @@
       if(closestMarker == nullptr) {
         PRINT_NAMED_ERROR("BlockWorld.UpdateTrackToObject", "No closest marker found!\n");
         return RESULT_FAIL;
-      }
-      
-      const f32 minDist = std::sqrt(minDistSq);
-      const f32 headAngle = std::atan(zDist/(minDist + 1e-6f));
-      //_robot->MoveHeadToAngle(headAngle, 5.f, 2.f);
-      RobotInterface::PanAndTilt msg;
-      msg.headTiltAngle_rad = headAngle;
-      msg.bodyPanAngle_rad = 0.f;
-      
-      if(false == _robot->GetMoveComponent().IsTrackingWithHeadOnly()) {
-        // Also rotate ("pan") body:
-        const Radians panAngle = std::atan2(yDist, xDist);// - _robot->GetPose().GetRotationAngle<'Z'>();
-        msg.bodyPanAngle_rad = panAngle.ToFloat();
-      }
-      /*
-       PRINT_NAMED_INFO("BlockWorld.UpdateTrackToObject",
-       "Tilt = %.1fdeg, pan = %.1fdeg\n",
-       RAD_TO_DEG(msg.headTiltAngle_rad),
-       RAD_TO_DEG(msg.bodyPanAngle_rad));
-       */
-      _robot->SendMessage(RobotInterface::EngineToRobot(std::move(msg)));
+      } else {
+        const f32 minDist = std::sqrt(minDistSq);
+        const f32 headAngle = std::atan(zDist/(minDist + 1e-6f));
+        f32 bodyPanAngle_rad = 0.f;
+          
+        if(false == _robot->GetMoveComponent().IsTrackingWithHeadOnly()) {
+          // Also rotate ("pan") body:
+          bodyPanAngle_rad = std::atan2(yDist, xDist);
+        }
+          
+        _robot->GetActionList().QueueActionNow(Robot::DriveAndManipulateSlot,
+                                               new PanAndTiltAction(bodyPanAngle_rad, headAngle,
+                                                                    true, true));
+      }
       
       return RESULT_OK;
     } // UpdateTrackToObject()
@@ -1183,7 +1132,6 @@
                                             xBorderPad, yBorderPad) &&
            (_robot->GetDockObject() != unobserved.object->GetID()))  // We expect a docking block to disappear from view!
         {
-<<<<<<< HEAD
           // Make sure there are no currently-observed, (just-)identified objects
           // with the same active ID present. (If there are, we'll reassign IDs
           // on the next update instead of clearing the existing object now.)
@@ -1197,12 +1145,6 @@
               }
             }
           }
-=======
-          // We "should" have seen the object! Delete it.
-          PRINT_NAMED_INFO("BlockWorld.CheckForUnobservedObjects.RemoveUnobservedObject",
-                           "Removing object %d, which should have been seen, "
-                           "but wasn't.", unobserved.object->GetID().GetValue());
->>>>>>> 74f7f360
           
           if(!matchingActiveIdFound) {
             // We "should" have seen the object! Delete it.
@@ -2117,49 +2059,7 @@
           }
         }
         
-<<<<<<< HEAD
         RemoveMarkersWithinMarkers(currentObsMarkers);
-=======
-        // Remove markers enclosed within other markers:
-        for(auto markerIter1 = currentObsMarkers.begin(); markerIter1 != currentObsMarkers.end(); ++markerIter1)
-        {
-          const Vision::ObservedMarker& marker1    = markerIter1->second;
-          const TimeStamp_t             timestamp1 = markerIter1->first;
-          
-          for(auto markerIter2 = currentObsMarkers.begin(); markerIter2 != currentObsMarkers.end(); /* incrementing decided in loop */ )
-          {
-            const Vision::ObservedMarker& marker2    = markerIter2->second;
-            const TimeStamp_t             timestamp2 = markerIter2->first;
-            
-            // These two markers must be different and observed at the same time
-            if(markerIter1 != markerIter2 && timestamp1 == timestamp2) {
-              
-              // See if #2 is inside #1
-              bool marker2isInsideMarker1 = true;
-              for(auto & corner : marker2.GetImageCorners()) {
-                if(marker1.GetImageCorners().Contains(corner) == false) {
-                  marker2isInsideMarker1 = false;
-                  break;
-                }
-              }
-              
-              if(marker2isInsideMarker1) {
-                PRINT_NAMED_INFO("BlockWorld.Update",
-                                 "Removing %s marker completely contained within %s marker.",
-                                 marker1.GetCodeName(), marker2.GetCodeName());
-                // Note: erase does increment of iterator for us
-                markerIter2 = currentObsMarkers.erase(markerIter2);
-              } else {
-                // Need to iterate marker2
-                ++markerIter2;
-              } // if/else marker2isInsideMarker1
-            } else {
-              // Need to iterate marker2
-              ++markerIter2;
-            } // if/else marker1 != marker2 && time1 != time2
-          } // for markerIter2
-        } // for markerIter1
->>>>>>> 74f7f360
         
         // Only update robot's poses using VisionMarkers while not on a ramp
         if(!_robot->IsOnRamp()) {
@@ -2249,12 +2149,7 @@
         }
       }
       
-<<<<<<< HEAD
-      
-      //PRINT_NAMED_INFO("BlockWorld.Update.NumBlocksObserved", "Saw %d blocks\n", numBlocksObserved);
-=======
       //PRINT_NAMED_INFO("BlockWorld.Update.NumBlocksObserved", "Saw %d blocks", numBlocksObserved);
->>>>>>> 74f7f360
       
       // Check for unobserved, uncarried objects that overlap with any robot's position
       // TODO: better way of specifying which objects are obstacles and which are not
