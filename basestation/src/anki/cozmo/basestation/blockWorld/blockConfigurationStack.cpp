/**
 * File: BlockConfigurationStack.cpp
 *
 * Author: Kevin M. Karol
 * Created: 10/5/2016
 *
 * Description: Defines the StackBlock configuration
 *
 * A stack can consist of 2 or 3 blocks stacked on top of each other such that
 * their centroids are located on top of each other
 *
 * A stack allways has a top and bottom block - middle block is only set for stacks of 3
 *
 * Due to talerences a configuration may be marked as both a stack and a pyramid
 *
 * Copyright: Anki, Inc. 2016
 *
 **/


#include "anki/cozmo/basestation/robot.h"
#include "anki/cozmo/basestation/blockWorld/blockConfigurationStack.h"
#include "anki/cozmo/basestation/blockWorld/blockConfigurationManager.h"
#include "anki/cozmo/basestation/blockWorld/blockWorldFilter.h"
#include "anki/cozmo/basestation/blockWorld/blockWorld.h"
#include "anki/cozmo/shared/cozmoEngineConfig.h"
#include "anki/vision/basestation/observableObject.h"

#include "util/math/math.h"

namespace Anki {
namespace Cozmo {
namespace BlockConfigurations {

namespace {
  
using StackIterator = std::vector<StackWeakPtr>::iterator;
using StackIteratorConst = std::vector<StackWeakPtr>::const_iterator;
const float kOnGroundTolerenceStackBlockOnly = 2*ON_GROUND_HEIGHT_TOL_MM;

}
  
// - - - - - - - - - - - - - - - - - - - - - - - - - - - - - - - - - - - - - - - - - - - - - - - - - - - - - - - - - -
StackOfCubes::StackOfCubes()
: BlockConfiguration(ConfigurationType::StackOfCubes)
{
  ClearStack();
}
  
// - - - - - - - - - - - - - - - - - - - - - - - - - - - - - - - - - - - - - - - - - - - - - - - - - - - - - - - - - -
StackOfCubes::StackOfCubes(const ObjectID& bottomBlockID, const ObjectID& middleBlockID)
: BlockConfiguration(ConfigurationType::StackOfCubes)
{
  _bottomBlockID = bottomBlockID;
  _topBlockID = middleBlockID;
  _middleBlockID.SetToUnknown();
}
  
  
// - - - - - - - - - - - - - - - - - - - - - - - - - - - - - - - - - - - - - - - - - - - - - - - - - - - - - - - - - -
StackOfCubes::StackOfCubes(const ObjectID& bottomBlockID, const ObjectID& middleBlockID, const ObjectID& topBlockID)
: BlockConfiguration(ConfigurationType::StackOfCubes)
{
  _bottomBlockID = bottomBlockID;
  _middleBlockID = middleBlockID;
  _topBlockID = topBlockID;
}
 
  
// - - - - - - - - - - - - - - - - - - - - - - - - - - - - - - - - - - - - - - - - - - - - - - - - - - - - - - - - - -
bool StackOfCubes::operator==(const StackOfCubes& other) const
{
  return GetTopBlockID() == other.GetTopBlockID() &&
         GetMiddleBlockID() == other.GetMiddleBlockID() &&
         GetBottomBlockID() == other.GetBottomBlockID();
}

  
// - - - - - - - - - - - - - - - - - - - - - - - - - - - - - - - - - - - - - - - - - - - - - - - - - - - - - - - - - -
uint8_t StackOfCubes::GetStackHeight() const{
  if(_bottomBlockID.IsUnknown()){
    return 0;
  }else if(_topBlockID.IsUnknown()){
    return 1;
  }else if(_middleBlockID.IsUnknown()){
    return 2;
  }else{
    return 3;
  }
}

  
// - - - - - - - - - - - - - - - - - - - - - - - - - - - - - - - - - - - - - - - - - - - - - - - - - - - - - - - - - -
bool StackOfCubes::IsASubstack(const StackOfCubes& potentialSuperStack) const
{
  return _middleBlockID.IsUnknown() &&
         _bottomBlockID == potentialSuperStack.GetBottomBlockID() &&
         _topBlockID == potentialSuperStack.GetTopBlockID();
}

  
  
// - - - - - - - - - - - - - - - - - - - - - - - - - - - - - - - - - - - - - - - - - - - - - - - - - - - - - - - - - -
void StackOfCubes::ClearStack()
{
  _bottomBlockID.SetToUnknown();
  _middleBlockID.SetToUnknown();
  _topBlockID.SetToUnknown();
}
  
// - - - - - - - - - - - - - - - - - - - - - - - - - - - - - - - - - - - - - - - - - - - - - - - - - - - - - - - - - -
std::vector<ObjectID> StackOfCubes::GetAllBlockIDsOrdered() const
{
  std::vector<ObjectID> allBlocks;
  allBlocks.push_back(_bottomBlockID);
  if(_middleBlockID.IsSet()){
    allBlocks.push_back(_middleBlockID);
  }
  
  allBlocks.push_back(_topBlockID);
  
  return allBlocks;
}

// - - - - - - - - - - - - - - - - - - - - - - - - - - - - - - - - - - - - - - - - - - - - - - - - - - - - - - - - - -
const StackOfCubes* StackOfCubes::BuildTallestStackForObject(const Robot& robot, const ObservableObject* object)
{
  // Get all blocks that are on the ground
  std::vector<const ObservableObject*> blocksOnGround;
  
  {
    BlockWorldFilter bottomBlockFilter;
    bottomBlockFilter.SetAllowedFamilies({{ObjectFamily::LightCube, ObjectFamily::Block}});
    bottomBlockFilter.AddFilterFcn([](const ObservableObject* blockPtr)
                                   {
                                     if(!blockPtr->IsRestingAtHeight(0, kOnGroundTolerenceStackBlockOnly)){
                                       return false;
                                     }
                                     
                                     if(!blockPtr->IsRestingFlat()){
                                       return false;
                                     }
                                     
                                     return true;
                                   });
    
    robot.GetBlockWorld().FindLocatedMatchingObjects(bottomBlockFilter, blocksOnGround);
  }

  
  // Identify all blocks above and below the current block
  std::vector<const ObservableObject*> blocksOnTopOfObject;
  std::vector<const ObservableObject*> blocksBelowObject;
  {
    BlockWorldFilter blocksOnlyFilter;
    blocksOnlyFilter.SetAllowedFamilies({{ObjectFamily::LightCube, ObjectFamily::Block}});
    
    // blocks above
    auto currentBlock = object;
    auto nextBlock = currentBlock;
<<<<<<< HEAD
    BOUNDED_WHILE(10,(nextBlock = robot.GetBlockWorld().FindLocatedObjectOnTopOf(*currentBlock,
                                                                                 BlockWorld::kOnCubeStackHeightTolerence,
                                                                                 blocksOnlyFilter))){
=======
    BOUNDED_WHILE(10,(nextBlock = robot.GetBlockWorld().FindObjectOnTopOf(*currentBlock,
                                                                           BlockWorld::kOnCubeStackHeightTolerence,
                                                                           blocksOnlyFilter))){
      // Blocks being carried by the robot are not part of a stack
      if(robot.GetCarryingObject().IsSet() &&
         (robot.GetCarryingObject() == nextBlock->GetID())){
        break;
      }
>>>>>>> ab629d7c
      blocksOnTopOfObject.push_back(nextBlock);
      currentBlock = nextBlock;
    }
    
    // blocks below
    currentBlock = object;
    nextBlock = currentBlock;
    BOUNDED_WHILE(10,(nextBlock = robot.GetBlockWorld().FindLocatedObjectUnderneath(*currentBlock,
                                                                                    BlockWorld::kOnCubeStackHeightTolerence,
                                                                                    blocksOnlyFilter))){
      blocksBelowObject.push_back(nextBlock);
      currentBlock = nextBlock;
    }
  }
  
  // build the vector of all stacks including the block
  const StackOfCubes* largestStackContainingBlock = nullptr;

  // check to see if the block is part of a stack
  const bool robotIsCarryingObject = robot.GetCarryingObject().IsSet() &&
                                      (robot.GetCarryingObject() == object->GetID());
  if(robotIsCarryingObject || blocksOnGround.empty() ||
     (blocksOnTopOfObject.empty() && blocksBelowObject.empty())){
    return largestStackContainingBlock;
  }
  
  // check to make sure the stack starts on the ground
  const bool objectOnGround = std::find(blocksOnGround.begin(), blocksOnGround.end(), object) != blocksOnGround.end();
  const bool lastObjectBelowOnGround = !blocksBelowObject.empty() &&
                std::find(blocksOnGround.begin(), blocksOnGround.end(), blocksBelowObject.back()) != blocksOnGround.end();
  
  if(!objectOnGround && !lastObjectBelowOnGround){
    return largestStackContainingBlock;
  }
  
  // actually build the stack
  std::vector<const ObservableObject*> blocksBottomToTop;
  for(auto blockIter = blocksBelowObject.rbegin(); blockIter != blocksBelowObject.rend(); ++blockIter){
    blocksBottomToTop.push_back(*blockIter);
  }
  
  blocksBottomToTop.push_back(object);
  
  for(auto blockIter = blocksOnTopOfObject.begin(); blockIter != blocksOnTopOfObject.end(); ++blockIter){
    blocksBottomToTop.push_back(*blockIter);
  }
  
  
  if(blocksBottomToTop.size() > 2){
    largestStackContainingBlock = new StackOfCubes(blocksBottomToTop[0]->GetID(), blocksBottomToTop[1]->GetID(), blocksBottomToTop[2]->GetID());
  }else if(blocksBottomToTop.size() == 2){
    largestStackContainingBlock = new StackOfCubes(blocksBottomToTop[0]->GetID(), blocksBottomToTop[1]->GetID());
  }
  
  return largestStackContainingBlock;
}
  
} // namespace BlockConfigurations
} // namespace Cozmo
} // namespace Anki<|MERGE_RESOLUTION|>--- conflicted
+++ resolved
@@ -158,20 +158,14 @@
     // blocks above
     auto currentBlock = object;
     auto nextBlock = currentBlock;
-<<<<<<< HEAD
     BOUNDED_WHILE(10,(nextBlock = robot.GetBlockWorld().FindLocatedObjectOnTopOf(*currentBlock,
                                                                                  BlockWorld::kOnCubeStackHeightTolerence,
                                                                                  blocksOnlyFilter))){
-=======
-    BOUNDED_WHILE(10,(nextBlock = robot.GetBlockWorld().FindObjectOnTopOf(*currentBlock,
-                                                                           BlockWorld::kOnCubeStackHeightTolerence,
-                                                                           blocksOnlyFilter))){
       // Blocks being carried by the robot are not part of a stack
       if(robot.GetCarryingObject().IsSet() &&
          (robot.GetCarryingObject() == nextBlock->GetID())){
         break;
       }
->>>>>>> ab629d7c
       blocksOnTopOfObject.push_back(nextBlock);
       currentBlock = nextBlock;
     }
