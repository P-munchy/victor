/**
 * File: blockWorld.cpp
 *
 * Author: Andrew Stein (andrew)
 * Created: 10/1/2013
 *
 * Description: Implements a container for tracking the state of all objects in Cozmo's world.
 *
 * Copyright: Anki, Inc. 2013
 *
 **/
#include "anki/cozmo/basestation/blockWorld/blockWorld.h"

// Putting engine config include first so we get anki/common/types.h instead of anki/types.h
// TODO: Fix this types.h include mess (COZMO-3752)
#include "anki/cozmo/shared/cozmoEngineConfig.h"
#include "anki/cozmo/shared/cozmoConfig.h"

#include "anki/common/basestation/math/point_impl.h"
#include "anki/common/basestation/math/poseBase_impl.h"
#include "anki/common/basestation/math/poseOriginList.h"
#include "anki/common/basestation/math/quad_impl.h"
#include "anki/common/basestation/math/rect_impl.h"
#include "anki/common/basestation/utils/timer.h"
#include "anki/common/shared/utilities_shared.h"
#include "anki/cozmo/basestation/activeCube.h"
#include "anki/cozmo/basestation/behaviorSystem/AIWhiteboard.h"
#include "anki/cozmo/basestation/behaviorSystem/aiComponent.h"
#include "anki/cozmo/basestation/block.h"
#include "anki/cozmo/basestation/blockWorld/blockConfigurationManager.h"
#include "anki/cozmo/basestation/bridge.h"
#include "anki/cozmo/basestation/charger.h"
#include "anki/cozmo/basestation/components/visionComponent.h"
#include "anki/cozmo/basestation/cozmoContext.h"
#include "anki/cozmo/basestation/customObject.h"
#include "anki/cozmo/basestation/externalInterface/externalInterface.h"
#include "anki/cozmo/basestation/flatMat.h"
#include "anki/cozmo/basestation/humanHead.h"
#include "anki/cozmo/basestation/markerlessObject.h"
#include "anki/cozmo/basestation/mat.h"
#include "anki/cozmo/basestation/navMemoryMap/iNavMemoryMap.h"
#include "anki/cozmo/basestation/navMemoryMap/navMemoryMapFactory.h"
#include "anki/cozmo/basestation/navMemoryMap/quadData/navMemoryMapQuadData_Cliff.h"
#include "anki/cozmo/basestation/objectPoseConfirmer.h"
#include "anki/cozmo/basestation/platform.h"
#include "anki/cozmo/basestation/potentialObjectsForLocalizingTo.h"
#include "anki/cozmo/basestation/ramp.h"
#include "anki/cozmo/basestation/robot.h"
#include "anki/cozmo/basestation/robotInterface/messageHandler.h"
#include "anki/cozmo/basestation/viz/vizManager.h"
#include "anki/vision/basestation/observableObjectLibrary_impl.h"
#include "anki/vision/basestation/visionMarker.h"
#include "clad/externalInterface/messageEngineToGame.h"
#include "clad/externalInterface/messageGameToEngine.h"
#include "clad/robotInterface/messageEngineToRobot.h"
#include "util/console/consoleInterface.h"
#include "util/cpuProfiler/cpuProfiler.h"
#include "util/global/globalDefinitions.h"
#include "util/math/math.h"

// The amount of time a proximity obstacle exists beyond the latest detection
#define PROX_OBSTACLE_LIFETIME_MS  4000

// The sensor value that must be met/exceeded in order to have detected an obstacle
#define PROX_OBSTACLE_DETECT_THRESH   5

// TODO: Expose these as parameters
#define BLOCK_IDENTIFICATION_TIMEOUT_MS 500

#define DEBUG_ROBOT_POSE_UPDATES 0
#if DEBUG_ROBOT_POSE_UPDATES
#  define PRINT_LOCALIZATION_INFO(...) PRINT_NAMED_INFO("Localization", __VA_ARGS__)
#else
#  define PRINT_LOCALIZATION_INFO(...)
#endif



namespace Anki {
namespace Cozmo {

  
// - - - - - - - - - - - - - - - - - - - - - - - - - - - - - - - - - - - - - - - - - - - - - - - - - - - - - - - - - - -
// CONSOLE VARS

// how often we request redrawing maps. Added because I think clad is getting overloaded with the amount of quads
CONSOLE_VAR(float, kMemoryMapRenderRate_sec, "BlockWorld.MemoryMap", 0.25f);
  
// kObjectRotationChangeToReport_deg: if the rotation of an object changes by this much, memory map will be notified
CONSOLE_VAR(float, kObjectRotationChangeToReport_deg, "BlockWorld.MemoryMap", 10.0f);
// kObjectPositionChangeToReport_mm: if the position of an object changes by this much, memory map will be notified
CONSOLE_VAR(float, kObjectPositionChangeToReport_mm, "BlockWorld.MemoryMap", 5.0f);

// kRobotRotationChangeToReport_deg: if the rotation of the robot changes by this much, memory map will be notified
CONSOLE_VAR(float, kRobotRotationChangeToReport_deg, "BlockWorld.MemoryMap", 20.0f);
// kRobotPositionChangeToReport_mm: if the position of the robot changes by this much, memory map will be notified
CONSOLE_VAR(float, kRobotPositionChangeToReport_mm, "BlockWorld.MemoryMap", 8.0f);

// kOverheadEdgeCloseMaxLenForTriangle_mm: maximum length of the close edge to be considered a triangle instead of a quad
CONSOLE_VAR(float, kOverheadEdgeCloseMaxLenForTriangle_mm, "BlockWorld.MemoryMap", 15.0f);
// kOverheadEdgeFarMaxLenForLine_mm: maximum length of the far edge to be considered a line instead of a triangle or a quad
CONSOLE_VAR(float, kOverheadEdgeFarMaxLenForLine_mm, "BlockWorld.MemoryMap", 15.0f);
// kOverheadEdgeFarMinLenForLine_mm: minimum length of the far edge to even report the line
CONSOLE_VAR(float, kOverheadEdgeFarMinLenForClearReport_mm, "BlockWorld.MemoryMap", 3.0f); // tested 5 and was too big
// kOverheadEdgeSegmentNoiseLen_mm: segments whose length is smaller than this will be considered noise
CONSOLE_VAR(float, kOverheadEdgeSegmentNoiseLen_mm, "BlockWorld.MemoryMap", 6.0f);

// kDebugRenderOverheadEdges: enables/disables debug render of points reported from vision
CONSOLE_VAR(bool, kDebugRenderOverheadEdges, "BlockWorld.MemoryMap", false);
// kDebugRenderOverheadEdgeClearQuads: enables/disables debug render of nonBorder quads from overhead detection (clear)
CONSOLE_VAR(bool, kDebugRenderOverheadEdgeClearQuads, "BlockWorld.MemoryMap", false);
// kDebugRenderOverheadEdgeBorderQuads: enables/disables debug render of border quads only (interesting edges)
CONSOLE_VAR(bool, kDebugRenderOverheadEdgeBorderQuads, "BlockWorld.MemoryMap", false);

// kReviewInterestingEdges: if set to true, interesting edges are reviewed after adding new ones to see whether they are still interesting
CONSOLE_VAR(bool, kReviewInterestingEdges, "BlockWorld.kReviewInterestingEdges", true);

// Enable to draw (semi-experimental) bounding cuboids around stacks of 2 blocks
CONSOLE_VAR(bool, kVisualizeStacks, "BlockWorld", false);
  
// How long to wait until deleting non-cliff Markerless objects
CONSOLE_VAR(u32, kMarkerlessObjectExpirationTime_ms, "BlockWorld", 30000);
  
// Whether or not to put unrecognized markerless objects like collision/prox obstacles and cliffs into the memory map
CONSOLE_VAR(bool, kAddUnrecognizedMarkerlessObjectsToMemMap, "BlockWorld.MemoryMap", false);

// Whether or not to put custom objects in the memory map (COZMO-9360)
CONSOLE_VAR(bool, kAddCustomObjectsToMemMap, "BlockWorld.MemoryMap", false);
  
// - - - - - - - - - - - - - - - - - - - - - - - - - - - - - - - - - - - - - - - - - - - - - - - - - - - - - - - - - - -
// Helper namespace
namespace {

// return the content type we would set in the memory type for each object family
NavMemoryMapTypes::EContentType ObjectFamilyToMemoryMapContentType(ObjectFamily family, bool isAdding)
{
  using ContentType = NavMemoryMapTypes::EContentType;
  ContentType retType = ContentType::Unknown;
  switch(family)
  {
    case ObjectFamily::Block:
    case ObjectFamily::LightCube:
      // pick depending on addition or removal
      retType = isAdding ? ContentType::ObstacleCube : ContentType::ObstacleCubeRemoved;
      break;
    case ObjectFamily::Charger:
      retType = isAdding ? ContentType::ObstacleCharger : ContentType::ObstacleChargerRemoved;
      break;
    case ObjectFamily::MarkerlessObject:
    {
      // old .badIsAdding message
      if(!isAdding)
      {
        PRINT_NAMED_WARNING("ObjectFamilyToMemoryMapContentType.MarkerlessOject.RemovalNotSupported",
                            "ContentType MarkerlessObject removal is not supported. kAddUnrecognizedMarkerlessObjectsToMemMap was (%s)",
                            kAddUnrecognizedMarkerlessObjectsToMemMap ? "true" : "false");
      }
      else
      {
        PRINT_NAMED_WARNING("ObjectFamilyToMemoryMapContentType.MarkerlessOject.AdditionNotSupported",
                            "ContentType MarkerlessObject addition is not supported. kAddUnrecognizedMarkerlessObjectsToMemMap was (%s)",
                            kAddUnrecognizedMarkerlessObjectsToMemMap ? "true" : "false");
        // retType = ContentType::ObstacleUnrecognized;
      }
      break;
    }
      
    case ObjectFamily::CustomObject:
    {
      // old .badIsAdding message
      if(!isAdding)
      {
        PRINT_NAMED_WARNING("ObjectFamilyToMemoryMapContentType.CustomOject.RemovalNotSupported",
                            "ContentType CustomObject removal is not supported. kCustomObjectsToMemMap was (%s)",
                            kAddCustomObjectsToMemMap ? "true" : "false");
      }
      else
      {
        PRINT_NAMED_WARNING("ObjectFamilyToMemoryMapContentType.CustomOject.AdditionNotSupported",
                            "ContentType CustomObject addition is not supported. kCustomObjectsToMemMap was (%s)",
                            kAddCustomObjectsToMemMap ? "true" : "false");
      }
      break;
    }
      
    case ObjectFamily::Invalid:
    case ObjectFamily::Unknown:
    case ObjectFamily::Ramp:
    case ObjectFamily::Mat:
    break;
  };

  return retType;
}

};

  
// - - - - - - - - - - - - - - - - - - - - - - - - - - - - - - - - - - - - - - - - - - - - - - - - - - - - - - - - - - -
  BlockWorld::BlockWorld(Robot* robot)
  : _robot(robot)
  , _lastPlayAreaSizeEventSec(0)
  , _playAreaSizeEventIntervalSec(60)
  , _didObjectsChange(false)
  , _robotMsgTimeStampAtChange(0)
  , _currentNavMemoryMapOrigin(nullptr)
  , _isNavMemoryMapRenderEnabled(true)
  , _trackPoseChanges(false)
  , _memoryMapBroadcastRate_sec(-1.0f)
  , _nextMemoryMapBroadcastTimeStamp(0)
  , _blockConfigurationManager(new BlockConfigurations::BlockConfigurationManager(*robot))
  {
    DEV_ASSERT(_robot != nullptr, "BlockWorld.Constructor.InvalidRobot");
    
    // TODO: Create each known block / matpiece from a configuration/definitions file
    
    //////////////////////////////////////////////////////////////////////////
    // 1x1 Cubes
    //
    
    //blockLibrary_.AddObject(new Block_Cube1x1(Block::FUEL_BLOCK_TYPE));
    
    /*
    _objectLibrary[ObjectFamily::Block].AddObject(new Block_Cube1x1(ObjectType::Block_ANGRYFACE));

    _objectLibrary[ObjectFamily::Block].AddObject(new Block_Cube1x1(ObjectType::Block_BULLSEYE2));
    _objectLibrary[ObjectFamily::Block].AddObject(new Block_Cube1x1(ObjectType::Block_BULLSEYE2_INVERTED));
    
    _objectLibrary[ObjectFamily::Block].AddObject(new Block_Cube1x1(ObjectType::Block_SQTARGET));
    
    _objectLibrary[ObjectFamily::Block].AddObject(new Block_Cube1x1(ObjectType::Block_FIRE));
    
    _objectLibrary[ObjectFamily::Block].AddObject(new Block_Cube1x1(ObjectType::Block_ANKILOGO));
    
    _objectLibrary[ObjectFamily::Block].AddObject(new Block_Cube1x1(ObjectType::Block_STAR5));
    */
    
    //_objectLibrary[ObjectFamily::BLOCKS].AddObject(new Block_Cube1x1(ObjectType::Block_DICE));
    
    /*
    _objectLibrary[ObjectFamily::BLOCKS].AddObject(new Block_Cube1x1(ObjectType::Block_NUMBER1));
    _objectLibrary[ObjectFamily::BLOCKS].AddObject(new Block_Cube1x1(ObjectType::Block_NUMBER2));
    _objectLibrary[ObjectFamily::BLOCKS].AddObject(new Block_Cube1x1(ObjectType::Block_NUMBER3));
    _objectLibrary[ObjectFamily::BLOCKS].AddObject(new Block_Cube1x1(ObjectType::Block_NUMBER4));
    _objectLibrary[ObjectFamily::BLOCKS].AddObject(new Block_Cube1x1(ObjectType::Block_NUMBER5));
    _objectLibrary[ObjectFamily::BLOCKS].AddObject(new Block_Cube1x1(ObjectType::Block_NUMBER6));
     */
    //_objectLibrary[ObjectFamily::BLOCKS].AddObject(new Block_Cube1x1(ObjectType::Block_BANGBANGBANG));
    
    /*
    _objectLibrary[ObjectFamily::Block].AddObject(new Block_Cube1x1(ObjectType::Block_ARROW));
    
    _objectLibrary[ObjectFamily::Block].AddObject(new Block_Cube1x1(ObjectType::Block_FLAG));
    _objectLibrary[ObjectFamily::Block].AddObject(new Block_Cube1x1(ObjectType::Block_FLAG2));
    _objectLibrary[ObjectFamily::Block].AddObject(new Block_Cube1x1(ObjectType::Block_FLAG_INVERTED));
    
    // For CREEP Test
    _objectLibrary[ObjectFamily::Block].AddObject(new Block_Cube1x1(ObjectType::Block_SPIDER));
    _objectLibrary[ObjectFamily::Block].AddObject(new Block_Cube1x1(ObjectType::Block_KITTY));
    _objectLibrary[ObjectFamily::Block].AddObject(new Block_Cube1x1(ObjectType::Block_BEE));
    */
    
    //////////////////////////////////////////////////////////////////////////
    // 1x1 Light Cubes
    //
    DefineObject(std::make_unique<ActiveCube>(ObjectType::Block_LIGHTCUBE1));
    DefineObject(std::make_unique<ActiveCube>(ObjectType::Block_LIGHTCUBE2));
    DefineObject(std::make_unique<ActiveCube>(ObjectType::Block_LIGHTCUBE3));
    
    //////////////////////////////////////////////////////////////////////////
    // 2x1 Blocks
    //
    
    //_objectLibrary[ObjectFamily::Block].AddObject(new Block_2x1(ObjectType::Block_BANGBANGBANG));
    
    
    //////////////////////////////////////////////////////////////////////////
    // Mat Pieces
    //
    
    // Flat mats:
    //_objectLibrary[ObjectFamily::Mat].AddObject(new FlatMat(ObjectType::FlatMat_LETTERS_4x4));
    //_objectLibrary[ObjectFamily::Mat].AddObject(new FlatMat(ObjectType::FlatMat_GEARS_4x4));
    
    // Platform piece:
    //_objectLibrary[ObjectFamily::Mat].AddObject(new Platform(Platform::Type::LARGE_PLATFORM));
    
    // Long Bridge
    //_objectLibrary[ObjectFamily::Mat].AddObject(new Bridge(Bridge::Type::LONG_BRIDGE));
    
    // Short Bridge
    // TODO: Need to update short bridge markers so they don't look so similar to long bridge at oblique viewing angle
    // _objectLibrary[ObjectFamily::Mat].AddObject(new MatPiece(MatPiece::Type::SHORT_BRIDGE));
    
    
    //////////////////////////////////////////////////////////////////////////
    // Ramps
    //
    //_objectLibrary[ObjectFamily::RAMPS].AddObject(new Ramp());
    
    
    //////////////////////////////////////////////////////////////////////////
    // Charger
    //
    DefineObject(std::make_unique<Charger>());
    
    if(_robot->HasExternalInterface())
    {
      SetupEventHandlers(*_robot->GetExternalInterface());
    }
          
  } // BlockWorld() Constructor

  void BlockWorld::SetupEventHandlers(IExternalInterface& externalInterface)
  {
    using namespace ExternalInterface;
    auto helper = MakeAnkiEventUtil(externalInterface, *this, _eventHandles);
    helper.SubscribeGameToEngine<MessageGameToEngineTag::DeleteAllCustomObjects>();
    helper.SubscribeGameToEngine<MessageGameToEngineTag::SelectNextObject>();
    helper.SubscribeGameToEngine<MessageGameToEngineTag::CreateFixedCustomObject>();
    helper.SubscribeGameToEngine<MessageGameToEngineTag::DefineCustomBox>();
    helper.SubscribeGameToEngine<MessageGameToEngineTag::DefineCustomCube>();
    helper.SubscribeGameToEngine<MessageGameToEngineTag::DefineCustomWall>();
    helper.SubscribeGameToEngine<MessageGameToEngineTag::SetMemoryMapRenderEnabled>();
    helper.SubscribeGameToEngine<MessageGameToEngineTag::RequestLocatedObjectStates>();
    helper.SubscribeGameToEngine<MessageGameToEngineTag::RequestConnectedObjects>();
    helper.SubscribeGameToEngine<MessageGameToEngineTag::SetMemoryMapBroadcastFrequency_sec>();
  }

  BlockWorld::~BlockWorld()
  {
    
  } // ~BlockWorld() Destructor
  
  Result BlockWorld::DefineObject(std::unique_ptr<const ObservableObject>&& object)
  {
    const ObjectFamily objFamily = object->GetFamily(); // Remove with COZMO-9319
    const ObjectType objType = object->GetType(); // Store due to std::move
    const Result addResult = _objectLibrary[objFamily].AddObject(std::move(object));
    
    if(RESULT_OK == addResult)
    {
      PRINT_CH_INFO("BlockWorld", "BlockWorld.DefineObject.AddedObjectDefinition",
                    "Defined %s in Object Library", EnumToString(objType));
    }
    else
    {
      PRINT_NAMED_WARNING("BlockWorld.DefineObject.FailedToDefineObject",
                          "Failed defining %s", EnumToString(objType));
    }
    
    return addResult;
  }
  
  // - - - - - - - - - - - - - - - - - - - - - - - - - - - - - - - - - - - - - - - - - - - - - - - - - - - - - - - - - -
  
  template<>
  void BlockWorld::HandleMessage(const ExternalInterface::DeleteAllCustomObjects& msg)
  {
    _robot->GetContext()->GetVizManager()->EraseAllVizObjects();
    DeleteLocatedObjectsByFamily(ObjectFamily::CustomObject);
    _robot->GetContext()->GetExternalInterface()->BroadcastToGame<ExternalInterface::RobotDeletedAllCustomObjects>(_robot->GetID());
  };
  
  template<>
  void BlockWorld::HandleMessage(const ExternalInterface::SelectNextObject& msg)
  {
    CycleSelectedObject();
  };
  
  template<>
  void BlockWorld::HandleMessage(const ExternalInterface::CreateFixedCustomObject& msg)
  {
    Pose3d newObjectPose(msg.pose, _robot->GetPoseOriginList());
    
    ObjectID id = BlockWorld::CreateFixedCustomObject(newObjectPose, msg.xSize_mm, msg.ySize_mm, msg.zSize_mm);
    
    _robot->GetContext()->GetExternalInterface()->BroadcastToGame<ExternalInterface::CreatedFixedCustomObject>(_robot->GetID(), id);
  };

  template<>
  void BlockWorld::HandleMessage(const ExternalInterface::DefineCustomBox& msg)
  {
    bool success = false;
    
    CustomObject* customBox = CustomObject::CreateBox(msg.customType,
                                                      msg.markerFront,
                                                      msg.markerBack,
                                                      msg.markerTop,
                                                      msg.markerBottom,
                                                      msg.markerLeft,
                                                      msg.markerRight,
                                                      msg.xSize_mm, msg.ySize_mm, msg.zSize_mm,
                                                      msg.markerWidth_mm, msg.markerHeight_mm,
                                                      msg.isUnique);
    
    if(nullptr != customBox)
    {
      const Result defineResult = DefineObject(std::unique_ptr<CustomObject>(customBox));
      success = (defineResult == RESULT_OK);
    }
    
    _robot->GetContext()->GetExternalInterface()->BroadcastToGame<ExternalInterface::DefinedCustomObject>(_robot->GetID(),
                                                                                                          success);
  };
  
  template<>
  void BlockWorld::HandleMessage(const ExternalInterface::DefineCustomCube& msg)
  {
    bool success = false;
    
    CustomObject* customCube = CustomObject::CreateCube(msg.customType,
                                                        msg.marker,
                                                        msg.size_mm,
                                                        msg.markerWidth_mm, msg.markerHeight_mm,
                                                        msg.isUnique);
    
    if(nullptr != customCube)
    {
      const Result defineResult = DefineObject(std::unique_ptr<CustomObject>(customCube));
      success = (defineResult == RESULT_OK);
    }
    
    _robot->GetContext()->GetExternalInterface()->BroadcastToGame<ExternalInterface::DefinedCustomObject>(_robot->GetID(),
                                                                                                          success);
  };
  
  template<>
  void BlockWorld::HandleMessage(const ExternalInterface::DefineCustomWall& msg)
  {
    bool success = false;
    
    CustomObject* customWall = CustomObject::CreateWall(msg.customType,
                                                        msg.marker,
                                                        msg.width_mm, msg.height_mm,
                                                        msg.markerWidth_mm, msg.markerHeight_mm,
                                                        msg.isUnique);
    if(nullptr != customWall)
    {
      const Result defineResult = DefineObject(std::unique_ptr<CustomObject>(customWall));
      success = (defineResult == RESULT_OK);
    }
    
    _robot->GetContext()->GetExternalInterface()->BroadcastToGame<ExternalInterface::DefinedCustomObject>(_robot->GetID(),
                                                                                                          success);
  };
  
  template<>
  void BlockWorld::HandleMessage(const ExternalInterface::SetMemoryMapRenderEnabled& msg)
  {
    SetMemoryMapRenderEnabled(msg.enabled);
  };

  template<>
  void BlockWorld::HandleMessage(const ExternalInterface::RequestLocatedObjectStates& msg)
  {
    BroadcastLocatedObjectStates();
  };

  template<>
  void BlockWorld::HandleMessage(const ExternalInterface::RequestConnectedObjects& msg)
  {
    BroadcastConnectedObjects();
  };
  
  template<>
  void BlockWorld::HandleMessage(const ExternalInterface::SetMemoryMapBroadcastFrequency_sec& msg)
  {
    _memoryMapBroadcastRate_sec = msg.frequency;
    _nextMemoryMapBroadcastTimeStamp = BaseStationTimer::getInstance()->GetCurrentTimeInSeconds();
  };
    

  // - - - - - - - - - - - - - - - - - - - - - - - - - - - - - - - - - - - - - - - - - - - - - - - - - - - - - - - - - -
  ObservableObject* BlockWorld::FindLocatedObjectHelper(const BlockWorldFilter& filterIn,
                                                        const ModifierFcn& modifierFcn,
                                                        bool returnFirstFound) const
  {
    ObservableObject* matchingObject = nullptr;
    
    BlockWorldFilter filter(filterIn);
    
    if(filter.IsOnlyConsideringLatestUpdate())
    {
      const TimeStamp_t atTimestamp = _currentObservedMarkerTimestamp;
      
      filter.AddFilterFcn([atTimestamp](const ObservableObject* object) -> bool
                          {
                            const bool seenAtTimestamp = (object->GetLastObservedTime() == atTimestamp);
                            return seenAtTimestamp;
                          });
    }
    
    for(auto & objectsByOrigin : _locatedObjects) {
      if(filter.ConsiderOrigin(objectsByOrigin.first, _robot->GetWorldOrigin())) {
        for(auto & objectsByFamily : objectsByOrigin.second) {
          if(filter.ConsiderFamily(objectsByFamily.first)) {
            for(auto & objectsByType : objectsByFamily.second) {
              if(filter.ConsiderType(objectsByType.first)) {
                for(auto & objectsByID : objectsByType.second) {
                  ObservableObject* object_nonconst = objectsByID.second.get();
                  const ObservableObject* object = object_nonconst;
                  
                  if(nullptr == object)
                  {
                    PRINT_NAMED_WARNING("BlockWorld.FindObjectHelper.NullExistingObject",
                                        "Origin:%s(%p) Family:%s Type:%s ID:%d is NULL",
                                        objectsByOrigin.first->GetName().c_str(),
                                        objectsByOrigin.first,
                                        EnumToString(objectsByFamily.first),
                                        EnumToString(objectsByType.first),
                                        objectsByID.first.GetValue());
                    continue;
                  }
                  
                  if(filter.ConsiderObject(object))
                  {
                    matchingObject = object_nonconst;
                    if(nullptr != modifierFcn) {
                      modifierFcn(matchingObject);
                    }
                    if(returnFirstFound) {
                      return matchingObject;
                    }
                  }
                }
              }
            }
          }
        }
      }
    }
    
    return matchingObject;
  }

  // - - - - - - - - - - - - - - - - - - - - - - - - - - - - - - - - - - - - - - - - - - - - - - - - - - - - - - - - - -
  ActiveObject* BlockWorld::FindConnectedObjectHelper(const BlockWorldFilter& filterIn,
                                                      const ModifierFcn& modifierFcn,
                                                      bool returnFirstFound) const
  {
    ActiveObject* matchingObject = nullptr;
    
    // TODO COZMO-7848:  create BlockWorldActiveObjetFilter vs BlockWorldFilter because some of the parameters
    //                   Or at least assert on filter unused flags
    // in BlockWorldFilter do not apply to connected objects. Eg: IsOnlyConsideringLatestUpdate, OriginMode, etc.
    // Moreover, additional fields could be available like `allowedActiveID`
    BlockWorldFilter filter(filterIn);
    DEV_ASSERT(!filter.IsOnlyConsideringLatestUpdate(), "BlockWorld.FindConnectedObjectHelper.InvalidFlag");
    
    for(auto & objectsByFamily : _connectedObjects) {
      if(filter.ConsiderFamily(objectsByFamily.first)) {
        for(auto & objectsByType : objectsByFamily.second) {
          if(filter.ConsiderType(objectsByType.first)) {
            for(auto & objectsByID : objectsByType.second)
            {
              ActiveObject* object_nonconst = objectsByID.second.get();
              const ActiveObject* object = object_nonconst;
              
              if(nullptr == object)
              {
                PRINT_NAMED_WARNING("BlockWorld.FindConnectedObjectHelper.NullObject",
                                    "Family:%s Type:%s ID:%d is NULL",
                                    EnumToString(objectsByFamily.first),
                                    EnumToString(objectsByType.first),
                                    objectsByID.first.GetValue());
                continue;
              }
              
              const bool considerObject = filter.ConsiderObject(object);
              if(considerObject)
              {
                matchingObject = object_nonconst;
                if(nullptr != modifierFcn) {
                  modifierFcn(matchingObject);
                }
                if(returnFirstFound) {
                  return matchingObject;
                }
              }
            }
          }
        }
      }
    }
    
    return matchingObject;
  }

  // - - - - - - - - - - - - - - - - - - - - - - - - - - - - - - - - - - - - - - - - - - - - - - - - - - - - - - - - - -
  ObservableObject* BlockWorld::GetLocatedObjectByIdHelper(const ObjectID& objectID, ObjectFamily family) const
  {
    // Find the object with the given ID with any pose state, in the current world origin
    BlockWorldFilter filter;
    filter.AddAllowedID(objectID);
    
    // Restrict family if specified
    if ( ObjectFamily::Invalid != family ) {
      filter.AddAllowedFamily(family);
    }
    
    // Find and return match
    ObservableObject* match = FindLocatedObjectHelper(filter, nullptr, true);
    return match;
  }
  
  // - - - - - - - - - - - - - - - - - - - - - - - - - - - - - - - - - - - - - - - - - - - - - - - - - - - - - - - - - -
  ActiveObject* BlockWorld::GetConnectedActiveObjectByIdHelper(const ObjectID& objectID) const
  {
    // Find the object with the given ID
    BlockWorldFilter filter;
    filter.AddAllowedID(objectID);
        
    // Find and return among ConnectedObjects
    ActiveObject* object = FindConnectedObjectHelper(filter, nullptr, true);
    return object;
  }
  
  // - - - - - - - - - - - - - - - - - - - - - - - - - - - - - - - - - - - - - - - - - - - - - - - - - - - - - - - - - -
  ActiveObject* BlockWorld::GetConnectedActiveObjectByActiveIdHelper(const ActiveID& activeID) const
  {
    // Find object that matches given activeID
    BlockWorldFilter filter;
    filter.SetFilterFcn([activeID](const ObservableObject* object) {
      return object->GetActiveID() == activeID;
    });
    
    // Find and return among ConnectedObjects
    ActiveObject* object = FindConnectedObjectHelper(filter, nullptr, true);
    return object;
  }
  
  // - - - - - - - - - - - - - - - - - - - - - - - - - - - - - - - - - - - - - - - - - - - - - - - - - - - - - - - - - -
  ObservableObject* BlockWorld::FindLocatedObjectClosestToHelper(const Pose3d& pose,
                                                                 const Vec3f&  distThreshold,
                                                                 const BlockWorldFilter& filterIn) const
  {
    // TODO: Keep some kind of OctTree data structure to make these queries faster?
    
    Vec3f closestDist(distThreshold);
    //ObservableObject* matchingObject = nullptr;
    
    BlockWorldFilter filter(filterIn);
    filter.AddFilterFcn([&pose, &closestDist](const ObservableObject* current)
                        {
                          Vec3f dist = ComputeVectorBetween(pose, current->GetPose());
                          dist.Abs();
                          if(dist.Length() < closestDist.Length()) {
                            closestDist = dist;
                            return true;
                          } else {
                            return false;
                          }
                        });
    
    return FindLocatedObjectHelper(filter);
  }
  

  // - - - - - - - - - - - - - - - - - - - - - - - - - - - - - - - - - - - - - - - - - - - - - - - - - - - - - - - - - -
  ObservableObject* BlockWorld::FindLocatedClosestMatchingObjectHelper(const ObservableObject& object,
                                                                       const Vec3f& distThreshold,
                                                                       const Radians& angleThreshold,
                                                                       const BlockWorldFilter& filterIn) const
  {
    Vec3f closestDist(distThreshold);
    Radians closestAngle(angleThreshold);
    
    // Don't check the object we're using as the comparison
    BlockWorldFilter filter(filterIn);
    filter.AddIgnoreID(object.GetID());
    filter.AddFilterFcn([&object,&closestDist,&closestAngle](const ObservableObject* current)
    {
      Vec3f Tdiff;
      Radians angleDiff;
      if(current->IsSameAs(object, closestDist, closestAngle, Tdiff, angleDiff)) {
        closestDist = Tdiff.GetAbs();
        closestAngle = angleDiff.getAbsoluteVal();
        return true;
      } else {
        return false;
      }
    });

    ObservableObject* closestObject = FindLocatedObjectHelper(filter);
    return closestObject;
  }
  
  
  // - - - - - - - - - - - - - - - - - - - - - - - - - - - - - - - - - - - - - - - - - - - - - - - - - - - - - - - - - -
  ObservableObject* BlockWorld::FindLocatedClosestMatchingTypeHelper(ObjectType withType,
                                                                     const Pose3d& pose,
                                                                     const Vec3f& distThreshold,
                                                                     const Radians& angleThreshold,
                                                                     const BlockWorldFilter& filterIn) const
  {
    Vec3f closestDist(distThreshold);
    Radians closestAngle(angleThreshold);
    
    BlockWorldFilter filter(filterIn);
    filter.AddFilterFcn([withType,&pose,&closestDist,&closestAngle](const ObservableObject* current)
    {
      Vec3f Tdiff;
      Radians angleDiff;
      if(current->GetType() == withType &&
         current->GetPose().IsSameAs(pose, closestDist, closestAngle, Tdiff, angleDiff))
      {
        closestDist = Tdiff.GetAbs();
        closestAngle = angleDiff.getAbsoluteVal();
        return true;
      } else {
        return false;
      }
    });
    
    ObservableObject* closestObject = FindLocatedObjectHelper(filter);
    return closestObject;
  }
  
  
  
  
  


    void CheckForOverlapHelper(const ObservableObject* objectToMatch,
                               ObservableObject* objectToCheck,
                               std::vector<ObservableObject*>& overlappingObjects)
    {
      
      // TODO: smarter block pose comparison
      //const float minDist = 5.f; // TODO: make parameter ... 0.5f*std::min(minDimSeen, objExist->GetMinDim());
      
      //const float distToExist_mm = (objExist.second->GetPose().GetTranslation() -
      //                              <robotThatSawMe???>->GetPose().GetTranslation()).length();
      
      //const float distThresh_mm = distThresholdFraction * distToExist_mm;
      
      //Pose3d P_diff;
      if( objectToCheck->IsSameAs(*objectToMatch) ) {
        overlappingObjects.push_back(objectToCheck);
      } /*else {
         fprintf(stdout, "Not merging: Tdiff = %.1fmm, Angle_diff=%.1fdeg\n",
         P_diff.GetTranslation().length(), P_diff.GetRotationAngle().getDegrees());
         objExist.second->IsSameAs(*objectSeen, distThresh_mm, angleThresh, P_diff);
         }*/
      
    } // CheckForOverlapHelper()
  
    
    void BlockWorld::FindOverlappingObjects(const ObservableObject* objectSeen,
                                            const ObjectsMapByType_t& objectsExisting,
                                            std::vector<ObservableObject*>& overlappingExistingObjects) const
    {
      auto objectsExistingIter = objectsExisting.find(objectSeen->GetType());
      if(objectsExistingIter != objectsExisting.end()) {
        for(const auto& objectToCheck : objectsExistingIter->second) {
          CheckForOverlapHelper(objectSeen, objectToCheck.second.get(), overlappingExistingObjects);
        }
      }
      
    } // FindOverlappingObjects()
    

    void BlockWorld::FindOverlappingObjects(const ObservableObject* objectExisting,
                                            const std::vector<ObservableObject*>& objectsSeen,
                                            std::vector<ObservableObject*>& overlappingSeenObjects) const
    {
      for(const auto& objectToCheck : objectsSeen) {
        CheckForOverlapHelper(objectExisting, objectToCheck, overlappingSeenObjects);
      }
    }
    
    void BlockWorld::FindOverlappingObjects(const ObservableObject* objectExisting,
                                            const std::multimap<f32, ObservableObject*>& objectsSeen,
                                            std::vector<ObservableObject*>& overlappingSeenObjects) const
    {
      for(const auto& objectToCheckPair : objectsSeen) {
        ObservableObject* objectToCheck = objectToCheckPair.second;
        CheckForOverlapHelper(objectExisting, objectToCheck, overlappingSeenObjects);
      }
    }
  
  
  Result BlockWorld::BroadcastObjectObservation(const ObservableObject* observedObject) const
  {
    // Project the observed object into the robot's camera to get the bounding box
    // within the image
    std::vector<Point2f> projectedCorners;
    f32 observationDistance = 0;
    _robot->GetVisionComponent().GetCamera().ProjectObject(*observedObject, projectedCorners, observationDistance);
    const Rectangle<f32> boundingBox(projectedCorners);
    
    // Compute the orientation of the top marker
    Radians topMarkerOrientation(0);
    if(observedObject->IsActive()) {
      if (observedObject->GetFamily() == ObjectFamily::LightCube)
      {
        const ActiveCube* activeCube = dynamic_cast<const ActiveCube*>(observedObject);
        
        if(activeCube == nullptr) {
          PRINT_NAMED_ERROR("BlockWorld.BroadcastObjectObservation.NullActiveCube",
                            "ObservedObject %d with IsActive()==true could not be cast to ActiveCube.",
                            observedObject->GetID().GetValue());
          return RESULT_FAIL;
        }
        
        topMarkerOrientation = activeCube->GetTopMarkerOrientation();
      }
    }
    
    using namespace ExternalInterface;
    
    RobotObservedObject observation(_robot->GetID(),
                                    observedObject->GetLastObservedTime(),
                                    observedObject->GetFamily(),
                                    observedObject->GetType(),
                                    observedObject->GetID(),
                                    CladRect(boundingBox.GetX(),
                                             boundingBox.GetY(),
                                             boundingBox.GetWidth(),
                                             boundingBox.GetHeight()),
                                    observedObject->GetPose().ToPoseStruct3d(_robot->GetPoseOriginList()),
                                    topMarkerOrientation.ToFloat(),
                                    observedObject->IsActive());
    
    _robot->Broadcast(MessageEngineToGame(std::move(observation)));
    
    return RESULT_OK;
    
  } // BroadcastObjectObservation()
  
  // - - - - - - - - - - - - - - - - - - - - - - - - - - - - - - - - - - - - - - - - - - - - - - - - - - - - - - - - - -
  void BlockWorld::BroadcastLocatedObjectStates()
  {
    using namespace ExternalInterface;
    
    // Create default filter: current origin, any object, any poseState
    BlockWorldFilter filter;
    
    LocatedObjectStates objectStates;
    filter.SetFilterFcn([this,&objectStates](const ObservableObject* obj)
                        {
                          const bool isConnected = obj->GetActiveID() >= 0;
                          LocatedObjectState objectState(obj->GetID(),
                                                  obj->GetLastObservedTime(),
                                                  obj->GetFamily(),
                                                  obj->GetType(),
                                                  obj->GetPose().ToPoseStruct3d(_robot->GetPoseOriginList()),
                                                  obj->GetPoseState(),
                                                  isConnected);
                          
                          objectStates.objects.push_back(std::move(objectState));
                          return true;
                        });
    
    // Iterate over all objects and add them to the available objects list if they pass the filter
    FindLocatedObjectHelper(filter, nullptr, false);
    
    _robot->Broadcast(MessageEngineToGame(std::move(objectStates)));
  }
  
  // - - - - - - - - - - - - - - - - - - - - - - - - - - - - - - - - - - - - - - - - - - - - - - - - - - - - - - - - - -
  void BlockWorld::BroadcastConnectedObjects()
  {
    using namespace ExternalInterface;
  
    // Create default filter: any object
    BlockWorldFilter filter;
  
    ConnectedObjectStates objectStates;
    filter.SetFilterFcn([this,&objectStates](const ObservableObject* obj)
                        {
                          ConnectedObjectState objectState(obj->GetID(),
                                                  obj->GetFamily(),
                                                  obj->GetType());
                          
                          objectStates.objects.push_back(std::move(objectState));
                          return true;
                        });
    
    // Iterate over all objects and add them to the available objects list if they pass the filter
    FindLocatedObjectHelper(filter, nullptr, false);
    
    _robot->Broadcast(MessageEngineToGame(std::move(objectStates)));
  }
  
  // - - - - - - - - - - - - - - - - - - - - - - - - - - - - - - - - - - - - - - - - - - - - - - - - - - - - - - - - - -
  Result BlockWorld::UpdateObjectOrigin(const ObjectID& objectID, const Pose3d* oldOrigin)
  {
    auto originIter = _locatedObjects.find(oldOrigin);
    if(originIter == _locatedObjects.end())
    {
      PRINT_CH_INFO("BlockWorld", "BlockWorld.UpdateObjectOrigin.BadOrigin",
                    "Origin %s (%p) not found",
                    oldOrigin->GetName().c_str(), oldOrigin);
      
      return RESULT_FAIL;
    }
    
    for(auto & objectsByFamily : originIter->second)
    {
      for(auto & objectsByType : objectsByFamily.second)
      {
        auto objectIter = objectsByType.second.find(objectID);
        if(objectIter != objectsByType.second.end())
        {
          std::shared_ptr<ObservableObject> object = objectIter->second;
          const Pose3d* newOrigin  = &object->GetPose().FindOrigin();
          if(newOrigin != oldOrigin)
          {
            const ObjectFamily family  = object->GetFamily();
            const ObjectType   objType = object->GetType();
            
            DEV_ASSERT(family == objectsByFamily.first, "BlockWorld.UpdateObjectOrigin.FamilyMismatch");
            DEV_ASSERT(objType == objectsByType.first,  "BlockWorld.UpdateObjectOrigin.TypeMismatch");
            DEV_ASSERT(objectID == object->GetID(),     "BlockWorld.UpdateObjectOrigin.IdMismatch");
            
            PRINT_CH_INFO("BlockWorld", "BlockWorld.UpdateObjectOrigin.ObjectFound",
                          "Updating ObjectID %d from origin %s(%p) to %s(%p)",
                          objectID.GetValue(),
                          oldOrigin->GetName().c_str(), oldOrigin,
                          newOrigin->GetName().c_str(), newOrigin);
            
            // Add to object's current origin
            _locatedObjects[newOrigin][family][objType][objectID] = object;
            
            // Notify pose confirmer
            _robot->GetObjectPoseConfirmer().AddInExistingPose(object.get());
            
            // Delete from old origin
            objectsByType.second.erase(objectIter);
            
            // Clean up if we just deleted the last object from this type/family/origin
            if(objectsByType.second.empty())
            {
              objectsByFamily.second.erase(objectsByType.first);
              if(objectsByFamily.second.empty())
              {
                originIter->second.erase(objectsByFamily.first);
                if(originIter->second.empty())
                {
                  _locatedObjects.erase(originIter);
                }
              }
            }
          }
          
          return RESULT_OK;
        }
      }
    }
    
    PRINT_CH_INFO("BlockWorld", "BlockWorld.UpdateObjectOrigin.ObjectNotFound",
                  "Object %d not found in origin %s (%p)",
                  objectID.GetValue(), oldOrigin->GetName().c_str(), oldOrigin);
    
    return RESULT_FAIL;
  }
  
  Result BlockWorld::UpdateObjectOrigins(const Pose3d *oldOrigin,
                                         const Pose3d *newOrigin)
  {
    Result result = RESULT_OK;
    
    if(nullptr == oldOrigin || nullptr == newOrigin) {
      PRINT_NAMED_ERROR("BlockWorld.UpdateObjectOrigins.OriginFail",
                        "Old and new origin must not be NULL");
      
      return RESULT_FAIL;
    }
    
    // Look for objects in the old origin
    BlockWorldFilter filterOld;
    filterOld.SetOriginMode(BlockWorldFilter::OriginMode::Custom);
    filterOld.AddAllowedOrigin(oldOrigin);
    
    // Use the modifier function to update matched objects to the new origin
    ModifierFcn originUpdater = [oldOrigin,newOrigin,&result,this](ObservableObject* oldObject)
    {
      Pose3d newPose;
      
      if(_robot->IsCarryingObject(oldObject->GetID()))
      {
        // Special case: don't use the pose w.r.t. the origin b/c carried objects' parent
        // is the lift. The robot is already in the new frame by the time this called,
        // so we don't need to adjust anything
        DEV_ASSERT(_robot->GetWorldOrigin() == newOrigin, "BlockWorld.UpdateObjectOrigins.RobotNotInNewOrigin");
        DEV_ASSERT(&oldObject->GetPose().FindOrigin() == newOrigin,
                   "BlockWorld.UpdateObjectOrigins.OldCarriedObjectNotInNewOrigin");
        newPose = oldObject->GetPose();
      }
      else if(false == oldObject->GetPose().GetWithRespectTo(*newOrigin, newPose))
      {
        PRINT_NAMED_ERROR("BlockWorld.UpdateObjectOrigins.OriginFail",
                          "Could not get object %d w.r.t new origin %s",
                          oldObject->GetID().GetValue(),
                          newOrigin->GetName().c_str());
        
        result = RESULT_FAIL;
        return;
      }
      
      const Vec3f& T_old = oldObject->GetPose().GetTranslation();
      const Vec3f& T_new = newPose.GetTranslation();
      
      // Look for a matching object in the new origin. Should have same family and type. If unique, should also have
      // same ID, or if not unique, the poses should match.
      BlockWorldFilter filterNew;
      filterNew.SetOriginMode(BlockWorldFilter::OriginMode::Custom);
      filterNew.AddAllowedOrigin(newOrigin);
      filterNew.AddAllowedFamily(oldObject->GetFamily());
      filterNew.AddAllowedType(oldObject->GetType());
      
      ObservableObject* newObject = nullptr;
      
      if(oldObject->IsUnique())
      {
        filterNew.AddFilterFcn(BlockWorldFilter::UniqueObjectsFilter);
        filterNew.AddAllowedID(oldObject->GetID());
        newObject = FindLocatedMatchingObject(filterNew);
      }
      else
      {
        newObject = FindLocatedObjectClosestTo(oldObject->GetPose(),
                                               oldObject->GetSameDistanceTolerance(),
                                               filterNew);
      }    
      
      bool addNewObject = false;
      if(nullptr == newObject)
      {
        PRINT_CH_INFO("BlockWorld", "BlockWorld.UpdateObjectOrigins.NoMatchFound",
                      "No match found for %s %d, adding new at T=(%.1f,%.1f,%.1f)",
                      EnumToString(oldObject->GetType()),
                      oldObject->GetID().GetValue(),
                      T_new.x(), T_new.y(), T_new.z());
        
        newObject = oldObject->CloneType();
        
        // This call is necessary due to dependencies from CopyWithNewPose and AddNewObject
        // AddNewObject needs the correct origin which CopyWithNewPose sets
        // CopyWithNewPose needs the correct object ID which normally would be set by AddNewObject
        // Since this is a circular dependency we need to set the ID first outside of AddNewObject
        newObject->CopyID(oldObject);
        
        addNewObject = true;
      }
      else
      {
        PRINT_CH_INFO("BlockWorld", "BlockWorld.UpdateObjectOrigins.ObjectOriginChanged",
                      "Updating %s %d's origin from %s to %s (matched by %s to ID:%d). "
                      "T_old=(%.1f,%.1f,%.1f), T_new=(%.1f,%.1f,%.1f)",
                      EnumToString(oldObject->GetType()),
                      oldObject->GetID().GetValue(),
                      oldOrigin->GetName().c_str(),
                      newOrigin->GetName().c_str(),
                      oldObject->IsUnique() ? "type" : "pose",
                      newObject->GetID().GetValue(),
                      T_old.x(), T_old.y(), T_old.z(),
                      T_new.x(), T_new.y(), T_new.z());
        
        // we also want to keep the MOST recent objectID, rather than the one we used to have for this object, because
        // if clients are bookkeeping IDs, the know about the new one (for example, if an action is already going
        // to pick up that objectID, it should not change by virtue of rejiggering)
        // Note: despite the name, oldObject is the most recent instance of this match. Thanks, Andrew.
        newObject->CopyID( oldObject );
      }
      
      // Use all of oldObject's time bookkeeping, then update the pose and pose state
      newObject->SetObservationTimes(oldObject);
      result = _robot->GetObjectPoseConfirmer().CopyWithNewPose(newObject, newPose, oldObject);
      
      if(addNewObject)
      {
        // Note: need to call SetPose first because that sets the origin which
        // controls which map the object gets added to
        AddLocatedObject(std::shared_ptr<ObservableObject>(newObject));
        
        PRINT_CH_INFO("BlockWorld", "BlockWorld.UpdateObjectOrigins.NoMatchingObjectInNewFrame",
                      "Adding %s object with ID %d to new origin %s (%p)",
                      EnumToString(newObject->GetType()),
                      newObject->GetID().GetValue(),
                      newOrigin->GetName().c_str(),
                      newOrigin);
      }
      
    };
    
    // Apply the filter and modify each object that matches
    ModifyLocatedObjects(originUpdater, filterOld);
    
    if(RESULT_OK == result) {
      // Erase all the objects in the old frame now that their counterparts in the new
      // frame have had their poses updated
      // rsam: Note we don't have to call Delete since we don't clear or notify. There is no way that we could
      // be deleting any objects in this origin during rejigger, since we bring objects to the previously known map or
      // override their pose. For that reason, directly remove the origin rather than calling DeleteLocatedObjectsByOrigin
      // Note that we decide to not notify of objects that merge (passive matched by pose), because the old ID in the
      // old origin is not in the current one.
      // DeleteLocatedObjectsByOrigin(oldOrigin);
      _locatedObjects.erase(oldOrigin);
    }
    
    // Now go through all the objects already in the origin we are switching _to_
    // (the "new" origin) and make sure PoseConfirmer knows about them since we
    // have delocalized since last being in this origin (which clears the PoseConfirmer)
    BlockWorldFilter filterNew;
    filterOld.SetOriginMode(BlockWorldFilter::OriginMode::Custom);
    filterOld.AddAllowedOrigin(newOrigin);
    
    ModifierFcn addToPoseConfirmer = [this,&newOrigin](ObservableObject* object){
      _robot->GetObjectPoseConfirmer().AddInExistingPose(object);
    };
    
    FindLocatedObjectHelper(filterNew, addToPoseConfirmer, false);
    
    // Notify the world about the objects in the new coordinate frame, in case
    // we added any based on rejiggering (not observation). Include unconnected
    // ones as well.
    BroadcastLocatedObjectStates();
    
    // if memory maps are enabled, we can merge old into new
    {
      // oldOrigin is the pointer/id of the map we were just building, and it's going away. It's the current map
      // newOrigin is the pointer/id of the map that is staying, it's the one we rejiggered to, and we haven't changed in a while
      DEV_ASSERT(_navMemoryMaps.find(oldOrigin) != _navMemoryMaps.end(),
                 "BlockWorld.UpdateObjectOrigins.missingMapOriginOld");
      DEV_ASSERT(_navMemoryMaps.find(newOrigin) != _navMemoryMaps.end(),
                 "BlockWorld.UpdateObjectOrigins.missingMapOriginNew");
      DEV_ASSERT(oldOrigin == _currentNavMemoryMapOrigin, "BlockWorld.UpdateObjectOrigins.updatingMapNotCurrent");

      // before we merge the object information from the memory maps, apply rejiggering also to their
      // reported poses
      UpdateOriginsOfObjectsReportedInMemMap(oldOrigin, newOrigin);

      // grab the underlying memory map and merge them
      INavMemoryMap* oldMap = _navMemoryMaps[oldOrigin].get();
      INavMemoryMap* newMap = _navMemoryMaps[newOrigin].get();
      
      // COZMO-6184: the issue localizing to a zombie map was related to a cube being disconnected while we delocalized.
      // The issue has been fixed, but this code here would have prevented a crash and produce an error instead, so I
      // am going to keep the code despite it may not run anymore
      if ( nullptr == newMap )
      {
        // error to identify the issue
        PRINT_NAMED_ERROR("BlockWorld.UpdateObjectOrigins.NullMapFound",
                          "Origin '%s' did not have a memory map. Creating empty",
                          newOrigin->GetName().c_str());
        
        // create empty map since somehow we lost the one we had
        VizManager* vizMgr = _robot->GetContext()->GetVizManager();
        INavMemoryMap* emptyMemoryMap = NavMemoryMapFactory::CreateDefaultNavMemoryMap(vizMgr, _robot);
        
        // set in the container of maps
        _navMemoryMaps[newOrigin].reset(emptyMemoryMap);
        // set the pointer to this newly created instance
        newMap = emptyMemoryMap;
      }

      // continue the merge as we were going to do, so at least we don't lose the information we were just collecting
      Pose3d oldWrtNew;
      const bool success = oldOrigin->GetWithRespectTo(*newOrigin, oldWrtNew);
      DEV_ASSERT(success, "BlockWorld.UpdateObjectOrigins.BadOldWrtNull");
      newMap->Merge(oldMap, oldWrtNew);
      
      // switch back to what is becoming the new map
      _currentNavMemoryMapOrigin = newOrigin;
      
      // now we can delete what is become the old map, since we have merged its data into the new one
      _navMemoryMaps.erase( oldOrigin ); // smart pointer will delete memory
    }
    
    // Since object origins have changed we need to force a configuration
    // update during the configuration manager's update
    _blockConfigurationManager->FlagForRebuild();
    
    return result;
  }
  
  // - - - - - - - - - - - - - - - - - - - - - - - - - - - - - - - - - - - - - - - - - - - - - - - - - - - - - - - - - -
  void BlockWorld::DeleteObjectsFromZombieOrigins()
  {
    ObjectsByOrigin_t::iterator originIt = _locatedObjects.begin();
    while( originIt != _locatedObjects.end() )
    {
      const bool isZombie = IsZombiePoseOrigin( originIt->first );
      if ( isZombie ) {
        PRINT_CH_INFO("BlockWorld", "BlockWorld.DeleteObjectsFromZombieOrigins.DeletingOrigin", 
                      "Deleting objects from (%p) because it was zombie", originIt->first);
        originIt = _locatedObjects.erase(originIt);
      } else {
        PRINT_CH_DEBUG("BlockWorld", "BlockWorld.DeleteObjectsFromZombieOrigins.KeepingOrigin", 
                       "Origin (%p) is still good (keeping objects)", originIt->first);
        ++originIt;
      }
    }
  }
  
  // - - - - - - - - - - - - - - - - - - - - - - - - - - - - - - - - - - - - - - - - - - - - - - - - - - - - - - - - - -
  const INavMemoryMap* BlockWorld::GetNavMemoryMap() const
  {
    // current map (if any) must match current robot origin
    DEV_ASSERT((_currentNavMemoryMapOrigin == nullptr) || (_robot->GetWorldOrigin() == _currentNavMemoryMapOrigin),
               "BlockWorld.GetNavMemoryMap.BadOrigin");
    
    const INavMemoryMap* curMap = nullptr;
    if ( nullptr != _currentNavMemoryMapOrigin ) {
      auto matchPair = _navMemoryMaps.find(_currentNavMemoryMapOrigin);
      if ( matchPair != _navMemoryMaps.end() ) {
        curMap = matchPair->second.get();
      } else {
        DEV_ASSERT(false, "BlockWorld.GetNavMemoryMap.MissingMap");
      }
    }
    return curMap;
  }
  
  // - - - - - - - - - - - - - - - - - - - - - - - - - - - - - - - - - - - - - - - - - - - - - - - - - - - - - - - - - -
  INavMemoryMap* BlockWorld::GetNavMemoryMap()
  {
    INavMemoryMap* curMap = nullptr;
    if ( nullptr != _currentNavMemoryMapOrigin ) {
      auto matchPair = _navMemoryMaps.find(_currentNavMemoryMapOrigin);
      if ( matchPair != _navMemoryMaps.end() ) {
        curMap = matchPair->second.get();
      } else {
        DEV_ASSERT(false, "BlockWorld.GetNavMemoryMap.MissingMap");
      }
    }
    return curMap;
  }
  
  // - - - - - - - - - - - - - - - - - - - - - - - - - - - - - - - - - - - - - - - - - - - - - - - - - - - - - - - - - -
  void BlockWorld::UpdateRobotPoseInMemoryMap()
  {
    ANKI_CPU_PROFILE("BlockWorld::UpdateRobotPoseInMemoryMap");
    
    // grab current robot pose
    DEV_ASSERT(_robot->GetWorldOrigin() == _currentNavMemoryMapOrigin, "BlockWorld.OnRobotPoseChanged.InvalidWorldOrigin");
    const Pose3d& robotPose = _robot->GetPose();
    const Pose3d& robotPoseWrtOrigin = robotPose.GetWithRespectToOrigin();
    
    // check if we have moved far enough that we need to resend
    const Point3f distThreshold(kRobotPositionChangeToReport_mm, kRobotPositionChangeToReport_mm, kRobotPositionChangeToReport_mm);
    const Radians angleThreshold( DEG_TO_RAD(kRobotRotationChangeToReport_deg) );
    const bool isPrevSet = (_navMapReportedRobotPose.GetParent() != nullptr);
    const bool isFarFromPrev = !isPrevSet || (!robotPoseWrtOrigin.IsSameAs(_navMapReportedRobotPose, distThreshold, angleThreshold));
      
    // if we need to add
    const bool addAgain = isFarFromPrev;
    if ( addAgain )
    {
      INavMemoryMap* currentNavMemoryMap = GetNavMemoryMap();
      DEV_ASSERT(currentNavMemoryMap, "BlockWorld.UpdateRobotPoseInMemoryMap.NoMemoryMap");
      // cliff quad: clear or cliff
      {
        // TODO configure this size somethere else
        Point3f cliffSize = MarkerlessObject(ObjectType::ProxObstacle).GetSize() * 0.5f;
        Quad3f cliffquad {
          {+cliffSize.x(), +cliffSize.y(), cliffSize.z()},  // up L
          {-cliffSize.x(), +cliffSize.y(), cliffSize.z()},  // lo L
          {+cliffSize.x(), -cliffSize.y(), cliffSize.z()},  // up R
          {-cliffSize.x(), -cliffSize.y(), cliffSize.z()}}; // lo R
        robotPoseWrtOrigin.ApplyTo(cliffquad, cliffquad);

        // depending on cliff on/off, add as ClearOfCliff or as Cliff
        if ( _robot->IsCliffDetected() )
        {
          // build data we want to embed for this quad
          NavMemoryMapQuadData_Cliff cliffData;
          Vec3f rotatedFwdVector = robotPoseWrtOrigin.GetRotation() * X_AXIS_3D();
          cliffData.directionality = Vec2f{rotatedFwdVector.x(), rotatedFwdVector.y()};
          currentNavMemoryMap->AddQuad(cliffquad, cliffData);
        }
        else
        {
          currentNavMemoryMap->AddQuad(cliffquad, INavMemoryMap::EContentType::ClearOfCliff);
        }
      }

      const Quad2f& robotQuad = _robot->GetBoundingQuadXY(robotPoseWrtOrigin);

      // regular clear of obstacle
      currentNavMemoryMap->AddQuad(robotQuad, INavMemoryMap::EContentType::ClearOfObstacle );

      // also notify behavior whiteboard.
      // rsam: should this information be in the map instead of the whiteboard? It seems a stretch that
      // blockworld knows now about behaviors, maybe all this processing of quads should be done in a separate
      // robot component, like a VisualInformationProcessingComponent
      _robot->GetAIComponent().GetWhiteboard().ProcessClearQuad(robotQuad);

      // update las reported pose
      _navMapReportedRobotPose = robotPoseWrtOrigin;
    }
  }

  // - - - - - - - - - - - - - - - - - - - - - - - - - - - - - - - - - - - - - - - - - - - - - - - - - - - - - - - - - -
  void BlockWorld::FlagGroundPlaneROIInterestingEdgesAsUncertain()
  {
    // get quad wrt robot
    const Pose3d& curRobotPose = _robot->GetPose().GetWithRespectToOrigin();
    Quad3f groundPlaneWrtRobot;
    curRobotPose.ApplyTo(GroundPlaneROI::GetGroundQuad(), groundPlaneWrtRobot);
    
    // ask memory map to clear
    INavMemoryMap* currentNavMemoryMap = GetNavMemoryMap();
    DEV_ASSERT(currentNavMemoryMap, "BlockWorld.FlagGroundPlaneROIInterestingEdgesAsUncertain.NullMap");
    const INavMemoryMap::EContentType typeInteresting = INavMemoryMap::EContentType::InterestingEdge;
    const INavMemoryMap::EContentType typeUnknown = INavMemoryMap::EContentType::Unknown;
    currentNavMemoryMap->ReplaceContent(groundPlaneWrtRobot, typeInteresting, typeUnknown);
  }
  
  // - - - - - - - - - - - - - - - - - - - - - - - - - - - - - - - - - - - - - - - - - - - - - - - - - - - - - - - - - -
  void BlockWorld::FlagQuadAsNotInterestingEdges(const Quad2f& quadWRTOrigin)
  {
    INavMemoryMap* currentNavMemoryMap = GetNavMemoryMap();
    DEV_ASSERT(currentNavMemoryMap, "BlockWorld.FlagQuadAsNotInterestingEdges.NullMap");
    currentNavMemoryMap->AddQuad(quadWRTOrigin, INavMemoryMap::EContentType::NotInterestingEdge);
  }
  
  // - - - - - - - - - - - - - - - - - - - - - - - - - - - - - - - - - - - - - - - - - - - - - - - - - - - - - - - - - -
  void BlockWorld::FlagInterestingEdgesAsUseless()
  {
    // flag all content as Unknown: ideally we would add a new type (SmallInterestingEdge), so that we know
    // we detected something, but we discarded it because it didn't have enough info; however that increases
    // complexity when raycasting, finding boundaries, readding edges, etc. By flagging Unknown we simply say
    // "there was something here, but we are not sure what it was", which can be good to re-explore the area
  
    INavMemoryMap* currentNavMemoryMap = GetNavMemoryMap();
    DEV_ASSERT(currentNavMemoryMap, "BlockWorld.FlagInterestingEdgesAsUseless.NullMap");
    const INavMemoryMap::EContentType newType = INavMemoryMap::EContentType::Unknown;
    currentNavMemoryMap->ReplaceContent(INavMemoryMap::EContentType::InterestingEdge, newType);
  }
  
  // - - - - - - - - - - - - - - - - - - - - - - - - - - - - - - - - - - - - - - - - - - - - - - - - - - - - - - - - - -
  void BlockWorld::CreateLocalizedMemoryMap(const Pose3d* worldOriginPtr)
  {
    // Since we are going to create a new memory map, check if any of the existing ones have become a zombie
    // This could happen if either the current map never saw a localizable object, or if objects in previous maps
    // have been moved or deactivated, which invalidates them as localizable
    NavMemoryMapTable::iterator iter = _navMemoryMaps.begin();
    while ( iter != _navMemoryMaps.end() )
    {
      const bool isZombie = IsZombiePoseOrigin( iter->first );
      if ( isZombie ) {
        // PRINT_CH_DEBUG("BlockWorld", "CreateLocalizedMemoryMap", "Deleted map (%p) because it was zombie", iter->first);
        LOG_EVENT("blockworld.memory_map.deleting_zombie_map", "%s", iter->first->GetName().c_str() );
        iter = _navMemoryMaps.erase(iter);
        
        // also remove the reported poses in this origin for every object (fixes a leak, and better tracks where objects are)
        for( auto& posesForObjectIt : _navMapReportedPoses ) {
          OriginToPoseInMapInfo& posesPerOriginForObject = posesForObjectIt.second;
          const Pose3d* zombieOrigin = iter->first;
          posesPerOriginForObject.erase( zombieOrigin );
        }
      } else {
        //PRINT_CH_DEBUG("BlockWorld", "CreateLocalizedMemoryMap", "Map (%p) is still good", iter->first);
        LOG_EVENT("blockworld.memory_map.keeping_alive_map", "%s", iter->first->GetName().c_str() );
        ++iter;
      }
    }
    
    // clear all memory map rendering because indexHints are changing
    ClearNavMemoryMapRender();
    
    // if the origin is null, we would never merge the map, which could leak if a new one was created
    // do not support this by not creating one at all if the origin is null
    DEV_ASSERT(nullptr != worldOriginPtr, "BlockWorld.CreateLocalizedMemoryMap.NullOrigin");
    if ( nullptr != worldOriginPtr )
    {
      // create a new memory map in the given origin
      VizManager* vizMgr = _robot->GetContext()->GetVizManager();
      INavMemoryMap* navMemoryMap = NavMemoryMapFactory::CreateDefaultNavMemoryMap(vizMgr, _robot);
      _navMemoryMaps.emplace( std::make_pair(worldOriginPtr, std::unique_ptr<INavMemoryMap>(navMemoryMap)) );
      _currentNavMemoryMapOrigin = worldOriginPtr;
    }
  }

  // - - - - - - - - - - - - - - - - - - - - - - - - - - - - - - - - - - - - - - - - - - - - - - - - - - - - - - - - - -
  void BlockWorld::DrawNavMemoryMap() const
  {
    if(ANKI_DEV_CHEATS)
    {
      if ( _isNavMemoryMapRenderEnabled )
      {
        // check refresh rate
        static f32 nextDrawTimeStamp = 0;
        const f32 currentTimeInSeconds = BaseStationTimer::getInstance()->GetCurrentTimeInSeconds();
        if ( nextDrawTimeStamp > currentTimeInSeconds ) {
          return;
        }
        // we are rendering reset refresh time
        nextDrawTimeStamp = currentTimeInSeconds + kMemoryMapRenderRate_sec;
     
        size_t lastIndexNonCurrent = 0;
      
        // rendering all current maps with indexHint
        for (const auto& memMapPair : _navMemoryMaps)
        {
          const bool isCurrent = memMapPair.first == _currentNavMemoryMapOrigin;
          
          size_t indexHint = isCurrent ? 0 : (++lastIndexNonCurrent);
          memMapPair.second->Draw(indexHint);
        }
      }
    }
  }
  
  // - - - - - - - - - - - - - - - - - - - - - - - - - - - - - - - - - - - - - - - - - - - - - - - - - - - - - - - - - -
  void BlockWorld::BroadcastNavMemoryMap()
  {
    if (_memoryMapBroadcastRate_sec >= 0.0f)
    {
      const float currentTimeInSeconds = BaseStationTimer::getInstance()->GetCurrentTimeInSeconds();
      if (FLT_GT(_nextMemoryMapBroadcastTimeStamp, currentTimeInSeconds)) {
        return;
      }
      // Reset the timer but don't accumulate error
      do {
        _nextMemoryMapBroadcastTimeStamp += _memoryMapBroadcastRate_sec;
      } while (FLT_LE(_nextMemoryMapBroadcastTimeStamp, currentTimeInSeconds));

      // Send only the current map
      const auto& currentOriginMap = _navMemoryMaps.find(_currentNavMemoryMapOrigin);
      if (currentOriginMap != _navMemoryMaps.end()) {
        // Look up and send the origin ID also
        const auto& originList = _robot->GetPoseOriginList();
        const uint32_t originID = originList.GetOriginID(currentOriginMap->first);
        if (originID != PoseOriginList::UnknownOriginID) {
          currentOriginMap->second->Broadcast(originID);
        }
      }
    }
  }
  
  // - - - - - - - - - - - - - - - - - - - - - - - - - - - - - - - - - - - - - - - - - - - - - - - - - - - - - - - - - -
  void BlockWorld::ClearNavMemoryMapRender() const
  {
    if(ANKI_DEV_CHEATS)
    {
      for ( const auto& memMapPair : _navMemoryMaps )
      {
        memMapPair.second->ClearDraw();
      }
    }
  }
  
  // - - - - - - - - - - - - - - - - - - - - - - - - - - - - - - - - - - - - - - - - - - - - - - - - - - - - - - - - - -
  void BlockWorld::SetMemoryMapRenderEnabled(bool enabled)
  {
    // if disabling, clear render now. If enabling wait until next render time
    if ( _isNavMemoryMapRenderEnabled && !enabled ) {
      ClearNavMemoryMapRender();
    }
  
    // set new value
    _isNavMemoryMapRenderEnabled = enabled;
  }
  
  // - - - - - - - - - - - - - - - - - - - - - - - - - - - - - - - - - - - - - - - - - - - - - - - - - - - - - - - - - -
  Result BlockWorld::AddAndUpdateObjects(const std::multimap<f32, ObservableObject*>& objectsSeen,
                                         const ObjectFamily& inFamily,
                                         const TimeStamp_t atTimestamp)
  {
    const Pose3d* currFrame = &_robot->GetPose().FindOrigin();
    
    // Construct a helper data structure for determining which objets we might
    // want to localize to
    PotentialObjectsForLocalizingTo potentialObjectsForLocalizingTo(*_robot);

    for(const auto& objSeenPair : objectsSeen)
    {
      // Note that we wrap shared_ptr around the passed-in object, which was created
      // by the caller (via Cloning from the library of known objects). We will either
      // add this object to the poseConfirmer, in which case it will not get deleted,
      // or it will simply be used to update an existing object's pose and/or for
      // localization, both done by potentialObjectsForLocalizingTo. In that case,
      // once potentialObjectsForLocalizingTo is done with it, and we have exited
      // this for loop, its refcount will be zero and it'll get deleted for us.
      std::shared_ptr<ObservableObject> objSeen(objSeenPair.second);
      
      // We use the distance to the observed object to decide (a) if the object is
      // close enough to do localization/identification and (b) to use only the
      // closest object in each coordinate frame for localization.
      const f32 distToObjSeen = ComputeDistanceBetween(_robot->GetPose(), objSeen->GetPose());
      
      // First thing that we have to do is ask the PoseConfirmer whether this is a confirmed object,
      // or a visual observation of an object that we want to consider for the future (unconfirmed object).
      // Pass in the object as an observation
      const ObservableObject* poseConfirmationObjectIDMatch = nullptr;
      const bool isConfirmedAtPose = _robot->GetObjectPoseConfirmer().IsObjectConfirmedAtObservedPose(objSeen,
                                                                  poseConfirmationObjectIDMatch);
      
      // inherit the ID of a match, or assign a new one depending if there were no matches
      DEV_ASSERT( !objSeen->GetID().IsSet(), "BlockWorld.AddAndUpdateObjects.ObservationAlreadyHasID");
      if ( nullptr != poseConfirmationObjectIDMatch ) {
        objSeen->CopyID( poseConfirmationObjectIDMatch );
      } else {
        objSeen->SetID();
      }
      
      /* 
        Note: Andrew and Raul think that next iteration of PoseConfirmer vs PotentialObjectsToLocalizeTo should
              separate 'observations' from 'confirmations', where PoseConfirmer turns into ObservationFilter,
              and only reports accepted observations (aka confirmation) towards this method/PotentialOTLT. In 
              that scenario, observations that come here would either udpate the robot (localizing) or update
              the object in blockworld (not localizing), but there would be no need to feed back that observation
              back into the PoseConfirmer/ObservationFilter, which is a one-way filter. 
              
              For now, to prevent adding an observation twice or not adding it at all, flag here whether the
              observation is used by the PoseConfirmer before letting it cascade down when it confirms an object (which
              is a fix for a bug in which observations that confirm an object where not used for localization, 
              which would delay rejiggering by one tick, while any other system already had access to the object from
              the BlockWorld.)
      */
      bool observationAlreadyUsed = false;
      
      // if the object is not confirmed add this observation to the poseConfirmer. If this observation causes
      // a confirmation, we don't need to localize to it in the current origin because we are setting its pose
      // wrt robot based on this observation. However, we could bring other origins with it.
      if ( !isConfirmedAtPose )
      {
        // even if not confirmed at this pose, it could be confirmed in this origin. AddVisualObservation needs
        // to receive any confirmed matches in the current origin, but IsObjectConfirmedAtObservedPose no longer
        // provides separate pointers for this. Note this is an optimization so that AddVisualObservation doesn't
        // need to do GetLocatedObjectByID itself when it's not necessary, but it seems to complicate logic.
        // Rethink that API in following iterations of PoseConfirmer
        ObservableObject* curMatchInOrigin = GetLocatedObjectByID(objSeen->GetID());
      
        // Add observation
        const bool wasRobotMoving = false; // assume false, otherwise we wouldn't have gotten this far w/ marker?
        const bool isConfirmingObservation = _robot->GetObjectPoseConfirmer().AddVisualObservation(objSeen,
                                                                                curMatchInOrigin,
                                                                                wasRobotMoving,
                                                                                distToObjSeen);
        if ( !isConfirmingObservation ) {
          PRINT_CH_INFO("BlockWorld", "BlockWorld.AddAndUpdateObjects.NonConfirmingObservation",
            "Added non-confirming visual observation for %d", objSeen->GetID().GetValue() );
          
          // TODO should we broadcast RobotObservedPossibleObject here?
          continue;
        }

        // the observation was used to confirm the object. If the observation is not used to localize, do not
        // add it back again to the PoseConfirmer (see note in declaration of variable)
        observationAlreadyUsed = true;
      }
      
      // At this point the object is confirmed in the current origin, find matches and see if we want to localize to it
      // Note that if it just became confirmed we still want to localize to it in case that in can rejigger
      // other origins
      
      // Keep a list of objects matching this objSeen, by coordinate frame
      std::map<const Pose3d*, ObservableObject*> matchingObjects;
      
      // Match active objects by type and inactive objects by pose. Regardless,
      // only look at objects in the same family with the same type.
      // Also override the default filter function to intentionally consider objects
      // that are unknown here. Otherwise, we'd never be able to match new observations
      // to existing objects whose pose has been set to unknown!
      BlockWorldFilter filter;
      filter.AddAllowedFamily(objSeen->GetFamily());
      filter.AddAllowedType(objSeen->GetType());
      
      if (objSeen->IsUnique())
      {
        // Can consider matches for active objects in other coordinate frames,
        filter.SetOriginMode(BlockWorldFilter::OriginMode::InAnyFrame);
        filter.AddFilterFcn(&BlockWorldFilter::UniqueObjectsFilter);
        
        // Unique objects just match based on type (already set above)
        std::vector<ObservableObject*> objectsFound;
        FindLocatedMatchingObjects(filter, objectsFound);
        
        if(objSeen->IsActive())
        {
          const ActiveObject* conObjMatch = GetConnectedActiveObjectByID( objSeen->GetID() );
          if(nullptr == conObjMatch)
          {
            // We expect to have already heard from all (powered) active objects,
            // so if we see one we haven't heard from (and therefore added) yet, then
            // perhaps it isn't on?
            PRINT_NAMED_WARNING("BlockWorld.AddAndUpdateObjects.NoMatchForActiveObject",
                                "Observed active object of type %s but it's not connected. Is the battery plugged in?",
                                EnumToString(objSeen->GetType()));
          }
        }

        bool matchedCarryingObject = false;
        for(ObservableObject* objectFound : objectsFound)
        {
          assert(nullptr != objectFound);
          
          const Pose3d* origin = &objectFound->GetPose().FindOrigin();
          
          if(origin == currFrame)
          {
            // handle special case of seeing the object that we are carrying. We don't want to use it for localization
            // Note that if the object is observed at a different location than the lift, it will be moved to that
            // location, and the robot should be notified that it's no longer carried. That responsibility now
            // lies on whomever changes the position (PoseConfirmer)
            if (_robot->IsCarryingObject(objectFound->GetID()))
            {
              // If this is the object we're carrying observed in the carry position,
              // do nothing and continue to the next observed object.
              matchedCarryingObject = true;
              PRINT_NAMED_WARNING("Blockworld.AddAndUpdateObjects.SeeingCarriedObject",
                                  "Seeing object %s[%d] on lift at height %fmm",
                                  EnumToString(objSeen->GetType()),
                                  objSeen->GetID().GetValue(),
                                  _robot->GetLiftHeight());
              break; // break out of the current matches for the observation
            }
          }
          
          // Check for duplicates (same type observed in the same coordinate frame)
          // and add to our map of matches by origin
          auto iter = matchingObjects.find(origin);
          if(iter != matchingObjects.end()) {
            PRINT_NAMED_WARNING("BlockWorld.AddAndUpdateObjects.MultipleMatchesForUniqueObjectInSameFrame",
                                "Observed unique object of type %s matches multiple existing objects of "
                                "same type and in the same frame (%p).",
                                EnumToString(objSeen->GetType()), origin);
          } else {
            matchingObjects[origin] = objectFound;
          }
        } // for each object found
        
        if(matchedCarryingObject)
        {
          continue;
        }
      }
      else
      {
        // For non-unique objects, match based on pose (considering only objects in current frame)
        // Ignore objects we're carrying
        const ObjectID& carryingObjectID = _robot->GetCarryingObject();
        filter.AddFilterFcn([&carryingObjectID](const ObservableObject* candidate) {
          const bool isObjectBeingCarried = (candidate->GetID() == carryingObjectID);
          return !isObjectBeingCarried;
        });


        // the observation has matched by pose, otherwise it would not be confirmed at this pose. We don't need
        // to match by pose here, we can just used the ID we found as part of the observation confirmation
        ObservableObject* matchingObject = GetLocatedObjectByID( objSeen->GetID() );
        
        if (nullptr != matchingObject) {
          DEV_ASSERT(&matchingObject->GetPose().FindOrigin() == currFrame,
                     "BlockWorld.AddAndUpdateObjects.MatchedPassiveObjectInOtherCoordinateFrame");
          matchingObjects[currFrame] = matchingObject;
        }
        else
        {
          PRINT_NAMED_ERROR("BlockWorld.UpdateObjectPoses.AddAndUpdateNoCurrentOriginMatchNonUnique",
                            "Must find match in current origin, since object is confirmed.");
        }
        
      } // if/else object is active

      // We know the object was confirmed, so we must have found the instance in the current origin
      ObservableObject* observedObject = nullptr;
      
      auto currFrameMatchIter = matchingObjects.find(currFrame);
      if(currFrameMatchIter != matchingObjects.end())
      {
        observedObject = currFrameMatchIter->second;
      }
      else
      {
        PRINT_NAMED_ERROR("BlockWorld.UpdateObjectPoses.AddAndUpdateNoCurrentOriginMatch",
                          "Must find match in current origin, since object is confirmed.");
        continue;
      }
      
      // Update lastObserved times of this object
      // (Do this before possibly attempting to localize to the object below!)
      observedObject->SetLastObservedTime(objSeen->GetLastObservedTime());
      observedObject->UpdateMarkerObservationTimes(*objSeen);
      
      // See if we might want to localize to the object matched in the current frame
      const bool wantedToInsertObjectInCurrentFrame = potentialObjectsForLocalizingTo.Insert(objSeen, observedObject, distToObjSeen, observationAlreadyUsed);
      if(wantedToInsertObjectInCurrentFrame)
      {
         // Add all other match pairs from other frames as potentials for localization.
         // We will decide which object(s) to localize to from this list after we've
         // processed all objects seen in this update.
        for(auto & match : matchingObjects)
        {
           // Don't try to reinsert the object in the current frame (already did this above)
           if(match.second != observedObject)
           {
             potentialObjectsForLocalizingTo.Insert(objSeen, match.second, distToObjSeen, true); // all observations used since they are matches
           }
         }
      }
    
      /* This is pretty verbose...
       fprintf(stdout, "Merging observation of object type=%s, with ID=%d at (%.1f, %.1f, %.1f), timestamp=%d\n",
       objSeen->GetType().GetName().c_str(),
       overlappingObjects[0]->GetID().GetValue(),
       objSeen->GetPose().GetTranslation().x(),
       objSeen->GetPose().GetTranslation().y(),
       objSeen->GetPose().GetTranslation().z(),
       overlappingObjects[0]->GetLastObservedTime());
       */
      
      // ObservedObject should be set by now and should be in the current frame
      assert(observedObject != nullptr); // this REALLY shouldn't happen
      DEV_ASSERT(&observedObject->GetPose().FindOrigin() == currFrame,
                 "BlockWorld.AddAndUpdateObjects.ObservedObjectNotInCurrentFrame");
      
      // Add all observed markers of this object as occluders, once it has been
      // identified (it's possible we're seeing an existing object behind its
      // last-known location, in which case we don't want to delete the existing
      // one before realizing the new observation is the same object):
      if(ActiveIdentityState::Identified == observedObject->GetIdentityState())
      {
        std::vector<const Vision::KnownMarker *> observedMarkers;
        observedObject->GetObservedMarkers(observedMarkers);
        for(auto marker : observedMarkers) {
          _robot->GetVisionComponent().GetCamera().AddOccluder(*marker);
        }
      }
      
      const ObjectID obsID = observedObject->GetID();
      DEV_ASSERT(obsID.IsSet(), "BlockWorld.AddAndUpdateObjects.IDnotSet");
      
      
      // Safe to remove this? Haven't seen this warning being printed...
      //
      //      // Sanity check: this should not happen, but we're seeing situations where
      //      // objects think they are being carried when the robot doesn't think it
      //      // is carrying that object
      //      // TODO: Eventually, we should be able to remove this check
      //      ActionableObject* actionObject = dynamic_cast<ActionableObject*>(observedObject);
      //      if(actionObject != nullptr) {
      //        if(actionObject->IsBeingCarried() && _robot->GetCarryingObject() != obsID) {
      //          PRINT_NAMED_WARNING("BlockWorld.AddAndUpdateObject.CarryStateMismatch",
      //                              "Object %d thinks it is being carried, but does not match "
      //                              "robot %d's carried object ID (%d). Setting as uncarried.",
      //                              obsID.GetValue(), _robot->GetID(),
      //                              _robot->GetCarryingObject().GetValue());
      //          actionObject->SetBeingCarried(false);
      //        }
      //      }
      
      // Tell the world about the observed object. NOTE: it is guaranteed to be in the current frame.
      BroadcastObjectObservation(observedObject);
      
      _didObjectsChange = true;
      _robotMsgTimeStampAtChange = atTimestamp;
      
    } // for each object seen
    
    // NOTE: This will be a no-op if we no objects got inserted above as being potentially
    //       useful for localization
    Result localizeResult = potentialObjectsForLocalizingTo.LocalizeRobot();
    
    return localizeResult;
    
  } // AddAndUpdateObjects()
  
  // - - - - - - - - - - - - - - - - - - - - - - - - - - - - - - - - - - - - - - - - - - - - - - - - - - - - - - - - - -
  void BlockWorld::UpdatePoseOfStackedObjects()
  {
    DEV_ASSERT(_trackPoseChanges, "BlockWorld.UpdatePoseOfStackedObjects.CanRunOnlyWhileTrackingPoseChanges");
    
    // iterate all changed objects updating any objects we think are on top of them
    auto changedObjectIt = _objectPoseChangeList.begin();
    while ( changedObjectIt != _objectPoseChangeList.end() )
    {
      // grab the object whose pose we changed (we can't trust caching pointers in case we rejigger)
      ObservableObject* changedObjectPtr = GetLocatedObjectByID( changedObjectIt->_id );
      if ( changedObjectPtr )
      {
        // find the object that is currently on top of the old position
        
        // TODO COZMO-5591
        // change FindLocatedObjectOnTopOf to FindObjectsOnTopOf and return a vector. Potentially we could have more
        // than object directly on top of us, or a moved object could have ended up on top of our old pose, which
        // would then trump the object that used to be our old top. This could be solved by returning all
        // current objects on top of our old pose, and then discarding those that have changed their poses, allowing
        // us to fix both issues. For the moment, because we need to ship I am supporting only one (old code
        // was supporting one anyway)
        ObservableObject* myOldCopy = changedObjectPtr->CloneType();
        myOldCopy->InitPose(changedObjectIt->_oldPose, changedObjectIt->_oldPoseState);
        
        BlockWorldFilter filter;
        // Ignore the object we are looking on top off so that we don't consider it as on top of itself
        filter.AddIgnoreID(changedObjectPtr->GetID());

        // find object
        ObservableObject* objectOnTopOfOldPose = FindLocatedObjectOnTopOf(*myOldCopy, STACKED_HEIGHT_TOL_MM, filter);
        if ( objectOnTopOfOldPose )
        {
          // we found an object currently on top of our old pose
          const ObjectID& topID = objectOnTopOfOldPose->GetID();
          
          // if this is not an object we are carrying
          if ( !_robot->IsCarryingObject(topID) )
          {
            // check if it used to be there too or we have already moved it this udpate
            auto matchIDlambda = [&topID](const PoseChange& a) { return a._id == topID; };
            const bool alreadyChanged = std::find_if(_objectPoseChangeList.begin(), _objectPoseChangeList.end(), matchIDlambda) != _objectPoseChangeList.end();
            if ( !alreadyChanged )
            {
              // we haven't changed it this frame, we want to modify it based on the change we made to the bottom one
              Pose3d topPose = objectOnTopOfOldPose->GetPose();
              if(topPose.GetWithRespectTo(myOldCopy->GetPose(), topPose))
              {
                // P_top_wrt_origin = P_newBtm_wrt_origin * P_top_wrt_oldBtm:
                topPose.PreComposeWith(changedObjectPtr->GetPose());
                topPose.SetParent(changedObjectPtr->GetPose().GetParent());
                
                // update its pose based on the stack dependency. We expect this observation to add the entry for this
                // object in objectPoseUpdates, and thus naturally iterating our way up stacks of more than 2 objects
                Result result = _robot->GetObjectPoseConfirmer().AddObjectRelativeObservation(objectOnTopOfOldPose, topPose, changedObjectPtr);
                if(RESULT_OK != result)
                {
                  PRINT_NAMED_WARNING("BlockWorld.UpdateRotationOfObjectsStackedOn.AddRelativeObservationFailed",
                                      "Giving up on rest of stack");
                }
              }
              else
              {
                PRINT_NAMED_WARNING("BlockWorld.UpdateStacks.OriginMismatch",
                                    "Can't obtain topPose wrt old, but that's exactly how we found the object in topPose.");
              }
            } // else: object already moved
          } // else: we are carrying the object on top
        } // else: there are no objects on top

        Util::SafeDelete(myOldCopy);
      }
      else
      {
        // if the object changed to Invalid (unobserved, unknown, ..), then we don't have to update objects
        // that were on top of it here. The system that flagged as unobserved should have updated the top one
        // two.
        // TODO: Is that currently happening ^?
        // TODO Test: see a stack, look to bottom only, move stack, see cube behind (will unobserve bottom of stack).
        //            Does this flag the top as unknown too? Should it? 
        PRINT_CH_INFO("BlockWorld", "BlockWorld.UpdateStacks", "'%d' does not exist in current frame. Ignoring change.",
          changedObjectIt->_id.GetValue() );
      }
      
      // continue to next object
      ++changedObjectIt;
    }
  } // UpdatePoseOfStackedObjects()

  u32 BlockWorld::CheckForUnobservedObjects(TimeStamp_t atTimestamp)
  {
    u32 numVisibleObjects = 0;
    
    // Don't bother if the robot is picked up or if it was moving too fast to
    // have been able to see the markers on the objects anyway.
    // NOTE: Just using default speed thresholds, which should be conservative.
    if(_robot->GetOffTreadsState() != OffTreadsState::OnTreads ||
       _robot->GetVisionComponent().WasMovingTooFast(atTimestamp))
    {
      return numVisibleObjects;
    }
    
    // Create a list of observed and unobserved objects for further consideration below
    std::vector<ObservableObject*> unobservedObjects; // not const pointers b/c we may mark as unobserved below
    std::vector<const ObservableObject*> observedObjects;
    
    auto originIter = _locatedObjects.find(_robot->GetWorldOrigin());
    if(originIter == _locatedObjects.end()) {
      // No objects relative to this origin: Nothing to do
      return numVisibleObjects;
    }
    
    for(auto & objectFamily : originIter->second)
    {
      for(auto & objectsByType : objectFamily.second)
      {
        ObjectsMapByID_t& objectIdMap = objectsByType.second;
        auto objectIter = objectIdMap.begin();
        while(objectIter != objectIdMap.end())
        {
          ObservableObject* object = objectIter->second.get();
          if(nullptr == object)
          {
            PRINT_NAMED_WARNING("BlockWorld.CheckForUnobservedObjects.NullObject",
                                "Family:%s Type:%s ID:%d is NULL. Deleting entry.",
                                EnumToString(objectFamily.first),
                                EnumToString(objectsByType.first),
                                objectIter->first.GetValue());
            objectIter = objectIdMap.erase(objectIter);
            continue;
          }
          
          bool objectDeleted = false;
          
          // 1. Store objects we have just seen as "observed"
          // 2. Look for "unobserved" objects not seen atTimestamp -- but skip objects:
          //    - that are currently being carried
          //    - that we are currently docking to
          //    - whose pose origin does not match the robot's
          //    - who are a charger (since those stay around)
          if(object->GetLastObservedTime() >= atTimestamp)
          {
            observedObjects.push_back(object);
          }
          else if(_robot->GetCarryingObject() != object->GetID() &&
                  _robot->GetDockObject() != object->GetID() &&
                  &object->GetPose().FindOrigin() == _robot->GetWorldOrigin() &&
                  object->GetFamily() != ObjectFamily::Charger)
          {
            if(object->IsActive() &&
               ActiveIdentityState::WaitingForIdentity == object->GetIdentityState() &&
               object->GetLastObservedTime() < atTimestamp - BLOCK_IDENTIFICATION_TIMEOUT_MS) {
              
              // If this is an active object and identification has timed out
              // delete it if radio connection has not been established yet.
              // Otherwise, retry identification.
              if (object->GetActiveID() < 0) {
                PRINT_CH_INFO("BlockWorld", "BlockWorld.CheckForUnobservedObjects.IdentifyTimedOut",
                              "Deleting unobserved %s active object %d that has "
                              "not completed identification in %dms",
                              EnumToString(object->GetType()),
                              object->GetID().GetValue(), BLOCK_IDENTIFICATION_TIMEOUT_MS);
                
                objectIter = DeleteLocatedObjectAt(objectIter, objectsByType.first, objectFamily.first);
                objectDeleted = true;
              } else {
                // Don't delete objects that are still in radio communication. Retrigger Identify?
                //PRINT_NAMED_WARNING("BlockWorld.CheckForUnobservedObjects.RetryIdentify", "Re-attempt identify on object %d (%s)", object->GetID().GetValue(), EnumToString(object->GetType()));
                //object->Identify();
              }
              
            } else {
              // Otherwise, add it to the list for further checks below to see if
              // we "should" have seen the object
              if(_unidentifiedActiveObjects.count(object->GetID()) == 0) {
                unobservedObjects.push_back(object);
              }
            }
          }
          
          if(!objectDeleted)
          {
            ++objectIter;
          }
          
        } // for object IDs of this type
      } // for each object type
    } // for each object family
    
    // TODO: Don't bother with this if the robot is docking? (picking/placing)??
    // Now that the occlusion maps are complete, check each unobserved object's
    // visibility in each camera
    const Vision::Camera& camera = _robot->GetVisionComponent().GetCamera();
    DEV_ASSERT(camera.IsCalibrated(), "BlockWorld.CheckForUnobservedObjects.CameraNotCalibrated");
    for(ObservableObject* unobservedObject : unobservedObjects) {
      
      // Remove objects that should have been visible based on their last known
      // location, but which must not be there because we saw something behind
      // that location:
      const u16 xBorderPad = static_cast<u16>(0.05*static_cast<f32>(camera.GetCalibration()->GetNcols()));
      const u16 yBorderPad = static_cast<u16>(0.05*static_cast<f32>(camera.GetCalibration()->GetNrows()));
      bool hasNothingBehind = false;
      const bool shouldBeVisible = unobservedObject->IsVisibleFrom(camera,
                                                                   MAX_MARKER_NORMAL_ANGLE_FOR_SHOULD_BE_VISIBLE_CHECK_RAD,
                                                                   MIN_MARKER_SIZE_FOR_SHOULD_BE_VISIBLE_CHECK_PIX,
                                                                   xBorderPad, yBorderPad,
                                                                   hasNothingBehind);
      
      const bool isDirtyPoseState = (PoseState::Dirty == unobservedObject->GetPoseState());
      
      // If the object should _not_ be visible, but the reason was only that
      // it has nothing behind it to confirm that, _and_ the object has already
      // been marked dirty (e.g., by being moved), then increment the number of
      // times it has gone unobserved while dirty.
      if(!shouldBeVisible && hasNothingBehind && isDirtyPoseState)
      {
        _robot->GetObjectPoseConfirmer().MarkObjectUnobserved(unobservedObject);
      }
      else if(shouldBeVisible)
      {
        // Make sure there are no currently-observed, (just-)identified objects
        // with the same active ID present. (If there are, we'll reassign IDs
        // on the next update instead of clearing the existing object now.)
        bool matchingActiveIdFound = false;
        if(unobservedObject->IsActive()) {
          for(auto object : observedObjects) {
            if(ActiveIdentityState::Identified == object->GetIdentityState() &&
               object->GetActiveID() == unobservedObject->GetActiveID()) {
              matchingActiveIdFound = true;
              break;
            }
          }
        }
        
        if(!matchingActiveIdFound) {
          // We "should" have seen the object! Clear it.
          PRINT_CH_INFO("BlockWorld", "BlockWorld.CheckForUnobservedObjects.MarkingUnobservedObject",
                        "Marking object %d unobserved, which should have been seen, but wasn't. "
                        "(shouldBeVisible:%d hasNothingBehind:%d isDirty:%d",
                        unobservedObject->GetID().GetValue(),
                        shouldBeVisible, hasNothingBehind, isDirtyPoseState);
          
          Result markResult = _robot->GetObjectPoseConfirmer().MarkObjectUnobserved(unobservedObject);
          if(RESULT_OK != markResult)
          {
            PRINT_NAMED_WARNING("BlockWorldCheckForUnobservedObjects.MarkObjectUnobservedFailed", "");
          }
        }
      }
      else if(unobservedObject->GetFamily() != ObjectFamily::Mat && !_robot->IsCarryingObject(unobservedObject->GetID()))
      {
        // If the object should _not_ be visible (i.e. none of its markers project
        // into the camera), but some part of the object is within frame, it is
        // close enough, and was seen fairly recently, then
        // let listeners know it's "visible" but not identifiable, so we can
        // still interact with it in the UI, for example.
        
        // Did we see this currently-unobserved object in the last N seconds?
        // This is to avoid using this feature (reporting unobserved objects
        // that project into the image as observed) too liberally, and instead
        // only for objects seen pretty recently, e.g. for the case that we
        // have driven in too close and can't see an object we were just approaching.
        // TODO: Expose / remove / fine-tune this setting
        const s32 seenWithin_sec = -1; // Set to <0 to disable
        const bool seenRecently = (seenWithin_sec < 0 ||
                                   _robot->GetLastMsgTimestamp() - unobservedObject->GetLastObservedTime() < seenWithin_sec*1000);
        
        // How far away is the object from our current position? Again, to be
        // conservative, we are only going to use this feature if the object is
        // pretty close to the robot.
        // TODO: Expose / remove / fine-tune this setting
        const f32 distThreshold_mm = -1.f; // 150.f; // Set to <0 to disable
        const bool closeEnough = (distThreshold_mm < 0.f ||
                                  (_robot->GetPose().GetTranslation() -
                                  unobservedObject->GetPose().GetTranslation()).LengthSq() < distThreshold_mm*distThreshold_mm);
        
        // Check any of the markers should be visible and that the reason for
        // them not being visible is not occlusion.
        // For now just ignore the left and right 22.5% of the image blocked by the lift,
        // *iff* we are using VGA images, which have a wide enough FOV to be occluded
        // by the lift. (I.e., assume QVGA is a cropped, narrower FOV)
        // TODO: Actually project a lift into the image and figure out what it will occlude
        u16 xBorderPad = 0;
        switch(camera.GetCalibration()->GetNcols())
        {
          case 640:
            xBorderPad = static_cast<u16>(0.225f * static_cast<f32>(camera.GetCalibration()->GetNcols()));
            break;
          case 400:
            // TODO: How much should be occluded?
            xBorderPad = static_cast<u16>(0.20f * static_cast<f32>(camera.GetCalibration()->GetNcols()));
            break;
          case 320:
            // Nothing to do, leave at zero
            break;
          default:
            // Not expecting other resolutions
            PRINT_NAMED_WARNING("BlockWorld.CheckForUnobservedObjects",
                                "Unexpeted camera calibration ncols=%d.",
                                camera.GetCalibration()->GetNcols());
        }
        
        Vision::KnownMarker::NotVisibleReason reason;
        bool markersShouldBeVisible = false;
        bool markerIsOccluded = false;
        for(auto & marker : unobservedObject->GetMarkers()) {
          if(marker.IsVisibleFrom(_robot->GetVisionComponent().GetCamera(), DEG_TO_RAD(45), 20.f, false, xBorderPad, 0, reason)) {
            // As soon as one marker is visible, we can stop
            markersShouldBeVisible = true;
            break;
          } else if(reason == Vision::KnownMarker::NotVisibleReason::OCCLUDED) {
            // Flag that any of the markers was not visible because it was occluded
            // If this is the case, then we don't want to signal this object as
            // partially visible.
            markerIsOccluded = true;
          }
          // This should never be true because we set requireSomethingBehind to false in IsVisibleFrom() above.
          assert(reason != Vision::KnownMarker::NotVisibleReason::NOTHING_BEHIND);
        }

        if(seenRecently && closeEnough && !markersShouldBeVisible && !markerIsOccluded)
        {
          // First three checks for object passed, now see if any of the object's
          // corners are in our FOV
          // TODO: Avoid ProjectObject here because it also happens inside BroadcastObjectObservation
          f32 distance;
          std::vector<Point2f> projectedCorners;
          _robot->GetVisionComponent().GetCamera().ProjectObject(*unobservedObject, projectedCorners, distance);
          
          if(distance > 0.f) { // in front of camera?
            for(auto & corner : projectedCorners) {
              
              if(camera.IsWithinFieldOfView(corner))
              {
                using namespace ExternalInterface;
                const Rectangle<f32> boundingBox(projectedCorners);
                
                ObjectProjectsIntoFOV message(unobservedObject->GetLastObservedTime(),
                                              unobservedObject->GetFamily(),
                                              unobservedObject->GetType(),
                                              unobservedObject->GetID().GetValue(),
                                              CladRect(boundingBox.GetX(),
                                                       boundingBox.GetY(),
                                                       boundingBox.GetWidth(),
                                                       boundingBox.GetHeight()));
                
                _robot->Broadcast(MessageEngineToGame(std::move(message)));
                
                ++numVisibleObjects;
                
              } // if(IsWithinFieldOfView)
            } // for(each projectedCorner)
          } // if(distance > 0)
        }
      }
      
    } // for each unobserved object
    
    return numVisibleObjects;
  } // CheckForUnobservedObjects()
  
  void BlockWorld::RemoveUsedMarkers(std::list<Vision::ObservedMarker>& observedMarkers)
  {
    for(auto markerIter = observedMarkers.begin(); markerIter != observedMarkers.end();)
    {
      if (markerIter->IsUsed()) {
        markerIter = observedMarkers.erase(markerIter);
      } else {
        ++markerIter;
      }
    }
  }

  Result BlockWorld::AddMarkerlessObject(const Pose3d& p, ObjectType type)
  {
    TimeStamp_t lastTimestamp = _robot->GetLastMsgTimestamp();

    // Create an instance of the detected object
    auto markerlessObject = std::make_shared<MarkerlessObject>(type);
    markerlessObject->SetLastObservedTime(lastTimestamp);

    // Raise origin of object above ground.
    // NOTE: Assuming detected obstacle is at ground level no matter what angle the head is at.
    Pose3d raiseObject(0, Z_AXIS_3D(), Vec3f(0,0,0.5f*markerlessObject->GetSize().z()));
    Pose3d obsPose = p * raiseObject;
    obsPose.SetParent(_robot->GetPose().GetParent());
    
    // Initialize with Known pose so it won't delete immediately because it isn't re-seen
    markerlessObject->InitPose(obsPose, PoseState::Known);
    
    // Check if this prox obstacle already exists
    std::vector<ObservableObject*> existingObjects;
    auto originIter = _locatedObjects.find(_robot->GetWorldOrigin());
    if(originIter != _locatedObjects.end())
    {
      FindOverlappingObjects(markerlessObject.get(), originIter->second[ObjectFamily::MarkerlessObject], existingObjects);
    }
    
    // Update the last observed time of existing overlapping obstacles
    for(auto obj : existingObjects) {
      obj->SetLastObservedTime(lastTimestamp);
    }
    
    // No need to add the obstacle again if it already exists
    if (!existingObjects.empty()) {
      return RESULT_OK;
    }
    
    
    // Check if the obstacle intersects with any other existing objects in the scene.
    BlockWorldFilter filter;
    if(_robot->GetLocalizedTo().IsSet()) {
      // Ignore the mat object that the robot is localized to (?)
      filter.AddIgnoreID(_robot->GetLocalizedTo());
    }
    FindLocatedIntersectingObjects(markerlessObject.get(), existingObjects, 0, filter);
    if (!existingObjects.empty()) {
      return RESULT_OK;
    }
    
    // set new ID before adding to the world, since this is a new object
    DEV_ASSERT( !markerlessObject->GetID().IsSet(), "BlockWorld.AddMarkerlessObject.NewObjectHasID" );
    markerlessObject->SetID();

    AddLocatedObject(markerlessObject);
    _didObjectsChange = true;
    _robotMsgTimeStampAtChange = lastTimestamp;
    
    // add cliffs to memory map, or other objects if feature is enabled
    if ( type == ObjectType::CliffDetection )
    {
      // cliffs currently have extra data (for directionality)
      const Pose3d& robotPose = _robot->GetPose();
      const Pose3d& robotPoseWrtOrigin = robotPose.GetWithRespectToOrigin();
      NavMemoryMapQuadData_Cliff cliffData;
      Vec3f rotatedFwdVector = robotPoseWrtOrigin.GetRotation() * X_AXIS_3D();
      cliffData.directionality = Vec2f{rotatedFwdVector.x(), rotatedFwdVector.y()};
      
      // calculate cliff quad where it's being placed (wrt origin since memory map is 2d wrt current origin)
      const Quad2f& cliffQuad = markerlessObject->GetBoundingQuadXY( p.GetWithRespectToOrigin() );
    
      INavMemoryMap* currentNavMemoryMap = GetNavMemoryMap();
      DEV_ASSERT(currentNavMemoryMap, "BlockWorld.OnRobotPoseChanged.NoMemoryMap");
      currentNavMemoryMap->AddQuad(cliffQuad, cliffData);
      
      // Currently we don't add markerless objects to the memory map, however if we did, we just added here the Cliff.
      // The way we Notify and add objects needs some clean up, because we have to pass every single parameter like
      // family, type, pose. In the case of cliffs it would be problematic because we have to calculate the bounding
      // quad. In the future I want to make adding objects to the map easier (for example if they track the objectID,
      // I don't need to remove them by pose but by ID, so that API can be greatly simplified)
      // 	COZMO-7844, COZMO-7496
      DEV_ASSERT(!kAddUnrecognizedMarkerlessObjectsToMemMap, "BlockWorld.AddMarkerlessObject.MemoryMapCliffAddedTwice");
    }
    
    return RESULT_OK;
  }

  ObjectID BlockWorld::CreateFixedCustomObject(const Pose3d& p, const f32 xSize_mm, const f32 ySize_mm, const f32 zSize_mm)
  {
    // Create an instance of the custom obstacle
    CustomObject* customObstacle = CustomObject::CreateFixedObstacle(xSize_mm, ySize_mm, zSize_mm);
    if(nullptr == customObstacle)
    {
      PRINT_NAMED_ERROR("BlockWorld.CreateFixedCustomObject.CreateFailed", "");
      return ObjectID{};
    }
    
    Pose3d obsPose(p);
    obsPose.SetParent(_robot->GetPose().GetParent());
    
    // Initialize with Known pose so it won't delete immediately because it isn't re-seen
    auto customObject = std::shared_ptr<CustomObject>(customObstacle);
    customObject->InitPose(obsPose, PoseState::Known);

<<<<<<< HEAD
    // set new ID before adding to the world, since this is a new object
    DEV_ASSERT( !customObject->GetID().IsSet(), "BlockWorld.CreateFixedCustomObject.NewObjectHasID" );
    customObject->SetID();

    AddLocatedObject(customObject);
=======
>>>>>>> 8b4be302
    _didObjectsChange = true;
    _robotMsgTimeStampAtChange = _robot->GetLastMsgTimestamp();
    
    const ObjectID id = AddNewObject(customObject);
    return id;
  }

  bool BlockWorld::DidObjectsChange() const {
    return _didObjectsChange;
  }
  
  const TimeStamp_t& BlockWorld::GetTimeOfLastChange() const {
    return _robotMsgTimeStampAtChange;
  }

  Result BlockWorld::UpdateObjectPoses(std::list<Vision::ObservedMarker>& obsMarkers,
                                       const ObjectFamily& inFamily,
                                       const TimeStamp_t atTimestamp)
  {
    // Sanity checks for robot's origin
    DEV_ASSERT(_robot->GetPose().GetParent() == _robot->GetWorldOrigin(),
                 "BlockWorld.UpdateObjectPoses.RobotParentShouldBeOrigin");
    DEV_ASSERT(&_robot->GetPose().FindOrigin() == _robot->GetWorldOrigin(),
                 "BlockWorld.UpdateObjectPoses.BadRobotOrigin");
    
    const ObservableObjectLibrary& objectLibrary = _objectLibrary[inFamily];
    
    // Keep the objects sorted by increasing distance from the robot.
    // This will allow us to only use the closest object that can provide
    // localization information (if any) to update the robot's pose.
    // Note that we use a multimap to handle the corner case that there are two
    // objects that have the exact same distance. (We don't want to only report
    // seeing one of them and it doesn't matter which we use to localize.)
    std::multimap<f32, ObservableObject*> objectsSeen;
    
    // Don't bother with this update at all if we didn't see at least one
    // marker (which is our indication we got an update from the robot's
    // vision system
    if(!obsMarkers.empty())
    {
      // Extract only observed markers from obsMarkersAtTimestamp
      objectLibrary.CreateObjectsFromMarkers(obsMarkers, objectsSeen);
      
      // Remove used markers from list
      RemoveUsedMarkers(obsMarkers);
    
      // Use them to add or update existing blocks in our world
      Result lastResult = AddAndUpdateObjects(objectsSeen, inFamily, atTimestamp);
      if(lastResult != RESULT_OK) {
        PRINT_NAMED_ERROR("BlockWorld.UpdateObjectPoses.AddAndUpdateFailed", "");
        return lastResult;
      }
    }
    
    return RESULT_OK;
    
  } // UpdateObjectPoses()

  /*
  Result BlockWorld::UpdateProxObstaclePoses()
  {
    TimeStamp_t lastTimestamp = _robot->GetLastMsgTimestamp();
    
    // Add prox obstacle if detected and one doesn't already exist
    for (ProxSensor_t sensor = (ProxSensor_t)(0); sensor < NUM_PROX; sensor = (ProxSensor_t)(sensor + 1)) {
      if (!_robot->IsProxSensorBlocked(sensor) && _robot->GetProxSensorVal(sensor) >= PROX_OBSTACLE_DETECT_THRESH) {
        
        // Create an instance of the detected object
        MarkerlessObject *m = new MarkerlessObject(ObjectType::ProxObstacle);
        
        // Get pose of detected object relative to robot according to which sensor it was detected by.
        Pose3d proxTransform = Robot::ProxDetectTransform[sensor];
        
        // Raise origin of object above ground.
        // NOTE: Assuming detected obstacle is at ground level no matter what angle the head is at.
        Pose3d raiseObject(0, Z_AXIS_3D(), Vec3f(0,0,0.5f*m->GetSize().z()));
        proxTransform = proxTransform * raiseObject;
        
        proxTransform.SetParent(_robot->GetPose().GetParent());
        
        // Compute pose of detected object
        Pose3d obsPose(_robot->GetPose());
        obsPose = obsPose * proxTransform;
        m->SetPose(obsPose);
        m->SetPoseParent(_robot->GetPose().GetParent());
        
        // Check if this prox obstacle already exists
        std::vector<ObservableObject*> existingObjects;
        FindOverlappingObjects(m, _locatedObjects[ObjectFamily::MarkerlessObject], existingObjects);
        
        // Update the last observed time of existing overlapping obstacles
        for(auto obj : existingObjects) {
          obj->SetLastObservedTime(lastTimestamp);
        }
        
        // No need to add the obstacle again if it already exists
        if (!existingObjects.empty()) {
          delete m;
          return RESULT_OK;
        }
        
        
        // Check if the obstacle intersects with any other existing objects in the scene.
        std::set<ObjectFamily> ignoreFamilies;
        std::set<ObjectType> ignoreTypes;
        std::set<ObjectID> ignoreIDs;
        if(_robot->IsLocalized()) {
          // Ignore the mat object that the robot is localized to (?)
          ignoreIDs.insert(_robot->GetLocalizedTo());
        }
        FindIntersectingObjects(m, existingObjects, 0, ignoreFamilies, ignoreTypes, ignoreIDs);
        if (!existingObjects.empty()) {
          delete m;
          return RESULT_OK;
        }

        
        m->SetLastObservedTime(lastTimestamp);
        AddNewObject(ObjectFamily::MarkerlessObject, m);
        _didObjectsChange = true;
        _robotMsgTimeStampAtChange = _robot->GetLastMsgTimestamp();
      }
    } // end for all prox sensors
    
    // Delete any existing prox objects that are too old.
    // Note that we use find() here because there may not be any markerless objects
    // yet, and using [] indexing will create things.
    auto markerlessFamily = _locatedObjects.find(ObjectFamily::MarkerlessObject);
    if(markerlessFamily != _locatedObjects.end())
    {
      auto proxTypeMap = markerlessFamily->second.find(ObjectType::ProxObstacle);
      if(proxTypeMap != markerlessFamily->second.end())
      {
        for (auto proxObsIter = proxTypeMap->second.begin();
             proxObsIter != proxTypeMap->second.end();
                 */
/* increment iter in loop, depending on erase*/    /*
)
        {
          if (lastTimestamp - proxObsIter->second->GetLastObservedTime() > PROX_OBSTACLE_LIFETIME_MS)
          {
            proxObsIter = ClearObject(proxObsIter, ObjectType::ProxObstacle,
                                      ObjectFamily::MarkerlessObject);
            
          } else {
            // Didn't erase anything, increment iterator
            ++proxObsIter;
          }
        }
      }
    }
    
    return RESULT_OK;
  }
  */


  // - - - - - - - - - - - - - - - - - - - - - - - - - - - - - - - - - - - - - - - - - - - - - - - - - - - - - - - - - -
  ObjectID BlockWorld::AddConnectedActiveObject(ActiveID activeID, FactoryID factoryID, ActiveObjectType activeObjectType)
  {
    const ObjectType objType = ActiveObject::GetTypeFromActiveObjectType(activeObjectType);
    
    // only connected objects should be added through this method, so a required activeID is a must
    DEV_ASSERT(activeID != ObservableObject::InvalidActiveID, "BlockWorld.AddConnectedActiveObject.CantAddInvalidActiveID");
  
    if (activeID >= (int)ActiveObjectConstants::MAX_NUM_ACTIVE_OBJECTS) {
      PRINT_NAMED_WARNING("BlockWorld.AddConnectedActiveObject.InvalidActiveID", "activeID %d", activeID);
      return ObjectID();
    }

    // NOTE: If you hit any of the following VERIFY, please notify Raul and Al.
    // rsam: Al and I have made assumptions about when this gets called. Checking here that the assumptions are correct,
    // and if they are not, we need to re-evaluate this code, for example due to robot timing issues.
  
    // Validate that ActiveID is not currently a connected object. We assume that if the robot is reporting
    // an activeID, it should not be still used here (should have reported a disconnection)
    const ActiveObject* const conObjWithActiveID = GetConnectedActiveObjectByActiveID( activeID );
    ANKI_VERIFY( nullptr == conObjWithActiveID, "BlockWorld.AddConnectedActiveObject.ActiveIDAlreadyUsed", "%d", activeID );

    // Validate that factoryId is not currently a connected object. We assume that if the robot is reporting
    // a factoryID, the same object should not be in any current activeIDs.
    BlockWorldFilter filter;
    filter.SetFilterFcn([factoryID](const ObservableObject* object) {
      return object->GetFactoryID() == factoryID;
    });
    const ActiveObject* const conObjectWithFactoryID = FindConnectedObjectHelper(filter, nullptr, true);
    ANKI_VERIFY( nullptr == conObjectWithFactoryID, "BlockWorld.AddConnectedActiveObject.FactoryIDAlreadyUsed", "%u", factoryID );

    // This is the new object we are going to create. We can't insert it in _connectedObjects until
    // we know the objectID, so we create it first, and then we look for unconnected matches (we have seen the
    // object but we had not connected to it.) If we find one, we will inherit the objectID from that match; if
    // we don't find a match, we will assign it a new objectID. Then we can add to the container of _connectedObjects.
    ActiveObject* newActiveObjectPtr = CreateActiveObject(activeObjectType, activeID, factoryID);
    if ( nullptr == newActiveObjectPtr ) {
      // failed to create the object (that function should print the error, exit here with unSet ID)
      return ObjectID();
    }
    
    // we can't add to the _connectedObjects until the objectID has been decided
    
    // Is there an active object with the same activeID and type that already exists?
    BlockWorldFilter filterByActiveID;
    filterByActiveID.SetOriginMode(BlockWorldFilter::OriginMode::InAnyFrame);
    filterByActiveID.AddFilterFcn([activeID](const ObservableObject* object) { return object->GetActiveID() == activeID;} );
    filterByActiveID.SetAllowedTypes({objType});
    std::vector<ObservableObject*> matchingObjects;
    FindLocatedMatchingObjects(filterByActiveID, matchingObjects);
    
    if (matchingObjects.empty())
    {
      // If no match found, find one of the same type with an invalid activeID and assume that's the one we are
      // connecting to
      BlockWorldFilter filterInAny;
      filterInAny.SetOriginMode(BlockWorldFilter::OriginMode::InAnyFrame);
      filterInAny.SetAllowedTypes({objType});
      std::vector<ObservableObject*> objectsOfSameType;
      FindLocatedMatchingObjects(filterInAny, objectsOfSameType);
      
      if(!objectsOfSameType.empty())
      {
        ObjectID matchObjectID;
      
        // we found located instances of this object that we were not connected to
        for (auto& sameTypeObject : objectsOfSameType)
        {
          if ( matchObjectID.IsSet() ) {
            // check they all have the same objectID across frames
            DEV_ASSERT( matchObjectID == sameTypeObject->GetID(), "BlockWorld.AddConnectedActiveObject.NotSAmeObjectID");
          } else {
            // set once
            matchObjectID = sameTypeObject->GetID();
          }

          // COZMO-9663: Separate localizable property from poseState
          _robot->GetObjectPoseConfirmer().MarkObjectDirty(sameTypeObject);
        
          // check if the instance has activeID
          if (sameTypeObject->GetActiveID() == ObservableObject::InvalidActiveID)
          {
            // it doesn't have an activeID, we are connecting to it, set
            sameTypeObject->SetActiveID(activeID);
            sameTypeObject->SetFactoryID(factoryID);
            PRINT_CH_INFO("BlockWorld", "BlockWorld.AddConnectedActiveObject.FoundMatchingObjectWithNoActiveID",
                          "objectID %d, activeID %d, type %s",
                          sameTypeObject->GetID().GetValue(), sameTypeObject->GetActiveID(), EnumToString(objType));
          } else {
            // it has an activeID, we were connected. Is it the same object?
            if ( sameTypeObject->GetFactoryID() != factoryID )
            {
              // uhm, this is a different object (or factoryID was not set)
              PRINT_CH_INFO("BlockWorld",
                            "AddActiveObject.FoundOtherActiveObjectOfSameType",
                            "ActiveID %d (factoryID 0x%x) is same type as another existing object (objectID %d, activeID %d, factoryID 0x%x, type %s) updating ids to match",
                            activeID,
                            factoryID,
                            sameTypeObject->GetID().GetValue(),
                            sameTypeObject->GetActiveID(),
                            sameTypeObject->GetFactoryID(),
                            EnumToString(objType));
              
              // if we have a new factoryID, override the old instances with the new one we connected to
              if(factoryID > 0)
              {
                sameTypeObject->SetActiveID(activeID);
                sameTypeObject->SetFactoryID(factoryID);
              }
            } else {
              PRINT_CH_INFO("BlockWorld", "BlockWorld.AddConnectedActiveObject.FoundIdenticalObjectOnDifferentSlot",
                            "Updating activeID of block with factoryID 0x%x from %d to %d",
                            sameTypeObject->GetFactoryID(), sameTypeObject->GetActiveID(), activeID);
              // same object, somehow in different activeID now
              sameTypeObject->SetActiveID(activeID);
            }
          }
        }
        
        // inherit objectID from matches
        newActiveObjectPtr->CopyID(objectsOfSameType.front());
      }
      else
      {
        // there are no matches of the same type, set new objectID
        newActiveObjectPtr->SetID();
      }
    }
    else
    {
      // We can't find more than one object of the same type in a single origin. Otherwise something went really bad
      DEV_ASSERT(matchingObjects.size() <= 1,"BlockWorld.AddConnectedActiveObject.TooManyMatchingObjects" );
      
      // NOTE: If this error does not happen for some time, we should remove this `else` block to simplify code.
      // We should not find any objects in any origins that have this activeID. Otherwise that means they have
      // not disconnected properly. If there's a timing issue with connecting an object to an activeID before
      // disconnecting a previous object, we would like to know, so we can act accordingly. Add this error here
      // to detect that situation.
      PRINT_NAMED_ERROR("BlockWorld.AddConnectedActiveObject.ConflictingActiveID",
                        "Objects with ActiveID:%d were found when we tried to add that activeID as connected object.",
                        activeID);
      
      // In case there is a timing issue, see how we would fix it:
      // 1) if the match has the same factoryID, we must not have cleaned it up on disconnection, inherit objectID
      // 2) if the match has an invalid factoryID, we did not clean up activeID properly, bind again any origin
      // 3) if the match has a different factoryID, we missed that object's disconnection, delete it and do not bind
      
      ObservableObject* matchingObject = matchingObjects.front();

      // A match was found but does it have the same factory ID?
      if (matchingObject->GetFactoryID() == factoryID)
      {
        // somehow (error) we did not have an active connected object for it despite having activeID
        PRINT_CH_INFO("BlockWorld", "BlockWorld.AddConnectedActiveObject.FoundMatchingActiveObject",
                      "objectID %d, activeID %d, type %s, factoryID 0x%x",
                      matchingObject->GetID().GetValue(), matchingObject->GetActiveID(), EnumToString(objType), matchingObject->GetFactoryID());
        
        // inherit objectID in the activeObject we created
        newActiveObjectPtr->CopyID(matchingObject);
      }
      else if (matchingObject->GetFactoryID() == 0)
      {
        // somehow (error) it never connected before (it shouldn't have had activeID)
        PRINT_NAMED_WARNING("BlockWorld.AddConnectedActiveObject.FoundMatchingActiveObjectThatWasNeverConnected",
                         "objectID %d, activeID %d, type %s, factoryID 0x%x",
                         matchingObject->GetID().GetValue(), matchingObject->GetActiveID(), EnumToString(objType), matchingObject->GetFactoryID());
        
        // if now we have a factoryID, go fix all located instances of the new object setting their factoryID
        if(factoryID > 0)
        {
          // Need to check existing objects in other frames and update to match new object
          std::vector<ObservableObject*> matchingObjectsInAllFrames;
          BlockWorldFilter filterInAnyByID;
          filterInAnyByID.AddFilterFcn([activeID](const ObservableObject* object) { return object->GetActiveID() == activeID;} );
          filterInAnyByID.SetAllowedTypes({objType});
          filterInAnyByID.SetOriginMode(BlockWorldFilter::OriginMode::InAnyFrame);
          FindLocatedMatchingObjects(filterInAnyByID, matchingObjectsInAllFrames);
        
          PRINT_CH_INFO("BlockWorld", "BlockWorld.AddConnectedActiveObject.UpdateExistingObjectsFactoryID",
                           "Updating %zu existing objects in other frames to match object with factoryID 0x%x and activeID %d",
                           matchingObjectsInAllFrames.size(),
                           factoryID,
                           activeID);
          
          ObjectID idPrev;
          if(!matchingObjectsInAllFrames.empty())
          {
            idPrev = matchingObjectsInAllFrames.front()->GetID();
          }
          for(ObservableObject* obj : matchingObjectsInAllFrames)
          {
            DEV_ASSERT(obj->GetID() == idPrev, "Matching objects in different frames don't have same ObjectId");
            obj->SetFactoryID(factoryID);
            obj->SetActiveID(activeID); // should not be necessary
            idPrev = obj->GetID();
          }
        }
        
        // we updated all located instances of the new connected object, so we can inherit the objectID
        newActiveObjectPtr->CopyID(matchingObject);
      }
      else
      {
        // ActiveID matched, but FactoryID did not, delete the located instance of this object
        PRINT_NAMED_ERROR("BlockWorld.AddConnectedActiveObject.MismatchedFactoryID",
                          "objectID %d, activeID %d, type %s, factoryID 0x%x (expected 0x%x)",
                          matchingObject->GetID().GetValue(), matchingObject->GetActiveID(), EnumToString(objType), factoryID, matchingObject->GetFactoryID());
        DeleteLocatedObjectByIDInCurOrigin(matchingObject->GetID());
        
        // do not inherit the objectID we just removed
        DEV_ASSERT( !newActiveObjectPtr->GetID().IsSet(), "BlockWorld.AddConnectedActiveObject.UnexpectedObjectID" );
        newActiveObjectPtr->SetID();
      }
    }
    
    // at this point the new active connected object has a valid objectID, we can finally add it to the world
    DEV_ASSERT( newActiveObjectPtr->GetID().IsSet(), "BlockWorld.AddConnectedActiveObject.ObjectIDWasNeverSet" );
    _connectedObjects[newActiveObjectPtr->GetFamily()][newActiveObjectPtr->GetType()][newActiveObjectPtr->GetID()].reset( newActiveObjectPtr );
    
    // return the assigned objectID
    return newActiveObjectPtr->GetID();
  }
  
  // - - - - - - - - - - - - - - - - - - - - - - - - - - - - - - - - - - - - - - - - - - - - - - - - - - - - - - - - - -
  ObjectID BlockWorld::RemoveConnectedActiveObject(ActiveID activeID)
  {
    ObjectID removedObjectID;
    
    // search in each family
    ActiveObjectsMapByFamily_t::iterator familyIt = _connectedObjects.begin();
    const ActiveObjectsMapByFamily_t::iterator familyEnd = _connectedObjects.end();
    while( familyIt != familyEnd )
    {
      // search in each objectType
      ActiveObjectsMapByType_t& objectTypeMap = familyIt->second;
      ActiveObjectsMapByType_t::iterator objectTypeIt = objectTypeMap.begin();
      const ActiveObjectsMapByType_t::iterator objectTypeEnd = objectTypeMap.end();
      while( objectTypeIt != objectTypeEnd )
      {
        // search in every object (indexed byID)
        ActiveObjectsMapByID_t& objectIDMap = objectTypeIt->second;
        ActiveObjectsMapByID_t::iterator objectIt = objectIDMap.begin();
        const ActiveObjectsMapByID_t::iterator objectEnd = objectIDMap.end();
        while( objectIt != objectEnd )
        {
          // grab reference to the smartptr
          std::shared_ptr<ActiveObject>& object = objectIt->second;
          if( object->GetActiveID() == activeID )
          {
            // found the object, set objectID so we can flag located instances
            removedObjectID = object->GetID();
            // now reset the shared_ptr (via reference), and erase the entry (to prevent using nullptr later)
            object.reset();
            objectIt = objectIDMap.erase( objectIt );
            break;
          } else {
            ++objectIt;
          }
        } // - objects
        
        // if found, finish loop, otherwise go to next object type
        if ( removedObjectID.IsSet() ) {
          break;
        } else {
          ++objectTypeIt;
        }
      } // - object types
      
      // if found, finish loop, otherwise go to next family
      if ( removedObjectID.IsSet() ) {
        break;
      } else {
        ++familyIt;
      }
    } // - families
    
    // We can't localize to the instances of this object anymore. We can do so by removing their activeID, which
    // we need to do anyway. Flagging as Dirty would be optional, but see COZMO-9663
    if ( removedObjectID.IsSet() )
    {
      // COZMO-9663: Separate localizable property from poseState
      BlockWorldFilter matchingIDInAnyOrigin;
      matchingIDInAnyOrigin.SetOriginMode(BlockWorldFilter::OriginMode::InAnyFrame);
      matchingIDInAnyOrigin.SetAllowedIDs({removedObjectID});
      ModifierFcn clearActiveID = [this](ObservableObject* object) {
        object->SetActiveID(ObservableObject::InvalidActiveID);
        object->SetFactoryID(ObservableObject::InvalidFactoryID); // should not be needed. Should we keep it?
      };
      ModifyLocatedObjects(clearActiveID, matchingIDInAnyOrigin);
    }
    
    // return the objectID
    return removedObjectID;
  }
  
  // - - - - - - - - - - - - - - - - - - - - - - - - - - - - - - - - - - - - - - - - - - - - - - - - - - - - - - - - - -
  ActiveObject* BlockWorld::CreateActiveObject(ActiveObjectType activeObjectType, ActiveID activeID, FactoryID factoryID)
  {
    ActiveObject* retPtr = nullptr;
    const ObjectType objType = ActiveObject::GetTypeFromActiveObjectType(activeObjectType);
    switch(objType) {
      case ObjectType::Block_LIGHTCUBE1:
      case ObjectType::Block_LIGHTCUBE2:
      case ObjectType::Block_LIGHTCUBE3:
      {
        retPtr = new ActiveCube(activeID, factoryID, activeObjectType);
        break;
      }
      case ObjectType::Charger_Basic:
      {
        retPtr = new Charger(activeID, factoryID, activeObjectType);
        break;
      }
      default:
      {
        PRINT_NAMED_ERROR("BlockWorld.AddConnectedActiveObject.UnsupportedActiveObjectType",
                           "%s (ActiveObjectType: 0x%hx)", EnumToString(objType), activeObjectType);
      }
    }
    return retPtr;
  }
  
  // - - - - - - - - - - - - - - - - - - - - - - - - - - - - - - - - - - - - - - - - - - - - - - - - - - - - - - - - - -
  void BlockWorld::AddLocatedObject(const std::shared_ptr<ObservableObject>& object)
  {
    DEV_ASSERT(object->HasValidPose(), "BlockWorld.AddLocatedObject.NotAValidPoseState");
    DEV_ASSERT(object->GetID().IsSet(), "BlockWorld.AddLocatedObject.ObjectIDNotSet");

    const PoseOrigin* objectOrigin = &object->GetPose().FindOrigin();
    
    // allow adding only in current origin
    DEV_ASSERT(objectOrigin == _robot->GetWorldOrigin(), "BlockWorld.AddLocatedObject.NotCurrentOrigin");
    
    // hook activeID/factoryID if a connected object is available.
    // rsam: I would like to do this in a cleaner way, maybe just refactoring the code, but here seems fishy design-wise
    {
      // should not be connected if we are just adding to the world
      DEV_ASSERT(object->GetActiveID() == ObservableObject::InvalidActiveID,
                 "BlockWorld.AddLocatedObject.AlreadyHadActiveID");
      DEV_ASSERT(object->GetFactoryID() == ObservableObject::InvalidFactoryID,
                 "BlockWorld.AddLocatedObject.AlreadyHadFactoryID");
    
      // find by ObjectID. The objectID should match, since observations search for objectID even in connected
      ActiveObject* connectedObj = GetConnectedActiveObjectByID(object->GetID());
      if ( nullptr != connectedObj ) {
        object->SetActiveID( connectedObj->GetActiveID() );
        object->SetFactoryID( connectedObj->GetFactoryID() );
      }
    }

    // grab the current pointer and check it's empty (do not expect overwriting)
    std::shared_ptr<ObservableObject>& objectLocation =
      _locatedObjects[objectOrigin][object->GetFamily()][object->GetType()][object->GetID()];
    DEV_ASSERT(objectLocation == nullptr, "BlockWorld.AddLocatedObject.ObjectIDInUseInOrigin");
    objectLocation = object; // store the new object, this increments refcount

    // set the viz manager on this new object
    object->SetVizManager(_robot->GetContext()->GetVizManager());
    
    PRINT_CH_INFO("BlockWorld", "BlockWorld.AddLocatedObject",
                  "Adding new %s%s object and ID=%d ActID=%d FacID=0x%x at (%.1f, %.1f, %.1f), in frame %s.",
                  object->IsActive() ? "active " : "",
                  EnumToString(object->GetType()),
                  object->GetID().GetValue(),
                  object->GetActiveID(),
                  object->GetFactoryID(),
                  object->GetPose().GetTranslation().x(),
                  object->GetPose().GetTranslation().y(),
                  object->GetPose().GetTranslation().z(),
                  object->GetPose().FindOrigin().GetName().c_str());
    
    // fire event to represent "first time an object has been seen in this origin"
    Util::sEventF("robot.object_located", {}, "%s", EnumToString(object->GetType()));

    // make sure that everyone gets notified that there's a new object in town, I mean in this origin
    {
      const Pose3d* oldPosePtr = nullptr;
      const PoseState oldPoseState = PoseState::Invalid;
      _robot->GetObjectPoseConfirmer().BroadcastObjectPoseChanged(*object, oldPosePtr, oldPoseState);
    }
  }

  // - - - - - - - - - - - - - - - - - - - - - - - - - - - - - - - - - - - - - - - - - - - - - - - - - - - - - - - - - -
  void BlockWorld::OnObjectPoseChanged(const ObservableObject& object, const Pose3d* oldPose, PoseState oldPoseState)
  {
    const ObjectID& objectID = object.GetID();
    DEV_ASSERT(objectID.IsSet(), "BlockWorld.OnObjectPoseChanged.InvalidObjectID");
    
    // - - - - -
    // update the container that keeps track of changes per Update
    // - - - - -
    if ( _trackPoseChanges )
    {
      // find this object in the list of changes
      auto matchIDlambda = [&objectID](const PoseChange& a) { return a._id == objectID; };
      auto const matchIter = std::find_if(_objectPoseChangeList.begin(), _objectPoseChangeList.end(), matchIDlambda);
      const bool alreadyChanged = (matchIter != _objectPoseChangeList.end());
      if ( alreadyChanged ) {
        // this can happen if an object on top of a stack changes its pose. The bottom one can upon updating the
        // stack also try to change the top one, but that relative change will be ignored here because we
        // already knew the top object moved (that's one example of multiple pose changes that are valid.)
        PRINT_CH_INFO("BlockWorld", "BlockWorld.OnObjectPoseChanged.MultipleChanges",
                      "Object '%d' is changing its pose again this tick. Ignoring second change",
                      objectID.GetValue());
        // do not update old pose, conserve the original pose it had when it changed the first time
      }
      else
      {
        // if the old pose was valid add to the list of the changes. Otherwise this is the first time that
        // we see the object, so we don't need to update anything. Also oldPose will be nullptr in that case, useless.
        if ( ObservableObject::IsValidPoseState(oldPoseState) )
        {
          DEV_ASSERT(nullptr!=oldPose, "BlockWorld.OnObjectPoseChanged.ValidPoseStateNullPose");
          // add an entry at the end (this does not invalidate iterators or references to the current elements)
          _objectPoseChangeList.emplace_back( objectID, *oldPose, oldPoseState );
        }
        else
        {
          PRINT_CH_INFO("BlockWorld", "BlockWorld.OnObjectPoseChanged.FirstPoseForObject",
                        "Object '%d' is setting its first pose. Not queueing change.",
                        objectID.GetValue());
        }
      }
    }

    // - - - - -
    // update memory map
    // - - - - -
    const PoseState newPoseState = object.GetPoseState();
    const ObjectFamily family = object.GetFamily();
    bool objectTrackedInMemoryMap = true;
    if (family == ObjectFamily::CustomObject && !kAddCustomObjectsToMemMap) {
      objectTrackedInMemoryMap = false; // COZMO-9360
    }
    else if (family == ObjectFamily::MarkerlessObject && !kAddUnrecognizedMarkerlessObjectsToMemMap) {
      objectTrackedInMemoryMap = false; // COZMO-7496?
    }
    
    if( objectTrackedInMemoryMap )
    {	
      /*
        Three things can happen:
         a) first time we see an object: OldPoseState=!Valid, NewPoseState= Valid
         b) updating an object:          OldPoseState= Valid, NewPoseState= Valid
         c) deleting an object:          OldPoseState= Valid, NewPoseState=!Valid
       */
      const bool oldValid = ObservableObject::IsValidPoseState(oldPoseState);
      const bool newValid = ObservableObject::IsValidPoseState(newPoseState);
      if ( !oldValid && newValid )
      {
        // first time we see the object, add report
        AddObjectReportToMemMap(object, object.GetPose());
      }
      else if ( oldValid && newValid )
      {
        // updating the pose of an object, decide if we update the report. As an optimization, we don't update
        // it if the poses are close enough
        const int objectIdInt = objectID.GetValue();
        OriginToPoseInMapInfo& reportedPosesForObject = _navMapReportedPoses[objectIdInt];
        const PoseOrigin* curOrigin = &object.GetPose().FindOrigin();
        auto poseInNewOriginIter = reportedPosesForObject.find( curOrigin );
        if ( poseInNewOriginIter != reportedPosesForObject.end() )
        {
          // note that for distThreshold, since Z affects whether we add to the memory map, distThreshold should
          // be smaller than the threshold to not report
          DEV_ASSERT(kObjectPositionChangeToReport_mm < object.GetDimInParentFrame<'Z'>()*0.5f,
                    "OnObjectPoseChanged.ChangeThresholdTooBig");
          const float distThreshold = kObjectPositionChangeToReport_mm;
          const Radians angleThreshold( DEG_TO_RAD(kObjectRotationChangeToReport_deg) );

          // compare new pose with previous entry and decide if isFarFromPrev
          const PoseInMapInfo& info = poseInNewOriginIter->second;
          const bool isFarFromPrev =
            ( !info.isInMap || (!object.GetPose().IsSameAs(info.pose, Point3f(distThreshold), angleThreshold)));
          
          // if it is far from previous (or previous was not in the map, remove-add)
          if ( isFarFromPrev ) {
            RemoveObjectReportFromMemMap(object, curOrigin);
            AddObjectReportToMemMap(object, object.GetPose());
          }
        }
        else
        {
          // did not find an entry in the current origin for this object, add it now
          AddObjectReportToMemMap(object, object.GetPose());
        }
      }
      else if ( oldValid && !newValid )
      {
        // deleting an object, remove its report using oldOrigin (the origin it was removed from)
        const PoseOrigin* oldOrigin = &oldPose->FindOrigin();
        RemoveObjectReportFromMemMap(object, oldOrigin);
      }
      else
      {
        // not possible
        PRINT_NAMED_ERROR("BlockWorld.OnObjectPoseChanged.BothStatesAreInvalid",
                          "Object %d changing from Invalid to Invalid", objectID.GetValue());
      }
    }
  }
  
  // - - - - - - - - - - - - - - - - - - - - - - - - - - - - - - - - - - - - - - - - - - - - - - - - - - - - - - - - -
  void BlockWorld::OnObjectVisuallyVerified(const ObservableObject* object)
  {
      // -- clear memory map from robot to markers
      ClearRobotToMarkersInMemMap(object);
  }
  
  // - - - - - - - - - - - - - - - - - - - - - - - - - - - - - - - - - - - - - - - - - - - - - - - - - - - - - - - - -
  void BlockWorld::AddObjectReportToMemMap(const ObservableObject& object, const Pose3d& newPose)
  {
    const int objectId = object.GetID().GetValue();
    const ObjectFamily objectFam = object.GetFamily();
    const NavMemoryMapTypes::EContentType addType = ObjectFamilyToMemoryMapContentType(objectFam, true);
    if ( addType == NavMemoryMapTypes::EContentType::Unknown )
    {
      // this is ok, this obstacle family is not tracked in the memory map
      PRINT_CH_INFO("BlockWorld", "BlockWorld.AddObjectReportToMemMap.InvalidAddType",
                    "Family '%s' is not known in memory map",
                    ObjectFamilyToString(objectFam) );
      return;
    }
    
    // find the memory map for the given origin
    const PoseOrigin* origin = &newPose.FindOrigin();
    auto matchPair = _navMemoryMaps.find(origin);
    if ( matchPair != _navMemoryMaps.end() )
    {
      // in order to properly handle stacks, do not add the quad to the memory map for objects that are not
      // on the floor
      Pose3d objWrtRobot;
      if ( newPose.GetWithRespectTo(_robot->GetPose(), objWrtRobot) )
      {
        INavMemoryMap* memoryMap = matchPair->second.get();
        
        const bool isFloating = object.IsPoseTooHigh(objWrtRobot, 1.f, STACKED_HEIGHT_TOL_MM, 0.f);
        if ( isFloating )
        {
          // store in as a reported pose, but set as not in map (the pose value is not relevant)
          _navMapReportedPoses[objectId][origin] = PoseInMapInfo(newPose, false);
        }
        else
        {
          // add to memory map flattened out wrt origin
          Pose3d newPoseWrtOrigin = newPose.GetWithRespectToOrigin();
          const Quad2f& newQuad = object.GetBoundingQuadXY(newPoseWrtOrigin);
          memoryMap->AddQuad(newQuad, addType);
          
          // store in as a reported pose
          _navMapReportedPoses[objectId][origin] = PoseInMapInfo(newPoseWrtOrigin, true);
          
          // since we added an obstacle, any borders we saw while dropping it should not be interesting
          const float kScaledQuadToIncludeEdges = 2.0f;
          // kScaledQuadToIncludeEdges: we want to consider interesting edges around this obstacle as non-interesting,
          // since we know they belong to this object. The quad to search for these edges has to be equal to the
          // obstacle quad plus the margin in which we would find edges. For example, a good tight limit would be the size
          // of the smallest quad in the memory map, since edges should be adjacent to the cube. This quad however is merely
          // to limit the search for interesting edges, so it being bigger than the tightest threshold should not
          // incur in a big penalty hit
          const Quad2f& edgeQuad = newQuad.GetScaled(kScaledQuadToIncludeEdges);
          ReviewInterestingEdges(edgeQuad);
        }
      }
      else
      {
        // should not happen, so warn about it
        PRINT_NAMED_WARNING("BlockWorld.AddObjectReportToMemMap.InvalidPose",
                            "Could not get object's new pose wrt robot. Won't add to map");
      }
    }
    else
    {
      // if the map was removed (for zombies), we shouldn't be asking to add an object to it
      DEV_ASSERT(matchPair == _navMemoryMaps.end(), "BlockWorld.AddObjectReportToMemMap.NoMapForOrigin");
    }
  }
  
  // - - - - - - - - - - - - - - - - - - - - - - - - - - - - - - - - - - - - - - - - - - - - - - - - - - - - - - - - -
  void BlockWorld::RemoveObjectReportFromMemMap(const ObservableObject& object, const Pose3d* origin)
  {
    const int objectId = object.GetID().GetValue();
    const ObjectFamily objectFam = object.GetFamily();
    const NavMemoryMapTypes::EContentType removalType = ObjectFamilyToMemoryMapContentType(objectFam, false);
    if ( removalType == NavMemoryMapTypes::EContentType::Unknown )
    {
      // this is not ok, this obstacle family can be added but can't be removed from the map
      PRINT_NAMED_WARNING("BlockWorld.RemoveObjectReportFromMemMap.InvalidRemovalType",
                          "Family '%s' does not have a removal type in memory map",
                          ObjectFamilyToString(objectFam) );
      return;
    }
    
    // find origins for the given object
    const ObjectIdToPosesPerOrigin::iterator originsForObjectIt = _navMapReportedPoses.find(objectId);
    if ( originsForObjectIt != _navMapReportedPoses.end() )
    {
      OriginToPoseInMapInfo& infosPerOrigin = originsForObjectIt->second;
      const OriginToPoseInMapInfo::iterator infosForOriginIt = infosPerOrigin.find(origin);
      if ( infosForOriginIt != infosPerOrigin.end() )
      {
        PoseInMapInfo& info = infosForOriginIt->second;
        
        // if it's already not in the map do nothing
        if ( info.isInMap )
        {
          // pose should be correct if it's in map (could be from an old origin if it's not in map)
          DEV_ASSERT(infosForOriginIt->second.pose.GetParent() == origin,
                     "BlockWorld.RemoveObjectReportFromMemMap.PoseNotFlattenedOut");
          
          // find the memory map for the given origin
          auto matchPair = _navMemoryMaps.find(origin);
          if ( matchPair != _navMemoryMaps.end() )
          {
            INavMemoryMap* memoryMap = matchPair->second.get();

            // remove from the memory map
            const Pose3d& oldPoseInThisOrigin = info.pose;
            const Quad2f& newQuad = object.GetBoundingQuadXY(oldPoseInThisOrigin);
            memoryMap->AddQuad(newQuad, removalType);
          }
          else
          {
            // if the map was removed (for zombies), we shouldn't be asking to remove an object from it
            DEV_ASSERT(matchPair == _navMemoryMaps.end(), "BlockWorld.RemoveObjectReportFromMemMap.NoMapForOrigin");
          }
        
          // flag as not in map anymore
          // we do not want to remove the entry in case we rejigger origins. By setting this flag we are saying
          // "we had a pose here, but has become unknown", rather than "we don't have a pose" if we called erase
          info.isInMap = false;
        }
      }
    }
  }
  
  // - - - - - - - - - - - - - - - - - - - - - - - - - - - - - - - - - - - - - - - - - - - - - - - - - - - - - - - - -
  void BlockWorld::UpdateOriginsOfObjectsReportedInMemMap(const Pose3d* curOrigin, const Pose3d* relocalizedOrigin)
  {
    // for every object in the current map, we have a decision to make. We are going to bring that memory map
    // into what is becoming the current one. That means also bringing the last reported pose of every object
    // onto the new map. The current map is obviously more up to date than the map we merge into, since the map
    // we merge into is map we identified a while ago. This means that if an object moved and we now know where
    // it is, the good pose is in the currentMap, not in the mapWeMergeInto. So, for every object in the currentMap
    // we are going to remove their pose from the mapWeMergeInto. This will make the map we merge into gain the new
    // info, at the same time that we remove info known to not be the most accurate
    
    // for every object in the current origin
    for ( auto& pairIdToPoseInfoByOrigin : _navMapReportedPoses )
    {
      // find object in the world
      const ObservableObject* object = GetLocatedObjectByID(pairIdToPoseInfoByOrigin.first);
      if ( nullptr == object )
      {
        PRINT_CH_INFO("BlockWorld", "BlockWorld.UpdateObjectsReportedInMepMap.NotAnObject",
                      "Could not find object ID '%d' in BlockWorld updating their quads", pairIdToPoseInfoByOrigin.first );
        continue;
      }
    
      // find the reported pose for this object in the current origin
      OriginToPoseInMapInfo& poseInfoByOriginForObj = pairIdToPoseInfoByOrigin.second;
      const auto& matchInCurOrigin = poseInfoByOriginForObj.find(curOrigin);
      const bool isObjectReportedInCurrent = (matchInCurOrigin != poseInfoByOriginForObj.end());
      if ( isObjectReportedInCurrent )
      {
        // we have an entry in the current origin. We don't care if `isInMap` is true or false. If it's true
        // it means we have a better position available in this frame, if it's false it means we saw the object
        // in this frame, but somehow it became unknown. If it became unknown, the position it had in the origin
        // we are relocalizing to is old and not to be trusted. This is the reason why we don't erase reported poses,
        // but rather flag them as !isInMap.
        // Additionally we don't have to worry about the container we are iterating changing, since iterators are not
        // affected by changing a boolean, but are if we erased from it.
        RemoveObjectReportFromMemMap(*object, relocalizedOrigin);
        
        // we are bringing over the current info into the relocalized origin, update the reported pose in the
        // relocalized origin to be that of the newest information
        poseInfoByOriginForObj[relocalizedOrigin].isInMap = matchInCurOrigin->second.isInMap;
        if ( matchInCurOrigin->second.isInMap ) {
          // bring over the pose if it's in map (otherwise we don't care about the pose)
          // when we bring it, flatten out to the relocalized origin
          DEV_ASSERT(relocalizedOrigin == &matchInCurOrigin->second.pose.FindOrigin(),
                     "BlockWorld.UpdateObjectsReportedInMepMap.PoseDidNotHookGranpa");
          poseInfoByOriginForObj[relocalizedOrigin].pose = matchInCurOrigin->second.pose.GetWithRespectToOrigin();
        }
        // also, erase the current origin from the reported poses of this object, since we will never use it after this
        // Note this should not alter the iterators we are using for _navMapReportedPoses
        poseInfoByOriginForObj.erase(curOrigin);
      }
      else
      {
        // we don't have this object in the current memory map. The info from this object if at all is in the previous
        // origin (then one we are relocalizing to), or another origin not related to these two, do nothing in those
        // cases
      }
    }
  }
  
  // - - - - - - - - - - - - - - - - - - - - - - - - - - - - - - - - - - - - - - - - - - - - - - - - - - - - - - - - -
  void BlockWorld::ClearRobotToMarkersInMemMap(const ObservableObject* object)
  {
    // the newPose should be directly in the robot's origin
    DEV_ASSERT(object->GetPose().GetParent() == _robot->GetWorldOrigin(),
               "BlockWorld.ClearRobotToMarkersInMemMap.ObservedObjectParentNotRobotOrigin");

    INavMemoryMap* currentNavMemoryMap = GetNavMemoryMap();
    
    // we are creating a quad projected on the ground from the robot to every marker we see. In order to do so
    // the bottom corners of the ground quad match the forward ones of the robot (robotQuad::xLeft). The names
    // cornerBR, cornerBL are the corners in the ground quads (BottomRight and BottomLeft).
    // Later on we will generate the top corners for the ground quad (cornerTL, corner TR)
    const Quad2f& robotQuad = _robot->GetBoundingQuadXY(_robot->GetPose().GetWithRespectToOrigin());
    Point3f cornerBR{ robotQuad[Quad::TopLeft   ].x(), robotQuad[Quad::TopLeft ].y(), 0};
    Point3f cornerBL{ robotQuad[Quad::BottomLeft].x(), robotQuad[Quad::BottomLeft].y(), 0};
  
    // get the markers we have seen from this object
    std::vector<const Vision::KnownMarker*> observedMarkers;
    object->GetObservedMarkers(observedMarkers);
  
    for ( const auto& observedMarkerIt : observedMarkers )
    {
      // An observed marker. Assign the marker's bottom corners as the top corners for the ground quad
      // The names of the corners (cornerTL and cornerTR) are those of the ground quad: TopLeft and TopRight
      DEV_ASSERT(&observedMarkerIt->GetPose().FindOrigin() == _robot->GetWorldOrigin(),
                 "BlockWorld.ClearVisionFromRobotToMarkers.MarkerOriginShouldBeRobotOrigin");
      
      const Quad3f& markerCorners = observedMarkerIt->Get3dCorners(observedMarkerIt->GetPose().GetWithRespectToOrigin());
      Point3f cornerTL = markerCorners[Quad::BottomLeft];
      Point3f cornerTR = markerCorners[Quad::BottomRight];
      
      // Create a quad between the bottom corners of a marker and the robot forward corners, and tell
      // the navmesh that it should be clear, since we saw the marker
      Quad2f clearVisionQuad { cornerTL, cornerBL, cornerTR, cornerBR };
      
      // update navmesh with a quadrilateral between the robot and the seen object
      currentNavMemoryMap->AddQuad(clearVisionQuad, INavMemoryMap::EContentType::ClearOfObstacle);
      
      // also notify behavior whiteboard.
      // rsam: should this information be in the map instead of the whiteboard? It seems a stretch that
      // blockworld knows now about behaviors, maybe all this processing of quads should be done in a separate
      // robot component, like a VisualInformationProcessingComponent
      _robot->GetAIComponent().GetWhiteboard().ProcessClearQuad(clearVisionQuad);
    }
  }
  
  
  void BlockWorld::OnRobotDelocalized(const Pose3d* newWorldOrigin)
  {
    // delete objects that have become useless since we delocalized last time
    DeleteObjectsFromZombieOrigins();
    
    // create a new memory map for this origin
    CreateLocalizedMemoryMap(newWorldOrigin);
    
    // deselect blockworld's selected object, if it has one
    DeselectCurrentObject();
    
    // notify about updated object states
    BroadcastLocatedObjectStates();
  }
  Result BlockWorld::AddCliff(const Pose3d& p)
  {
    // at the moment we treat them as markerless objects
    const Result ret = AddMarkerlessObject(p, ObjectType::CliffDetection);
    return ret;
  }

  Result BlockWorld::AddProxObstacle(const Pose3d& p)
  {
    // add markerless object
    const Result ret = AddMarkerlessObject(p, ObjectType::ProxObstacle);
    return ret;
  }
  
  Result BlockWorld::AddCollisionObstacle(const Pose3d& p)
  {
    const Result ret = AddMarkerlessObject(p, ObjectType::CollisionObstacle);
    return ret;
  }
  
  

  // - - - - - - - - - - - - - - - - - - - - - - - - - - - - - - - - - - - - - - - - - - - - - - - - - - - - - - - - -
  Result BlockWorld::ProcessVisionOverheadEdges(const OverheadEdgeFrame& frameInfo)
  {
    Result ret = RESULT_OK;
    if ( frameInfo.groundPlaneValid ) {
      if ( !frameInfo.chains.empty() ) {
        ret = AddVisionOverheadEdges(frameInfo);
      } else {
        // we expect lack of borders to be reported as !isBorder chains
        DEV_ASSERT(false, "ProcessVisionOverheadEdges.ValidPlaneWithNoChains");
      }
    } else {
      // ground plane was invalid (atm we don't use this). It's probably only useful if we are debug-rendering
      // the ground plane
      _robot->GetContext()->GetVizManager()->EraseSegments("BlockWorld.AddVisionOverheadEdges");
    }
    return ret;
  }

  // - - - - - - - - - - - - - - - - - - - - - - - - - - - - - - - - - - - - - - - - - - - - - - - - - - - - - - - - -
  namespace {

    // - - - - - - - - - - - - - - - - - - - - - - - - - - - - - - - - - - - - - - - - - - - - - - - - - - - - - - - -
    inline Point3f EdgePointToPoint3f(const OverheadEdgePoint& point, const Pose3d& pose, float z=0.0f) {
      Point3f ret = pose * Point3f(point.position.x(), point.position.y(), z);
      return ret;
    }
    
  } // anonymous namespace

  // - - - - - - - - - - - - - - - - - - - - - - - - - - - - - - - - - - - - - - - - - - - - - - - - - - - - - - - - -
  void BlockWorld::ReviewInterestingEdges(const Quad2f& withinQuad)
  {
    // Note1: Not using withinQuad, but should. I plan on using once the memory map allows local queries and
    // modifications. Leave here for legacy purposes. We surely enable it soon, because performance needs
    // improvement.
    // Note2: Actually FindBorder is very fast compared to having to check each node against the quad, depending
    // on how many nodes of each type there are (interesting vs quads within 'withinQuad'), so it can potentially
    // be faster depending on the case. Unless profiling shows up for this, no need to listen to Note1

    // check if merge is enabled
    if ( !kReviewInterestingEdges ) {
      return;
    }
    
    // ask the memory map to do the merge
    // some implementations make require parameters like max distance to merge, but for now trust continuity
    INavMemoryMap* currentNavMemoryMap = GetNavMemoryMap();
    if( currentNavMemoryMap )
    {
      using ContentType = INavMemoryMap::EContentType;
      
      // interesting edges adjacent to any of these types will be deemed not interesting
      constexpr NavMemoryMapTypes::FullContentArray typesWhoseEdgesAreNotInteresting =
      {
        {NavMemoryMapTypes::EContentType::Unknown               , false},
        {NavMemoryMapTypes::EContentType::ClearOfObstacle       , false},
        {NavMemoryMapTypes::EContentType::ClearOfCliff          , false},
        {NavMemoryMapTypes::EContentType::ObstacleCube          , true },
        {NavMemoryMapTypes::EContentType::ObstacleCubeRemoved   , false},
        {NavMemoryMapTypes::EContentType::ObstacleCharger       , true },
        {NavMemoryMapTypes::EContentType::ObstacleChargerRemoved, true },
        {NavMemoryMapTypes::EContentType::ObstacleUnrecognized  , true },
        {NavMemoryMapTypes::EContentType::Cliff                 , false},
        {NavMemoryMapTypes::EContentType::InterestingEdge       , false},
        {NavMemoryMapTypes::EContentType::NotInterestingEdge    , true }
      };
      static_assert(NavMemoryMapTypes::IsSequentialArray(typesWhoseEdgesAreNotInteresting),
        "This array does not define all types once and only once.");

      // fill border in memory map
      currentNavMemoryMap->FillBorder(ContentType::InterestingEdge, typesWhoseEdgesAreNotInteresting, ContentType::NotInterestingEdge);
    }
  }

  // - - - - - - - - - - - - - - - - - - - - - - - - - - - - - - - - - - - - - - - - - - - - - - - - - - - - - - - - -
  Result BlockWorld::AddVisionOverheadEdges(const OverheadEdgeFrame& frameInfo)
  {
    ANKI_CPU_PROFILE("BlockWorld::AddVisionOverheadEdges");
    _robot->GetContext()->GetVizManager()->EraseSegments("BlockWorld.AddVisionOverheadEdges");
    
    // check conditions to add edges
    DEV_ASSERT(!frameInfo.chains.empty(), "AddVisionOverheadEdges.NoEdges");
    DEV_ASSERT(frameInfo.groundPlaneValid, "AddVisionOverheadEdges.InvalidGroundPlane");
    
    // we are only processing edges for the memory map, so if there's no map, don't do anything
    INavMemoryMap* currentNavMemoryMap = GetNavMemoryMap();
    if( nullptr == currentNavMemoryMap && !kDebugRenderOverheadEdges )
    {
      return RESULT_OK;
    }
    const float kDebugRenderOverheadEdgesZ_mm = 31.0f;

    // grab the robot pose at the timestamp of this frame
    TimeStamp_t t;
    RobotPoseStamp* p = nullptr;
    HistPoseKey poseKey;
    const Result poseRet = _robot->GetPoseHistory()->ComputeAndInsertPoseAt(frameInfo.timestamp, t, &p, &poseKey, true);
    if(RESULT_FAIL_ORIGIN_MISMATCH == poseRet)
    {
      // "Failing" because of an origin mismatch is OK, so don't freak out, but don't
      // go any further either.
      return RESULT_OK;
    }
    
    const bool poseIsGood = ( RESULT_OK == poseRet ) && (p != nullptr);
    if ( !poseIsGood ) {
      // this can happen if robot status messages are lost
      PRINT_CH_INFO("BlockWorld", "BlockWorld.AddVisionOverheadEdges.HistoricalPoseNotFound",
                    "Pose not found for timestamp %u (hist: %u to %u). Edges ignored for this timestamp.",
                    frameInfo.timestamp,
                    _robot->GetPoseHistory()->GetOldestTimeStamp(),
                    _robot->GetPoseHistory()->GetNewestTimeStamp());
      return RESULT_OK;
    }
    
    // If we can't transfor the observedPose to the current origin, it's ok, that means that the timestamp
    // for the edges we just received is from before delocalizing, so we should discard it.
    Pose3d observedPose;
    if ( !p->GetPose().GetWithRespectTo( *_robot->GetWorldOrigin(), observedPose) ) {
      PRINT_CH_INFO("BlockWorld", "BlockWorld.AddVisionOverheadEdges.NotInThisWorld",
                    "Received timestamp %d, but could not translate that timestamp into current origin.", frameInfo.timestamp);
      return RESULT_OK;
    }
    
    const Point3f& cameraOrigin = observedPose.GetTranslation();
    
    // Ideally we would do clamping with quad in robot coordinates, but this is an optimization to prevent
    // having to transform segments twice. We transform the segments to world space so that we can
    // calculate variations in angles, in order to merge together small variations. Once we have transformed
    // the segments, we can clamp the merged segments. We could do this in 2D, but we would have to transform
    // those segments again into world space. As a minor optimization, transform ground-plane's near-plane instead
    Point2f nearPlaneLeft  = observedPose *
      Point3f(frameInfo.groundplane[Quad::BottomLeft].x(),
              frameInfo.groundplane[Quad::BottomLeft].y(),
              0.0f);
    Point2f nearPlaneRight = observedPose *
      Point3f(frameInfo.groundplane[Quad::BottomRight].x(),
              frameInfo.groundplane[Quad::BottomRight].y(),
              0.0f);

    // quads that are clear, either because there are not borders behind them or from the camera to that border
    std::vector<Quad2f> visionQuadsClear;
   
    // detected borders are simply lines
    struct Segment {
      Segment(const Point2f& f, const Point2f& t) : from(f), to(t) {}
      Point2f from;
      Point2f to;
    };
    std::vector<Segment> visionSegmentsWithInterestingBorders;
    
    // we store the closest detected edge every time in the whiteboard
    float closestPointDist_mm2 = std::numeric_limits<float>::quiet_NaN();
    
    // iterate every chain finding contiguous segments
    for( const auto& chain : frameInfo.chains )
    {

      // debug render
      if ( kDebugRenderOverheadEdges )
      {
        // renders every segment reported by vision
        for (size_t i=0; i<chain.points.size()-1; ++i)
        {
          Point3f start = EdgePointToPoint3f(chain.points[i], observedPose, kDebugRenderOverheadEdgesZ_mm);
          Point3f end   = EdgePointToPoint3f(chain.points[i+1], observedPose, kDebugRenderOverheadEdgesZ_mm);
          ColorRGBA color = ((i%2) == 0) ? NamedColors::YELLOW : NamedColors::ORANGE;
          VizManager* vizManager = _robot->GetContext()->GetVizManager();
          vizManager->DrawSegment("BlockWorld.AddVisionOverheadEdges", start, end, color, false);
        }
      }
      else if ( kDebugRenderOverheadEdgeBorderQuads || kDebugRenderOverheadEdgeClearQuads )
      {
        Point2f wrtOrigin2DTL = observedPose * Point3f(frameInfo.groundplane[Quad::TopLeft].x(),
                                                       frameInfo.groundplane[Quad::TopLeft].y(),
                                                       0.0f);
        Point2f wrtOrigin2DBL = observedPose * Point3f(frameInfo.groundplane[Quad::BottomLeft].x(),
                                                       frameInfo.groundplane[Quad::BottomLeft].y(),
                                                       0.0f);
        Point2f wrtOrigin2DTR = observedPose * Point3f(frameInfo.groundplane[Quad::TopRight].x(),
                                                       frameInfo.groundplane[Quad::TopRight].y(),
                                                       0.0f);
        Point2f wrtOrigin2DBR = observedPose * Point3f(frameInfo.groundplane[Quad::BottomRight].x(),
                                                       frameInfo.groundplane[Quad::BottomRight].y(),
                                                       0.0f);
        
        Quad2f groundPlaneWRTOrigin(wrtOrigin2DTL, wrtOrigin2DBL, wrtOrigin2DTR, wrtOrigin2DBR);
        VizManager* vizManager = _robot->GetContext()->GetVizManager();
        vizManager->DrawQuadAsSegments("BlockWorld.AddVisionOverheadEdges", groundPlaneWRTOrigin, kDebugRenderOverheadEdgesZ_mm, NamedColors::BLACK, false);
      }

      DEV_ASSERT(chain.points.size() > 2,"AddVisionOverheadEdges.ChainWithTooLittlePoints");
      
      // when we are processing a non-edge chain, points can be discarded. Variables to track segments
      bool hasValidSegmentStart = false;
      Point3f segmentStart;
      bool hasValidSegmentEnd   = false;
      Point3f segmentEnd;
      Vec3f segmentNormal;
      size_t curPointInChainIdx = 0;
      do
      {
        // get candidate point to merge into previous segment
        Point3f candidate3D = EdgePointToPoint3f(chain.points[curPointInChainIdx], observedPose);
        
        // this is to prevent vision clear quads that cross an object from clearing that object. This could be
        // optimized by passing in a flag to AddQuad that tells the QuadTree that it should not override
        // these types. However, if we have not seen an edge, and we crossed an object, it can potentially clear
        // behind that object, which is equaly wrong. Ideally, HasCollisionWithRay would provide the closest
        // collision point to "from", so that we can clear up to that point, and discard any information after.
        // Consider that in the future if performance-wise it's ok top have these checks here, and the memory
        // map can efficiently figure out the order in which to check for collision (there's a fast check
        // I can think of that involves simply knowing from which quadrant the ray starts)
        
        bool occludedBeforeNearPlane = false;
        bool occludedInsideROI = false;
        Vec2f innerRayFrom = cameraOrigin; // it will be updated with the intersection with the near plane (if found)

        // - calculate occlusion between camera and near plane of ROI
        {
          // check if we cross something between the camera and the near plane (outside of ROI plane)
          // from camera to candidate
          kmRay2 fullRay;
          kmVec2 kmFrom{cameraOrigin.x(), cameraOrigin.y()};
          kmVec2 kmTo  {candidate3D.x() , candidate3D.y() };
          kmRay2FillWithEndpoints(&fullRay, &kmFrom, &kmTo);
          
          // near plane segment
          kmRay2 nearPlaneSegment;
          kmVec2 kmNearL{nearPlaneLeft.x() , nearPlaneLeft.y() };
          kmVec2 kmNearR{nearPlaneRight.x(), nearPlaneRight.y()};
          kmRay2FillWithEndpoints(&nearPlaneSegment, &kmNearL, &kmNearR);
          
          // find the intersection between the two
          kmVec2 rayAtNearPlane;
          const kmBool foundNearPlane = kmSegment2WithSegmentIntersection(&fullRay, &nearPlaneSegment , &rayAtNearPlane);
          if ( foundNearPlane )
          {
            /*
              Note on occludedBeforeNearPlane vs occludedInsideROI:
              We want to check two different zones: one from cameraOrigin to nearPlane and another from nearPlane to candidate3D. 
              The first one, being out of the current ground ROI can be more restrictive (fail on borders), since we
              literally have no information to back up a ClearOfObstacle, however the second one can't fail on borders,
              since borders are exactly what we are detecting, so the point can't become invalid when a border is detected.
              That should be the main difference between typesThatOccludeValidInfoOutOfROI vs typesThatOccludeValidInfoInsideROI.
            */
            // typesThatOccludeValidInfoOutOfROI = types to check against outside ground ROI:
            constexpr NavMemoryMapTypes::FullContentArray typesThatOccludeValidInfoOutOfROI =
            {
              {NavMemoryMapTypes::EContentType::Unknown               , false},
              {NavMemoryMapTypes::EContentType::ClearOfObstacle       , false},
              {NavMemoryMapTypes::EContentType::ClearOfCliff          , false},
              {NavMemoryMapTypes::EContentType::ObstacleCube          , true },
              {NavMemoryMapTypes::EContentType::ObstacleCubeRemoved   , false},
              {NavMemoryMapTypes::EContentType::ObstacleCharger       , true },
              {NavMemoryMapTypes::EContentType::ObstacleChargerRemoved, true },
              {NavMemoryMapTypes::EContentType::ObstacleUnrecognized  , true },
              {NavMemoryMapTypes::EContentType::Cliff                 , true },
              {NavMemoryMapTypes::EContentType::InterestingEdge       , true },
              {NavMemoryMapTypes::EContentType::NotInterestingEdge    , true }
            };
            static_assert(NavMemoryMapTypes::IsSequentialArray(typesThatOccludeValidInfoOutOfROI),
              "This array does not define all types once and only once.");
            
            // check if it's occluded before the near plane
            const Vec2f& outerRayFrom = cameraOrigin;
            const Vec2f outerRayTo(rayAtNearPlane.x, rayAtNearPlane.y);
            occludedBeforeNearPlane = currentNavMemoryMap->HasCollisionRayWithTypes(outerRayFrom, outerRayTo, typesThatOccludeValidInfoOutOfROI);
            
            // update innerRayFrom so that the second ray (if needed) only checks the inside of the ROI plane
            innerRayFrom = outerRayTo; // start inner (innerFrom) where the outer ends (outerTo)
          }
        }
    
        // - calculate occlusion inside ROI
        if ( !occludedBeforeNearPlane )
        {
          /*
            Note on occludedBeforeNearPlane vs occludedInsideROI:
            We want to check two different zones: one from cameraOrigin to nearPlane and another from nearPlane to candidate3D. 
            The first one, being out of the current ground ROI can be more restrictive (fail on borders), since we
            literally have no information to back up a ClearOfObstacle, however the second one can't fail on borders,
            since borders are exactly what we are detecting, so the point can't become invalid when a border is detected.
            That should be the main difference between typesThatOccludeValidInfoOutOfROI vs typesThatOccludeValidInfoInsideROI.
          */
          // typesThatOccludeValidInfoInsideROI = types to check against inside ground ROI:
          constexpr NavMemoryMapTypes::FullContentArray typesThatOccludeValidInfoInsideROI =
          {
            {NavMemoryMapTypes::EContentType::Unknown               , false},
            {NavMemoryMapTypes::EContentType::ClearOfObstacle       , false},
            {NavMemoryMapTypes::EContentType::ClearOfCliff          , false},
            {NavMemoryMapTypes::EContentType::ObstacleCube          , true },
            {NavMemoryMapTypes::EContentType::ObstacleCubeRemoved   , false},
            {NavMemoryMapTypes::EContentType::ObstacleCharger       , true },
            {NavMemoryMapTypes::EContentType::ObstacleChargerRemoved, true },
            {NavMemoryMapTypes::EContentType::ObstacleUnrecognized  , true },
            {NavMemoryMapTypes::EContentType::Cliff                 , false},
            {NavMemoryMapTypes::EContentType::InterestingEdge       , false },
            {NavMemoryMapTypes::EContentType::NotInterestingEdge    , false }
          };
          static_assert(NavMemoryMapTypes::IsSequentialArray(typesThatOccludeValidInfoInsideROI),
            "This array does not define all types once and only once.");
          
          // Vec2f innerRayFrom: already calculated for us
          const Vec2f& innerRayTo = candidate3D;
          occludedInsideROI = currentNavMemoryMap->HasCollisionRayWithTypes(innerRayFrom, innerRayTo, typesThatOccludeValidInfoInsideROI);
        }
        
        // if we cross an object, ignore this point, regardless of whether we saw a border or not
        // this is because if we are crossing an object, chances are we are seeing its border, of we should have,
        // so the info is more often disrupting than helpful
        bool isValidPoint = !occludedBeforeNearPlane && !occludedInsideROI;
        
        // this flag is set by a point that can't merge into the previous segment and wants to start one
        // on its own
        bool shouldCreateNewSegment = false;

        // valid points have to be checked to see what to do with them
        if ( isValidPoint )
        {
          // this point is valid, check whether:
          // a) it's the first of a segment
          // b) it's the second of a segment, which defines the normal of the running segment
          // c) it can be merged into a running segment
          // d) it can't be merged into a running segment
          if ( !hasValidSegmentStart )
          {
            // it's the first of a segment
            segmentStart = candidate3D;
            hasValidSegmentStart = true;
          }
          else if ( !hasValidSegmentEnd )
          {
            // it's the second of a segment (defines normal)
            segmentEnd = candidate3D;
            hasValidSegmentEnd = true;
            // calculate normal now
            segmentNormal = (segmentEnd-segmentStart);
            segmentNormal.MakeUnitLength();
          }
          else
          {
            // there's a running segment already, check if we can merge into it
      
            // epsilon to merge points into the same edge segment. If adding a point to a segment creates
            // a deviation with respect to the first direction of the segment bigger than this epsilon,
            // then the point will not be added to that segment
            // cos(10deg) = 0.984807...
            // cos(20deg) = 0.939692...
            // cos(30deg) = 0.866025...
            // cos(40deg) = 0.766044...
            const float kDotBorderEpsilon = 0.7660f;
      
            // calculate the normal that this candidate would have with respect to the previous point
            Vec3f candidateNormal = candidate3D - segmentEnd;
            candidateNormal.MakeUnitLength();
        
            // check the dot product of that normal with respect to the running segment's normal
            const float dotProduct = DotProduct(segmentNormal, candidateNormal);
            bool canMerge = (dotProduct >= kDotBorderEpsilon); // if dotProduct is bigger, angle between is smaller
            if ( canMerge )
            {
              // it can merge into the previous point because the angle between the running normal and the new one
              // is within the threshold. Make this point the new end and update the running normal
              segmentEnd = candidate3D;
              segmentNormal = candidateNormal;
            }
            else
            {
              // it can't merge into the previous segment, set the flag that we want a new segment
              shouldCreateNewSegment = true;
            }
          }
          
          // store distance to valid points that belong to a detected border for behaviors quick access
          if ( chain.isBorder )
          {
            // compute distance from current robot position to the candidate3D, because whiteboard likes to know
            // the closest border at all times
            const Pose3d& currentRobotPose = _robot->GetPose();
            const float candidateDist_mm2 = (currentRobotPose.GetTranslation() - candidate3D).LengthSq();
            if ( std::isnan(closestPointDist_mm2) || FLT_LT(candidateDist_mm2, closestPointDist_mm2) )
            {
              closestPointDist_mm2 = candidateDist_mm2;
            }
          }
        }

        // should we send the segment we have so far as a quad to the memory map?
        const bool isLastPoint = (curPointInChainIdx == (chain.points.size()-1));
        const bool sendSegmentToMap = shouldCreateNewSegment || isLastPoint || !isValidPoint;
        if ( sendSegmentToMap )
        {
          // check if we have a valid segment so far
          const bool isValidSegment = hasValidSegmentStart && hasValidSegmentEnd;
          if ( isValidSegment )
          {
            // min length of the segment so that we can discard noise
            const float segLenSQ_mm = (segmentStart - segmentEnd).LengthSq();
            const bool isLongSegment = FLT_GT(segLenSQ_mm, kOverheadEdgeSegmentNoiseLen_mm);
            if ( isLongSegment )
            {
              // we have a valid and long segment add clear from camera to segment
              Quad2f clearQuad = { segmentStart, cameraOrigin, segmentEnd, cameraOrigin }; // TL, BL, TR, BR
              bool success = GroundPlaneROI::ClampQuad(clearQuad, nearPlaneLeft, nearPlaneRight);
              DEV_ASSERT(success, "AddVisionOverheadEdges.FailedQuadClamp");
              if ( success ) {
                visionQuadsClear.emplace_back(clearQuad);
              }
              // if it's a detected border, add the segment
              if ( chain.isBorder ) {
                visionSegmentsWithInterestingBorders.emplace_back(segmentStart, segmentEnd);
              }
            }
          }
          // else { not enough points in the segment to send. That's ok, just do not send }
          
          // if it was a valid point but could not merge, it wanted to start a new segment
          if ( shouldCreateNewSegment )
          {
            // if we can reuse the last point from the previous segment
            if ( hasValidSegmentEnd )
            {
              // then that one becomes the start
              // and we become the end of the new segment
              segmentStart = segmentEnd;
              hasValidSegmentStart = true;
              segmentEnd = candidate3D;
              hasValidSegmentEnd = true;
              // and update normal for this new segment
              segmentNormal = (segmentEnd-segmentStart);
              segmentNormal.MakeUnitLength();
            }
            else
            {
              // need to create a new segment, and there was not a valid one previously
              // this should be impossible, since we would have become either start or end
              // of a segment, and shouldCreateNewSegment would have been false
              DEV_ASSERT(false, "AddVisionOverheadEdges.NewSegmentCouldNotFindPreviousEnd");
            }
          }
          else
          {
            // we don't want to start a new segment, either we are the last point or we are not a valid point
            DEV_ASSERT(!isValidPoint || isLastPoint, "AddVisionOverheadEdges.ValidPointNotStartingSegment");
            hasValidSegmentStart = false;
            hasValidSegmentEnd   = false;
          }
        } // sendSegmentToMap?
          
        // move to next point
        ++curPointInChainIdx;
      } while (curPointInChainIdx < chain.points.size()); // while we still have points
    }

    // send clear quads/triangles to memory map
    // clear information should be quads, since the ground plane has a min dist that truncates the cone that spans
    // from the camera to the max ground plane distance. If the quad close segment is short though, it becomes
    // narrower, thus more similar to a triangle. As a performance optimization we are going to consider narrow
    // quads as triangles. This should be ok since the information is currently stored in quads that have a minimum
    // size, so the likelyhood that a quad that should be covered with the quads won't be hit by the triangles is
    // very small, and we are willing to take that risk to optimize this.
    /*
          Quad as it should be         Quad split into 3 quads with
                                          narrow close segment
                  v                                 v
               ________                         __     --
               \      /                         \ |---| /
                \    /                           \ | | /
                 \__/                             \_|_/
     
    */
    // for the same reason, if the far edge is too small, the triangle is very narrow, so it can be turned into a line,
    // and thanks to intersection we will probably not notice anything
    
    // Any quad whose closest edge is smaller than kOverheadEdgeNarrowCone_mm will be considered a triangle
    // const float minFarLenToBeReportedSq = kOverheadEdgeFarMinLenForClearReport_mm*kOverheadEdgeFarMinLenForClearReport_mm;
    const float maxFarLenToBeLineSq = kOverheadEdgeFarMaxLenForLine_mm*kOverheadEdgeFarMaxLenForLine_mm;
    const float maxCloseLenToBeTriangleSq = kOverheadEdgeCloseMaxLenForTriangle_mm*kOverheadEdgeCloseMaxLenForTriangle_mm;
    for ( const auto& potentialClearQuad2D : visionQuadsClear )
    {
    
// rsam note: I want to filter out small ones, but there were instances were this was not very good, for example if it
// happened at the border, since we would completely miss it. I will leave this out unless profiling says we need
// more optimizations
//      // quads that are too small are discarded. This is because in the general case they will be covered by nearby
//      // borders. If we discarded all because detection was too fine-grained, then we could run this loop again
//      // without this min restriction, but I don't think it will be an issue based on my tests, and the fact that we
//      // care more about big detectable borders, rather than small differences in the image (for example, we want
//      // to detect objects in real life that are similar to Cozmo's size)
//      const float farLenSq   = (potentialClearQuad2D.GetTopLeft() - potentialClearQuad2D.GetTopRight()).LengthSq();
//      const bool isTooSmall = FLT_LE(farLenSq, minFarLenToBeReportedSq);
//      if ( isTooSmall ) {
//        if ( kDebugRenderOverheadEdgeClearQuads )
//        {
//          ColorRGBA color = Anki::NamedColors::DARKGRAY;
//          VizManager* vizManager = _robot->GetContext()->GetVizManager();
//          vizManager->DrawQuadAsSegments("BlockWorld.AddVisionOverheadEdges", potentialClearQuad2D, kDebugRenderOverheadEdgesZ_mm, color, false);
//        }
//        continue;
//      }
      const float farLenSq   = (potentialClearQuad2D.GetTopLeft() - potentialClearQuad2D.GetTopRight()).LengthSq();
      
      // test whether we can report as Line, Triangle or Quad
      const bool isLine = FLT_LE(farLenSq, maxFarLenToBeLineSq);
      if ( isLine )
      {
        // far segment is small enough that a single line would be fine
        const Point2f& clearFrom = (potentialClearQuad2D.GetBottomLeft() + potentialClearQuad2D.GetBottomRight()) * 0.5f;
        const Point2f& clearTo   = (potentialClearQuad2D.GetTopLeft()    + potentialClearQuad2D.GetTopRight()   ) * 0.5f;
      
        if ( kDebugRenderOverheadEdgeClearQuads )
        {
          ColorRGBA color = Anki::NamedColors::CYAN;
          VizManager* vizManager = _robot->GetContext()->GetVizManager();
          vizManager->DrawSegment("BlockWorld.AddVisionOverheadEdges",
            Point3f(clearFrom.x(), clearFrom.y(), kDebugRenderOverheadEdgesZ_mm),
            Point3f(clearTo.x(), clearTo.y(), kDebugRenderOverheadEdgesZ_mm),
            color, false);
        }

        // add clear info to map
        if ( currentNavMemoryMap ) {
          currentNavMemoryMap->AddLine(clearFrom, clearTo, INavMemoryMap::EContentType::ClearOfObstacle);
        }
      }
      else
      {
        const float closeLenSq = (potentialClearQuad2D.GetBottomLeft() - potentialClearQuad2D.GetBottomRight()).LengthSq();
        const bool isTriangle = FLT_LE(closeLenSq, maxCloseLenToBeTriangleSq);
        if ( isTriangle )
        {
          // far segment is big, but close one is small enough that a triangle would be fine
          const Point2f& triangleClosePoint = (potentialClearQuad2D.GetBottomLeft() + potentialClearQuad2D.GetBottomRight()) * 0.5f;
          
          Triangle2f clearTri2D(triangleClosePoint, potentialClearQuad2D.GetTopLeft(), potentialClearQuad2D.GetTopRight());
          if ( kDebugRenderOverheadEdgeClearQuads )
          {
            ColorRGBA color = Anki::NamedColors::DARKGREEN;
            VizManager* vizManager = _robot->GetContext()->GetVizManager();
            vizManager->DrawSegment("BlockWorld.AddVisionOverheadEdges",
              Point3f(clearTri2D[0].x(), clearTri2D[0].y(), kDebugRenderOverheadEdgesZ_mm),
              Point3f(clearTri2D[1].x(), clearTri2D[1].y(), kDebugRenderOverheadEdgesZ_mm),
              color, false);
            vizManager->DrawSegment("BlockWorld.AddVisionOverheadEdges",
              Point3f(clearTri2D[1].x(), clearTri2D[1].y(), kDebugRenderOverheadEdgesZ_mm),
              Point3f(clearTri2D[2].x(), clearTri2D[2].y(), kDebugRenderOverheadEdgesZ_mm),
              color, false);
            vizManager->DrawSegment("BlockWorld.AddVisionOverheadEdges",
              Point3f(clearTri2D[2].x(), clearTri2D[2].y(), kDebugRenderOverheadEdgesZ_mm),
              Point3f(clearTri2D[0].x(), clearTri2D[0].y(), kDebugRenderOverheadEdgesZ_mm),
              color, false);
          }

          // add clear info to map
          if ( currentNavMemoryMap ) {
            currentNavMemoryMap->AddTriangle(clearTri2D, INavMemoryMap::EContentType::ClearOfObstacle);
          }
        }
        else
        {
          // segments are too big, we need to report as quad
          if ( kDebugRenderOverheadEdgeClearQuads )
          {
            ColorRGBA color = Anki::NamedColors::GREEN;
            VizManager* vizManager = _robot->GetContext()->GetVizManager();
            vizManager->DrawQuadAsSegments("BlockWorld.AddVisionOverheadEdges", potentialClearQuad2D, kDebugRenderOverheadEdgesZ_mm, color, false);
          }

          // add clear info to map
          if ( currentNavMemoryMap ) {
            currentNavMemoryMap->AddQuad(potentialClearQuad2D, INavMemoryMap::EContentType::ClearOfObstacle);
          }
        }
      }
      
      // also notify behavior whiteboard.
      // rsam: should this information be in the map instead of the whiteboard? It seems a stretch that
      // blockworld knows now about behaviors, maybe all this processing of quads should be done in a separate
      // robot component, like a VisualInformationProcessingComponent
      // Note: we always consider quad here since whiteboard does not need the triangle optiomization
      _robot->GetAIComponent().GetWhiteboard().ProcessClearQuad(potentialClearQuad2D);
    }
    
    // send border segments to memory map
    for ( const auto& borderSegment : visionSegmentsWithInterestingBorders )
    {
      if ( kDebugRenderOverheadEdgeBorderQuads )
      {
        ColorRGBA color = Anki::NamedColors::BLUE;
        VizManager* vizManager = _robot->GetContext()->GetVizManager();
        vizManager->DrawSegment("BlockWorld.AddVisionOverheadEdges",
          Point3f(borderSegment.from.x(), borderSegment.from.y(), kDebugRenderOverheadEdgesZ_mm),
          Point3f(borderSegment.to.x(), borderSegment.to.y(), kDebugRenderOverheadEdgesZ_mm),
          color, false);
      }
    
      // add interesting edge
      if ( currentNavMemoryMap ) {
        currentNavMemoryMap->AddLine(borderSegment.from, borderSegment.to, INavMemoryMap::EContentType::InterestingEdge);
      }
    }
    
    // now merge interesting edges into non-interesting
    const bool addedEdges = !visionSegmentsWithInterestingBorders.empty();
    if ( addedEdges )
    {
      // TODO Optimization, build bounding box from detected edges, rather than doing the whole ground plane
      Point2f wrtOrigin2DTL = observedPose * Point3f(frameInfo.groundplane[Quad::TopLeft].x(),
                                                     frameInfo.groundplane[Quad::TopLeft].y(),
                                                     0.0f);
      Point2f wrtOrigin2DBL = observedPose * Point3f(frameInfo.groundplane[Quad::BottomLeft].x(),
                                                     frameInfo.groundplane[Quad::BottomLeft].y(),
                                                     0.0f);
      Point2f wrtOrigin2DTR = observedPose * Point3f(frameInfo.groundplane[Quad::TopRight].x(),
                                                     frameInfo.groundplane[Quad::TopRight].y(),
                                                     0.0f);
      Point2f wrtOrigin2DBR = observedPose * Point3f(frameInfo.groundplane[Quad::BottomRight].x(),
                                                     frameInfo.groundplane[Quad::BottomRight].y(),
                                                     0.0f);
      
      Quad2f groundPlaneWRTOrigin(wrtOrigin2DTL, wrtOrigin2DBL, wrtOrigin2DTR, wrtOrigin2DBR);
      ReviewInterestingEdges(groundPlaneWRTOrigin);
    }
    
    // notify the whiteboard we just processed edge information from a frame
    const float closestPointDist_mm = std::isnan(closestPointDist_mm2) ?
      std::numeric_limits<float>::quiet_NaN() : sqrt(closestPointDist_mm2);
    _robot->GetAIComponent().GetWhiteboard().SetLastEdgeInformation(frameInfo.timestamp, closestPointDist_mm);
    
    return RESULT_OK;
  }

  // - - - - - - - - - - - - - - - - - - - - - - - - - - - - - - - - - - - - - - - - - - - - - - - - - - - - - - - - -
  void BlockWorld::RemoveMarkersWithinMarkers(std::list<Vision::ObservedMarker>& currentObsMarkers)
  {
    for(auto markerIter1 = currentObsMarkers.begin(); markerIter1 != currentObsMarkers.end(); ++markerIter1)
    {
      const Vision::ObservedMarker& marker1 = *markerIter1;
      
      for(auto markerIter2 = currentObsMarkers.begin(); markerIter2 != currentObsMarkers.end(); /* incrementing decided in loop */ )
      {
        const Vision::ObservedMarker& marker2 = *markerIter2;
        
        if(marker1.GetTimeStamp() != marker2.GetTimeStamp())
        {
          PRINT_NAMED_WARNING("BlockWorld.RemoveMarkersWithinMarkers.MismatchedTimestamps",
                              "Marker1 t=%u vs. Marker2 t=%u",
                              marker1.GetTimeStamp(), marker2.GetTimeStamp());
          ++markerIter2;
          continue;
        }
        
        // These two markers must be different and observed at the same time
        if(markerIter1 != markerIter2) {
          
          // See if #2 is inside #1
          bool marker2isInsideMarker1 = true;
          for(auto & corner : marker2.GetImageCorners()) {
            if(marker1.GetImageCorners().Contains(corner) == false) {
              marker2isInsideMarker1 = false;
              break;
            }
          }
          
          if(marker2isInsideMarker1) {
            PRINT_CH_INFO("BlockWorld", "BlockWorld.RemoveMarkersWithinMarkers",
                          "Removing %s marker completely contained within %s marker.",
                          marker2.GetCodeName(), marker1.GetCodeName());
            // Note: erase does increment of iterator for us
            markerIter2 = currentObsMarkers.erase(markerIter2);
          } else {
            // Need to iterate marker2
            ++markerIter2;
          } // if/else marker2isInsideMarker1
        } else {
          // Need to iterate marker2
          ++markerIter2;
        } // if/else marker1 != marker2 && time1 != time2
      } // for markerIter2
    } // for markerIter1
    
  } // RemoveMarkersWithinMarkers()


  Result BlockWorld::Update(std::list<Vision::ObservedMarker>& currentObsMarkers)
  {
    ANKI_CPU_PROFILE("BlockWorld::Update");

    const f32 currentTimeSec = BaseStationTimer::getInstance()->GetCurrentTimeInSeconds();
    if (_lastPlayAreaSizeEventSec + _playAreaSizeEventIntervalSec < currentTimeSec) {
      _lastPlayAreaSizeEventSec = currentTimeSec;
      const INavMemoryMap* currentNavMemoryMap = GetNavMemoryMap();
      const double areaM2 = currentNavMemoryMap->GetExploredRegionAreaM2();
      Anki::Util::sEventF("robot.play_area_size", {}, "%.2f", areaM2);
    }
    
    // clear the change list and start tracking them
    _objectPoseChangeList.clear();
    _trackPoseChanges = true;
    
    if(!currentObsMarkers.empty())
    {
      const TimeStamp_t atTimestamp = currentObsMarkers.front().GetTimeStamp();
      _currentObservedMarkerTimestamp = atTimestamp;
      
      // Sanity check
      if(ANKI_DEVELOPER_CODE)
      {
        for(auto const& marker : currentObsMarkers)
        {
          if(marker.GetTimeStamp() != atTimestamp)
          {
            PRINT_NAMED_ERROR("BlockWorld.Update.MisMatchedTimestamps", "Expected t=%u, Got t=%u",
                              atTimestamp, marker.GetTimeStamp());
            return RESULT_FAIL;
          }
        }
      }
      
      // New timestep, new set of occluders. Get rid of anything registered as
      // an occluder with the robot's camera
      _robot->GetVisionComponent().GetCamera().ClearOccluders();
      _robot->GetVisionComponent().AddLiftOccluder(atTimestamp);
    
      // Optional: don't allow markers seen enclosed in other markers
      //RemoveMarkersWithinMarkers(currentObsMarkers);

// rsam: this code was for Mat localization. Now that localization happens by cubes, this code makes no sense
//      // Only update robot's poses using VisionMarkers while not on a ramp
//      if(!_robot->IsOnRamp()) {
//        if (!_robot->IsPhysical() || !SKIP_PHYS_ROBOT_LOCALIZATION) {
//          // Note that this removes markers from the list that it uses
//          UpdateRobotPose(currentObsMarkers, atTimestamp);
//        }
//      }
      
      // Reset the flag telling us objects changed here, before we update any objects:
      _didObjectsChange = false;

      Result updateResult;

      
      // TODO: Combine these into a single UpdateObjectPoses call for all families (COZMO-9319)
      
      //
      // Find any observed active blocks from the remaining markers.
      // Do these first because they can update our localization, meaning that
      // other objects found below will be more accurately localized.
      //
      // Note that this removes markers from the list that it uses
      updateResult = UpdateObjectPoses(currentObsMarkers, ObjectFamily::LightCube, atTimestamp);
      if(updateResult != RESULT_OK) {
        return updateResult;
      }
      
      //
      // Find any observed blocks from the remaining markers
      //
      // Note that this removes markers from the list that it uses
      updateResult = UpdateObjectPoses(currentObsMarkers, ObjectFamily::Block, atTimestamp);
      if(updateResult != RESULT_OK) {
        return updateResult;
      }
      
      //
      // Find any observed ramps from the remaining markers
      //
      // Note that this removes markers from the list that it uses
      updateResult = UpdateObjectPoses(currentObsMarkers, ObjectFamily::Ramp, atTimestamp);
      if(updateResult != RESULT_OK) {
        return updateResult;
      }
      
      //
      // Find any observed chargers from the remaining markers
      //
      // Note that this removes markers from the list that it uses
      updateResult = UpdateObjectPoses(currentObsMarkers, ObjectFamily::Charger, atTimestamp);
      if(updateResult != RESULT_OK) {
        return updateResult;
      }
      
      //
      // Find any observed customObjects from the remaining markers
      //
      // Note that this removes markers from the list that it uses
      updateResult = UpdateObjectPoses(currentObsMarkers, ObjectFamily::CustomObject, atTimestamp);
      if(updateResult != RESULT_OK) {
        return updateResult;
      }
  
      // Delete any objects that should have been observed but weren't,
      // visualize objects that were observed:
      CheckForUnobservedObjects(atTimestamp);
      
      // update stacks
      UpdatePoseOfStackedObjects();
    }
    else
    {
      _currentObservedMarkerTimestamp = 0;
      
      
      const TimeStamp_t lastImgTimestamp = _robot->GetLastImageTimeStamp();
      if(lastImgTimestamp > 0) // Avoid warning on first Update()
      {
        // Even if there were no markers observed, check to see if there are
        // any previously-observed objects that are partially visible (some part
        // of them projects into the image even if none of their markers fully do)
        _robot->GetVisionComponent().GetCamera().ClearOccluders();
        _robot->GetVisionComponent().AddLiftOccluder(lastImgTimestamp);
        CheckForUnobservedObjects(lastImgTimestamp);
      }
    }
    
    // do not track changes anymore, since we only use them to update stacks
    _trackPoseChanges = false;
    
#   define DISPLAY_ALL_OCCLUDERS 0
    if(DISPLAY_ALL_OCCLUDERS)
    {
      static Vision::Image dispOcc(240,320);
      dispOcc.FillWith(0);
      std::vector<Rectangle<f32>> occluders;
      _robot->GetVisionComponent().GetCamera().GetAllOccluders(occluders);
      for(auto const& rect : occluders)
      {
        std::vector<cv::Point2i> points{rect.GetTopLeft().get_CvPoint_(), rect.GetTopRight().get_CvPoint_(),
          rect.GetBottomRight().get_CvPoint_(), rect.GetBottomLeft().get_CvPoint_()};
        cv::fillConvexPoly(dispOcc.get_CvMat_(), points, 255);
      }
      dispOcc.Display("Occluders");
    }
    
    //PRINT_CH_INFO("BlockWorld", "BlockWorld.Update.NumBlocksObserved", "Saw %d blocks", numBlocksObserved);
    
    
    // Check for unobserved, uncarried objects that overlap with the robot's position,
    // and mark them as dirty.
    // For now we aren't worrying about collision with the robot while picking or placing since
    // we are trying to get close to objects in these modes.
    // TODO: Enable collision checking while picking and placing too
    // (I feel like we should be able to always do this, since we _do_ check that the
    //  object is not the docking object as part of the filter, and we do height checks as well.
    //  But I'm wary of changing it now either...)
    if(!_robot->IsPickingOrPlacing())
    {
      BlockWorldFilter unobservedCollidingObjectFilter;
      unobservedCollidingObjectFilter.SetOriginMode(BlockWorldFilter::OriginMode::InRobotFrame);
      unobservedCollidingObjectFilter.SetFilterFcn([this](const ObservableObject* object) {
        return CheckForCollisionWithRobot(object);
      });
      
      ModifierFcn markAsDirty = [this](ObservableObject* object)
      {
        // Mark object and everything on top of it as "dirty". Next time we look
        // for it and don't see it, we will fully clear it and mark it as "unknown"
        ObservableObject* objectOnTop = object;
        BOUNDED_WHILE(20, objectOnTop != nullptr) {
          _robot->GetObjectPoseConfirmer().MarkObjectDirty(objectOnTop);
          objectOnTop = FindLocatedObjectOnTopOf(*objectOnTop, STACKED_HEIGHT_TOL_MM);
        }
      };
      
      ModifyLocatedObjects(markAsDirty, unobservedCollidingObjectFilter);
    }
    
    
    // TODO: Deal with unknown markers?
    
    // Keep track of how many markers went unused by either robot or block
    // pose updating processes above
    const size_t numUnusedMarkers = currentObsMarkers.size();
    
    for(auto & unusedMarker : currentObsMarkers) {
      PRINT_CH_INFO("BlockWorld", "BlockWorld.Update.UnusedMarker",
                    "An observed %s marker went unused.",
                    unusedMarker.GetCodeName());
    }

    if(numUnusedMarkers > 0) {
      if (!_robot->IsPhysical() || !SKIP_PHYS_ROBOT_LOCALIZATION) {
        PRINT_NAMED_WARNING("BlockWorld.Update.UnusedMarkers",
                            "%zu observed markers did not match any known objects and went unused.",
                            numUnusedMarkers);
      }
    }
    
    //Update  block configurations now that all block poses have been updated
    _blockConfigurationManager->Update();
    
    
    Result lastResult = UpdateMarkerlessObjects(_robot->GetLastImageTimeStamp());
    
    /*
    Result lastResult = UpdateProxObstaclePoses();
    if(lastResult != RESULT_OK) {
      return lastResult;
    }
    */

    return lastResult;
    
  } // Update()
  
  bool BlockWorld::CheckForCollisionWithRobot(const ObservableObject* object) const
  {
    // If this object is _allowed_ to intersect with the robot, no reason to
    // check anything
    if(object->CanIntersectWithRobot()) {
      return false;
    }
    
    // If object was observed, it must be there, so don't check for collision
    const bool wasObserved = object->GetLastObservedTime() >= _robot->GetLastImageTimeStamp();
    if(wasObserved) {
      return false;
    }
    
    // Only check objects that are in accurate/known pose state
    if(!object->IsPoseStateKnown()) {
      return false;
    }
    
    const ObjectID& objectID = object->GetID();
    
    // Don't worry about collision with an object being carried or that we are
    // docking with, since we are expecting to be in close proximity to either
    const bool isCarryingObject = _robot->IsCarryingObject(objectID);
    const bool isDockingWithObject = _robot->GetDockObject() == objectID;
    if(isCarryingObject || isDockingWithObject) {
      return false;
    }
    
    // Check block's bounding box in same coordinates as this robot to
    // see if it intersects with the robot's bounding box. Also check to see
    // block and the robot are at overlapping heights.  Skip this check
    // entirely if the block isn't in the same coordinate tree as the
    // robot.
    Pose3d objectPoseWrtRobotOrigin;
    if(false == object->GetPose().GetWithRespectTo(*_robot->GetWorldOrigin(), objectPoseWrtRobotOrigin))
    {
      PRINT_NAMED_WARNING("BlockWorld.CheckForCollisionWithRobot.BadOrigin",
                          "Could not get %s %d pose (origin: %s[%p]) w.r.t. robot origin (%s[%p])",
                          EnumToString(object->GetType()), objectID.GetValue(),
                          object->GetPose().FindOrigin().GetName().c_str(),
                          &object->GetPose().FindOrigin(),
                          _robot->GetWorldOrigin()->GetName().c_str(),
                          _robot->GetWorldOrigin());
      return false;
    }
    
    // Check the that the object is in the same plane as the robot
    // TODO: Better check for being in the same plane that takes the
    //       vertical extent of the object (in its current pose) into account
    
    const f32 objectHeight = objectPoseWrtRobotOrigin.GetTranslation().z();
    const f32 robotBottom = _robot->GetPose().GetTranslation().z();
    const f32 robotTop    = robotBottom + ROBOT_BOUNDING_Z;
    
    const bool inSamePlane = (objectHeight >= robotBottom && objectHeight <= robotTop);
    if(!inSamePlane) {
      return false;
    }
    
    // Check if the object's bounding box intersects the robot's
    const Quad2f objectBBox = object->GetBoundingQuadXY(objectPoseWrtRobotOrigin);
    const Quad2f robotBBox = _robot->GetBoundingQuadXY(_robot->GetPose().GetWithRespectToOrigin(),
                                                       ROBOT_BBOX_PADDING_FOR_OBJECT_COLLISION);
    
    const bool bboxIntersects = robotBBox.Intersects(objectBBox);
    if(bboxIntersects)
    {
      PRINT_CH_INFO("BlockWorld", "BlockWorld.CheckForCollisionWithRobot.ObjectRobotIntersection",
                    "Marking object %s %d as 'dirty', because it intersects robot %d's bounding quad.",
                    EnumToString(object->GetType()), object->GetID().GetValue(), _robot->GetID());
      
      return true;
    }
    
    return false;
  }
  
  Result BlockWorld::UpdateMarkerlessObjects(TimeStamp_t atTimestamp)
  {
    // Remove old obstacles or ones intersecting with robot (except cliffs)
    BlockWorldFilter filter;
    filter.AddAllowedFamily(ObjectFamily::MarkerlessObject);
    filter.AddIgnoreType(ObjectType::CliffDetection);
    
    const f32 robotBottom  = _robot->GetPose().GetTranslation().z();
    const f32 robotTop     = robotBottom + ROBOT_BOUNDING_Z;
    const Quad2f robotBBox = _robot->GetBoundingQuadXY(_robot->GetPose().GetWithRespectToOrigin());
    
    filter.AddFilterFcn([this, atTimestamp, robotBottom, robotTop, &robotBBox](const ObservableObject* object) -> bool
                        {
                          if(object->GetLastObservedTime() + kMarkerlessObjectExpirationTime_ms < atTimestamp)
                          {
                            // Object has expired
                            PRINT_CH_DEBUG("BlockWorld", "BlockWorld.UpdateMarkerlessObjects.RemovingExpired",
                                           "%s %d not seen since %d. Current time=%d",
                                           EnumToString(object->GetType()), object->GetID().GetValue(),
                                           object->GetLastObservedTime(), atTimestamp);
                            return true;
                          }
                          
                          if(object->GetLastObservedTime() >= atTimestamp)
                          {
                            // Don't remove by collision markerless objects that were _just_
                            // created/observed
                            return false;
                          }
                          
                          Pose3d objectPoseWrtRobotOrigin;
                          if(true == object->GetPose().GetWithRespectTo(*_robot->GetWorldOrigin(), objectPoseWrtRobotOrigin))
                          {
                            const f32  objectHeight = objectPoseWrtRobotOrigin.GetTranslation().z();
                            const bool inSamePlane = (objectHeight >= robotBottom && objectHeight <= robotTop);
                            
                            if( inSamePlane )
                            {
                              const Quad2f objectBBox = object->GetBoundingQuadXY(objectPoseWrtRobotOrigin);
                              
                              if( robotBBox.Intersects(objectBBox) )
                              {
                                // Object intersects robot's position
                                PRINT_CH_DEBUG("BlockWorld", "BlockWorld.UpdateMarkerlessObjects.RemovingIntersectWithRobot",
                                               "%s %d",
                                               EnumToString(object->GetType()), object->GetID().GetValue());
                                return true;
                              }
                            }
                          }
                          
                          return false;
                        });
    
    std::vector<ObservableObject*> intersectingAndOldObjects;
    FindLocatedMatchingObjects(filter, intersectingAndOldObjects);
    
    for(ObservableObject* object : intersectingAndOldObjects)
    {
      DeleteLocatedObjectByIDInCurOrigin(object->GetID());
    }
    
    return RESULT_OK;
  }

  // - - - - - - - - - - - - - - - - - - - - - - - - - - - - - - - - - - - - - - - - - - - - - - - - - - - - - - - - - -
  void BlockWorld::ClearLocatedObjectHelper(ObservableObject* object)
  {
    if(object == nullptr) {
      PRINT_NAMED_WARNING("BlockWorld.ClearObjectHelper.NullObjectPointer",
                          "BlockWorld asked to clear a null object pointer.");
      return;
    }
    
    // Check to see if this object is the one the robot is localized to.
    // If so, the robot needs to be marked as localized to nothing.
    if(_robot->GetLocalizedTo() == object->GetID()) {
      PRINT_CH_INFO("BlockWorld", "BlockWorld.ClearObjectHelper.LocalizeRobotToNothing",
                    "Setting robot %d as localized to no object, because it "
                    "is currently localized to %s object with ID=%d, which is "
                    "about to be cleared.",
                    _robot->GetID(), ObjectTypeToString(object->GetType()), object->GetID().GetValue());
      _robot->SetLocalizedTo(nullptr);
    }
    
    // TODO: If this is a mat piece, check to see if there are any objects "on" it (COZMO-138)
    // If so, clear them too or update their poses somehow? (Deleting seems easier)
    
    // Check to see if this object is the one the robot is carrying.
    if(_robot->GetCarryingObject() == object->GetID()) {
      PRINT_CH_INFO("BlockWorld", "BlockWorld.ClearObjectHelper.ClearingCarriedObject",
                    "Clearing %s object %d which robot %d thinks it is carrying.",
                    ObjectTypeToString(object->GetType()),
                    object->GetID().GetValue(),
                    _robot->GetID());
      _robot->UnSetCarryingObjects();
    }
    
    if(_selectedObject == object->GetID()) {
      PRINT_CH_INFO("BlockWorld", "BlockWorld.ClearObjectHelper.ClearingSelectedObject",
                    "Clearing %s object %d which is currently selected.",
                    ObjectTypeToString(object->GetType()),
                    object->GetID().GetValue());
      _selectedObject.UnSet();
    }

    ObservableObject* objectOnTop = FindLocatedObjectOnTopOf(*object, STACKED_HEIGHT_TOL_MM);
    if(objectOnTop != nullptr)
    {
      ClearLocatedObjectHelper(objectOnTop);
    }
    
    // TODO: evaluate if we want the concept of "previously known to be somewhere"
    // _robot->GetObjectPoseConfirmer().MarkObjectUnknown(object);
    
    // Flag that we removed an object
    _didObjectsChange = true;
    _robotMsgTimeStampAtChange = _robot->GetLastMsgTimestamp();
  }
  
  ObservableObject* BlockWorld::FindObjectOnTopOrUnderneathHelper(const ObservableObject& referenceObject,
                                                                  f32 zTolerance,
                                                                  const BlockWorldFilter& filterIn,
                                                                  bool onTop) const
  {
    // Three checks:
    // 1. objects are within same coordinate frame
    // 2. centroid of candiate object projected onto "ground" (XY) plane must lie within
    //    the check object's projected bounding box
    // 3. (a) for "onTop": bottom of candidate object must be "near" top of reference object
    //    (b) for "!onTop": top of canddiate object must be "near" bottom of reference object
    
    const Pose3d refWrtOrigin = referenceObject.GetPose().GetWithRespectToOrigin();
    const Quad2f refProjectedQuad = referenceObject.GetBoundingQuadXY(refWrtOrigin);
    
    // Find the point at the top middle of the object on bottom
    // (or if !onTop, the bottom middle of the object on top)
    const f32 zSize = referenceObject.GetDimInParentFrame<'Z'>(refWrtOrigin);
    const f32 topOfObjectOnBottom = (refWrtOrigin.GetTranslation().z() +
                                    (onTop ? 0.5f : -0.5f) * zSize);
    
    BlockWorldFilter filter(filterIn);
    filter.AddIgnoreID(referenceObject.GetID());
    filter.AddFilterFcn(
      [&topOfObjectOnBottom, &refWrtOrigin, &refProjectedQuad, &zTolerance, &onTop](const ObservableObject* candidateObject) -> bool
      {
        // This should never happen: objects in blockworld should always have parents (and not be origins themselves)
        DEV_ASSERT(nullptr != refWrtOrigin.GetParent(), "BlockWorld.FindLocatedObjectOnTopOfUnderneathHelper.NullParent");
        
        Pose3d candidateWrtOrigin;
        const bool inSameFrame = candidateObject->GetPose().GetWithRespectTo(*refWrtOrigin.GetParent(), candidateWrtOrigin);
        if(!inSameFrame)
        {
          return false;
        }
        
        //re-assign z coordinate for intersection check
        const float candidateCurrentZ = candidateWrtOrigin.GetTranslation().z();
        Vec3f candidateProjectedTranslation = {candidateWrtOrigin.GetTranslation().x(),
                                                     candidateWrtOrigin.GetTranslation().y(),
                                                     refWrtOrigin.GetTranslation().z()};
        candidateWrtOrigin.SetTranslation(candidateProjectedTranslation);
        
        // perform intersection check
        const Quad2f candidateProjected = candidateObject->GetBoundingQuadXY(candidateWrtOrigin);
        const bool projectedQuadsIntersect = refProjectedQuad.Intersects(candidateProjected);
        
        // restore candidate z
        candidateProjectedTranslation.z() = candidateCurrentZ;
        candidateWrtOrigin.SetTranslation(candidateProjectedTranslation);

        if(!projectedQuadsIntersect)
        {
          return false;
        }
        
        // Find the point at bottom middle of the object we're checking to be on top
        // (or if !onTop, the top middle of object we're checking to be underneath)
        const f32 zSize = candidateObject->GetDimInParentFrame<'Z'>(candidateWrtOrigin);
        const f32 bottomOfCandidateObject = (candidateWrtOrigin.GetTranslation().z() +
                                            (onTop ? -0.5f : 0.5f) * zSize);
        
        // If the top of the bottom object and the bottom the candidate top object are
        // close enough together, return this as the object on top
        const f32 dist = std::abs(topOfObjectOnBottom - bottomOfCandidateObject);
        
        if(Util::IsFltLE(dist, zTolerance))
        {
          return true;
        }
        else
        {
          return false;
        }
      });
    
    ObservableObject* foundObject = FindLocatedObjectHelper(filter, nullptr, true);
    
    if(kVisualizeStacks && _robot->GetContext()->GetVizManager() != nullptr)
    {
      // Cheap method to visualize stacks as a cuboid around both objects involved
      const u32 stackID = referenceObject.GetID().GetValue() + (onTop ? 250 : 500);
      if(nullptr != foundObject)
      {
        Quad2f foundQuad = foundObject->GetBoundingQuadXY(foundObject->GetPose().GetWithRespectToOrigin());
        
        // Get bounding box for the two object's projected bounding quads
        std::vector<Point2f> corners;
        corners.reserve(8);
        std::copy(refProjectedQuad.begin(), refProjectedQuad.end(), std::back_inserter(corners));
        std::copy(foundQuad.begin(), foundQuad.end(), std::back_inserter(corners));
        Rectangle<f32> bbox(corners);
        
        Pose3d vizPose(0, Z_AXIS_3D(), Point3f(bbox.GetXmid(), bbox.GetYmid(), topOfObjectOnBottom));
        
        // compute maxRotatedAxis_zValue: the value of the axis that contributes the most in Z after the object
        // has been rotated (like we do in the actual code, this is just render)
        const Vec3f& foundObjSize = foundObject->GetSize();
        const Vec3f& zCoordRotation = foundObject->GetPose().GetWithRespectToOrigin().GetRotation().GetRotationMatrix().GetRow(2);
        const float rotatedXAxis_zValue = std::abs(zCoordRotation.x() * foundObjSize.x());
        const float rotatedYAxis_zValue = std::abs(zCoordRotation.y() * foundObjSize.y());
        const float rotatedZAxis_zValue = std::abs(zCoordRotation.z() * foundObjSize.z());
        
        const float maxRotatedAxis_zValue = std::max( rotatedXAxis_zValue,
                                                      std::max(rotatedYAxis_zValue, rotatedZAxis_zValue) );
        const f32 height = topOfObjectOnBottom + maxRotatedAxis_zValue;
        
        _robot->GetContext()->GetVizManager()->DrawCuboid(stackID,
                                                          Point3f(bbox.GetHeight(),
                                                                  bbox.GetWidth(),
                                                                  height),
                                                          vizPose,
                                                          onTop ? ColorRGBA(0.5f,0.f,0.75f,0.6f) : ColorRGBA(0.75f,0.1f,0.5f,0.6f) );
      }
      else
      {
        _robot->GetContext()->GetVizManager()->EraseCuboid(stackID);
      }
    }
    
    return foundObject;
  }
  
  
  // - - - - - - - - - - - - - - - - - - - - - - - - - - - - - - - - - - - - - - - - - - - - - - - - - - - - - - - - - -
  void BlockWorld::FindConnectedActiveMatchingObjects(const BlockWorldFilter& filter, std::vector<const ActiveObject*>& result) const
  {
    // slight abuse of the FindObjectHelper, I just use it for filtering, then I add everything that passes
    // the filter to the result vector
    ModifierFcn addToResult = [&result](ObservableObject* candidateObject) {
      // TODO this could be a checked_cast (dynamic in dev, static in shipping)
      const ActiveObject* candidateActiveObject = dynamic_cast<ActiveObject*>(candidateObject);
      result.push_back(candidateActiveObject);
    };
    
    // ignore return value, since the findLambda stored everything in result
    FindConnectedObjectHelper(filter, addToResult, false);
  }
  
  // - - - - - - - - - - - - - - - - - - - - - - - - - - - - - - - - - - - - - - - - - - - - - - - - - - - - - - - - - -
  void BlockWorld::FindConnectedActiveMatchingObjects(const BlockWorldFilter& filter, std::vector<ActiveObject*>& result)
  {
    // slight abuse of the FindObjectHelper, I just use it for filtering, then I add everything that passes
    // the filter to the result vector
    ModifierFcn addToResult = [&result](ObservableObject* candidateObject) {
      ActiveObject* candidateActiveObject = dynamic_cast<ActiveObject*>(candidateObject);
      result.push_back(candidateActiveObject);
    };
    
    // ignore return value, since the findLambda stored everything in result
    FindConnectedObjectHelper(filter, addToResult, false);  
  }
  
  // - - - - - - - - - - - - - - - - - - - - - - - - - - - - - - - - - - - - - - - - - - - - - - - - - - - - - - - - - -
  void BlockWorld::FindLocatedMatchingObjects(const BlockWorldFilter& filter, std::vector<ObservableObject*>& result)
  {
    // slight abuse of the FindLocatedObjectHelper, I just use it for filtering, then I add everything that passes
    // the filter to the result vector
    ModifierFcn addToResult = [&result](ObservableObject* candidateObject) {
      result.push_back(candidateObject);
    };
    
    // ignore return value, since the findLambda stored everything in result
    FindLocatedObjectHelper(filter, addToResult, false);
  }
  
  // - - - - - - - - - - - - - - - - - - - - - - - - - - - - - - - - - - - - - - - - - - - - - - - - - - - - - - - - - -
  void BlockWorld::FindLocatedMatchingObjects(const BlockWorldFilter& filter, std::vector<const ObservableObject*>& result) const
  {
    // slight abuse of the FindLocatedObjectHelper, I just use it for filtering, then I add everything that passes
    // the filter to the result vector
    ModifierFcn addToResult = [&result](ObservableObject* candidateObject) {
      result.push_back(candidateObject);
    };
    
    // ignore return value, since the findLambda stored everything in result
    FindLocatedObjectHelper(filter, addToResult, false);
  }
  
  // - - - - - - - - - - - - - - - - - - - - - - - - - - - - - - - - - - - - - - - - - - - - - - - - - - - - - - - - - -
  const ObservableObject* BlockWorld::FindMostRecentlyObservedObject(const BlockWorldFilter& filterIn) const
  {
    TimeStamp_t bestTime = 0;
    
    BlockWorldFilter filter(filterIn);
    filter.AddFilterFcn([&bestTime](const ObservableObject* current)
    {
      const TimeStamp_t currentTime = current->GetLastObservedTime();
      if(currentTime > bestTime) {
        bestTime = currentTime;
        return true;
      } else {
        return false;
      }
    });
    
    return FindLocatedObjectHelper(filter);
  }
  
  // - - - - - - - - - - - - - - - - - - - - - - - - - - - - - - - - - - - - - - - - - - - - - - - - - - - - - - - - - -
  namespace {
  
  // Helper to create a filter common to several methods below
  static inline BlockWorldFilter GetIntersectingObjectsFilter(const Quad2f& quad, f32 padding_mm,
                                                              const BlockWorldFilter& filterIn)
  {
    BlockWorldFilter filter(filterIn);
    filter.AddFilterFcn([&quad,padding_mm](const ObservableObject* object) {
      // Get quad of object and check for intersection
      Quad2f quadExist = object->GetBoundingQuadXY(object->GetPose(), padding_mm);
      if( quadExist.Intersects(quad) ) {
        return true;
      } else {
        return false;
      }
    });
    
    return filter;
  }
  };
  
  // - - - - - - - - - - - - - - - - - - - - - - - - - - - - - - - - - - - - - - - - - - - - - - - - - - - - - - - - - -
  void BlockWorld::FindLocatedIntersectingObjects(const ObservableObject* objectSeen,
                                           std::vector<const ObservableObject*>& intersectingExistingObjects,
                                           f32 padding_mm,
                                           const BlockWorldFilter& filter) const
  {
    Quad2f quadSeen = objectSeen->GetBoundingQuadXY(objectSeen->GetPose(), padding_mm);
    FindLocatedMatchingObjects(GetIntersectingObjectsFilter(quadSeen, padding_mm, filter), intersectingExistingObjects);
  }
  
  // - - - - - - - - - - - - - - - - - - - - - - - - - - - - - - - - - - - - - - - - - - - - - - - - - - - - - - - - - -
  void BlockWorld::FindLocatedIntersectingObjects(const ObservableObject* objectSeen,
                                           std::vector<ObservableObject*>& intersectingExistingObjects,
                                           f32 padding_mm,
                                           const BlockWorldFilter& filter)
  {
    Quad2f quadSeen = objectSeen->GetBoundingQuadXY(objectSeen->GetPose(), padding_mm);
    FindLocatedMatchingObjects(GetIntersectingObjectsFilter(quadSeen, padding_mm, filter), intersectingExistingObjects);
  }

  // - - - - - - - - - - - - - - - - - - - - - - - - - - - - - - - - - - - - - - - - - - - - - - - - - - - - - - - - - -
  void BlockWorld::FindLocatedIntersectingObjects(const Quad2f& quad,
                                           std::vector<const ObservableObject *> &intersectingExistingObjects,
                                           f32 padding_mm,
                                           const BlockWorldFilter& filterIn) const
  {
    FindLocatedMatchingObjects(GetIntersectingObjectsFilter(quad, padding_mm, filterIn), intersectingExistingObjects);
  }
  
  // - - - - - - - - - - - - - - - - - - - - - - - - - - - - - - - - - - - - - - - - - - - - - - - - - - - - - - - - - -
  void BlockWorld::FindLocatedIntersectingObjects(const Quad2f& quad,
                                           std::vector<ObservableObject *> &intersectingExistingObjects,
                                           f32 padding_mm,
                                           const BlockWorldFilter& filterIn)
  {
    FindLocatedMatchingObjects(GetIntersectingObjectsFilter(quad, padding_mm, filterIn), intersectingExistingObjects);
  }
  
  // - - - - - - - - - - - - - - - - - - - - - - - - - - - - - - - - - - - - - - - - - - - - - - - - - - - - - - - - - -
  void BlockWorld::GetLocatedObjectBoundingBoxesXY(const f32 minHeight, const f32 maxHeight, const f32 padding,
                                                   std::vector<std::pair<Quad2f,ObjectID> >& rectangles,
                                                   const BlockWorldFilter& filterIn) const
  {
    BlockWorldFilter filter(filterIn);
    
    // Note that we add this filter function, meaning we still rely on the
    // default filter function which rules out objects with unknown pose state
    filter.AddFilterFcn([minHeight, maxHeight, padding, &rectangles](const ObservableObject* object)
    {
      const Point3f rotatedSize( object->GetPose().GetRotation() * object->GetSize() );
      const f32 objectCenter = object->GetPose().GetWithRespectToOrigin().GetTranslation().z();
        
      const f32 objectTop = objectCenter + (0.5f * rotatedSize.z());
      const f32 objectBottom = objectCenter - (0.5f * rotatedSize.z());
        
      const bool bothAbove = (objectTop >= maxHeight) && (objectBottom >= maxHeight);
      const bool bothBelow = (objectTop <= minHeight) && (objectBottom <= minHeight);
        
      if( !bothAbove && !bothBelow )
      {
        rectangles.emplace_back(object->GetBoundingQuadXY(padding), object->GetID());
        return true;
      }
      
      return false;
    });
    
    FindLocatedObjectHelper(filter);
  }
  
  // - - - - - - - - - - - - - - - - - - - - - - - - - - - - - - - - - - - - - - - - - - - - - - - - - - - - - - - - - -
  void BlockWorld::GetObstacles(std::vector<std::pair<Quad2f,ObjectID> >& boundingBoxes, const f32 padding) const
  {
    BlockWorldFilter filter;
    filter.SetIgnoreIDs(std::set<ObjectID>(_robot->GetCarryingObjects()));
    
    // Figure out height filters in world coordinates (because GetLocatedObjectBoundingBoxesXY()
    // uses heights of objects in world coordinates)
    const Pose3d robotPoseWrtOrigin = _robot->GetPose().GetWithRespectToOrigin();
    const f32 minHeight = robotPoseWrtOrigin.GetTranslation().z();
    const f32 maxHeight = minHeight + _robot->GetHeight();
    
    GetLocatedObjectBoundingBoxesXY(minHeight, maxHeight, padding, boundingBoxes, filter);
  }

  // - - - - - - - - - - - - - - - - - - - - - - - - - - - - - - - - - - - - - - - - - - - - - - - - - - - - - - - - -
  bool BlockWorld::IsZombiePoseOrigin(const Pose3d* origin) const
  {
    // really, pass in an origin
    DEV_ASSERT(nullptr != origin && origin->IsOrigin(), "BlockWorld.IsZombiePoseOrigin.NotAnOrigin");
  
    // current world is not a zombie
    const bool isCurrent = (origin == _robot->GetWorldOrigin());
    if ( isCurrent ) {
      return false;
    }
    
    // check if there are any objects we can localize to
    const bool hasLocalizableObjects = AnyRemainingLocalizableObjects(origin);
    const bool isZombie = !hasLocalizableObjects;
    return isZombie;
  }

  // - - - - - - - - - - - - - - - - - - - - - - - - - - - - - - - - - - - - - - - - - - - - - - - - - - - - - - - - - -
  bool BlockWorld::AnyRemainingLocalizableObjects() const
  {
    return AnyRemainingLocalizableObjects(nullptr);
  }

  // - - - - - - - - - - - - - - - - - - - - - - - - - - - - - - - - - - - - - - - - - - - - - - - - - - - - - - - - - -
  bool BlockWorld::AnyRemainingLocalizableObjects(const Pose3d* origin) const
  {
    // Filter out anything that can't be used for localization 
    BlockWorldFilter filter;
    filter.SetFilterFcn([origin](const ObservableObject* obj) {
      return obj->CanBeUsedForLocalization();
    });
    
    // Allow all origins if origin is nullptr or allow only the specified origin
    filter.SetOriginMode(BlockWorldFilter::OriginMode::Custom);
    if(origin != nullptr) {
      filter.AddAllowedOrigin(origin);
    }
    
    if(nullptr != FindLocatedObjectHelper(filter, nullptr, true)) {
      return true;
    } else {
      return false;
    }
  }
  
  // - - - - - - - - - - - - - - - - - - - - - - - - - - - - - - - - - - - - - - - - - - - - - - - - - - - - - - - - - -
  void BlockWorld::DeleteAllLocatedObjects()
  {
    // clear all objects in the current origin (other origins should not be necessary)
    ModifyLocatedObjects([this](ObservableObject* object) { ClearLocatedObjectHelper(object); });
    
    // clear the entire map of located instances (smart pointers will free)
    _locatedObjects.clear();    
  }

  // - - - - - - - - - - - - - - - - - - - - - - - - - - - - - - - - - - - - - - - - - - - - - - - - - - - - - - - - - -
  void BlockWorld::DeleteLocatedObjectsByOrigin(const Pose3d* origin)
  {
    auto originIter = _locatedObjects.find(origin);
    if(originIter != _locatedObjects.end())
    {
      // cache objectIDs since we are going to destroy the objects
      std::set<ObjectID> idsToBroadcast;
      const bool isCurrentOrigin = (originIter->first == _robot->GetWorldOrigin());
      
      // clearing the object and adding to notification should only be needed for current origin
      if ( isCurrentOrigin ) {
        // iterate all families and types
        for(auto & objectsByFamily : originIter->second)
        {
          for(auto & objectsByType : objectsByFamily.second)
          {
            // for every object
            auto objectIter = objectsByType.second.begin();
            while(objectIter != objectsByType.second.end())
            {
              // clear the object and add to notification
              idsToBroadcast.insert(objectIter->second->GetID());
              ClearLocatedObjectHelper(objectIter->second.get());
              ++objectIter;
            }
          }
        }
      }
    
      // always delete the origin itself, which frees all the objects in it
      _locatedObjects.erase(originIter);
      
      // notify of the deleted objects
      for(const auto& id : idsToBroadcast) {
        _robot->Broadcast(ExternalInterface::MessageEngineToGame(
                            ExternalInterface::RobotDeletedLocatedObject(_robot->GetID(), id)));
      }
    }
  }

  // - - - - - - - - - - - - - - - - - - - - - - - - - - - - - - - - - - - - - - - - - - - - - - - - - - - - - - - - - -
  void BlockWorld::DeleteLocatedObjectsByFamily(const ObjectFamily family)
  {
    std::set<ObjectID> idsToBroadcast;
    for(auto & objectsByOrigin : _locatedObjects) {
      auto familyIter = objectsByOrigin.second.find(family);
      if(familyIter != objectsByOrigin.second.end())
      {
        // clear objects in current origin (others should not be needed)
        const bool isCurrentOrigin = (objectsByOrigin.first == _robot->GetWorldOrigin());
        if ( isCurrentOrigin ) {
          for(auto & objectsByType : familyIter->second) {
            for(auto & objectsByID : objectsByType.second) {
              idsToBroadcast.insert(objectsByID.first);
              ClearLocatedObjectHelper(objectsByID.second.get());
            }
          }
        }
        
        // remove the family
        objectsByOrigin.second.erase(familyIter);
      }
    }
    
    for(const auto& id : idsToBroadcast) {
      _robot->Broadcast(ExternalInterface::MessageEngineToGame(
                          ExternalInterface::RobotDeletedLocatedObject(_robot->GetID(), id)));
    }
  }
  
  // - - - - - - - - - - - - - - - - - - - - - - - - - - - - - - - - - - - - - - - - - - - - - - - - - - - - - - - - - -
  void BlockWorld::DeleteLocatedObjectsByType(ObjectType type)
  {
    std::set<ObjectID> idsToBroadcast;
    for(auto & objectsByOrigin : _locatedObjects) {
      const bool isCurrentOrigin = (objectsByOrigin.first == _robot->GetWorldOrigin());
      for(auto & objectsByFamily : objectsByOrigin.second) {
        auto typeIter = objectsByFamily.second.find(type);
        if(typeIter != objectsByFamily.second.end()) {
          // broadcast only in current origin (per message design), and clear should only affect current origin objects
          if ( isCurrentOrigin ) {
            for(auto & objectsByID : typeIter->second) {
              idsToBroadcast.insert(objectsByID.first);
              ClearLocatedObjectHelper(objectsByID.second.get());
            }
          }
          
          objectsByFamily.second.erase(typeIter);
        }
      }
    }
    
    // notify of deleted objects (per message design)
    for(const auto& id : idsToBroadcast) {
      _robot->Broadcast(ExternalInterface::MessageEngineToGame(
                          ExternalInterface::RobotDeletedLocatedObject(_robot->GetID(), id)));
    }
  }

  // - - - - - - - - - - - - - - - - - - - - - - - - - - - - - - - - - - - - - - - - - - - - - - - - - - - - - - - - - -
  void BlockWorld::DeleteLocatedObjectsByID(const ObjectID& withID)
  {
    BlockWorldFilter filter;
    filter.SetAllowedIDs({withID});
    filter.SetOriginMode(BlockWorldFilter::OriginMode::InAnyFrame);
    
    std::vector<ObservableObject*> objects;
    FindLocatedMatchingObjects(filter, objects);

    bool existedInCurrentOrigin = false; // will update if found
    for(auto* object : objects)
    {
      DEV_ASSERT(nullptr != object, "BlockWorld.DeleteLocatedObjectByID.NullObject");
      
      // Grab vars for this instance
      const Pose3d* origin = &object->GetPose().FindOrigin();
      ObjectFamily inFamily = object->GetFamily();
      ObjectType   withType = object->GetType();

      // Clear in current origin
      const bool isCurrentOrigin = (origin == _robot->GetWorldOrigin());
      if ( isCurrentOrigin ) {
        ClearLocatedObjectHelper(object);
      }
      
      // Update existedInCurrentOrigin
      existedInCurrentOrigin = existedInCurrentOrigin || isCurrentOrigin;
      
      // And remove it from the container
      // Note: we're using shared_ptr to store the objects, so erasing from
      //       the container will delete it if nothing else is referring to it
      const size_t numDeleted = _locatedObjects.at(origin).at(inFamily).at(withType).erase(object->GetID());
      DEV_ASSERT_MSG(numDeleted != 0,
                     "BlockWorld.DeleteLocatedObjectByID.NoObjectsDeleted",
                     "Origin %p Type %s ID %u",
                     origin, EnumToString(withType), object->GetID().GetValue());
    }
    
    // notify the object was deleted from the current origin
    if ( existedInCurrentOrigin ) {
      _robot->Broadcast(ExternalInterface::MessageEngineToGame(
                          ExternalInterface::RobotDeletedLocatedObject(_robot->GetID(), withID)));
    }
  }
  
  // - - - - - - - - - - - - - - - - - - - - - - - - - - - - - - - - - - - - - - - - - - - - - - - - - - - - - - - - - -
  void BlockWorld::DeleteLocatedObjectByIDInCurOrigin(const ObjectID& withID)
  {
    // find the object in the current origin
    ObservableObject* object = GetLocatedObjectByID(withID);
    if ( nullptr != object )
    {
      // clear and delete
      ClearLocatedObjectHelper(object);
      
      const PoseOrigin* origin    = &object->GetPose().FindOrigin();
      const ObjectFamily inFamily = object->GetFamily();
      const ObjectType   withType = object->GetType();
      
      // And remove it from the container (smart pointer will delete)
      const size_t numDeleted = _locatedObjects.at(origin).at(inFamily).at(withType).erase(object->GetID());
      DEV_ASSERT_MSG(numDeleted != 0,
                     "BlockWorld.DeleteLocatedObjectByIDInCurOrigin.NoObjectsDeleted",
                     "Origin %p Type %s ID %u",
                     origin, EnumToString(withType), object->GetID().GetValue());

      // broadcast the fact that we have removed the object from this origin
      _robot->Broadcast(ExternalInterface::MessageEngineToGame(
                          ExternalInterface::RobotDeletedLocatedObject(_robot->GetID(), withID)));
    }
  }

  // - - - - - - - - - - - - - - - - - - - - - - - - - - - - - - - - - - - - - - - - - - - - - - - - - - - - - - - - - -
  BlockWorld::ObjectsMapByID_t::iterator BlockWorld::DeleteLocatedObjectAt(const ObjectsMapByID_t::iterator objIter,
                                                                           const ObjectType&   withType,
                                                                           const ObjectFamily& fromFamily)
  {
    ObservableObject* object = objIter->second.get();
    
    // clear if in current origin
    const PoseOrigin* origin = &objIter->second->GetPose().FindOrigin();
    const bool isCurrentOrigin = (origin == _robot->GetWorldOrigin());
    if ( isCurrentOrigin ) {
      ClearLocatedObjectHelper(object);
    }
      
    // Erase from the container and return the iterator to the next element
    // Note: we're using a shared_ptr so this should delete the object as well.
    const ObjectsMapByID_t::iterator next = _locatedObjects.at(origin).at(fromFamily).at(withType).erase(objIter);
    return next;
  }

  // - - - - - - - - - - - - - - - - - - - - - - - - - - - - - - - - - - - - - - - - - - - - - - - - - - - - - - - - - -
  void BlockWorld::DeselectCurrentObject()
  {
    if(_selectedObject.IsSet()) {
      ActionableObject* curSel = dynamic_cast<ActionableObject*>(GetLocatedObjectByID(_selectedObject));
      if(curSel != nullptr) {
        curSel->SetSelected(false);
      }
      _selectedObject.UnSet();
    }
  }
  
  // - - - - - - - - - - - - - - - - - - - - - - - - - - - - - - - - - - - - - - - - - - - - - - - - - - - - - - - - - -
  void BlockWorld::ClearLocatedObjectByIDInCurOrigin(const ObjectID& withID)
  {
    ObservableObject* object = GetLocatedObjectByID(withID);
    ClearLocatedObjectHelper(object);
  }
  
  // - - - - - - - - - - - - - - - - - - - - - - - - - - - - - - - - - - - - - - - - - - - - - - - - - - - - - - - - - -
  void BlockWorld::ClearLocatedObject(ObservableObject* object)
  {
    ClearLocatedObjectHelper(object);
  }

  // - - - - - - - - - - - - - - - - - - - - - - - - - - - - - - - - - - - - - - - - - - - - - - - - - - - - - - - - - -
  bool BlockWorld::SelectObject(const ObjectID& objectID)
  {
    ActionableObject* newSelection = dynamic_cast<ActionableObject*>(GetLocatedObjectByID(objectID));
    
    if(newSelection != nullptr) {
      // Unselect current object of interest, if it still exists (Note that it may just get
      // reselected here, but I don't think we care.)
      // Mark new object of interest as selected so it will draw differently
      DeselectCurrentObject();
      
      newSelection->SetSelected(true);
      _selectedObject = objectID;
      PRINT_STREAM_INFO("BlockWorld.SelectObject", "Selected Object with ID=" << objectID.GetValue());
      
      return true;
    } else {
      PRINT_STREAM_INFO("BlockWorld.SelectObject.InvalidID",
                        "Object with ID=" << objectID.GetValue() << " not found. Not updating selected object.");
      return false;
    }
  } // SelectObject()
  
  // - - - - - - - - - - - - - - - - - - - - - - - - - - - - - - - - - - - - - - - - - - - - - - - - - - - - - - - - - -
  void BlockWorld::CycleSelectedObject()
  {
    if(_selectedObject.IsSet()) {
      // Unselect current object of interest, if it still exists (Note that it may just get
      // reselected here, but I don't think we care.)
      // Mark new object of interest as selected so it will draw differently
      ActionableObject* object = dynamic_cast<ActionableObject*>(GetLocatedObjectByID(_selectedObject));
      if(object != nullptr) {
        object->SetSelected(false);
      }
    }
    
    bool currSelectedObjectFound = false;
    bool newSelectedObjectSet = false;
    
    // Iterate through all the objects
    BlockWorldFilter filter;
    // Markerless objects are not Actionable, so ignore them for selection
    filter.SetIgnoreFamilies({ObjectFamily::MarkerlessObject, ObjectFamily::CustomObject});
    std::vector<ObservableObject*> allObjects;
    FindLocatedMatchingObjects(filter, allObjects);
    for(auto const & obj : allObjects)
    {
      ActionableObject* object = dynamic_cast<ActionableObject*>(obj);
      if(object != nullptr &&
         object->HasPreActionPoses() &&
         !_robot->IsCarryingObject(object->GetID()))
      {
        //PRINT_INFO("currID: %d", block.first);
        if (currSelectedObjectFound) {
          // Current block of interest has been found.
          // Set the new block of interest to the next block in the list.
          _selectedObject = object->GetID();
          newSelectedObjectSet = true;
          //PRINT_INFO("new block found: id %d  type %d", block.first, blockType.first);
          break;
        } else if (object->GetID() == _selectedObject) {
          currSelectedObjectFound = true;
          //PRINT_INFO("curr block found: id %d  type %d", block.first, blockType.first);
        }
      }
          
      if (newSelectedObjectSet) {
        break;
      }
    } // for all objects
    
    // If the current object of interest was found, but a new one was not set
    // it must have been the last block in the map. Set the new object of interest
    // to the first object in the map as long as it's not the same object.
    if (!currSelectedObjectFound || !newSelectedObjectSet) {
      
      // Find first object
      ObjectID firstObject; // initialized to un-set
      for(auto const & obj : allObjects) {
        const ActionableObject* object = dynamic_cast<ActionableObject*>(obj);
        if(object != nullptr &&
           object->HasPreActionPoses() &&
           !_robot->IsCarryingObject(object->GetID()))
        {
          firstObject = obj->GetID();
          break;
        }
      } // for each family
      
      
      if (firstObject == _selectedObject || !firstObject.IsSet()){
        //PRINT_INFO("Only one object in existence.");
      } else {
        //PRINT_INFO("Setting object of interest to first block");
        _selectedObject = firstObject;
      }
    }
    
    // Mark new object of interest as selected so it will draw differently
    ActionableObject* object = dynamic_cast<ActionableObject*>(GetLocatedObjectByID(_selectedObject));
    if (object != nullptr) {
      object->SetSelected(true);
      PRINT_STREAM_INFO("BlockWorld.CycleSelectedObject", "Object of interest: ID = " << _selectedObject.GetValue());
    } else {
      PRINT_STREAM_INFO("BlockWorld.CycleSelectedObject", "No object of interest found");
    }

  } // CycleSelectedObject()
  
  // - - - - - - - - - - - - - - - - - - - - - - - - - - - - - - - - - - - - - - - - - - - - - - - - - - - - - - - - - -
  void BlockWorld::DrawAllObjects() const
  {
    const ObjectID& locObject = _robot->GetLocalizedTo();
    
    // Note: only drawing objects in current coordinate frame!
    BlockWorldFilter filter;
    filter.SetOriginMode(BlockWorldFilter::OriginMode::InRobotFrame);
    ModifierFcn visualizeHelper = [this,&locObject](ObservableObject* object)
    {
      if(object->GetID() == locObject) {
        // Draw object we are localized to in a different color
        object->Visualize(NamedColors::LOCALIZATION_OBJECT);
      }
      else if(object->GetPoseState() == PoseState::Dirty) {
        // Draw dirty objects in a special color
        object->Visualize(NamedColors::DIRTY_OBJECT);
      }
      else if(object->GetPoseState() == PoseState::Invalid) {
        // Draw unknown objects in a special color
        object->Visualize(NamedColors::UNKNOWN_OBJECT);
      }
      else {
        // Draw "regular" objects in current frame in their internal color
        object->Visualize();
      }
    };

    FindLocatedObjectHelper(filter, visualizeHelper, false);
    
    // (Re)Draw the selected object separately so we can get its pre-action poses
    if(GetSelectedObject().IsSet())
    {
      const ActionableObject* selectedObject = dynamic_cast<const ActionableObject*>(GetLocatedObjectByID(GetSelectedObject()));
      if(selectedObject == nullptr) {
        PRINT_NAMED_WARNING("BlockWorld.DrawAllObjects.NullSelectedObject",
                            "Selected object ID = %d, but it came back null.",
                            GetSelectedObject().GetValue());
      } else {
        if(selectedObject->IsSelected() == false) {
          PRINT_NAMED_WARNING("BlockWorld.DrawAllObjects.SelectionMisMatch",
                              "Object %d is selected in BlockWorld but does not have its "
                              "selection flag set.", GetSelectedObject().GetValue());
        }
        
        std::vector<std::pair<Quad2f,ObjectID> > obstacles;
        _robot->GetBlockWorld().GetObstacles(obstacles);
        selectedObject->VisualizePreActionPoses(obstacles, &_robot->GetPose());
      }
    } // if selected object is set

  } // DrawAllObjects()
  
  // - - - - - - - - - - - - - - - - - - - - - - - - - - - - - - - - - - - - - - - - - - - - - - - - - - - - - - - - - -
  void BlockWorld::NotifyBlockConfigurationManagerObjectPoseChanged(const ObjectID& objectID) const
  {
    _blockConfigurationManager->SetObjectPoseChanged(objectID);
  }
  
} // namespace Cozmo
} // namespace Anki<|MERGE_RESOLUTION|>--- conflicted
+++ resolved
@@ -2237,19 +2237,15 @@
     auto customObject = std::shared_ptr<CustomObject>(customObstacle);
     customObject->InitPose(obsPose, PoseState::Known);
 
-<<<<<<< HEAD
     // set new ID before adding to the world, since this is a new object
     DEV_ASSERT( !customObject->GetID().IsSet(), "BlockWorld.CreateFixedCustomObject.NewObjectHasID" );
     customObject->SetID();
 
     AddLocatedObject(customObject);
-=======
->>>>>>> 8b4be302
     _didObjectsChange = true;
     _robotMsgTimeStampAtChange = _robot->GetLastMsgTimestamp();
     
-    const ObjectID id = AddNewObject(customObject);
-    return id;
+    return customObject->GetID();
   }
 
   bool BlockWorld::DidObjectsChange() const {
