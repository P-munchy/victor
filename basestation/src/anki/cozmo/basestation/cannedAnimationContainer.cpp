/**
 * File: cannedAnimationContainer.cpp
 *
 * Authors: Andrew Stein
 * Created: 2014-10-22
 *
 * Description: Container for hard-coded or json-defined "canned" animations
 *              stored on the basestation and send-able to the physical robot.
 *
 * Copyright: Anki, Inc. 2014
 *
 **/

#include "anki/cozmo/basestation/cannedAnimationContainer.h"
#include "anki/cozmo/basestation/faceAnimationManager.h"

#include "util/logging/logging.h"

namespace Anki {
namespace Cozmo {
  
  CannedAnimationContainer::CannedAnimationContainer()
  {
    DefineHardCoded();
   
    // Add special animation for procedural animation:
    AddAnimation(FaceAnimationManager::ProceduralAnimName);
    
    Animation* anim = GetAnimation(FaceAnimationManager::ProceduralAnimName);
    assert(anim != nullptr);
    FaceAnimationKeyFrame kf(FaceAnimationManager::ProceduralAnimName);
    if(RESULT_OK != anim->AddKeyFrameToBack(kf))
    {
      PRINT_NAMED_ERROR("CannedAnimationContainer.Constructor.AddProceduralFailed",
                        "Failed to add keyframe to procedural animation.");
    }
  }
  
  Result CannedAnimationContainer::AddAnimation(const std::string& name)
  {
    Result lastResult = RESULT_OK;
    
    auto retVal = _animations.find(name);
    if(retVal == _animations.end()) {
      _animations.emplace(name,Animation(name));
    }
    
    return lastResult;
  }

  Animation* CannedAnimationContainer::GetAnimation(const std::string& name)
  {
    const Animation* animPtr = const_cast<const CannedAnimationContainer *>(this)->GetAnimation(name);
    return const_cast<Animation*>(animPtr);
  }
  
  const Animation* CannedAnimationContainer::GetAnimation(const std::string& name) const
  {
    const Animation* animPtr = nullptr;
    
    auto retVal = _animations.find(name);
    if(retVal == _animations.end()) {
      PRINT_NAMED_ERROR("CannedAnimationContainer.GetAnimation_Const.InvalidName",
                        "Animation requested for unknown animation '%s'.\n",
                        name.c_str());
    } else {
      animPtr = &retVal->second;
    }
    
    return animPtr;
  }
  
  std::vector<std::string> CannedAnimationContainer::GetAnimationNames()
  {
    std::vector<std::string> v;
    v.reserve(_animations.size());
    for (std::unordered_map<std::string, Animation>::iterator i=_animations.begin(); i != _animations.end(); ++i) {
      // Don't include procedural animation name in list of available animations
      if (i->first != FaceAnimationManager::ProceduralAnimName) {
        v.push_back(i->first);
      }
    }
    return v;
  }
  
<<<<<<< HEAD
  Result CannedAnimationContainer::DefineFromJson(Json::Value& jsonRoot, std::string& animationName)
=======
  Result CannedAnimationContainer::DefineFromJson(const Json::Value& jsonRoot, std::string& loadedAnimName)
>>>>>>> cbf10fbc
  {
    
    Json::Value::Members animationNames = jsonRoot.getMemberNames();
    
    /*
    // Add _all_ the animations first to register the IDs, so Trigger keyframes
    // which specify another animation's name will still work (because that
    // name should already exist, no matter the order the Json is parsed)
    for(auto const& animationName : animationNames) {
      AddAnimation(animationName);
    }
     */
    
    if(animationNames.empty()) {
      PRINT_NAMED_ERROR("CannedAnimationContainer.DefineFromJson.EmptyFile",
                        "Found no animations in JSON");
      return RESULT_FAIL;
    } else if(animationNames.size() != 1) {
      PRINT_NAMED_WARNING("CannedAnimationContainer.DefineFromJson.TooManyAnims",
                          "Expecting only one animation per json file, found %lu. "
                          "Will use first: %s",
                          animationNames.size(), animationNames[0].c_str());
    }
    
    animationName = animationNames[0];
    
    if(animationName == FaceAnimationManager::ProceduralAnimName) {
      PRINT_NAMED_ERROR("CannedAnimationContainer.DefineFromJson.ReservedName",
                        "Skipping animation with reserved name '%s'.",
                        FaceAnimationManager::ProceduralAnimName.c_str());
      return RESULT_FAIL;
    }
    
    if(RESULT_OK != AddAnimation(animationName)) {
      PRINT_NAMED_INFO("CannedAnimationContainer.DefineFromJson.ReplaceName",
                       "Replacing existing animation named '%s'.\n",
                       animationName.c_str());
    }
    
    Animation* animation = GetAnimation(animationName);
    if(animation == nullptr) {
      PRINT_NAMED_ERROR("CannedAnimationContainer.DefineFromJson",
                        "Could not GetAnimation named '%s'.",
                        animationName.c_str());
      return RESULT_FAIL;
    }
    
    Result lastResult = animation->DefineFromJson(animationName,
                                                  jsonRoot[animationName]);
    
    // Sanity check
    if(animation->GetName() != animationName) {
      PRINT_NAMED_ERROR("CannedAnimationContainer.DefineFromJson",
                        "Animation's internal name ('%s') doesn't match container's name for it ('%s').\n",
                        animation->GetName().c_str(),
                        animationName.c_str());
      return RESULT_FAIL;
    }
    
    if(lastResult != RESULT_OK) {
      PRINT_NAMED_ERROR("CannedAnimationContainer.DefineFromJson",
                        "Failed to define animation '%s' from Json.\n",
                        animationName.c_str());
      return lastResult;
    }

    return RESULT_OK;
  } // CannedAnimationContainer::DefineFromJson()
  
  Result CannedAnimationContainer::DefineHardCoded()
  {
    return RESULT_OK;
    
  } // DefineHardCodedAnimations()
  
  void CannedAnimationContainer::Clear()
  {
    _animations.clear();
  } // Clear()

} // namespace Cozmo
} // namespace Anki<|MERGE_RESOLUTION|>--- conflicted
+++ resolved
@@ -83,11 +83,7 @@
     return v;
   }
   
-<<<<<<< HEAD
-  Result CannedAnimationContainer::DefineFromJson(Json::Value& jsonRoot, std::string& animationName)
-=======
-  Result CannedAnimationContainer::DefineFromJson(const Json::Value& jsonRoot, std::string& loadedAnimName)
->>>>>>> cbf10fbc
+  Result CannedAnimationContainer::DefineFromJson(const Json::Value& jsonRoot, std::string& animationName)
   {
     
     Json::Value::Members animationNames = jsonRoot.getMemberNames();
