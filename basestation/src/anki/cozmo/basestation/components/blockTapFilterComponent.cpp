/**
 * File: blockTapFilterComponent.cpp
 *
 * Author: Molly Jameson
 * Created: 2016-07-07
 *
 * Description: A component to manage time delays to only send the most intense taps
 *               from blocks sent close together, since the other taps were likely noise
 *
 * Copyright: Anki, Inc. 2016
 *
 **/

#include "anki/cozmo/basestation/components/blockTapFilterComponent.h"

#include "anki/cozmo/basestation/activeObject.h"
#include "anki/cozmo/basestation/behaviorManager.h"
#include "anki/cozmo/basestation/blockWorld/blockWorld.h"
#include "anki/cozmo/basestation/cozmoContext.h"
#include "anki/cozmo/basestation/externalInterface/externalInterface.h"
#include "anki/cozmo/basestation/robot.h"
#include "anki/cozmo/basestation/robotInterface/messageHandler.h"
#include "anki/cozmo/basestation/robotManager.h"
#include "anki/cozmo/basestation/utils/cozmoFeatureGate.h"
#include "anki/common/basestation/utils/timer.h"
#include "clad/externalInterface/messageGameToEngine.h"
#include "util/console/consoleInterface.h"
#include "util/cpuProfiler/cpuProfiler.h"
#include "util/math/math.h"
#include "util/transport/connectionStats.h"

CONSOLE_VAR(int16_t, kTapIntensityMin, "TapFilter.IntesityMin", 60);
CONSOLE_VAR(Anki::TimeStamp_t, kTapWaitOffset_ms, "TapFilter.WaitOffsetTime", 75);
CONSOLE_VAR(Anki::TimeStamp_t, kDoubleTapTime_ms, "TapFilter.DoubleTapTime", 500);
CONSOLE_VAR(Anki::TimeStamp_t, kIgnoreMoveTimeAfterDoubleTap_ms, "TapFilter.IgnoreMoveTimeAfterDoubleTap", 500);
CONSOLE_VAR(bool, kCanDoubleTapDirtyPoses, "DoubleTap", true);
CONSOLE_VAR(bool, kIgnoreMovementWhileWaitingForDoubleTap, "DoubleTap", true);

namespace Anki {
namespace Cozmo {

BlockTapFilterComponent::BlockTapFilterComponent(Robot& robot)
  : _robot(robot)
  ,_enabled(true)
  ,_waitToTime(0)
{
  if( _robot.GetContext()->GetRobotManager()->GetMsgHandler() )
  {
    _robotToEngineSignalHandle.push_back(_robot.GetContext()->GetRobotManager()->GetMsgHandler()->Subscribe(_robot.GetID(),
                                                                                                     RobotInterface::RobotToEngineTag::activeObjectTapped,
                                                                                                     std::bind(&BlockTapFilterComponent::HandleActiveObjectTapped, this, std::placeholders::_1)));
    
    _robotToEngineSignalHandle.push_back(_robot.GetContext()->GetRobotManager()->GetMsgHandler()->Subscribe(_robot.GetID(),
                                                                                                            RobotInterface::RobotToEngineTag::activeObjectMoved,
                                                                                                            std::bind(&BlockTapFilterComponent::HandleActiveObjectMoved, this, std::placeholders::_1)));
    
    _robotToEngineSignalHandle.push_back(_robot.GetContext()->GetRobotManager()->GetMsgHandler()->Subscribe(_robot.GetID(),
                                                                                                           RobotInterface::RobotToEngineTag::activeObjectStopped,
                                                                                                           std::bind(&BlockTapFilterComponent::HandleActiveObjectStopped, this, std::placeholders::_1)));
    
  }
  // Null for unit tests
  if( _robot.GetContext()->GetExternalInterface() )
  {
    _gameToEngineSignalHandle = (_robot.GetContext()->GetExternalInterface()->Subscribe(
                                                                                        ExternalInterface::MessageGameToEngineTag::EnableBlockTapFilter,
                                                                                        std::bind(&BlockTapFilterComponent::HandleEnableTapFilter, this, std::placeholders::_1)));
  }
  
#if ANKI_DEV_CHEATS
  if( _robot.GetContext()->GetExternalInterface() )
  {
    _debugGameToEngineSignalHandle =(_robot.GetContext()->GetExternalInterface()->Subscribe(
                                                                                           ExternalInterface::MessageGameToEngineTag::GetBlockTapFilterStatus,
                                                                                           std::bind(&BlockTapFilterComponent::HandleSendTapFilterStatus, this, std::placeholders::_1)));;
  }
#endif
}

// - - - - - - - - - - - - - - - - - - - - - - - - - - - - - - - - - - - - - - - - - - - - - - - - - - - - - - - - - - -
void BlockTapFilterComponent::Update()
{
  ANKI_CPU_PROFILE("BlockTapFilterComponent::Update");
  
  if( !_tapInfo.empty() )
  {
    const TimeStamp_t currTime = BaseStationTimer::getInstance()->GetCurrentTimeStamp();
    if( currTime > _waitToTime )
    {
      std::list<ObjectTapped>::iterator highIter = _tapInfo.begin();
      int16_t highIntensity = ((*highIter).tapPos - (*highIter).tapNeg);
      // grab with highest intensity from recent taps after set amount of time from first tap in group.
      for (std::list<ObjectTapped>::iterator it=_tapInfo.begin(); it != _tapInfo.end(); ++it)
      {
        int16_t currIntensity = ((*it).tapPos - (*it).tapNeg);
        if( highIntensity < currIntensity)
        {
          highIter = it;
          highIntensity = currIntensity;
        }
      }
      PRINT_CH_INFO("BlockPool","BlockTapFilterComponent.Update","intensity %d time: %d id: %d",highIntensity,currTime,(*highIter).objectID);
      _robot.Broadcast(ExternalInterface::MessageEngineToGame(ObjectTapped(*highIter)));
      _tapInfo.clear();
    }
  }
}
  
void BlockTapFilterComponent::HandleEnableTapFilter(const AnkiEvent<ExternalInterface::MessageGameToEngine>& message)
{
  if( message.GetData().GetTag() == ExternalInterface::MessageGameToEngineTag::EnableBlockTapFilter)
  {
    const Anki::Cozmo::ExternalInterface::EnableBlockTapFilter& msg = message.GetData().Get_EnableBlockTapFilter();
    _enabled = msg.enable;
    PRINT_CH_INFO("BlockPool","BlockTapFilterComponent.HandleEnableTapFilter","on %d",_enabled);
  }
}
  
#if ANKI_DEV_CHEATS
void BlockTapFilterComponent::HandleSendTapFilterStatus(const AnkiEvent<ExternalInterface::MessageGameToEngine>& message)
{
  if( message.GetData().GetTag() == ExternalInterface::MessageGameToEngineTag::GetBlockTapFilterStatus)
  {
    _robot.Broadcast(ExternalInterface::MessageEngineToGame(
                                        Anki::Cozmo::ExternalInterface::BlockTapFilterStatus(_enabled,kTapIntensityMin,kTapWaitOffset_ms)));
  }
}
#endif
  
void BlockTapFilterComponent::HandleActiveObjectTapped(const AnkiEvent<RobotInterface::RobotToEngine>& message)
{
  // We make a copy of this message so we can update the object ID before broadcasting
  ObjectTapped payload = message.GetData().Get_activeObjectTapped();
  
  // Taps below threshold should be filtered and ignored.
  int16_t intensity = payload.tapPos - payload.tapNeg;
  if (intensity <= kTapIntensityMin)
  {
    PRINT_CH_INFO("BlockPool", "BlockTapFilterComponent.HandleEnableTapFilter.Ignored",
                  "Tap ignored %d <= %d",intensity,kTapIntensityMin);
    return;
  }

  // find connected object by activeID
  ActiveID tappedActiveID = payload.objectID;
  const ActiveObject* tappedObject = _robot.GetBlockWorld().GetConnectedActiveObjectByActiveID( tappedActiveID );

  if(nullptr == tappedObject)
  {
    PRINT_NAMED_WARNING("BlockTapFilterComponent.HandleActiveObjectTapped.UnknownActiveID",
                        "Could not find match for active object ID %d", payload.objectID);
    return;
  }
  
<<<<<<< HEAD
  Anki::TimeStamp_t engineTime = BaseStationTimer::getInstance()->GetCurrentTimeStamp();
=======
  // Just use the first matching object since they will all be the same (matching ObjectIDs, ActiveIDs, FactoryIDs)
  ObservableObject* object = matchingObjects.front();
  
  const Anki::TimeStamp_t engineTime = BaseStationTimer::getInstance()->GetCurrentTimeStamp();
>>>>>>> 8b4be302
  PRINT_CH_INFO("BlockPool","BlockTapFilterComponent.HandleActiveObjectTapped.MessageActiveObjectTapped",
                "Received message that %s %d (Active ID %d) was tapped %d times "
                "(robotTime %d, tapTime %d, intensity: %d, engineTime: %d).",
                EnumToString(tappedObject->GetType()),
                tappedObject->GetID().GetValue(), payload.objectID, payload.numTaps,
                payload.timestamp, payload.tapTime, intensity, engineTime);
  
  // Update the ID to be the blockworld ID before broadcasting
  payload.objectID = tappedObject->GetID();
  payload.robotID = _robot.GetID();
  // In the simulator, taps are soft and also webots doesn't simulate the phantom taps.
  if (!_enabled || !_robot.IsPhysical())
  {
    // Do not filter any taps if block tap filtering was disabled.
    _robot.Broadcast(ExternalInterface::MessageEngineToGame(ObjectTapped(payload)));
  }
  else
  {
    // A new "group" of taps is coming in, evaluate after a certain amount of time after the first one
    if( _tapInfo.empty() )
    {
      // Potentially we could add more time based on LatencyAvg if we wanted to track that in the
      // shipping app. Latency should be higher on lower end devices
      _waitToTime = engineTime + kTapWaitOffset_ms;
    }

    _tapInfo.emplace_back(std::move(payload));
  }
  
  CheckForDoubleTap(payload.objectID);
}

void BlockTapFilterComponent::HandleActiveObjectMoved(const AnkiEvent<RobotInterface::RobotToEngine>& message)
{
  const auto& payload = message.GetData().Get_activeObjectMoved();
  // In the message coming from the robot, the objectID is the slot the object is connected on which is its
  // engine activeID
  const ObservableObject* object = _robot.GetBlockWorld().GetConnectedActiveObjectByActiveID(payload.objectID);
  if( object == nullptr )
  {
    PRINT_NAMED_WARNING("BlockTapFilterComponent.HandleActiveObjectMoved.ObjectIDNull",
                        "Could not find match for active object ID %d", payload.objectID);
    return;
  }
  
  const auto& doubleTapInfo = _doubleTapObjects.find(object->GetID().GetValue());
  
  if(doubleTapInfo != _doubleTapObjects.end())
  {
    // If we have not started waiting for a double tap then mark this cube as moving
    // Prevents checking for double taps while a cube is moving and also prevents
    // considering a cube is moving while we are waiting for a potential double tap since
    // taps/double taps often cause moved messages
    if(doubleTapInfo->second.doubleTapTime == 0)
    {
      doubleTapInfo->second.isMoving = true;
    }
  }
  else
  {
    _doubleTapObjects.emplace(object->GetID(), DoubleTapInfo{0, true, 0});
  }
}

void BlockTapFilterComponent::HandleActiveObjectStopped(const AnkiEvent<RobotInterface::RobotToEngine>& message)
{
  const auto& payload = message.GetData().Get_activeObjectStopped();
  // In the message coming from the robot, the objectID is the slot the object is connected on which is its
  // engine activeID
  const ObservableObject* object = _robot.GetBlockWorld().GetConnectedActiveObjectByActiveID(payload.objectID);
  if( object == nullptr )
  {
    PRINT_NAMED_WARNING("BlockTapFilterComponent.HandleActiveObjectStopped.ObjectIDNull",
                        "Could not find match for active object ID %d", payload.objectID);
    return;
  }
  
  const auto& doubleTapInfo = _doubleTapObjects.find(object->GetID().GetValue());
  
  if(doubleTapInfo != _doubleTapObjects.end())
  {
    doubleTapInfo->second.isMoving = false;
  }
  else
  {
    _doubleTapObjects.emplace(object->GetID(), DoubleTapInfo{0, false, 0});
  }
}

bool BlockTapFilterComponent::ShouldIgnoreMovementDueToDoubleTap(const ObjectID& objectID)
{
  if(!kIgnoreMovementWhileWaitingForDoubleTap)
  {
    return false;
  }

  const auto& doubleTapInfo = _doubleTapObjects.find(objectID);
  
  if(doubleTapInfo != _doubleTapObjects.end())
  {
    return doubleTapInfo->second.ignoreNextMoveTime > BaseStationTimer::getInstance()->GetCurrentTimeStamp();
  }
  return false;
}

void BlockTapFilterComponent::CheckForDoubleTap(const ObjectID& objectID)
{
  const TimeStamp_t currTime = BaseStationTimer::getInstance()->GetCurrentTimeStamp();
  
  auto doubleTapInfo = _doubleTapObjects.find(objectID);
  if(doubleTapInfo == _doubleTapObjects.end())
  {
    doubleTapInfo = _doubleTapObjects.emplace(objectID, DoubleTapInfo{0, false, 0}).first;
  }
  
  // Don't check for double taps while the cube is moving
  if(doubleTapInfo->second.isMoving)
  {
    doubleTapInfo->second.doubleTapTime = 0;
    return;
  }
  
  // We have been waiting for a double tap and just got a tap within the double tap wait time
  if(currTime < doubleTapInfo->second.doubleTapTime)
  {
    PRINT_CH_INFO("BlockPool", "BlockTapFilterComponent.Update.DoubleTap",
                  "Detected double tap id:%u", objectID.GetValue());
    
    // Is ObjectTapInteractions feature enabled
    if(_robot.GetContext() != nullptr &&
       _robot.GetContext()->GetFeatureGate() != nullptr &&
       _robot.GetContext()->GetFeatureGate()->IsFeatureEnabled(FeatureType::ObjectTapInteractions))
    {
      _robot.GetBehaviorManager().HandleObjectTapInteraction(objectID);
    }
    
    doubleTapInfo->second.doubleTapTime = 0;
  }
  // Start waiting for a double tap
  else
  {
    doubleTapInfo->second.doubleTapTime = currTime + kDoubleTapTime_ms;
    doubleTapInfo->second.ignoreNextMoveTime = currTime + kIgnoreMoveTimeAfterDoubleTap_ms;
  }
}
  

}
}<|MERGE_RESOLUTION|>--- conflicted
+++ resolved
@@ -152,14 +152,7 @@
     return;
   }
   
-<<<<<<< HEAD
-  Anki::TimeStamp_t engineTime = BaseStationTimer::getInstance()->GetCurrentTimeStamp();
-=======
-  // Just use the first matching object since they will all be the same (matching ObjectIDs, ActiveIDs, FactoryIDs)
-  ObservableObject* object = matchingObjects.front();
-  
   const Anki::TimeStamp_t engineTime = BaseStationTimer::getInstance()->GetCurrentTimeStamp();
->>>>>>> 8b4be302
   PRINT_CH_INFO("BlockPool","BlockTapFilterComponent.HandleActiveObjectTapped.MessageActiveObjectTapped",
                 "Received message that %s %d (Active ID %d) was tapped %d times "
                 "(robotTime %d, tapTime %d, intensity: %d, engineTime: %d).",
