--- conflicted
+++ resolved
@@ -561,10 +561,6 @@
                      "Terminated Robot VisionComponent::Processor thread");
   } // Processor()
   
-<<<<<<< HEAD
-  
-=======
->>>>>>> dd9f395d
   static f32 ComputePoseAngularSpeed(const RobotPoseStamp& p1, const RobotPoseStamp& p2, const f32 dt)
   {
     const Radians poseAngle1( p1.GetPose().GetRotationAngle<'Z'>() );
@@ -605,65 +601,11 @@
     // and this should be true
     assert(markerOrig.GetTimeStamp() == t);
     
-<<<<<<< HEAD
-    // Check to see if the robot's body or head are
-    // moving too fast to queue this marker
-    if(!_visionWhileMovingEnabled && !robot.IsPickingOrPlacing())
-    {
-      TimeStamp_t t_prev, t_next;
-      RobotPoseStamp p_prev, p_next;
-      
-      lastResult = robot.GetPoseHistory()->GetRawPoseBeforeAndAfter(t, t_prev, p_prev, t_next, p_next);
-      if(lastResult != RESULT_OK) {
-        PRINT_NAMED_WARNING("VisionComponent.QueueObservedMarker.HistoricalPoseNotFound",
-                            "Could not get next/previous poses for t = %d, so "
-                            "cannot compute angular velocity. Ignoring marker.\n", t);
-        
-        // Don't return failure, but don't queue the marker either (since we
-        // couldn't check the angular velocity while seeing it
-        return RESULT_OK;
-      }
-      
-      const f32 ANGULAR_VELOCITY_THRESHOLD_DEG_PER_SEC = 5.f;
-      const f32 HEAD_ANGULAR_VELOCITY_THRESHOLD_DEG_PER_SEC = 10.f;
-      
-      assert(t_prev < t);
-      assert(t_next > t);
-      const f32 dtPrev_sec = static_cast<f32>(t - t_prev) * 0.001f;
-      const f32 dtNext_sec = static_cast<f32>(t_next - t) * 0.001f;
-      const f32 headSpeedPrev = ComputeHeadAngularSpeed(*p, p_prev, dtPrev_sec);
-      const f32 headSpeedNext = ComputeHeadAngularSpeed(*p, p_next, dtNext_sec);
-      const f32 turnSpeedPrev = ComputePoseAngularSpeed(*p, p_prev, dtPrev_sec);
-      const f32 turnSpeedNext = ComputePoseAngularSpeed(*p, p_next, dtNext_sec);
-      
-      if(turnSpeedNext > DEG_TO_RAD(ANGULAR_VELOCITY_THRESHOLD_DEG_PER_SEC) ||
-         turnSpeedPrev > DEG_TO_RAD(ANGULAR_VELOCITY_THRESHOLD_DEG_PER_SEC))
-      {
-        //          PRINT_NAMED_WARNING("VisionComponent.QueueObservedMarker",
-        //                              "Ignoring vision marker seen while turning with angular "
-        //                              "velocity = %.1f/%.1f deg/sec (thresh = %.1fdeg)\n",
-        //                              RAD_TO_DEG(turnSpeedPrev), RAD_TO_DEG(turnSpeedNext),
-        //                              ANGULAR_VELOCITY_THRESHOLD_DEG_PER_SEC);
-        return RESULT_OK;
-      } else if(headSpeedNext > DEG_TO_RAD(HEAD_ANGULAR_VELOCITY_THRESHOLD_DEG_PER_SEC) ||
-                headSpeedPrev > DEG_TO_RAD(HEAD_ANGULAR_VELOCITY_THRESHOLD_DEG_PER_SEC))
-      {
-        //          PRINT_NAMED_WARNING("VisionComponent.QueueObservedMarker",
-        //                              "Ignoring vision marker seen while head moving with angular "
-        //                              "velocity = %.1f/%.1f deg/sec (thresh = %.1fdeg)\n",
-        //                              RAD_TO_DEG(headSpeedPrev), RAD_TO_DEG(headSpeedNext),
-        //                              HEAD_ANGULAR_VELOCITY_THRESHOLD_DEG_PER_SEC);
-        return RESULT_OK;
-      }
-      
-    } // if(!_visionWhileMovingEnabled)
-=======
     // If we were moving too fast at timestamp t then don't queue this marker
     if(WasMovingTooFast(robot, lastResult, t, p))
     {
       return RESULT_OK;
     }
->>>>>>> dd9f395d
     
     // Update the marker's camera to use a pose from pose history, and
     // create a new marker with the updated camera
@@ -763,10 +705,6 @@
     
   } // QueueObservedMarker()
   
-<<<<<<< HEAD
-  
-=======
->>>>>>> dd9f395d
   Result VisionComponent::UpdateVisionMarkers(Robot& robot)
   {
     Result lastResult = RESULT_OK;
