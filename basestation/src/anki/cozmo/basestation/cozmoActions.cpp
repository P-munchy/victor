/**
 * File: cozmoActions.cpp
 *
 * Author: Andrew Stein
 * Date:   8/29/2014
 *
 * Description: Implements cozmo-specific actions, derived from the IAction interface.
 *
 *
 * Copyright: Anki, Inc. 2014
 **/

#include "anki/cozmo/basestation/cozmoActions.h"
#include "bridge.h"
#include "pathPlanner.h"
#include "anki/cozmo/basestation/ramp.h"
#include "anki/cozmo/basestation/charger.h"
#include "anki/common/basestation/math/poseBase_impl.h"
#include "anki/common/basestation/math/point_impl.h"
#include "anki/common/basestation/utils/timer.h"
#include "anki/cozmo/basestation/robot.h"
#include "anki/cozmo/shared/cozmoConfig.h"
#include "anki/cozmo/basestation/externalInterface/externalInterface.h"
#include "util/random/randomGenerator.h"
#include "clad/externalInterface/messageEngineToGame.h"
#include <iomanip>

namespace Anki {
  
  namespace Cozmo {
    
    // TODO: Define this as a constant parameter elsewhere
    const Radians DEFAULT_PREDOCK_POSE_ANGLE_TOLERANCE(DEG_TO_RAD(7.5));
    
    // Right before docking, the dock object must have been visually verified
    // no more than this many milliseconds ago or it will not even attempt to dock.
    const u32 DOCK_OBJECT_LAST_OBSERVED_TIME_THRESH_MS = 1000;
 
    // Helper function for computing the distance-to-preActionPose threshold,
    // given how far robot is from actionObject
    f32 ComputePreActionPoseDistThreshold(const Pose3d& preActionPose,
                                          const ActionableObject* actionObject,
                                          const Radians& preActionPoseAngleTolerance)
    {
      assert(actionObject != nullptr);
      
      if(preActionPoseAngleTolerance > 0.f) {
        // Compute distance threshold to preaction pose based on distance to the
        // object: the further away, the more slop we're allowed.
        Pose3d objectWrtRobot;
        if(false == actionObject->GetPose().GetWithRespectTo(preActionPose, objectWrtRobot)) {
          PRINT_NAMED_ERROR("IDockAction.Init.ObjectPoseOriginProblem",
                            "Could not get object %d's pose w.r.t. robot.",
                            actionObject->GetID().GetValue());
          return -1.f;
        }
        
        const f32 objectDistance = objectWrtRobot.GetTranslation().Length();
        const f32 preActionPoseDistThresh = objectDistance * std::sin(preActionPoseAngleTolerance.ToFloat());
        
        PRINT_NAMED_INFO("IDockAction.Init.DistThresh",
                         "At a distance of %.1fmm, will use pre-dock pose distance threshold of %.1fmm",
                         objectDistance, preActionPoseDistThresh);
        
        return preActionPoseDistThresh;
      } else {
        return -1.f;
      }
    }
    
#pragma mark ---- DriveToPoseAction ----
    
    DriveToPoseAction::DriveToPoseAction(const bool forceHeadDown,
                                         const bool useManualSpeed) //, const Pose3d& pose)
    : _isGoalSet(false)
    , _driveWithHeadDown(forceHeadDown)
    , _goalDistanceThreshold(DEFAULT_POSE_EQUAL_DIST_THRESOLD_MM)
    , _goalAngleThreshold(DEFAULT_POSE_EQUAL_ANGLE_THRESHOLD_RAD)
    , _useManualSpeed(useManualSpeed)
    , _startedTraversingPath(false)
    {
      
    }
    
    void DriveToPoseAction::Reset()
    {
      IAction::Reset();
      _startedTraversingPath = false;
    }
    
    DriveToPoseAction::DriveToPoseAction(const Pose3d& pose,
                                         const bool forceHeadDown,
                                         const bool useManualSpeed,
                                         const Point3f& distThreshold,
                                         const Radians& angleThreshold)
    : DriveToPoseAction(forceHeadDown, useManualSpeed)
    {
      SetGoal(pose, distThreshold, angleThreshold);
    }
    
    DriveToPoseAction::DriveToPoseAction(const std::vector<Pose3d>& poses,
                                         const bool forceHeadDown,
                                         const bool useManualSpeed,
                                         const Point3f& distThreshold,
                                         const Radians& angleThreshold)
    : DriveToPoseAction(forceHeadDown, useManualSpeed)
    {
      SetGoals(poses, distThreshold, angleThreshold);
    }
    
    Result DriveToPoseAction::SetGoal(const Anki::Pose3d& pose)
    {
      _goalPoses = {pose};
      
      PRINT_NAMED_INFO("DriveToPoseAction.SetGoal",
                       "Setting pose goal to (%.1f,%.1f,%.1f) @ %.1fdeg",
                       _goalPoses.back().GetTranslation().x(),
                       _goalPoses.back().GetTranslation().y(),
                       _goalPoses.back().GetTranslation().z(),
                       RAD_TO_DEG(_goalPoses.back().GetRotationAngle<'Z'>().ToFloat()));
      
      _isGoalSet = true;
      
      return RESULT_OK;
    }
    
    Result DriveToPoseAction::SetGoal(const Pose3d& pose,
                                      const Point3f& distThreshold,
                                      const Radians& angleThreshold)
    {
      _goalDistanceThreshold = distThreshold;
      _goalAngleThreshold = angleThreshold;
      
      return SetGoal(pose);
    }
    
    Result DriveToPoseAction::SetGoals(const std::vector<Pose3d>& poses,
                                       const Point3f& distThreshold,
                                       const Radians& angleThreshold)
    {
      _goalDistanceThreshold = distThreshold;
      _goalAngleThreshold    = angleThreshold;
      
      return SetGoals(poses);
    }
    
    Result DriveToPoseAction::SetGoals(const std::vector<Pose3d>& poses)
    {
      _goalPoses = poses;

      PRINT_NAMED_INFO("DriveToPoseAction.SetGoal",
                       "Setting %lu possible goal options.",
                       _goalPoses.size());
      
      _isGoalSet = true;
      
      return RESULT_OK;
    }
    
    const std::string& DriveToPoseAction::GetName() const
    {
      static const std::string name("DriveToPoseAction");
      return name;
    }
    
    ActionResult DriveToPoseAction::Init(Robot& robot)
    {
      ActionResult result = ActionResult::SUCCESS;
      
      _startedTraversingPath = false;
      
      if(!_isGoalSet) {
        PRINT_NAMED_ERROR("DriveToPoseAction.Init.NoGoalSet",
                          "Goal must be set before running this action.");
        result = ActionResult::FAILURE_ABORT;
      }
      else {
        
        // Make the poses w.r.t. robot:
        for(auto & pose : _goalPoses) {
          if(pose.GetWithRespectTo(*robot.GetWorldOrigin(), pose) == false) {
            PRINT_NAMED_ERROR("DriveToPoseAction.Init",
                              "Could not get goal pose w.r.t. to robot origin.");
            return ActionResult::FAILURE_ABORT;
          }
        }
        
        Planning::Path p;
        Result planningResult = RESULT_OK;
        
        if(_goalPoses.size() == 1) {
          planningResult = robot.GetPathToPose(_goalPoses.back(), p);
          _selectedGoalIndex = 0;
        } else {
          planningResult = robot.GetPathToPose(_goalPoses, _selectedGoalIndex, p);
        }
        
        if(planningResult != RESULT_OK) {
          PRINT_NAMED_ERROR("DriveToPoseAction.Init", "Failed to get path to goal pose.");
          result = ActionResult::FAILURE_ABORT;
        }
        else if(robot.ExecutePath(p, _useManualSpeed) != RESULT_OK) {
          PRINT_NAMED_ERROR("DriveToPoseAction.Init", "Failed calling execute path.");
          result = ActionResult::FAILURE_ABORT;
        }
        else if (p.GetNumSegments() == 0) {
          PRINT_NAMED_INFO("DriveToPoseAction.Init", "Faking startedTraversingPath because path is empty.");
          _startedTraversingPath = true;
        }
        
        if(result == ActionResult::SUCCESS) {
          // So far so good.
          
          if(_driveWithHeadDown) {
            // Now put the head at the right angle for following paths
            // TODO: Make it possible to set the speed/accel somewhere?
            if(robot.MoveHeadToAngle(HEAD_ANGLE_WHILE_FOLLOWING_PATH, 2.f, 5.f) != RESULT_OK) {
              PRINT_NAMED_ERROR("DriveToPoseAction.Init", "Failed to move head to path-following angle.");
              result = ActionResult::FAILURE_ABORT;
            }
          }
          
          // Create a callback to respond to a robot world origin change that resets
          // the action since the goal pose is likely now invalid.
          // NOTE: I'm not passing the robot reference in because it will get create
          //  a copy of the robot inside the lambda. I believe using the pointer
          //  is safe because this lambda can't outlive this action which can't
          //  outlive the robot whose queue it exists in.
          Robot* robotPtr = &robot;
          auto cbRobotOriginChanged = [this,robotPtr](RobotID_t robotID) {
            if(robotID == robotPtr->GetID()) {
              PRINT_NAMED_INFO("DriveToPoseAction",
                               "Received signal that robot %d's origin changed. Resetting action.",
                               robotID);
              this->Reset();
              robotPtr->ClearPath();
            }
          };
          _signalHandle = robot.OnRobotWorldOriginChanged().ScopedSubscribe(cbRobotOriginChanged);
        }
        
      } // if/else isGoalSet
    
      return result;
    } // Init()
    
    ActionResult DriveToPoseAction::CheckIfDone(Robot& robot)
    {
      ActionResult result = ActionResult::RUNNING;
      
      if(!_startedTraversingPath) {
        // Wait until robot reports it has started traversing the path
        _startedTraversingPath = robot.IsTraversingPath();
        
      } else {
        // Wait until robot reports it is no longer traversing a path
        if(robot.IsTraversingPath())
        {
          {
            static int ctr = 0;
            if(ctr++ % 10 == 0) {
              PRINT_NAMED_INFO("DriveToPoseAction.CheckIfDone.WaitingForPathCompletion",
                               "Waiting for robot to complete its path traversal (%d), "
                               "_currPathSegment=%d, _lastSentPathID=%d, _lastRecvdPathID=%d.", ctr,
                                robot.GetCurrentPathSegment(), robot.GetLastSentPathID(), robot.GetLastRecvdPathID());
            }
          }
          
          // If the robot is traversing a path, consider replanning it
          if(robot.GetBlockWorld().DidObjectsChange())
          {
            Planning::Path newPath;
            
            switch(robot.GetPathPlanner()->GetPlan(newPath, robot.GetDriveCenterPose(), _forceReplanOnNextWorldChange))
            {
              case IPathPlanner::DID_PLAN:
              {
                // clear path, but flag that we are replanning
                robot.ClearPath();
                _forceReplanOnNextWorldChange = false;
                
                PRINT_NAMED_INFO("DriveToPoseAction.CheckIfDone.UpdatePath", "sending new path to robot");
                robot.ExecutePath(newPath, _useManualSpeed);
                break;
              } // case DID_PLAN:
                
              case IPathPlanner::PLAN_NEEDED_BUT_GOAL_FAILURE:
              {
                PRINT_NAMED_INFO("DriveToPoseAction.CheckIfDone.NewGoalForReplanNeeded",
                                 "Replan failed due to bad goal. Aborting path.");
                
                robot.ClearPath();
                break;
              } // PLAN_NEEDED_BUT_GOAL_FAILURE:
                
              case IPathPlanner::PLAN_NEEDED_BUT_START_FAILURE:
              {
                PRINT_NAMED_INFO("DriveToPoseAction.CheckIfDone.NewStartForReplanNeeded",
                                 "Replan failed during docking due to bad start. Will try again, and hope robot moves.");
                break;
              }
                
              case IPathPlanner::PLAN_NEEDED_BUT_PLAN_FAILURE:
              {
                PRINT_NAMED_INFO("DriveToPoseAction.CheckIfDone.NewEnvironmentForReplanNeeded",
                                 "Replan failed during docking due to a planner failure. Will try again, and hope environment changes.");
                // clear the path, but don't change the state
                robot.ClearPath();
                _forceReplanOnNextWorldChange = true;
                break;
              }
                
              default:
              {
                // Don't do anything just proceed with the current plan...
                break;
              }
            } // switch(GetPlan())
            
          } // if blocks changed
        } else {
          // No longer traversing the path, so check to see if we ended up in the right place
          Vec3f Tdiff;
          
          // HACK: Loosen z threshold bigtime:
          const Point3f distanceThreshold(_goalDistanceThreshold.x(),
                                          _goalDistanceThreshold.y(),
                                          robot.GetHeight());
          
          if(robot.GetPose().IsSameAs(_goalPoses[_selectedGoalIndex], distanceThreshold, _goalAngleThreshold, Tdiff))
          {
            PRINT_NAMED_INFO("DriveToPoseAction.CheckIfDone.Success",
                             "Robot %d successfully finished following path (Tdiff=%.1fmm).",
                             robot.GetID(), Tdiff.Length());
            
            result = ActionResult::SUCCESS;
          }
          // The last path sent was definitely received by the robot
          // and it is no longer executing it, but we appear to not be in position
          else if (robot.GetLastSentPathID() == robot.GetLastRecvdPathID()) {
            PRINT_NAMED_INFO("DriveToPoseAction.CheckIfDone.DoneNotInPlace",
                             "Robot is done traversing path, but is not in position (dist=%.1fmm). lastPathID=%d",
                             Tdiff.Length(), robot.GetLastRecvdPathID());
            result = ActionResult::FAILURE_RETRY;
          }
          else {
            // Something went wrong: not in place and robot apparently hasn't
            // received all that it should have
            PRINT_NAMED_INFO("DriveToPoseAction.CheckIfDone.Failure",
                             "Robot's state is FOLLOWING_PATH, but IsTraversingPath() returned false.");
            result = ActionResult::FAILURE_ABORT;
          }
        }
      }
      
      return result;
    } // CheckIfDone()
    
    void DriveToPoseAction::Cleanup(Robot &robot)
    {
      // If we are not running anymore, for any reason, clear the path and its
      // visualization
      robot.ClearPath();
      VizManager::getInstance()->ErasePath(robot.GetID());
      VizManager::getInstance()->EraseAllPlannerObstacles(true);
      VizManager::getInstance()->EraseAllPlannerObstacles(false);
    }
    
#pragma mark ---- DriveToObjectAction ----
    
    DriveToObjectAction::DriveToObjectAction(const ObjectID& objectID, const PreActionPose::ActionType& actionType, const f32 predockOffsetDistX_mm, const bool useManualSpeed)
    : _objectID(objectID)
    , _actionType(actionType)
    , _distance_mm(-1.f)
    , _predockOffsetDistX_mm(predockOffsetDistX_mm)
    , _useManualSpeed(useManualSpeed)
    {
      // NOTE: _goalPose will be set later, when we check preconditions
    }
    
    DriveToObjectAction::DriveToObjectAction(const ObjectID& objectID, const f32 distance, const bool useManualSpeed)
    : _objectID(objectID)
    , _actionType(PreActionPose::ActionType::NONE)
    , _distance_mm(distance)
    , _predockOffsetDistX_mm(0)
    , _useManualSpeed(useManualSpeed)
    {
      // NOTE: _goalPose will be set later, when we check preconditions
    }
    
    void DriveToObjectAction::Reset()
    {
      IAction::Reset();
      _compoundAction.ClearActions();
    }
    
    const std::string& DriveToObjectAction::GetName() const
    {
      static const std::string name("DriveToObjectAction");
      return name;
    }
    
    ActionResult DriveToObjectAction::GetPossiblePoses(const Robot& robot, ActionableObject* object,
                                                       std::vector<Pose3d>& possiblePoses,
                                                       bool& alreadyInPosition)
    {
      ActionResult result = ActionResult::SUCCESS;
      
      alreadyInPosition = false;
      possiblePoses.clear();
      
      std::vector<PreActionPose> possiblePreActionPoses;
      std::vector<std::pair<Quad2f,ObjectID> > obstacles;
      robot.GetBlockWorld().GetObstacles(obstacles);
      object->GetCurrentPreActionPoses(possiblePreActionPoses, {_actionType},
                                       std::set<Vision::Marker::Code>(),
                                       obstacles,
                                       &robot.GetPose(),
                                       _predockOffsetDistX_mm);
      
      if(possiblePreActionPoses.empty()) {
        PRINT_NAMED_ERROR("DriveToObjectAction.CheckPreconditions.NoPreActionPoses",
                          "ActionableObject %d did not return any pre-action poses with action type %d.",
                          _objectID.GetValue(), _actionType);
        
        return ActionResult::FAILURE_ABORT;
        
      } else {
        
        // Check to see if we already close enough to a pre-action pose that we can
        // just skip path planning. In case multiple pre-action poses are close
        // enough, keep the closest one.
        // Also make a vector of just poses (not preaction poses) for call to
        // Robot::ExecutePathToPose() below
        // TODO: Prettier way to handling making the separate vector of Pose3ds?
        const PreActionPose* closestPreActionPose = nullptr;
        f32 closestPoseDist = std::numeric_limits<f32>::max();
        Radians closestPoseAngle = M_PI;
        
        Point3f preActionPoseDistThresh = ComputePreActionPoseDistThreshold(robot.GetPose(), object,
                                                                            DEFAULT_PREDOCK_POSE_ANGLE_TOLERANCE);
        
        preActionPoseDistThresh.z() = REACHABLE_PREDOCK_POSE_Z_THRESH_MM;
        for(auto & preActionPose : possiblePreActionPoses)
        {
          Pose3d possiblePose;
          if(preActionPose.GetPose().GetWithRespectTo(*robot.GetWorldOrigin(), possiblePose) == false) {
            PRINT_NAMED_WARNING("DriveToObjectAction.CheckPreconditions.PreActionPoseOriginProblem",
                                "Could not get pre-action pose w.r.t. robot origin.");
            
          } else {
            possiblePoses.emplace_back(possiblePose);
            
            if(preActionPoseDistThresh > 0.f) {
              // Keep track of closest possible pose, in case we are already close
              // enough to it to not bother planning a path at all.
              Vec3f Tdiff;
              Radians angleDiff;
              if(possiblePose.IsSameAs(robot.GetPose(), preActionPoseDistThresh,
                                       DEFAULT_PREDOCK_POSE_ANGLE_TOLERANCE, Tdiff, angleDiff))
              {
                const f32 currentDist = Tdiff.Length();
                if(currentDist < closestPoseDist &&
                   std::abs(angleDiff.ToFloat()) < std::abs(closestPoseAngle.ToFloat()))
                {
                  closestPoseDist = currentDist;
                  closestPoseAngle = angleDiff;
                  closestPreActionPose = &preActionPose;
                }
              }
            }
            
          }
        }
        
        if(possiblePoses.empty()) {
          PRINT_NAMED_ERROR("DriveToObjectAction.CheckPreconditions.NoPossiblePoses",
                            "No pre-action poses survived as possible docking poses.");
          result = ActionResult::FAILURE_ABORT;
        }
        else if (closestPreActionPose != nullptr) {
          PRINT_NAMED_INFO("DriveToObjectAction.InitHelper",
                           "Robot's current pose is close enough to a pre-action pose. "
                           "Just using current pose as the goal.");
          
          alreadyInPosition = true;
          result = ActionResult::SUCCESS;
        }
      }
      
      return result;
    } // GetPossiblePoses()
    
    ActionResult DriveToObjectAction::InitHelper(Robot& robot, ActionableObject* object)
    {
      ActionResult result = ActionResult::RUNNING;
      
      std::vector<Pose3d> possiblePoses;
      bool alreadyInPosition = false;
      
      if(PreActionPose::ActionType::NONE == _actionType) {
        
        if(_distance_mm < 0.f) {
          PRINT_NAMED_ERROR("DriveToObjectAction.InitHelper.NoDistanceSet",
                            "ActionType==NONE but no distance set either.");
          result = ActionResult::FAILURE_ABORT;
        } else {
        
          Pose3d objectWrtRobotParent;
          if(false == object->GetPose().GetWithRespectTo(*robot.GetPose().GetParent(), objectWrtRobotParent)) {
            PRINT_NAMED_ERROR("DriveToObjectAction.InitHelper.PoseProblem",
                              "Could not get object pose w.r.t. robot parent pose.");
            result = ActionResult::FAILURE_ABORT;
          } else {
            Point2f vec(robot.GetPose().GetTranslation());
            vec -= Point2f(objectWrtRobotParent.GetTranslation());
            const f32 currentDistance = vec.MakeUnitLength();
            if(currentDistance < _distance_mm) {
              alreadyInPosition = true;
            } else {
              vec *= _distance_mm;
              const Point3f T(vec.x() + objectWrtRobotParent.GetTranslation().x(),
                              vec.y() + objectWrtRobotParent.GetTranslation().y(),
                              robot.GetPose().GetTranslation().z());
              possiblePoses.push_back(Pose3d(std::atan2f(-vec.y(), -vec.x()), Z_AXIS_3D(), T, objectWrtRobotParent.GetParent()));
            }
            result = ActionResult::SUCCESS;
          }
        }
      } else {
        
        result = GetPossiblePoses(robot, object, possiblePoses, alreadyInPosition);
      }
      
      if(result == ActionResult::SUCCESS) {
        if(!alreadyInPosition) {
          
          f32 preActionPoseDistThresh = ComputePreActionPoseDistThreshold(possiblePoses[0], object, DEFAULT_PREDOCK_POSE_ANGLE_TOLERANCE);
          
          _compoundAction.AddAction(new DriveToPoseAction(possiblePoses, true, _useManualSpeed, preActionPoseDistThresh));
        }
      }
      
      // Make sure we can see the object, unless we are carrying it (i.e. if we
      // are doing a DriveToPlaceCarriedObject action)
      if(!object->IsBeingCarried()) {
        _compoundAction.AddAction(new FaceObjectAction(_objectID, Radians(0), Radians(0), true, false));
      }
      
      _compoundAction.SetIsPartOfCompoundAction(true);
      
      return result;
      
    } // InitHelper()
    
    
    ActionResult DriveToObjectAction::Init(Robot& robot)
    {
      ActionResult result = ActionResult::SUCCESS;
      
      ActionableObject* object = dynamic_cast<ActionableObject*>(robot.GetBlockWorld().GetObjectByID(_objectID));
      if(object == nullptr) {
        PRINT_NAMED_ERROR("DriveToObjectAction.CheckPreconditions.NoObjectWithID",
                          "Robot %d's block world does not have an ActionableObject with ID=%d.",
                          robot.GetID(), _objectID.GetValue());
        
        result = ActionResult::FAILURE_ABORT;
      } else {
      
        // Use a helper here so that it can be shared with DriveToPlaceCarriedObjectAction
        result = InitHelper(robot, object);
        
      } // if/else object==nullptr
      
      return result;
    }
    
    
    ActionResult DriveToObjectAction::CheckIfDone(Robot& robot)
    {
      ActionResult result = _compoundAction.Update(robot);
      
      if(result == ActionResult::SUCCESS) {
        // We completed driving to the pose and visually verifying the object
        // is still there. This could have updated the object's pose (hopefully
        // to a more accurate one), meaning the pre-action pose we selected at
        // Initialization has now moved and we may not be in position, even if
        // we completed the planned path successfully. If that's the case, we
        // want to retry.
        
        ActionableObject* object = dynamic_cast<ActionableObject*>(robot.GetBlockWorld().GetObjectByID(_objectID));
        if(object == nullptr) {
          PRINT_NAMED_ERROR("DriveToObjectAction.CheckIfDone.NoObjectWithID",
                            "Robot %d's block world does not have an ActionableObject with ID=%d.",
                            robot.GetID(), _objectID.GetValue());
          
          result = ActionResult::FAILURE_ABORT;
        } else if( _actionType == PreActionPose::ActionType::NONE) {
          
          // Check to see if we got close enough
          Pose3d objectPoseWrtRobotParent;
          if(false == object->GetPose().GetWithRespectTo(*robot.GetPose().GetParent(), objectPoseWrtRobotParent)) {
            PRINT_NAMED_ERROR("DriveToObjectAction.InitHelper.PoseProblem",
                              "Could not get object pose w.r.t. robot parent pose.");
            result = ActionResult::FAILURE_ABORT;
          } else {
            const f32 distanceSq = (Point2f(objectPoseWrtRobotParent.GetTranslation()) - Point2f(robot.GetPose().GetTranslation())).LengthSq();
            if(distanceSq > _distance_mm*_distance_mm) {
              PRINT_NAMED_WARNING("DriveToObjectAction.CheckIfDone", "Robot not close enough, will return FAILURE_RETRY.");
              result = ActionResult::FAILURE_RETRY;
            }
          }
        } else {
          
          std::vector<Pose3d> possiblePoses; // don't really need these
          bool inPosition = false;
          result = GetPossiblePoses(robot, object, possiblePoses, inPosition);
          
          if(!inPosition) {
            PRINT_NAMED_WARNING("DriveToObjectAction.CheckIfDone", "Robot not in position, will return FAILURE_RETRY.");
            result = ActionResult::FAILURE_RETRY;
          }
        }
        
      }

      return result;
    }
    
    void DriveToObjectAction::Cleanup(Robot &robot)
    {
      _compoundAction.Cleanup(robot);
    }
            
#pragma mark ---- DriveToPlaceCarriedObjectAction ----
    
    DriveToPlaceCarriedObjectAction::DriveToPlaceCarriedObjectAction(const Robot& robot, const Pose3d& placementPose, const bool useManualSpeed)
    : DriveToObjectAction(robot.GetCarryingObject(), PreActionPose::PLACEMENT, 0, useManualSpeed)
    , _placementPose(placementPose)
    {

    }
    
    const std::string& DriveToPlaceCarriedObjectAction::GetName() const
    {
      static const std::string name("DriveToPlaceCarriedObjectAction");
      return name;
    }
    
    ActionResult DriveToPlaceCarriedObjectAction::Init(Robot& robot)
    {
      ActionResult result = ActionResult::SUCCESS;
      
      if(robot.IsCarryingObject() == false) {
        PRINT_NAMED_ERROR("DriveToPlaceCarriedObjectAction.CheckPreconditions.NotCarryingObject",
                          "Robot %d cannot place an object because it is not carrying anything.",
                          robot.GetID());
        result = ActionResult::FAILURE_ABORT;
      } else {
        
        _objectID = robot.GetCarryingObject();
        
        ActionableObject* object = dynamic_cast<ActionableObject*>(robot.GetBlockWorld().GetObjectByID(_objectID));
        if(object == nullptr) {
          PRINT_NAMED_ERROR("DriveToPlaceCarriedObjectAction.CheckPreconditions.NoObjectWithID",
                            "Robot %d's block world does not have an ActionableObject with ID=%d.",
                            robot.GetID(), _objectID.GetValue());
          
          result = ActionResult::FAILURE_ABORT;
        } else {
          
          // Temporarily move object to desired pose so we can get placement poses
          // at that position
          const Pose3d origObjectPose(object->GetPose());
          object->SetPose(_placementPose);
          
          // Call parent class's init helper
          result = InitHelper(robot, object);
          
          // Move the object back to where it was (being carried)
          object->SetPose(origObjectPose);
          
        } // if/else object==nullptr
      } // if/else robot is carrying object
      
      return result;
      
    } // DriveToPlaceCarriedObjectAction::Init()
    
    
    ActionResult DriveToPlaceCarriedObjectAction::CheckIfDone(Robot& robot)
    {
      ActionResult result = _compoundAction.Update(robot);
      
      // We completed driving to the pose. Unlike driving to an object for
      // pickup, we can't re-verify the accuracy of our final position, so
      // just proceed.
      
      return result;
    } // DriveToPlaceCarriedObjectAction::CheckIfDone()

#pragma mark ---- TurnInPlaceAction ----
    
    TurnInPlaceAction::TurnInPlaceAction(const Radians& angle, const bool isAbsolute, const Radians& variability)
    : DriveToPoseAction(false, false)
    , _turnAngle(angle)
    , _variability(variability)
    , _isAbsoluteAngle(isAbsolute)
    , _startedTraversingPath(false)
    {
      
    }

    const std::string& TurnInPlaceAction::GetName() const
    {
      static const std::string name("TurnInPlaceAction");
      return name;
    }
    
    ActionResult TurnInPlaceAction::Init(Robot &robot)
    {
      // Compute a goal pose rotated by specified angle around robot's
      // _current_ pose, taking into account the current driveCenter offset
      Radians heading = 0;
      if (!_isAbsoluteAngle) {
        heading = robot.GetPose().GetRotationAngle<'Z'>();
      }
      Pose3d rotatedPose;
      Pose3d dcPose = robot.GetDriveCenterPose();
      
      Radians newAngle(heading);
      newAngle += _turnAngle;
      if(_variability != 0) {
        newAngle += _rng.RandDblInRange(-_variability.ToDouble(),
                                         _variability.ToDouble());
      }
      dcPose.SetRotation(newAngle, Z_AXIS_3D());
      robot.ComputeOriginPose(dcPose, rotatedPose);
      
      SetGoal(rotatedPose);
      
      _startedTraversingPath = false;
      
      // Now that goal is set, call the base class init to send the path, etc.
      return DriveToPoseAction::Init(robot);
    }
    
    ActionResult TurnInPlaceAction::CheckIfDone(Robot& robot)
    {
      ActionResult result = ActionResult::RUNNING;
      
      if(!_startedTraversingPath) {
        // Wait until robot reports it has started traversing the path
        _startedTraversingPath = robot.IsTraversingPath();
        
      } else {
        // Wait until robot reports it is no longer traversing a path
        if(!robot.IsTraversingPath()) {
            result = ActionResult::SUCCESS;
        }
      }
      
      return result;
    } // TurnInPlaceAction::CheckIfDone()

    
#pragma mark ---- FacePoseAction ----
    
    FacePoseAction::FacePoseAction(const Pose3d& pose, Radians turnAngleTol, Radians maxTurnAngle)
    : _compoundAction{}
    , _poseWrtRobot(pose)
    , _isPoseSet(true)
    , _turnAngleTol(turnAngleTol.getAbsoluteVal())
    , _maxTurnAngle(maxTurnAngle.getAbsoluteVal())
    {

    }
    
    FacePoseAction::FacePoseAction(Radians turnAngleTol, Radians maxTurnAngle)
    : _compoundAction{}
    , _isPoseSet(false)
    , _turnAngleTol(turnAngleTol.getAbsoluteVal())
    , _maxTurnAngle(maxTurnAngle.getAbsoluteVal())
    {
      
    }
    
    void FacePoseAction::Reset()
    {
      IAction::Reset();
      _compoundAction.ClearActions();
    }
    
    Radians FacePoseAction::GetHeadAngle(f32 heightDiff)
    {
      const f32 distanceXY = Point2f(_poseWrtRobot.GetTranslation()).Length();
      const Radians headAngle = std::atan2(heightDiff, distanceXY);
      return headAngle;
    }
    
    void FacePoseAction::SetPose(const Pose3d& pose)
    {
      _poseWrtRobot = pose;
      _isPoseSet = true;
    }
    
    ActionResult FacePoseAction::Init(Robot &robot)
    {
      if(!_isPoseSet) {
        PRINT_NAMED_ERROR("FacePoseAction.Init.PoseNotSet", "");
        return ActionResult::FAILURE_ABORT;
      }
      
      if(_poseWrtRobot.GetParent() == nullptr) {
        PRINT_NAMED_INFO("FacePoseAction.SetPose.AssumingRobotOriginAsParent", "");
        _poseWrtRobot.SetParent(robot.GetWorldOrigin());
      }
      else if(false == _poseWrtRobot.GetWithRespectTo(robot.GetPose(), _poseWrtRobot))
      {
        PRINT_NAMED_ERROR("FacePoseAction.Init.PoseOriginFailure",
                          "Could not get pose w.r.t. robot pose.");
        return ActionResult::FAILURE_ABORT;
      }
      
      if(_maxTurnAngle > 0)
      {
        // Compute the required angle to face the object
        const Radians turnAngle = std::atan2(_poseWrtRobot.GetTranslation().y(),
                                             _poseWrtRobot.GetTranslation().x());
        
<<<<<<< HEAD
        PRINT_NAMED_INFO("FaceObjectAction.Init.TurnAngle",
                         "Computed turn angle = %.1fdeg", turnAngle.getDegrees());
=======
        PRINT_NAMED_INFO("FacePoseAction.Init.TurnAngle",
                         "Computed turn angle = %.1fdeg\n", turnAngle.getDegrees());
>>>>>>> c5e7746d
        
        if(turnAngle.getAbsoluteVal() < _maxTurnAngle) {
          if(turnAngle.getAbsoluteVal() > _turnAngleTol) {
            _compoundAction.AddAction(new TurnInPlaceAction(turnAngle, false));
          } else {
<<<<<<< HEAD
            PRINT_NAMED_INFO("FaceObjectAction.Init.NoTurnNeeded",
                             "Required turn angle of %.1fdeg is within tolerance of %.1fdeg. Not turning.",
                             turnAngle.getDegrees(), _turnAngleTol.getDegrees());
          }
        } else {
          PRINT_NAMED_ERROR("FaceObjectAction.Init.RequiredTurnTooLarge",
                            "Required turn angle of %.1fdeg is larger than max angle of %.1fdeg.",
=======
            PRINT_NAMED_INFO("FacePoseAction.Init.NoTurnNeeded",
                             "Required turn angle of %.1fdeg is within tolerance of %.1fdeg. Not turning.\n",
                             turnAngle.getDegrees(), _turnAngleTol.getDegrees());
          }
        } else {
          PRINT_NAMED_ERROR("FacePoseAction.Init.RequiredTurnTooLarge",
                            "Required turn angle of %.1fdeg is larger than max angle of %.1fdeg.\n",
>>>>>>> c5e7746d
                            turnAngle.getDegrees(), _maxTurnAngle.getDegrees());
          return ActionResult::FAILURE_ABORT;
        }
      }
      
      // Compute the required head angle to face the object
      // NOTE: It would be more accurate to take head tilt into account, but I'm
      //  just using neck joint height as an approximation for the camera's
      //  current height, since its actual height changes slightly as the head
      //  rotates around the neck.
      const f32 heightDiff = _poseWrtRobot.GetTranslation().z() - NECK_JOINT_POSITION[2];
      Radians headAngle = GetHeadAngle(heightDiff);
      
      _compoundAction.AddAction(new MoveHeadToAngleAction(headAngle));
      
      // Prevent the compound action from signaling completion
      _compoundAction.SetIsPartOfCompoundAction(true);
      
      return ActionResult::SUCCESS;
    } // FacePoseAction::Init()
    
    
    ActionResult FacePoseAction::CheckIfDone(Robot& robot)
    {
      return _compoundAction.Update(robot);
    }
    
    const std::string& FacePoseAction::GetName() const
    {
      static const std::string name("FacePoseAction");
      return name;
    }

#pragma mark ---- FaceObjectAction ----
    
    FaceObjectAction::FaceObjectAction(ObjectID objectID, Radians turnAngleTol,
                                       Radians maxTurnAngle,
                                       bool visuallyVerifyWhenDone,
                                       bool headTrackWhenDone)
    : FaceObjectAction(objectID, Vision::Marker::ANY_CODE,
                       turnAngleTol, maxTurnAngle, visuallyVerifyWhenDone, headTrackWhenDone)
    {
      
    }
    
    FaceObjectAction::FaceObjectAction(ObjectID objectID, Vision::Marker::Code whichCode,
                                       Radians turnAngleTol,
                                       Radians maxTurnAngle,
                                       bool visuallyVerifyWhenDone,
                                       bool headTrackWhenDone)
    : FacePoseAction(turnAngleTol, maxTurnAngle)
    , _facePoseCompoundActionDone(false)
    , _visuallyVerifyAction(objectID, whichCode)
    , _objectID(objectID)
    , _whichCode(whichCode)
    , _visuallyVerifyWhenDone(visuallyVerifyWhenDone)
    , _headTrackWhenDone(headTrackWhenDone)
    {

    }
    
    void FaceObjectAction::Reset()
    {
      FacePoseAction::Reset();
      _facePoseCompoundActionDone = false;
    }
    
    Radians FaceObjectAction::GetHeadAngle(f32 heightDiff)
    {
      // TODO: Just commanding fixed head angle depending on height of object.
      //       Verify this is ok with the wide angle lens. If not, dynamically compute
      //       head angle so that it is at the bottom (for high blocks) or top (for low blocks)
      //       of the image.
      Radians headAngle = DEG_TO_RAD_F32(-15);
      if (heightDiff > 0) {
        headAngle = DEG_TO_RAD_F32(17);
      }
      return headAngle;
    }
    
    ActionResult FaceObjectAction::Init(Robot &robot)
    {
      
      ObservableObject* object = robot.GetBlockWorld().GetObjectByID(_objectID);
      if(object == nullptr) {
        PRINT_NAMED_ERROR("FaceObjectAction.Init.ObjectNotFound",
                          "Object with ID=%d no longer exists in the world.",
                          _objectID.GetValue());
        return ActionResult::FAILURE_ABORT;
      }
      
      Pose3d objectPoseWrtRobot;
      if(_whichCode == Vision::Marker::ANY_CODE) {
        if(false == object->GetPose().GetWithRespectTo(robot.GetPose(), objectPoseWrtRobot)) {
          PRINT_NAMED_ERROR("FaceObjectAction.Init.ObjectPoseOriginProblem",
                            "Could not get pose of object %d w.r.t. robot pose.",
                            _objectID.GetValue());
          return ActionResult::FAILURE_ABORT;
        }
      } else {
        // Use the closest marker with the specified code:
        std::vector<Vision::KnownMarker*> const& markers = object->GetMarkersWithCode(_whichCode);
        
        if(markers.empty()) {
          PRINT_NAMED_ERROR("FaceObjectAction.Init.NoMarkersWithCode",
                            "Object %d does not have any markers with code %d.",
                            _objectID.GetValue(), _whichCode);
          return ActionResult::FAILURE_ABORT;
        }
        
        Vision::KnownMarker* closestMarker = nullptr;
        if(markers.size() == 1) {
          closestMarker = markers.front();
          if(false == closestMarker->GetPose().GetWithRespectTo(robot.GetPose(), objectPoseWrtRobot)) {
            PRINT_NAMED_ERROR("FaceObjectAction.Init.MarkerOriginProblem",
                              "Could not get pose of marker with code %d of object %d "
                              "w.r.t. robot pose.", _whichCode, _objectID.GetValue() );
            return ActionResult::FAILURE_ABORT;
          }
        } else {
          f32 closestDist = std::numeric_limits<f32>::max();
          Pose3d markerPoseWrtRobot;
          for(auto marker : markers) {
            if(false == marker->GetPose().GetWithRespectTo(robot.GetPose(), markerPoseWrtRobot)) {
              PRINT_NAMED_ERROR("FaceObjectAction.Init.MarkerOriginProblem",
                                "Could not get pose of marker with code %d of object %d "
                                "w.r.t. robot pose.", _whichCode, _objectID.GetValue() );
              return ActionResult::FAILURE_ABORT;
            }
            
            const f32 currentDist = markerPoseWrtRobot.GetTranslation().Length();
            if(currentDist < closestDist) {
              closestDist = currentDist;
              closestMarker = marker;
              objectPoseWrtRobot = markerPoseWrtRobot;
            }
          }
        }
        
        if(closestMarker == nullptr) {
          PRINT_NAMED_ERROR("FaceObjectAction.Init.NoClosestMarker",
                            "No closest marker found for object %d.", _objectID.GetValue());
          return ActionResult::FAILURE_ABORT;
        }
      }
      
      // Have to set the parent class's pose before calling its Init()
      SetPose(objectPoseWrtRobot);
      
      ActionResult facePoseInitResult = FacePoseAction::Init(robot);
      if(ActionResult::SUCCESS != facePoseInitResult) {
        return facePoseInitResult;
      }
      
      // Can't track head to an object and face it
      robot.DisableTrackToObject();
      
      // Disable completion signals since this is inside another action
      _visuallyVerifyAction.SetIsPartOfCompoundAction(true);
      
      return ActionResult::SUCCESS;
    } // FaceObjectAction::Init()
    
    ActionResult FaceObjectAction::CheckIfDone(Robot& robot)
    {
      // Tick the compound action until it completes
      if(!_facePoseCompoundActionDone) {
        ActionResult compoundResult = FacePoseAction::CheckIfDone(robot);
        
        if(compoundResult != ActionResult::SUCCESS) {
          return compoundResult;
        } else {
          _facePoseCompoundActionDone = true;
        }
      }

      // If we get here, _compoundAction completed returned SUCCESS. So we can
      // can continue with our additional checks:
      if (_visuallyVerifyWhenDone) {
        ActionResult verificationResult = _visuallyVerifyAction.Update(robot);
        if (verificationResult != ActionResult::SUCCESS) {
          return verificationResult;
        } else {
          _visuallyVerifyWhenDone = false;
        }
      }

      if(_headTrackWhenDone) {
        if(robot.EnableTrackToObject(_objectID, true) == RESULT_OK) {
          return ActionResult::SUCCESS;
        } else {
          PRINT_NAMED_WARNING("FaceObjectAction.CheckIfDone.HeadTracKFail",
                              "Failed to enable head tracking when done.\n");
          return ActionResult::FAILURE_PROCEED;
        }
      }
      
      return ActionResult::SUCCESS;
    } // FaceObjectAction::CheckIfDone()


    const std::string& FaceObjectAction::GetName() const
    {
      static const std::string name("FaceObjectAction");
      return name;
    }
    
    void FaceObjectAction::GetCompletionStruct(Robot& robot, ActionCompletedStruct& completionInfo) const
    {
      completionInfo.numObjects = 1;
      completionInfo.objectIDs[0] = _objectID;
    }
    
    
#pragma mark ---- VisuallyVerifyObjectAction ----
    
    VisuallyVerifyObjectAction::VisuallyVerifyObjectAction(ObjectID objectID,
                                                           Vision::Marker::Code whichCode)
    : _objectID(objectID)
    , _whichCode(whichCode)
    , _waitToVerifyTime(-1)
    , _moveLiftToHeightAction(MoveLiftToHeightAction::Preset::OUT_OF_FOV)
    , _moveLiftToHeightActionDone(false)
    {
      
    }
    
    const std::string& VisuallyVerifyObjectAction::GetName() const
    {
      static const std::string name("VisuallyVerifyObject" + std::to_string(_objectID.GetValue())
                                    + "Action");
      return name;
    }
    

    ActionResult VisuallyVerifyObjectAction::Init(Robot& robot)
    {
      // Get lift out of the way
      _moveLiftToHeightAction.SetIsPartOfCompoundAction(true);
      _moveLiftToHeightActionDone = false;
      _waitToVerifyTime = -1.f;
      return ActionResult::SUCCESS;
    }

    
    ActionResult VisuallyVerifyObjectAction::CheckIfDone(Robot& robot)
    {

      ActionResult actionRes = ActionResult::RUNNING;
      
      if (!_moveLiftToHeightActionDone) {
        actionRes = _moveLiftToHeightAction.Update(robot);
        if (actionRes != ActionResult::SUCCESS) {
          if (actionRes != ActionResult::RUNNING) {
            PRINT_NAMED_WARNING("VisuallyVerifyObjectAction.CheckIfDone.CompoundActionFailed",
                              "Failed to move lift out of FOV. Action result = %d\n", actionRes);
          }
          return actionRes;
        }
        _moveLiftToHeightActionDone = true;
      }

      
      // While head is moving to verification angle, this shouldn't count towards the waitToVerifyTime
      // TODO: Should this check if it's moving at all?
      if (robot.IsHeadMoving()) {
        _waitToVerifyTime = -1;
      }
      
      const f32 currentTime = BaseStationTimer::getInstance()->GetCurrentTimeInSeconds();
      if(_waitToVerifyTime < 0.f) {
        _waitToVerifyTime = currentTime + GetWaitToVerifyTime();
      }
      
      
      // Verify that we can see the object we were interested in
      ObservableObject* object = robot.GetBlockWorld().GetObjectByID(_objectID);
      if(object == nullptr) {
<<<<<<< HEAD
        PRINT_NAMED_ERROR("FaceObjectAction.CheckIfDone.ObjectNotFound",
                          "Object with ID=%d no longer exists in the world.",
=======
        PRINT_NAMED_ERROR("VisuallyVerifyObjectAction.CheckIfDone.ObjectNotFound",
                          "Object with ID=%d no longer exists in the world.\n",
>>>>>>> c5e7746d
                          _objectID.GetValue());
        return ActionResult::FAILURE_ABORT;
      }
      
      const TimeStamp_t lastObserved = object->GetLastObservedTime();
      if (lastObserved < robot.GetLastImageTimeStamp() - DOCK_OBJECT_LAST_OBSERVED_TIME_THRESH_MS)
      {
<<<<<<< HEAD
        PRINT_NAMED_WARNING("FaceObjectAction.CheckIfDone.ObjectNotFound",
                            "Object still exists, but not seen since %d (Current time = %d)",
=======
        PRINT_NAMED_WARNING("VisuallyVerifyObjectAction.CheckIfDone.ObjectNotFound",
                            "Object still exists, but not seen since %d (Current time = %d)\n",
>>>>>>> c5e7746d
                            lastObserved, robot.GetLastImageTimeStamp());
        actionRes = ActionResult::FAILURE_ABORT;
      }
      
      if((actionRes != ActionResult::FAILURE_ABORT) && (_whichCode != Vision::Marker::ANY_CODE)) {
        std::vector<const Vision::KnownMarker*> observedMarkers;
        object->GetObservedMarkers(observedMarkers, robot.GetLastImageTimeStamp() - DOCK_OBJECT_LAST_OBSERVED_TIME_THRESH_MS);
        
        bool markerWithCodeSeen = false;
        for(auto marker : observedMarkers) {
          if(marker->GetCode() == _whichCode) {
            markerWithCodeSeen = true;
            break;
          }
        }
        
        if(!markerWithCodeSeen) {
          // TODO: Find causes of this and turn it back into an error/failure (COZMO-140)
          
          std::string observedMarkerNames;
          for(auto marker : observedMarkers) {
            observedMarkerNames += Vision::MarkerTypeStrings[marker->GetCode()];
            observedMarkerNames += " ";
          }
          
<<<<<<< HEAD
          PRINT_NAMED_WARNING("FaceObjectAction.CheckIfDone.MarkerCodeNotSeen",
                              "Object %d observed, but not expected marker: %s. Instead saw: %s",
=======
          PRINT_NAMED_WARNING("VisuallyVerifyObjectAction.CheckIfDone.MarkerCodeNotSeen",
                              "Object %d observed, but not expected marker: %s. Instead saw: %s\n",
>>>>>>> c5e7746d
                              _objectID.GetValue(), Vision::MarkerTypeStrings[_whichCode], observedMarkerNames.c_str());
          //return ActionResult::FAILURE_ABORT;
        }
      }

<<<<<<< HEAD
      if(_headTrackWhenDone) {
        if(robot.EnableTrackToObject(_objectID, true) == RESULT_OK) {
          return ActionResult::SUCCESS;
        } else {
          PRINT_NAMED_WARNING("FaceObjectAction.CheckIfDone.HeadTracKFail",
                              "Failed to enable head tracking when done.");
          return ActionResult::FAILURE_PROCEED;
        }
      }
=======
>>>>>>> c5e7746d
      
      if((currentTime < _waitToVerifyTime) && (actionRes != ActionResult::SUCCESS)) {
        return ActionResult::RUNNING;
      }

      
      return actionRes;
    }

    
#pragma mark ---- MoveHeadToAngleAction ----
    
    MoveHeadToAngleAction::MoveHeadToAngleAction(const Radians& headAngle, const f32 tolerance, const Radians& variability)
    : _headAngle(headAngle)
    , _angleTolerance(tolerance)
    , _variability(variability)
    , _name("MoveHeadTo" + std::to_string(std::round(RAD_TO_DEG(_headAngle.ToFloat()))) + "DegAction")
    , _inPosition(false)
    {
      if(_headAngle < MIN_HEAD_ANGLE) {
        PRINT_NAMED_WARNING("MoveHeadToAngleAction.Constructor",
                            "Requested head angle (%.1fdeg) less than min head angle (%.1fdeg). Clipping.",
                            _headAngle.getDegrees(), RAD_TO_DEG(MIN_HEAD_ANGLE));
        _headAngle = MIN_HEAD_ANGLE;
      } else if(_headAngle > MAX_HEAD_ANGLE) {
        PRINT_NAMED_WARNING("MoveHeadToAngleAction.Constructor",
                            "Requested head angle (%.1fdeg) more than max head angle (%.1fdeg). Clipping.",
                            _headAngle.getDegrees(), RAD_TO_DEG(MAX_HEAD_ANGLE));
        _headAngle = MAX_HEAD_ANGLE;
      }
      
      if(_variability > 0) {
        _headAngle += _rng.RandDblInRange(-_variability.ToDouble(),
                                                       _variability.ToDouble());
        _headAngle = CLIP(_headAngle, MIN_HEAD_ANGLE, MAX_HEAD_ANGLE);
      }
    }
    
    bool MoveHeadToAngleAction::IsHeadInPosition(const Robot& robot) const
    {
      const bool inPosition = (!robot.IsHeadMoving() &&
                               NEAR(robot.GetHeadAngle(), _headAngle.ToFloat(),
                                    _angleTolerance.ToFloat()));
      
      return inPosition;
    }
    
    
    ActionResult MoveHeadToAngleAction::Init(Robot &robot)
    {
      ActionResult result = ActionResult::SUCCESS;
      
      _inPosition = IsHeadInPosition(robot);
      
      if(!_inPosition) {
        // TODO: Add ability to specify speed/accel
        if(robot.MoveHeadToAngle(_headAngle.ToFloat(), 10, 20) != RESULT_OK) {
          result = ActionResult::FAILURE_ABORT;
        }
      }
      
      return result;
    }
    
    ActionResult MoveHeadToAngleAction::CheckIfDone(Robot &robot)
    {
      ActionResult result = ActionResult::RUNNING;
      
      if(!_inPosition) {
        _inPosition = IsHeadInPosition(robot);
      }
      
      // Wait to get a state message back from the physical robot saying its head
      // is in the commanded position
      // TODO: Is this really necessary in practice?
      if(_inPosition) {
        result = ActionResult::SUCCESS;
      } else {
        PRINT_NAMED_INFO("MoveHeadToAngleAction.CheckIfDone",
                         "Waiting for head to get in position: %.1fdeg vs. %.1fdeg(+/-%.1f)",
                         RAD_TO_DEG(robot.GetHeadAngle()), _headAngle.getDegrees(), _variability.getDegrees());
      }
      
      return result;
    }
         
#pragma mark ---- MoveLiftToHeightAction ----
                                
    MoveLiftToHeightAction::MoveLiftToHeightAction(const f32 height_mm, const f32 tolerance_mm, const f32 variability)
    : _height_mm(height_mm)
    , _heightTolerance(tolerance_mm)
    , _variability(variability)
    , _name("MoveLiftTo" + std::to_string(_height_mm) + "mmAction")
    , _inPosition(false)
    {
      
    }
    
    MoveLiftToHeightAction::MoveLiftToHeightAction(const Preset preset, const f32 tolerance_mm)
    : MoveLiftToHeightAction(GetPresetHeight(preset), tolerance_mm, 0.f)
    {
      _name = "MoveLiftTo";
      _name += GetPresetName(preset);
    }
    
    
    f32 MoveLiftToHeightAction::GetPresetHeight(Preset preset)
    {
      static const std::map<Preset, f32> LUT = {
        {Preset::LOW_DOCK,   LIFT_HEIGHT_LOWDOCK},
        {Preset::HIGH_DOCK,  LIFT_HEIGHT_HIGHDOCK},
        {Preset::CARRY,      LIFT_HEIGHT_CARRY},
        {Preset::OUT_OF_FOV, -1.f},
      };
      
      return LUT.at(preset);
    }
    
    const std::string& MoveLiftToHeightAction::GetPresetName(Preset preset)
    {
      static const std::map<Preset, std::string> LUT = {
        {Preset::LOW_DOCK,   "LowDock"},
        {Preset::HIGH_DOCK,  "HighDock"},
        {Preset::CARRY,      "HeightCarry"},
        {Preset::OUT_OF_FOV, "OutOfFOV"},
      };
      
      static const std::string unknown("UnknownPreset");
      
      auto iter = LUT.find(preset);
      if(iter == LUT.end()) {
        return unknown;
      } else {
        return iter->second;
      }
    }
    
    bool MoveLiftToHeightAction::IsLiftInPosition(const Robot& robot) const
    {
      const bool inPosition = (NEAR(_heightWithVariation, robot.GetLiftHeight(), _heightTolerance) &&
                               !robot.IsLiftMoving());
      
      return inPosition;
    }
    
    ActionResult MoveLiftToHeightAction::Init(Robot& robot)
    {
      ActionResult result = ActionResult::SUCCESS;
      
      if(_height_mm < 0.f) {
        // Choose whatever is closer to current height, LOW or CARRY:
        const f32 currentHeight = robot.GetLiftHeight();
        const f32 low   = GetPresetHeight(Preset::LOW_DOCK);
        const f32 carry = GetPresetHeight(Preset::CARRY);
        // Absolute values here shouldn't be necessary, since these are supposed
        // to be the lowest and highest possible lift settings, but just in case...
        if( std::abs(currentHeight-low) < std::abs(carry-currentHeight)) {
          _heightWithVariation = low;
        } else {
          _heightWithVariation = carry;
        }
      } else {
        _heightWithVariation = _height_mm;
        if(_variability > 0.f) {
          _heightWithVariation += _rng.RandDblInRange(-_variability, _variability);
        }
        _heightWithVariation = CLIP(_heightWithVariation, LIFT_HEIGHT_LOWDOCK, LIFT_HEIGHT_CARRY);
      }
      
      _inPosition = IsLiftInPosition(robot);
      
      if(!_inPosition) {
        // TODO: Add ability to specify speed/accel
        if(robot.MoveLiftToHeight(_heightWithVariation, 10, 20) != RESULT_OK) {
          result = ActionResult::FAILURE_ABORT;
        }
      }
      
      return result;
    }
    
    ActionResult MoveLiftToHeightAction::CheckIfDone(Robot& robot)
    {
      ActionResult result = ActionResult::RUNNING;
      
      if(!_inPosition) {
        _inPosition = IsLiftInPosition(robot);
      }
      
      // TODO: Somehow verify robot got command to move lift before declaring success
      /*
      // Wait for the lift to start moving (meaning robot received command) and
      // then stop moving
      static bool liftStartedMoving = false;
      if(!liftStartedMoving) {
        liftStartedMoving = robot.IsLiftMoving();
      }
      else
       */
      
      if(_inPosition) {
        result = ActionResult::SUCCESS;
      } else {
        PRINT_NAMED_INFO("MoveLiftToHeightAction.CheckIfDone",
                         "Waiting for lift to get in position: %.1fmm vs. %.1fmm(+/-%.1f)",
                         robot.GetLiftHeight(), _height_mm, _variability);
      }
      
      return result;
    }
    
    
#pragma mark ---- IDockAction ----
    
    IDockAction::IDockAction(ObjectID objectID,
                             const bool useManualSpeed,
                             const f32 placementOffsetX_mm,
                             const f32 placementOffsetY_mm,
                             const f32 placementOffsetAngle_rad,
                             const f32 placeObjectOnGroundIfCarrying)
    : _dockObjectID(objectID)
    , _dockMarker(nullptr)
    , _preActionPoseAngleTolerance(DEFAULT_PREDOCK_POSE_ANGLE_TOLERANCE)
    , _wasPickingOrPlacing(false)
    , _useManualSpeed(useManualSpeed)
    , _faceAndVerifyAction(nullptr)
    , _placementOffsetX_mm(placementOffsetX_mm)
    , _placementOffsetY_mm(placementOffsetY_mm)
    , _placementOffsetAngle_rad(placementOffsetAngle_rad)
    , _placeObjectOnGroundIfCarrying(placeObjectOnGroundIfCarrying)
    {
      
    }
    
    IDockAction::~IDockAction()
    {
      if(_faceAndVerifyAction != nullptr) {
        delete _faceAndVerifyAction;
      }
    }
    
    void IDockAction::Reset()
    {
      IAction::Reset();
      if(_faceAndVerifyAction != nullptr) {
        delete _faceAndVerifyAction;
        _faceAndVerifyAction = nullptr;
      }
    }
    
    void IDockAction::SetPreActionPoseAngleTolerance(Radians angleTolerance)
    {
      _preActionPoseAngleTolerance = angleTolerance;
    }
    
    ActionResult IDockAction::Init(Robot& robot)
    {
      _waitToVerifyTime = -1.f;
    
      // Make sure the object we were docking with still exists in the world
      ActionableObject* dockObject = dynamic_cast<ActionableObject*>(robot.GetBlockWorld().GetObjectByID(_dockObjectID));
      if(dockObject == nullptr) {
        PRINT_NAMED_ERROR("IDockAction.Init.ActionObjectNotFound",
                          "Action object with ID=%d no longer exists in the world.",
                          _dockObjectID.GetValue());
        
        return ActionResult::FAILURE_ABORT;
      }
      
      // Verify that we ended up near enough a PreActionPose of the right type
      std::vector<PreActionPose> preActionPoses;
      std::vector<std::pair<Quad2f, ObjectID> > obstacles;
      robot.GetBlockWorld().GetObstacles(obstacles);
      dockObject->GetCurrentPreActionPoses(preActionPoses, {GetPreActionType()},
                                           std::set<Vision::Marker::Code>(), obstacles, nullptr, _placementOffsetX_mm);
      
      if(preActionPoses.empty()) {
        PRINT_NAMED_ERROR("IDockAction.Init.NoPreActionPoses",
                          "Action object with ID=%d returned no pre-action poses of the given type.",
                          _dockObjectID.GetValue());
        
        return ActionResult::FAILURE_ABORT;
      }

      const Point2f currentXY(robot.GetPose().GetTranslation().x(),
                              robot.GetPose().GetTranslation().y());
      
      //float closestDistSq = std::numeric_limits<float>::max();
      Point2f closestPoint(std::numeric_limits<float>::max());
      size_t closestIndex = preActionPoses.size();
      
      for(size_t index=0; index < preActionPoses.size(); ++index) {
        Pose3d preActionPose;
        if(preActionPoses[index].GetPose().GetWithRespectTo(*robot.GetPose().GetParent(), preActionPose) == false) {
          PRINT_NAMED_WARNING("IDockAction.Init.PreActionPoseOriginProblem",
                              "Could not get pre-action pose w.r.t. robot parent.");
        }
        
        const Point2f preActionXY(preActionPose.GetTranslation().x(),
                                  preActionPose.GetTranslation().y());
        //const float distSq = (currentXY - preActionXY).LengthSq();
        const Point2f dist = (currentXY - preActionXY).Abs();
        if(dist < closestPoint) {
          //closestDistSq = distSq;
          closestPoint = dist;
          closestIndex  = index;
        }
      }
      
      //const f32 closestDist = sqrtf(closestDistSq);
      
      f32 preActionPoseDistThresh = ComputePreActionPoseDistThreshold(robot.GetPose(), dockObject,
                                                                      _preActionPoseAngleTolerance);
      
      if(preActionPoseDistThresh > 0.f && closestPoint > preActionPoseDistThresh) {
        PRINT_NAMED_INFO("IDockAction.Init.TooFarFromGoal",
                         "Robot is too far from pre-action pose (%.1fmm, %.1fmm).",
                         closestPoint.x(), closestPoint.y());
        return ActionResult::FAILURE_RETRY;
      }
      else {
        if(SelectDockAction(robot, dockObject) != RESULT_OK) {
          PRINT_NAMED_ERROR("IDockAction.CheckPreconditions.DockActionSelectionFailure",
                            "");
          return ActionResult::FAILURE_ABORT;
        }
        
        PRINT_NAMED_INFO("IDockAction.Init.BeginDocking",
                         "Robot is within (%.1fmm,%.1fmm) of the nearest pre-action pose, "
                         "proceeding with docking.", closestPoint.x(), closestPoint.y());
        
        // Set dock markers
        _dockMarker = preActionPoses[closestIndex].GetMarker();
        _dockMarker2 = GetDockMarker2(preActionPoses, closestIndex);
        
        // Set up a visual verification action to make sure we can still see the correct
        // marker of the selected object before proceeding
        // NOTE: This also disables tracking head to object if there was any
        _faceAndVerifyAction = new FaceObjectAction(_dockObjectID,
                                                    _dockMarker->GetCode(),
                                                    0, 0, true, false);

        // Disable the visual verification from issuing a completion signal
        _faceAndVerifyAction->SetIsPartOfCompoundAction(true);
        
        return ActionResult::SUCCESS;
      }
      
    } // Init()
    
    
    ActionResult IDockAction::CheckIfDone(Robot& robot)
    {
      ActionResult actionResult = ActionResult::RUNNING;
      
      // Wait for visual verification to complete successfully before telling
      // robot to dock and continuing to check for completion
      if(_faceAndVerifyAction != nullptr) {
        actionResult = _faceAndVerifyAction->Update(robot);
        if(actionResult == ActionResult::RUNNING) {
          return actionResult;
        } else {
          if(actionResult == ActionResult::SUCCESS) {
            // Finished with visual verification:
            delete _faceAndVerifyAction;
            _faceAndVerifyAction = nullptr;
            actionResult = ActionResult::RUNNING;
            
            PRINT_NAMED_INFO("IDockAction.DockWithObjectHelper.BeginDocking", "Docking with marker %d (%s) using action %s.",
              _dockMarker->GetCode(), Vision::MarkerTypeStrings[_dockMarker->GetCode()], DockActionToString(_dockAction));
            
            if(robot.DockWithObject(_dockObjectID,
                                    _dockMarker, _dockMarker2,
                                    _dockAction,
                                    _placementOffsetX_mm,
                                    _placementOffsetY_mm,
                                    _placementOffsetAngle_rad,
                                    _useManualSpeed) == RESULT_OK)
            {
              //NOTE: Any completion (success or failure) after this point should tell
              // the robot to stop tracking and go back to looking for markers!
              _wasPickingOrPlacing = false;
            } else {
              return ActionResult::FAILURE_ABORT;
            }

          } else {
            PRINT_NAMED_ERROR("IDockAction.CheckIfDone.VisualVerifyFailed",
                              "VisualVerification of object failed, stopping IDockAction.");
            return actionResult;
          }
        }
      }
      
      if (!_wasPickingOrPlacing) {
        // We have to see the robot went into pick-place mode once before checking
        // to see that it has finished picking or placing below. I.e., we need to
        // know the robot got the DockWithObject command sent in Init().
        _wasPickingOrPlacing = robot.IsPickingOrPlacing();
      }
      else if (!robot.IsPickingOrPlacing() && !robot.IsMoving())
      {
        const f32 currentTime = BaseStationTimer::getInstance()->GetCurrentTimeInSeconds();
        
        // While head is moving to verification angle, this shouldn't count towards the waitToVerifyTime
        if (robot.IsHeadMoving()) {
          _waitToVerifyTime = -1;
        }
        
        // Set the verification time if not already set
        if(_waitToVerifyTime < 0.f) {
          _waitToVerifyTime = currentTime + GetVerifyDelayInSeconds();
        }
        
        // Stopped executing docking path, and should have backed out by now,
        // and have head pointed at an angle to see where we just placed or
        // picked up from. So we will check if we see a block with the same
        // ID/Type as the one we were supposed to be picking or placing, in the
        // right position.
        if(currentTime >= _waitToVerifyTime) {
          //PRINT_NAMED_INFO("IDockAction.CheckIfDone",
          //                 "Robot has stopped moving and picking/placing. Will attempt to verify success.");
          
          actionResult = Verify(robot);
        }
      }
      
      return actionResult;
    } // CheckIfDone()
   
    
    void IDockAction::Cleanup(Robot& robot)
    {
      // Make sure we back to looking for markers (and stop tracking) whenever
      // and however this action finishes
      robot.StartLookingForMarkers();
      robot.StopDocking();
      
      // Also return the robot's head to level
      robot.MoveHeadToAngle(0, 2.f, 6.f);
      
      // Abort anything that shouldn't still be running
      if(robot.IsTraversingPath()) {
        robot.ClearPath();
      }
      if(robot.IsPickingOrPlacing()) {
        robot.AbortDocking();
      }
    }
    
#pragma mark ---- PickAndPlaceObjectAction ----
    
    PickAndPlaceObjectAction::PickAndPlaceObjectAction(ObjectID objectID,
                                                       const bool useManualSpeed,
                                                       const f32 placementOffsetX_mm,
                                                       const f32 placementOffsetY_mm,
                                                       const f32 placementOffsetAngle_rad,
                                                       const bool placeObjectOnGroundIfCarrying)
    : IDockAction(objectID, useManualSpeed, placementOffsetX_mm, placementOffsetY_mm, placementOffsetAngle_rad, placeObjectOnGroundIfCarrying)
    , _placementVerifyAction(nullptr)
    , _verifyComplete(false)
    {
      
    }
    
    PickAndPlaceObjectAction::~PickAndPlaceObjectAction()
    {
      if(_placementVerifyAction != nullptr) {
        delete _placementVerifyAction;
      }
    }
    
    void PickAndPlaceObjectAction::Reset()
    {
      IDockAction::Reset();
      
      if(_placementVerifyAction != nullptr) {
        delete _placementVerifyAction;
        _placementVerifyAction = nullptr;
      }
    }
    
    const std::string& PickAndPlaceObjectAction::GetName() const
    {
      static const std::string name("PickAndPlaceObjectAction");
      return name;
    }
    
    RobotActionType PickAndPlaceObjectAction::GetType() const
    {
      switch(_dockAction)
      {
        case DockAction::DA_PICKUP_HIGH:
          return RobotActionType::PICKUP_OBJECT_HIGH;
          
        case DockAction::DA_PICKUP_LOW:
          return RobotActionType::PICKUP_OBJECT_LOW;
          
        case DockAction::DA_PLACE_HIGH:
          return RobotActionType::PLACE_OBJECT_HIGH;
          
        case DockAction::DA_PLACE_LOW:
          return RobotActionType::PLACE_OBJECT_LOW;
          
        default:
          PRINT_NAMED_WARNING("PickAndPlaceObjectAction.GetType",
                              "Dock action not set before determining action type.");
          return RobotActionType::PICK_AND_PLACE_INCOMPLETE;
      }
    }
    
    void PickAndPlaceObjectAction::GetCompletionStruct(Robot& robot, ActionCompletedStruct& completionInfo) const
    {
      switch(_dockAction)
      {
        case DockAction::DA_PICKUP_HIGH:
        case DockAction::DA_PICKUP_LOW:
        {
          if(!robot.IsCarryingObject()) {
            PRINT_NAMED_ERROR("PickAndPlaceObjectAction.EmitCompletionSignal",
                              "Expecting robot to think it's carrying object for pickup action.");
          } else {
            
            const std::set<ObjectID> carriedObjects = robot.GetCarryingObjects();
            completionInfo.numObjects = carriedObjects.size();
            completionInfo.objectIDs.fill(-1);
            u8 objectCnt = 0;
            for (auto& objID : carriedObjects) {
              completionInfo.objectIDs[objectCnt++] = objID.GetValue();
            }
            
            return;
          }
          break;
        }
        case DockAction::DA_PLACE_HIGH:
        case DockAction::DA_PLACE_LOW:
        {
          // TODO: Be able to fill in more objects in the stack
          ObservableObject* object = robot.GetBlockWorld().GetObjectByID(_dockObjectID);
          if(object == nullptr) {
            PRINT_NAMED_ERROR("PickAndPlaceObjectAction.EmitCompletionSignal",
                              "Docking object %d not found in world after placing.",
                              _dockObjectID.GetValue());
          } else {
            
            ActionCompletedStruct completionInfo;
            
            auto objectStackIter = completionInfo.objectIDs.begin();
            completionInfo.objectIDs.fill(-1);
            completionInfo.numObjects = 0;
            while(object != nullptr &&
                  completionInfo.numObjects < completionInfo.objectIDs.size())
            {
              *objectStackIter = object->GetID().GetValue();
              ++objectStackIter;
              ++completionInfo.numObjects;
              object = robot.GetBlockWorld().FindObjectOnTopOf(*object, 15.f);
            }
            return;
          }
          break;
        }
        default:
          PRINT_NAMED_ERROR("PickAndPlaceObjectAction.EmitCompletionSignal",
                            "Dock action not set before filling completion signal.");
      }
      
      IDockAction::GetCompletionStruct(robot, completionInfo);
    }
    
    Result PickAndPlaceObjectAction::SelectDockAction(Robot& robot, ActionableObject* object)
    {
      // Record the object's original pose (before picking it up) so we can
      // verify later whether we succeeded.
      // Make it w.r.t. robot's parent so we can compare heights fairly.
      if(object->GetPose().GetWithRespectTo(*robot.GetPose().GetParent(), _dockObjectOrigPose) == false) {
        PRINT_NAMED_ERROR("PickAndPlaceObjectAction.SelectDockAction.PoseWrtFailed",
                          "Could not get pose of dock object w.r.t. robot parent.");
        return RESULT_FAIL;
      }
      
      // Choose docking action based on block's position and whether we are
      // carrying a block
      const f32 dockObjectHeightWrtRobot = _dockObjectOrigPose.GetTranslation().z() - robot.GetPose().GetTranslation().z();
      _dockAction = DockAction::DA_PICKUP_LOW;
      
      // TODO: Stop using constant ROBOT_BOUNDING_Z for this
      if (dockObjectHeightWrtRobot > 0.5f*ROBOT_BOUNDING_Z) { //  dockObject->GetSize().z()) {
        if(robot.IsCarryingObject()) {
          PRINT_STREAM_INFO("PickAndPlaceObjectAction.SelectDockAction", "Already carrying object. Can't dock to high object. Aborting.");
          return RESULT_FAIL;
          
        } else {
          _dockAction = DockAction::DA_PICKUP_HIGH;
        }
      } else if (robot.IsCarryingObject()) {
<<<<<<< HEAD
        _dockAction = DockAction::DA_PLACE_HIGH;
=======
        
        _dockAction = _placeObjectOnGroundIfCarrying ? DA_PLACE_LOW : DA_PLACE_HIGH;
>>>>>>> c5e7746d
        
        // Need to record the object we are currently carrying because it
        // will get unset when the robot unattaches it during placement, and
        // we want to be able to verify that we're seeing what we just placed.
        _carryObjectID     = robot.GetCarryingObject();
        _carryObjectMarker = robot.GetCarryingMarker();
      }
      
      return RESULT_OK;
    } // SelectDockAction()

    
    ActionResult PickAndPlaceObjectAction::Verify(Robot& robot)
    {
      ActionResult result = ActionResult::FAILURE_ABORT;
      
      switch(_dockAction)
      {
        case DockAction::DA_PICKUP_LOW:
        case DockAction::DA_PICKUP_HIGH:
        {
          if(robot.IsCarryingObject() == false) {
            PRINT_NAMED_ERROR("PickAndPlaceObjectAction.Verify.RobotNotCarryingObject",
                              "Expecting robot to think it's carrying an object at this point.");
            result = ActionResult::FAILURE_RETRY;
            break;
          }
          
          BlockWorld& blockWorld = robot.GetBlockWorld();
          
          // We should _not_ still see a object with the
          // same type as the one we were supposed to pick up in that
          // block's original position because we should now be carrying it.
          ObservableObject* carryObject = blockWorld.GetObjectByID(robot.GetCarryingObject());
          if(carryObject == nullptr) {
            PRINT_NAMED_ERROR("PickAndPlaceObjectAction.Verify.CarryObjectNoLongerExists",
                              "Object %d we were carrying no longer exists in the world.",
                              robot.GetCarryingObject().GetValue());
            result = ActionResult::FAILURE_ABORT;
            break;
          }
          
          const BlockWorld::ObjectsMapByID_t& objectsWithType = blockWorld.GetExistingObjectsByType(carryObject->GetType());
          
          Vec3f Tdiff;
          Radians angleDiff;
          ObservableObject* objectInOriginalPose = nullptr;
          for(auto object : objectsWithType) {
            // TODO: is it safe to always have useAbsRotation=true here?
            Vec3f Tdiff;
            Radians angleDiff;
            if(object.second->GetPose().IsSameAs_WithAmbiguity(_dockObjectOrigPose,
                                                               carryObject->GetRotationAmbiguities(),
                                                               carryObject->GetSameDistanceTolerance()*0.5f,
                                                               carryObject->GetSameAngleTolerance(), true,
                                                               Tdiff, angleDiff))
            {
              PRINT_STREAM_INFO("PickAndPlaceObjectAction.Verify", std::setprecision(3) << "Seeing object " << object.first.GetValue() << " in original pose. (Tdiff = (" << Tdiff.x() << "," << Tdiff.y() << "," << Tdiff.z() << "), AngleDiff=" << angleDiff.getDegrees() << "deg");
              objectInOriginalPose = object.second;
              break;
            }
          }
          
          if(objectInOriginalPose != nullptr)
          {
            // Must not actually be carrying the object I thought I was!
            // Put the object I thought I was carrying in the position of the
            // object I matched to it above, and then delete that object.
            // (This prevents a new object with different ID being created.)
            if(carryObject->GetID() != objectInOriginalPose->GetID()) {
              PRINT_STREAM_INFO("PickAndPlaceObjectAction.Verify", "Moving carried object to object seen in original pose and clearing that object.");
              carryObject->SetPose(objectInOriginalPose->GetPose());
              blockWorld.ClearObject(objectInOriginalPose->GetID());
            }
            robot.UnSetCarryingObjects();
            
            PRINT_STREAM_INFO("PickAndPlaceObjectAction.Verify", "Object pick-up FAILED! (Still seeing object in same place.)");
            result = ActionResult::FAILURE_RETRY;
          } else {
            //_carryingObjectID = _dockObjectID;  // Already set?
            //_carryingMarker   = _dockMarker;   //   "
            PRINT_STREAM_INFO("PickAndPlaceObjectAction.Verify", "Object pick-up SUCCEEDED!");
            result = ActionResult::SUCCESS;
          }
          break;
        } // PICKUP
          
        case DockAction::DA_PLACE_LOW:
        case DockAction::DA_PLACE_HIGH:
        {
          if(robot.GetLastPickOrPlaceSucceeded()) {
            
            if(robot.IsCarryingObject() == true) {
              PRINT_NAMED_ERROR("PickAndPlaceObjectAction::Verify",
                                "Expecting robot to think it's NOT carrying an object at this point.");
              return ActionResult::FAILURE_ABORT;
            }
            
            // If the physical robot thinks it succeeded, move the lift out of the
            // way, and attempt to visually verify
            if(_placementVerifyAction == nullptr) {
              _placementVerifyAction = new FaceObjectAction(_carryObjectID, Radians(0), Radians(0), true, false);
              
              // Disable completion signals since this is inside another action
              _placementVerifyAction->SetIsPartOfCompoundAction(true);
            }
            
            result = _placementVerifyAction->Update(robot);
            
            if(result != ActionResult::RUNNING) {
              
              // Visual verification is done
              delete _placementVerifyAction;
              _placementVerifyAction = nullptr;
              
              if(result != ActionResult::SUCCESS) {
                if(_dockAction == DockAction::DA_PLACE_LOW) {
                  PRINT_NAMED_ERROR("PickAndPlaceObjectAction.Verify",
                                    "Robot thinks it placed the object low, but verification of placement "
                                    "failed. Not sure where carry object %d is, so deleting it.",
                                    _carryObjectID.GetValue());
                  
                  robot.GetBlockWorld().ClearObject(_carryObjectID);
                } else {
                  assert(_dockAction == DockAction::DA_PLACE_HIGH);
                  PRINT_NAMED_ERROR("PickAndPlaceObjectAction.Verify",
                                    "Robot thinks it placed the object high, but verification of placement "
                                    "failed. Assuming we are still carying object %d.",
                                    _carryObjectID.GetValue());
                  
                  robot.SetObjectAsAttachedToLift(_carryObjectID, _carryObjectMarker);
                }

              }
              else if(_dockAction == DockAction::DA_PLACE_HIGH && !_verifyComplete) {
                
                // If we are placing high and verification succeeded, lower the lift
                _verifyComplete = true;
                
                if(result == ActionResult::SUCCESS) {
                  // Visual verification succeeded, drop lift (otherwise, just
                  // leave it up, since we are assuming we are still carrying the object)
                  _placementVerifyAction = new MoveLiftToHeightAction(MoveLiftToHeightAction::Preset::LOW_DOCK);
                  
                  // Disable completion signals since this is inside another action
                  _placementVerifyAction->SetIsPartOfCompoundAction(true);
                  
                  result = ActionResult::RUNNING;
                }

              }
            } // if(result != ActionResult::RUNNING)
            
          } else {
            // If the robot thinks it failed last pick-and-place, it is because it
            // failed to dock/track, so we are probably still holding the block
            PRINT_NAMED_ERROR("PickAndPlaceObjectAction.Verify",
                              "Robot reported placement failure. Assuming docking failed "
                              "and robot is still holding same block.");
            result = ActionResult::FAILURE_RETRY;
          }
          
          break;
        } // PLACE

        default:
          PRINT_NAMED_ERROR("PickAndPlaceObjectAction.Verify.ReachedDefaultCase",
            "Don't know how to verify unexpected dockAction %s.", DockActionToString(_dockAction));
          result = ActionResult::FAILURE_ABORT;
          break;
          
      } // switch(_dockAction)
      
      return result;
      
    } // Verify()
       
    
    
#pragma mark ---- RollObjectAction ----
    
    RollObjectAction::RollObjectAction(ObjectID objectID, const bool useManualSpeed)
    : IDockAction(objectID, useManualSpeed)
    , _rollVerifyAction(nullptr)
    {
      
    }
    
    RollObjectAction::~RollObjectAction()
    {
      if(_rollVerifyAction != nullptr) {
        delete _rollVerifyAction;
      }
    }
    
    void RollObjectAction::Reset()
    {
      IDockAction::Reset();
      
      if(_rollVerifyAction != nullptr) {
        delete _rollVerifyAction;
        _rollVerifyAction = nullptr;
      }
    }
    
    const std::string& RollObjectAction::GetName() const
    {
      static const std::string name("RollObjectAction");
      return name;
    }
    
    RobotActionType RollObjectAction::GetType() const
    {
      switch(_dockAction)
      {
        case DockAction::DA_ROLL_LOW:
          return RobotActionType::ROLL_OBJECT_LOW;
          
        default:
          PRINT_NAMED_WARNING("RollObjectAction.GetType",
                              "Dock action not set before determining action type.");
          return RobotActionType::PICK_AND_PLACE_INCOMPLETE;
      }
    }
    
    void RollObjectAction::GetCompletionStruct(Robot& robot, ActionCompletedStruct& completionInfo) const
    {
      switch(_dockAction)
      {
        case DockAction::DA_ROLL_LOW:
        {
          if(robot.IsCarryingObject()) {
            PRINT_NAMED_ERROR("RollObjectAction.EmitCompletionSignal",
                              "Expecting robot to think it's not carrying object for roll action.");
          } else {
            completionInfo.numObjects = 1;
            completionInfo.objectIDs.fill(-1);
            completionInfo.objectIDs[0] = _dockObjectID;
            return;
          }
          break;
        }
        default:
          PRINT_NAMED_ERROR("PickAndPlaceObjectAction.EmitCompletionSignal",
                            "Dock action not set before filling completion signal.");
      }
      
      IDockAction::GetCompletionStruct(robot, completionInfo);
    }
    
    Result RollObjectAction::SelectDockAction(Robot& robot, ActionableObject* object)
    {
      // Record the object's original pose (before picking it up) so we can
      // verify later whether we succeeded.
      // Make it w.r.t. robot's parent so we can compare heights fairly.
      if(object->GetPose().GetWithRespectTo(*robot.GetPose().GetParent(), _dockObjectOrigPose) == false) {
        PRINT_NAMED_ERROR("RollObjectAction.SelectDockAction.PoseWrtFailed",
                          "Could not get pose of dock object w.r.t. robot parent.");
        return RESULT_FAIL;
      }
      
      // Choose docking action based on block's position and whether we are
      // carrying a block
      const f32 dockObjectHeightWrtRobot = _dockObjectOrigPose.GetTranslation().z() - robot.GetPose().GetTranslation().z();
      _dockAction = DockAction::DA_ROLL_LOW;
      
      // TODO: Stop using constant ROBOT_BOUNDING_Z for this
      // TODO: There might be ways to roll high blocks when not carrying object and low blocks when carrying an object.
      //       Do them later.
      if (dockObjectHeightWrtRobot > 0.5f*ROBOT_BOUNDING_Z) { //  dockObject->GetSize().z()) {
        PRINT_STREAM_INFO("RollObjectAction.SelectDockAction", "Object is too high to roll. Aborting.");
        return RESULT_FAIL;
      } else if (robot.IsCarryingObject()) {
        PRINT_STREAM_INFO("RollObjectAction.SelectDockAction", "Can't roll while carrying an object.");
        return RESULT_FAIL;
      }
      
      return RESULT_OK;
    } // SelectDockAction()
    
    
    ActionResult RollObjectAction::Verify(Robot& robot)
    {
      ActionResult result = ActionResult::FAILURE_ABORT;
      
      switch(_dockAction)
      {
        case DockAction::DA_ROLL_LOW:
        {
          if(robot.GetLastPickOrPlaceSucceeded()) {
            
            if(robot.IsCarryingObject() == true) {
              PRINT_NAMED_ERROR("RollObjectAction::Verify",
                                "Expecting robot to think it's NOT carrying an object at this point.");
              return ActionResult::FAILURE_ABORT;
            }
            
            // If the physical robot thinks it succeeded, move the lift out of the
            // way, and attempt to visually verify
            if(_rollVerifyAction == nullptr) {
              _rollVerifyAction = new FaceObjectAction(_dockObjectID, Radians(0), Radians(0), true, false);
              
              // Disable completion signals since this is inside another action
              _rollVerifyAction->SetIsPartOfCompoundAction(true);
            }
            
            result = _rollVerifyAction->Update(robot);
            
            if(result != ActionResult::RUNNING) {
              
              // Visual verification is done
              delete _rollVerifyAction;
              _rollVerifyAction = nullptr;
              
              if(result != ActionResult::SUCCESS) {
                PRINT_NAMED_ERROR("RollObjectAction.Verify",
                                  "Robot thinks it rolled the object, but verification failed. "
                                  "Not sure where rolled object %d is, so deleting it.",
                                  _dockObjectID.GetValue());
                
                robot.GetBlockWorld().ClearObject(_dockObjectID);
              } else {
                // TODO: Need to verify whether or not block is actually in the place and orientation
                //       that is expected. Use _dockObjectOrigPose?
                PRINT_NAMED_WARNING("RollObjectAction.Verify.Todo",
                                    "TODO: Need to verify rolled block orientation is correct. Currently just visually verifying existence");
                
              }
            } // if(result != ActionResult::RUNNING)
            
          } else {
            // If the robot thinks it failed last pick-and-place, it is because it
            // failed to dock/track.
            PRINT_NAMED_ERROR("RollObjectAction.Verify",
                              "Robot reported roll failure. Assuming docking failed");
            result = ActionResult::FAILURE_RETRY;
          }
          
          break;
        } // ROLL_LOW

          
        default:
          PRINT_NAMED_ERROR("RollObjectAction.Verify.ReachedDefaultCase",
            "Don't know how to verify unexpected dockAction %s.", DockActionToString(_dockAction));
          result = ActionResult::FAILURE_ABORT;
          break;
          
      } // switch(_dockAction)
      
      return result;
      
    } // Verify()
    
    
#pragma mark ---- PlaceObjectOnGroundAction ----
    
    PlaceObjectOnGroundAction::PlaceObjectOnGroundAction()
    : _faceAndVerifyAction(nullptr)
    {
      
    }
    
    PlaceObjectOnGroundAction::~PlaceObjectOnGroundAction()
    {
      if(_faceAndVerifyAction != nullptr) {
        delete _faceAndVerifyAction;
      }
    }
    
    void PlaceObjectOnGroundAction::Reset()
    {
      IAction::Reset();
      
      if(_faceAndVerifyAction != nullptr) {
        delete _faceAndVerifyAction;
        _faceAndVerifyAction = nullptr;
      }
    }
    
    const std::string& PlaceObjectOnGroundAction::GetName() const
    {
      static const std::string name("PlaceObjectOnGroundAction");
      return name;
    }
   
    ActionResult PlaceObjectOnGroundAction::Init(Robot& robot)
    {
      ActionResult result = ActionResult::RUNNING;
      
      // Robot must be carrying something to put something down!
      if(robot.IsCarryingObject() == false) {
        PRINT_NAMED_ERROR("PlaceObjectOnGroundAction.CheckPreconditions.NotCarryingObject",
                          "Robot %d executing PlaceObjectOnGroundAction but not carrying object.", robot.GetID());
        result = ActionResult::FAILURE_ABORT;
      } else {
        
        _carryingObjectID  = robot.GetCarryingObject();
        _carryObjectMarker = robot.GetCarryingMarker();
        
        if(robot.PlaceObjectOnGround() == RESULT_OK)
        {
          result = ActionResult::SUCCESS;
        } else {
          PRINT_NAMED_ERROR("PlaceObjectOnGroundAction.CheckPreconditions.SendPlaceObjectOnGroundFailed",
                            "Robot's SendPlaceObjectOnGround method reported failure.");
          result = ActionResult::FAILURE_ABORT;
        }
        
        _faceAndVerifyAction = new FaceObjectAction(_carryingObjectID, _carryObjectMarker->GetCode(), 0, 0, true, false);
        _faceAndVerifyAction->SetIsPartOfCompoundAction(true);
        
      } // if/else IsCarryingObject()
      
      // If we were moving, stop moving.
      robot.StopAllMotors();
      
      return result;
      
    } // CheckPreconditions()
    
    
    
    ActionResult PlaceObjectOnGroundAction::CheckIfDone(Robot& robot)
    {
      ActionResult actionResult = ActionResult::RUNNING;
      
      // Wait for robot to report it is done picking/placing and that it's not
      // moving
      if (!robot.IsPickingOrPlacing() && !robot.IsMoving())
      {
        // Stopped executing docking path, and should have placed carried block
        // and backed out by now, and have head pointed at an angle to see
        // where we just placed or picked up from.
        // So we will check if we see a block with the same
        // ID/Type as the one we were supposed to be picking or placing, in the
        // right position.

        actionResult = _faceAndVerifyAction->Update(robot);

        if(actionResult != ActionResult::RUNNING && actionResult != ActionResult::SUCCESS) {
          PRINT_NAMED_ERROR("PlaceObjectOnGroundAction.CheckIfDone",
                            "VerityObjectPlaceHelper reported failure, just deleting object %d.",
                            _carryingObjectID.GetValue());
          robot.GetBlockWorld().ClearObject(_carryingObjectID);
        }
        
      } // if robot is not picking/placing or moving
      
      return actionResult;
      
    } // CheckIfDone()
    

    
#pragma mark ---- CrossBridgeAction ----
    
    CrossBridgeAction::CrossBridgeAction(ObjectID bridgeID, const bool useManualSpeed)
    : IDockAction(bridgeID, useManualSpeed)
    {
      
    }
    
    const std::string& CrossBridgeAction::GetName() const
    {
      static const std::string name("CrossBridgeAction");
      return name;
    }
    
    const Vision::KnownMarker* CrossBridgeAction::GetDockMarker2(const std::vector<PreActionPose> &preActionPoses, const size_t closestIndex)
    {
      // Use the unchosen pre-crossing pose marker (the one at the other end of
      // the bridge) as dockMarker2
      assert(preActionPoses.size() == 2);
      size_t indexForOtherEnd = 1 - closestIndex;
      assert(indexForOtherEnd == 0 || indexForOtherEnd == 1);
      return preActionPoses[indexForOtherEnd].GetMarker();
    }
    
    Result CrossBridgeAction::SelectDockAction(Robot& robot, ActionableObject* object)
    {
      _dockAction = DockAction::DA_CROSS_BRIDGE;
      return RESULT_OK;
    } // SelectDockAction()
    
    ActionResult CrossBridgeAction::Verify(Robot& robot)
    {
      // TODO: Need some kind of verificaiton here?
      PRINT_NAMED_INFO("CrossBridgeAction.Verify.BridgeCrossingComplete",
                       "Robot has completed crossing a bridge.");
      return ActionResult::SUCCESS;
    } // Verify()
    
    
#pragma mark ---- AscendOrDescendRampAction ----
    
    AscendOrDescendRampAction::AscendOrDescendRampAction(ObjectID rampID, const bool useManualSpeed)
    : IDockAction(rampID, useManualSpeed)
    {

    }
    
    const std::string& AscendOrDescendRampAction::GetName() const
    {
      static const std::string name("AscendOrDescendRampAction");
      return name;
    }
    
    Result AscendOrDescendRampAction::SelectDockAction(Robot& robot, ActionableObject* object)
    {
      Ramp* ramp = dynamic_cast<Ramp*>(object);
      if(ramp == nullptr) {
        PRINT_NAMED_ERROR("AscendOrDescendRampAction.SelectDockAction.NotRampObject",
                          "Could not cast generic ActionableObject into Ramp object.");
        return RESULT_FAIL;
      }
      
      Result result = RESULT_OK;
      
      // Choose ascent or descent
      const Ramp::TraversalDirection direction = ramp->WillAscendOrDescend(robot.GetPose());
      switch(direction)
      {
        case Ramp::ASCENDING:
          _dockAction = DockAction::DA_RAMP_ASCEND;
          break;
          
        case Ramp::DESCENDING:
          _dockAction = DockAction::DA_RAMP_DESCEND;
          break;
          
        case Ramp::UNKNOWN:
        default:
          result = RESULT_FAIL;
      }
    
      // Tell robot which ramp it will be using, and in which direction
      robot.SetRamp(_dockObjectID, direction);
            
      return result;
      
    } // SelectDockAction()
    
    
    ActionResult AscendOrDescendRampAction::Verify(Robot& robot)
    {
      // TODO: Need to do some kind of verification here?
      PRINT_NAMED_INFO("AscendOrDescendRampAction.Verify.RampAscentOrDescentComplete",
                       "Robot has completed going up/down ramp.");
      
      return ActionResult::SUCCESS;
    } // Verify()
    
    
#pragma mark ---- MountChargerAction ----
    
    MountChargerAction::MountChargerAction(ObjectID chargerID, const bool useManualSpeed)
    : IDockAction(chargerID, useManualSpeed)
    {
      
    }
    
    const std::string& MountChargerAction::GetName() const
    {
      static const std::string name("MountChargerAction");
      return name;
    }
    
    Result MountChargerAction::SelectDockAction(Robot& robot, ActionableObject* object)
    {
      Charger* charger = dynamic_cast<Charger*>(object);
      if(charger == nullptr) {
        PRINT_NAMED_ERROR("MountChargerAction.SelectDockAction.NotChargerObject",
                          "Could not cast generic ActionableObject into Charger object.");
        return RESULT_FAIL;
      }
      
      Result result = RESULT_OK;
      
      _dockAction = DockAction::DA_MOUNT_CHARGER;
      
      // Tell robot which ramp it will be using, and in which direction
      //robot.SetRamp(_dockObjectID, direction);
      
      return result;
      
    } // SelectDockAction()
    
    
    ActionResult MountChargerAction::Verify(Robot& robot)
    {
      // TODO: Need to do some kind of verification here?
      PRINT_NAMED_INFO("MountChargerAction.Verify.MountingChargerComplete",
                       "Robot has mounted charger.");
      
      return ActionResult::SUCCESS;
    } // Verify()
    
    
#pragma mark ---- TraverseObjectAction ----
    
    TraverseObjectAction::TraverseObjectAction(ObjectID objectID, const bool useManualSpeed)
    : _objectID(objectID)
    , _chosenAction(nullptr)
    , _useManualSpeed(useManualSpeed)
    {
      
    }
    
    TraverseObjectAction::~TraverseObjectAction()
    {
      if(_chosenAction != nullptr) {
        delete _chosenAction;
        _chosenAction = nullptr;
      }
    }
    
    const std::string& TraverseObjectAction::GetName() const
    {
      static const std::string name("TraverseObjectAction");
      return name;
    }
    
    void TraverseObjectAction::Reset()
    {
      if(_chosenAction != nullptr) {
        _chosenAction->Reset();
      }
    }
    
    ActionResult TraverseObjectAction::UpdateInternal(Robot& robot)
    {
      // Select the chosen action based on the object's type, if we haven't
      // already
      if(_chosenAction == nullptr) {
        ActionableObject* object = dynamic_cast<ActionableObject*>(robot.GetBlockWorld().GetObjectByID(_objectID));
        if(object == nullptr) {
          PRINT_NAMED_ERROR("TraverseObjectAction.Init.ObjectNotFound",
                            "Could not get actionable object with ID = %d from world.", _objectID.GetValue());
          return ActionResult::FAILURE_ABORT;
        }
        
        if(object->GetType() == ObjectType::Bridge_LONG ||
           object->GetType() == ObjectType::Bridge_SHORT)
        {
          _chosenAction = new CrossBridgeAction(_objectID, _useManualSpeed);
        }
        else if(object->GetType() == ObjectType::Ramp_Basic) {
          _chosenAction = new AscendOrDescendRampAction(_objectID, _useManualSpeed);
        }
        else if(object->GetType() == ObjectType::Charger_Basic) {
          _chosenAction = new MountChargerAction(_objectID, _useManualSpeed);
        }
        else {
          PRINT_NAMED_ERROR("TraverseObjectAction.Init.CannotTraverseObjectType",
                            "Robot %d was asked to traverse object ID=%d of type %s, but "
                            "that traversal is not defined.", robot.GetID(),
                            object->GetID().GetValue(), ObjectTypeToString(object->GetType()));
          
          return ActionResult::FAILURE_ABORT;
        }
      }
      
      // Now just use chosenAction's Update()
      assert(_chosenAction != nullptr);
      return _chosenAction->Update(robot);
      
    } // Update()
    
    
#pragma mark ---- PlayAnimationAction ----
    
    PlayAnimationAction::PlayAnimationAction(const std::string& animName,
                                             const u32 numLoops)
    : _animName(animName)
    , _name("PlayAnimation" + animName + "Action")
    , _numLoops(numLoops)
    {
      
    }
    
    ActionResult PlayAnimationAction::Init(Robot& robot)
    {
<<<<<<< HEAD
      if(robot.IsAnimating() && !robot.IsIdleAnimating()) {
        //PRINT_NAMED_INFO("PlanAnimationAction.Init.Waiting",
        //                 "Waiting for robot to stop animating before playing this animation.");
        return ActionResult::RUNNING;
      }
      if(robot.PlayAnimation(_animName, _numLoops) == RESULT_OK) {
=======
      _startedPlaying = false;
      _animTag = robot.PlayAnimation(_animName, _numLoops);
      if(_animTag != 0) {
>>>>>>> c5e7746d
        return ActionResult::SUCCESS;
      } else {
        return ActionResult::FAILURE_ABORT;
      }
    }
    
    ActionResult PlayAnimationAction::CheckIfDone(Robot& robot)
    {
      // Wait for the current animation tag to match the one corresponding to
      // this action, so we know the robot has actually started playing _this_
      // animation.
      if(!_startedPlaying)
      {
        if(robot.GetCurrentAnimationTag() == _animTag) {
          _startedPlaying = true;
        } else {
          PRINT_NAMED_INFO("PlayAnimationAction.CheckIfDone.WaitForStart",
                           "Waiting for robot to actually start animating '%s' with tag=%d (current=%d).",
                           _animName.c_str(), _animTag, robot.GetCurrentAnimationTag());
          return ActionResult::RUNNING;
        }
      }
      
      // If we've made it this far, we must have started the expected animation,
      // so just wait for the current animation tag to change to know when it is
      // done playing on the robot.
      assert(_startedPlaying);
      if(robot.GetCurrentAnimationTag() == _animTag)
      {
        return ActionResult::RUNNING;
      } else {
        return ActionResult::SUCCESS;
      }
    }
    
    void PlayAnimationAction::Cleanup(Robot& robot)
    {
      // Abort anything that shouldn't still be running
      if(robot.IsAnimating()) {
        robot.AbortAnimation();
      }
    }
    
    void PlayAnimationAction::GetCompletionStruct(Robot& robot, ActionCompletedStruct& completionInfo) const
    {
      completionInfo.animName = _animName;
    }
    
#pragma mark ---- PlaySoundAction ----
    
    PlaySoundAction::PlaySoundAction(const std::string& soundName)
    : _soundName(soundName)
    , _name("PlaySound" + soundName + "Action")
    {
      
    }

    ActionResult PlaySoundAction::CheckIfDone(Robot& robot)
    {
      // TODO: Implement!
      return ActionResult::FAILURE_ABORT;
    }
    
#pragma mark ---- WaitAction ----
    
    WaitAction::WaitAction(f32 waitTimeInSeconds)
    : _waitTimeInSeconds(waitTimeInSeconds)
    , _doneTimeInSeconds(-1.f)
    {
      // Put the wait time with two decimals of precision in the action's name
      char tempBuffer[32];
      snprintf(tempBuffer, 32, "Wait%.2fSecondsAction", _waitTimeInSeconds);
      _name = tempBuffer;
    }
    
    ActionResult WaitAction::Init(Robot& robot)
    {
      _doneTimeInSeconds = BaseStationTimer::getInstance()->GetCurrentTimeInSeconds() + _waitTimeInSeconds;
      return ActionResult::SUCCESS;
    }
    
    ActionResult WaitAction::CheckIfDone(Robot& robot)
    {
      assert(_doneTimeInSeconds > 0.f);
      if(BaseStationTimer::getInstance()->GetCurrentTimeInSeconds() > _doneTimeInSeconds) {
        return ActionResult::SUCCESS;
      } else {
        return ActionResult::RUNNING;
      }
    }
    
    /*
    static void TestInstantiation(void)
    {
      Robot robot(7, nullptr);
      ObjectID id;
      id.Set();
      
      PickAndPlaceObjectAction action(robot, id);
      AscendOrDescendRampAction action2(robot, id);
      CrossBridgeAction action3(robot, id);
    }
    */
  } // namespace Cozmo
} // namespace Anki<|MERGE_RESOLUTION|>--- conflicted
+++ resolved
@@ -828,35 +828,20 @@
         const Radians turnAngle = std::atan2(_poseWrtRobot.GetTranslation().y(),
                                              _poseWrtRobot.GetTranslation().x());
         
-<<<<<<< HEAD
-        PRINT_NAMED_INFO("FaceObjectAction.Init.TurnAngle",
+        PRINT_NAMED_INFO("FacePoseAction.Init.TurnAngle",
                          "Computed turn angle = %.1fdeg", turnAngle.getDegrees());
-=======
-        PRINT_NAMED_INFO("FacePoseAction.Init.TurnAngle",
-                         "Computed turn angle = %.1fdeg\n", turnAngle.getDegrees());
->>>>>>> c5e7746d
         
         if(turnAngle.getAbsoluteVal() < _maxTurnAngle) {
           if(turnAngle.getAbsoluteVal() > _turnAngleTol) {
             _compoundAction.AddAction(new TurnInPlaceAction(turnAngle, false));
           } else {
-<<<<<<< HEAD
-            PRINT_NAMED_INFO("FaceObjectAction.Init.NoTurnNeeded",
+            PRINT_NAMED_INFO("FacePoseAction.Init.NoTurnNeeded",
                              "Required turn angle of %.1fdeg is within tolerance of %.1fdeg. Not turning.",
                              turnAngle.getDegrees(), _turnAngleTol.getDegrees());
           }
         } else {
-          PRINT_NAMED_ERROR("FaceObjectAction.Init.RequiredTurnTooLarge",
+          PRINT_NAMED_ERROR("FacePoseAction.Init.RequiredTurnTooLarge",
                             "Required turn angle of %.1fdeg is larger than max angle of %.1fdeg.",
-=======
-            PRINT_NAMED_INFO("FacePoseAction.Init.NoTurnNeeded",
-                             "Required turn angle of %.1fdeg is within tolerance of %.1fdeg. Not turning.\n",
-                             turnAngle.getDegrees(), _turnAngleTol.getDegrees());
-          }
-        } else {
-          PRINT_NAMED_ERROR("FacePoseAction.Init.RequiredTurnTooLarge",
-                            "Required turn angle of %.1fdeg is larger than max angle of %.1fdeg.\n",
->>>>>>> c5e7746d
                             turnAngle.getDegrees(), _maxTurnAngle.getDegrees());
           return ActionResult::FAILURE_ABORT;
         }
@@ -1135,13 +1120,8 @@
       // Verify that we can see the object we were interested in
       ObservableObject* object = robot.GetBlockWorld().GetObjectByID(_objectID);
       if(object == nullptr) {
-<<<<<<< HEAD
-        PRINT_NAMED_ERROR("FaceObjectAction.CheckIfDone.ObjectNotFound",
+        PRINT_NAMED_ERROR("VisuallyVerifyObjectAction.CheckIfDone.ObjectNotFound",
                           "Object with ID=%d no longer exists in the world.",
-=======
-        PRINT_NAMED_ERROR("VisuallyVerifyObjectAction.CheckIfDone.ObjectNotFound",
-                          "Object with ID=%d no longer exists in the world.\n",
->>>>>>> c5e7746d
                           _objectID.GetValue());
         return ActionResult::FAILURE_ABORT;
       }
@@ -1149,13 +1129,8 @@
       const TimeStamp_t lastObserved = object->GetLastObservedTime();
       if (lastObserved < robot.GetLastImageTimeStamp() - DOCK_OBJECT_LAST_OBSERVED_TIME_THRESH_MS)
       {
-<<<<<<< HEAD
-        PRINT_NAMED_WARNING("FaceObjectAction.CheckIfDone.ObjectNotFound",
+        PRINT_NAMED_WARNING("VisuallyVerifyObjectAction.CheckIfDone.ObjectNotFound",
                             "Object still exists, but not seen since %d (Current time = %d)",
-=======
-        PRINT_NAMED_WARNING("VisuallyVerifyObjectAction.CheckIfDone.ObjectNotFound",
-                            "Object still exists, but not seen since %d (Current time = %d)\n",
->>>>>>> c5e7746d
                             lastObserved, robot.GetLastImageTimeStamp());
         actionRes = ActionResult::FAILURE_ABORT;
       }
@@ -1181,31 +1156,13 @@
             observedMarkerNames += " ";
           }
           
-<<<<<<< HEAD
-          PRINT_NAMED_WARNING("FaceObjectAction.CheckIfDone.MarkerCodeNotSeen",
+          PRINT_NAMED_WARNING("VisuallyVerifyObjectAction.CheckIfDone.MarkerCodeNotSeen",
                               "Object %d observed, but not expected marker: %s. Instead saw: %s",
-=======
-          PRINT_NAMED_WARNING("VisuallyVerifyObjectAction.CheckIfDone.MarkerCodeNotSeen",
-                              "Object %d observed, but not expected marker: %s. Instead saw: %s\n",
->>>>>>> c5e7746d
                               _objectID.GetValue(), Vision::MarkerTypeStrings[_whichCode], observedMarkerNames.c_str());
           //return ActionResult::FAILURE_ABORT;
         }
       }
 
-<<<<<<< HEAD
-      if(_headTrackWhenDone) {
-        if(robot.EnableTrackToObject(_objectID, true) == RESULT_OK) {
-          return ActionResult::SUCCESS;
-        } else {
-          PRINT_NAMED_WARNING("FaceObjectAction.CheckIfDone.HeadTracKFail",
-                              "Failed to enable head tracking when done.");
-          return ActionResult::FAILURE_PROCEED;
-        }
-      }
-=======
->>>>>>> c5e7746d
-      
       if((currentTime < _waitToVerifyTime) && (actionRes != ActionResult::SUCCESS)) {
         return ActionResult::RUNNING;
       }
@@ -1802,12 +1759,7 @@
           _dockAction = DockAction::DA_PICKUP_HIGH;
         }
       } else if (robot.IsCarryingObject()) {
-<<<<<<< HEAD
-        _dockAction = DockAction::DA_PLACE_HIGH;
-=======
-        
-        _dockAction = _placeObjectOnGroundIfCarrying ? DA_PLACE_LOW : DA_PLACE_HIGH;
->>>>>>> c5e7746d
+        _dockAction = _placeObjectOnGroundIfCarrying ? DockAction::DA_PLACE_LOW : DockAction::DA_PLACE_HIGH;
         
         // Need to record the object we are currently carrying because it
         // will get unset when the robot unattaches it during placement, and
@@ -2491,18 +2443,9 @@
     
     ActionResult PlayAnimationAction::Init(Robot& robot)
     {
-<<<<<<< HEAD
-      if(robot.IsAnimating() && !robot.IsIdleAnimating()) {
-        //PRINT_NAMED_INFO("PlanAnimationAction.Init.Waiting",
-        //                 "Waiting for robot to stop animating before playing this animation.");
-        return ActionResult::RUNNING;
-      }
-      if(robot.PlayAnimation(_animName, _numLoops) == RESULT_OK) {
-=======
       _startedPlaying = false;
       _animTag = robot.PlayAnimation(_animName, _numLoops);
       if(_animTag != 0) {
->>>>>>> c5e7746d
         return ActionResult::SUCCESS;
       } else {
         return ActionResult::FAILURE_ABORT;
