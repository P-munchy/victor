--- conflicted
+++ resolved
@@ -692,17 +692,11 @@
 
 #pragma mark ---- TurnInPlaceAction ----
     
-<<<<<<< HEAD
-    TurnInPlaceAction::TurnInPlaceAction(const Radians& angle, const Radians& variability)
+    TurnInPlaceAction::TurnInPlaceAction(const Radians& angle, const bool isAbsolute, const Radians& variability)
     : DriveToPoseAction(false, false)
     , _turnAngle(angle)
     , _variability(variability)
-=======
-    TurnInPlaceAction::TurnInPlaceAction(const Radians& angle, const bool isAbsolute)
-    : DriveToPoseAction(false, false)
-    , _turnAngle(angle)
     , _isAbsoluteAngle(isAbsolute)
->>>>>>> 8a5d2540
     , _startedTraversingPath(false)
     {
       
