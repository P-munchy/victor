/**
 * File: cozmoActions.cpp
 *
 * Author: Andrew Stein
 * Date:   8/29/2014
 *
 * Description: Implements cozmo-specific actions, derived from the IAction interface.
 *
 *
 * Copyright: Anki, Inc. 2014
 **/

#include "anki/cozmo/basestation/cozmoActions.h"
#include "bridge.h"
#include "pathPlanner.h"
#include "anki/cozmo/basestation/ramp.h"
#include "anki/cozmo/basestation/charger.h"
#include "anki/common/basestation/math/poseBase_impl.h"
#include "anki/common/basestation/math/point_impl.h"
#include "anki/common/basestation/utils/timer.h"
#include "anki/cozmo/basestation/robot.h"
#include "anki/cozmo/shared/cozmoConfig.h"
#include "anki/cozmo/basestation/externalInterface/externalInterface.h"
#include "util/random/randomGenerator.h"
#include "clad/externalInterface/messageEngineToGame.h"
#include <iomanip>

namespace Anki {
  
  namespace Cozmo {
    
    // TODO: Define this as a constant parameter elsewhere
    const Radians DEFAULT_PREDOCK_POSE_ANGLE_TOLERANCE(DEG_TO_RAD(7.5));
    
    // Right before docking, the dock object must have been visually verified
    // no more than this many milliseconds ago or it will not even attempt to dock.
    const u32 DOCK_OBJECT_LAST_OBSERVED_TIME_THRESH_MS = 1000;
 
    // Helper function for computing the distance-to-preActionPose threshold,
    // given how far robot is from actionObject
    f32 ComputePreActionPoseDistThreshold(const Pose3d& preActionPose,
                                          const ActionableObject* actionObject,
                                          const Radians& preActionPoseAngleTolerance)
    {
      assert(actionObject != nullptr);
      
      if(preActionPoseAngleTolerance > 0.f) {
        // Compute distance threshold to preaction pose based on distance to the
        // object: the further away, the more slop we're allowed.
        Pose3d objectWrtRobot;
        if(false == actionObject->GetPose().GetWithRespectTo(preActionPose, objectWrtRobot)) {
          PRINT_NAMED_ERROR("IDockAction.Init.ObjectPoseOriginProblem",
                            "Could not get object %d's pose w.r.t. robot.",
                            actionObject->GetID().GetValue());
          return -1.f;
        }
        
        const f32 objectDistance = objectWrtRobot.GetTranslation().Length();
        const f32 preActionPoseDistThresh = objectDistance * std::sin(preActionPoseAngleTolerance.ToFloat());
        
        PRINT_NAMED_INFO("IDockAction.Init.DistThresh",
                         "At a distance of %.1fmm, will use pre-dock pose distance threshold of %.1fmm",
                         objectDistance, preActionPoseDistThresh);
        
        return preActionPoseDistThresh;
      } else {
        return -1.f;
      }
    }
    
#pragma mark ---- DriveToPoseAction ----
    
    DriveToPoseAction::DriveToPoseAction(const bool forceHeadDown,
                                         const bool useManualSpeed) //, const Pose3d& pose)
    : _isGoalSet(false)
    , _driveWithHeadDown(forceHeadDown)
    , _goalDistanceThreshold(DEFAULT_POSE_EQUAL_DIST_THRESOLD_MM)
    , _goalAngleThreshold(DEFAULT_POSE_EQUAL_ANGLE_THRESHOLD_RAD)
    , _useManualSpeed(useManualSpeed)
    , _maxPlanningTime(DEFAULT_MAX_PLANNER_COMPUTATION_TIME_S)
    , _maxReplanPlanningTime(DEFAULT_MAX_PLANNER_REPLAN_COMPUTATION_TIME_S)
    , _timeToAbortPlanning(-1.0f)
    {
      
    }
    
    void DriveToPoseAction::Reset()
    {
      IAction::Reset();
      _timeToAbortPlanning = -1.0f;
    }
    
    DriveToPoseAction::DriveToPoseAction(const Pose3d& pose,
                                         const bool forceHeadDown,
                                         const bool useManualSpeed,
                                         const Point3f& distThreshold,
                                         const Radians& angleThreshold,
                                         const float maxPlanningTime,
                                         const float maxReplanPlanningTime)
      : DriveToPoseAction(forceHeadDown, useManualSpeed)
    {
      _maxPlanningTime = maxPlanningTime;
      _maxReplanPlanningTime = maxReplanPlanningTime;

      SetGoal(pose, distThreshold, angleThreshold);
    }
    
    DriveToPoseAction::DriveToPoseAction(const std::vector<Pose3d>& poses,
                                         const bool forceHeadDown,
                                         const bool useManualSpeed,
                                         const Point3f& distThreshold,
                                         const Radians& angleThreshold,
                                         const float maxPlanningTime,
                                         const float maxReplanPlanningTime)
      : DriveToPoseAction(forceHeadDown, useManualSpeed)
    {
      _maxPlanningTime = maxPlanningTime;
      _maxReplanPlanningTime = maxReplanPlanningTime;

      SetGoals(poses, distThreshold, angleThreshold);
    }
    
    Result DriveToPoseAction::SetGoal(const Anki::Pose3d& pose)
    {
      _goalPoses = {pose};
      
      PRINT_NAMED_INFO("DriveToPoseAction.SetGoal",
                       "Setting pose goal to (%.1f,%.1f,%.1f) @ %.1fdeg",
                       _goalPoses.back().GetTranslation().x(),
                       _goalPoses.back().GetTranslation().y(),
                       _goalPoses.back().GetTranslation().z(),
                       RAD_TO_DEG(_goalPoses.back().GetRotationAngle<'Z'>().ToFloat()));
      
      _isGoalSet = true;
      
      return RESULT_OK;
    }
    
    Result DriveToPoseAction::SetGoal(const Pose3d& pose,
                                      const Point3f& distThreshold,
                                      const Radians& angleThreshold)
    {
      _goalDistanceThreshold = distThreshold;
      _goalAngleThreshold = angleThreshold;
      
      return SetGoal(pose);
    }
    
    Result DriveToPoseAction::SetGoals(const std::vector<Pose3d>& poses,
                                       const Point3f& distThreshold,
                                       const Radians& angleThreshold)
    {
      _goalDistanceThreshold = distThreshold;
      _goalAngleThreshold    = angleThreshold;
      
      return SetGoals(poses);
    }
    
    Result DriveToPoseAction::SetGoals(const std::vector<Pose3d>& poses)
    {
      _goalPoses = poses;

      PRINT_NAMED_INFO("DriveToPoseAction.SetGoal",
                       "Setting %lu possible goal options.",
                       _goalPoses.size());
      
      _isGoalSet = true;
      
      return RESULT_OK;
    }
    
    const std::string& DriveToPoseAction::GetName() const
    {
      static const std::string name("DriveToPoseAction");
      return name;
    }
    
    ActionResult DriveToPoseAction::Init(Robot& robot)
    {
      ActionResult result = ActionResult::SUCCESS;

      _timeToAbortPlanning = -1.0f;
            
      if(!_isGoalSet) {
        PRINT_NAMED_ERROR("DriveToPoseAction.Init.NoGoalSet",
                          "Goal must be set before running this action.");
        result = ActionResult::FAILURE_ABORT;
      }
      else {
        
        // Make the poses w.r.t. robot:
        for(auto & pose : _goalPoses) {
          if(pose.GetWithRespectTo(*robot.GetWorldOrigin(), pose) == false) {
            PRINT_NAMED_ERROR("DriveToPoseAction.Init",
                              "Could not get goal pose w.r.t. to robot origin.");
            return ActionResult::FAILURE_ABORT;
          }
        }
        
        Result planningResult = RESULT_OK;
        
        _selectedGoalIndex = 0;

        if(_goalPoses.size() == 1) {
          planningResult = robot.StartDrivingToPose(_goalPoses.back(), _useManualSpeed);
        } else {
          planningResult = robot.StartDrivingToPose(_goalPoses, &_selectedGoalIndex, _useManualSpeed);
        }
        
        if(planningResult != RESULT_OK) {
          PRINT_NAMED_ERROR("DriveToPoseAction.Init", "Failed to get path to goal pose.");
          result = ActionResult::FAILURE_ABORT;
        }
<<<<<<< HEAD

=======
        else if(robot.ExecutePath(p, _useManualSpeed) != RESULT_OK) {
          PRINT_NAMED_ERROR("DriveToPoseAction.Init", "Failed calling execute path.");
          result = ActionResult::FAILURE_ABORT;
        }
        else if (p.GetNumSegments() == 0) {
          PRINT_NAMED_INFO("DriveToPoseAction.Init", "Faking startedTraversingPath because path is empty.");
          _startedTraversingPath = true;
        }
>>>>>>> bf4ab4b3
        
        if(result == ActionResult::SUCCESS) {
          // So far so good.
          
          if(_driveWithHeadDown) {
            // Now put the head at the right angle for following paths
            // TODO: Make it possible to set the speed/accel somewhere?
            if(robot.MoveHeadToAngle(HEAD_ANGLE_WHILE_FOLLOWING_PATH, 2.f, 5.f) != RESULT_OK) {
              PRINT_NAMED_ERROR("DriveToPoseAction.Init", "Failed to move head to path-following angle.");
              result = ActionResult::FAILURE_ABORT;
            }
          }
          
          // Create a callback to respond to a robot world origin change that resets
          // the action since the goal pose is likely now invalid.
          // NOTE: I'm not passing the robot reference in because it will get create
          //  a copy of the robot inside the lambda. I believe using the pointer
          //  is safe because this lambda can't outlive this action which can't
          //  outlive the robot whose queue it exists in.
          Robot* robotPtr = &robot;
          auto cbRobotOriginChanged = [this,robotPtr](RobotID_t robotID) {
            if(robotID == robotPtr->GetID()) {
              PRINT_NAMED_INFO("DriveToPoseAction",
                               "Received signal that robot %d's origin changed. Resetting action.",
                               robotID);
              this->Reset();
              robotPtr->AbortDrivingToPose();
            }
          };
          _signalHandle = robot.OnRobotWorldOriginChanged().ScopedSubscribe(cbRobotOriginChanged);
        }
        
      } // if/else isGoalSet
    
      return result;
    } // Init()
    
    ActionResult DriveToPoseAction::CheckIfDone(Robot& robot)
    {
      ActionResult result = ActionResult::RUNNING;
      
<<<<<<< HEAD
      switch( robot.CheckDriveToPoseStatus() ) {
        case ERobotDriveToPoseStatus::Error:
          PRINT_NAMED_INFO("DriveToPoseAction.CheckIfDone.Failure", "Robot driving to pose failed");
          _timeToAbortPlanning = -1.0f;
          result = ActionResult::FAILURE_ABORT;
          break;

        case ERobotDriveToPoseStatus::ComputingPath: {
          float currTime = BaseStationTimer::getInstance()->GetCurrentTimeInSeconds();
          
          // handle aborting the plan. If we don't have a timeout set, set one now
          if( _timeToAbortPlanning < 0.0f ) {
            _timeToAbortPlanning = currTime + _maxPlanningTime;
          }
          else if( currTime >= _timeToAbortPlanning ) {
            PRINT_NAMED_INFO("DriveToPoseAction.CheckIfDone.ComputingPathTimeout",
                             "Robot has been planning for more than %f seconds, aborting",
                             _maxPlanningTime);
            robot.AbortDrivingToPose();
            result = ActionResult::FAILURE_ABORT;
            _timeToAbortPlanning = -1.0f;
=======
      if(!_startedTraversingPath) {
        // Wait until robot reports it has started traversing the path
        _startedTraversingPath = robot.IsTraversingPath();
        
      } else {
        // Wait until robot reports it is no longer traversing a path
        if(robot.IsTraversingPath())
        {
          {
            static int ctr = 0;
            if(ctr++ % 10 == 0) {
              PRINT_NAMED_INFO("DriveToPoseAction.CheckIfDone.WaitingForPathCompletion",
                               "Waiting for robot to complete its path traversal (%d), "
                               "_currPathSegment=%d, _lastSentPathID=%d, _lastRecvdPathID=%d.", ctr,
                                robot.GetCurrentPathSegment(), robot.GetLastSentPathID(), robot.GetLastRecvdPathID());
            }
>>>>>>> bf4ab4b3
          }
          break;
        }

        case ERobotDriveToPoseStatus::Replanning: {
          float currTime = BaseStationTimer::getInstance()->GetCurrentTimeInSeconds();
          
<<<<<<< HEAD
          // handle aborting the plan. If we don't have a timeout set, set one now
          if( _timeToAbortPlanning < 0.0f ) {
            _timeToAbortPlanning = currTime + _maxReplanPlanningTime;              
          }
          else if( currTime >= _timeToAbortPlanning ) {
            PRINT_NAMED_INFO("DriveToPoseAction.CheckIfDone.Replanning.Timeout",
                             "Robot has been planning for more than %f seconds, aborting",
                             _maxReplanPlanningTime);
            robot.AbortDrivingToPose();
            // re-try in this case, since we might be able to succeed once we stop and take more time to plan
            result = ActionResult::FAILURE_RETRY;
            _timeToAbortPlanning = -1.0f;
          }
          break;
        }

        case ERobotDriveToPoseStatus::FollowingPath: {
          // clear abort timing, since we got a path
          _timeToAbortPlanning = -1.0f;

          static int ctr = 0;
          if(ctr++ % 10 == 0) {
            PRINT_NAMED_INFO("DriveToPoseAction.CheckIfDone.WaitingForPathCompletion",
                             "Waiting for robot to complete its path traversal (%d), "
                             "_currPathSegment=%d, _lastSentPathID=%d, _lastRecvdPathID=%d.\n", ctr,
                             robot.GetCurrentPathSegment(), robot.GetLastSentPathID(), robot.GetLastRecvdPathID());
          }
          break;
        }

        case ERobotDriveToPoseStatus::Waiting: {
          // clear abort timing, since we got a path
          _timeToAbortPlanning = -1.0f;

=======
          // If the robot is traversing a path, consider replanning it
          if(robot.GetBlockWorld().DidObjectsChange())
          {
            Planning::Path newPath;
            
            switch(robot.GetPathPlanner()->GetPlan(newPath, robot.GetDriveCenterPose(), _forceReplanOnNextWorldChange))
            {
              case IPathPlanner::DID_PLAN:
              {
                // clear path, but flag that we are replanning
                robot.ClearPath();
                _forceReplanOnNextWorldChange = false;
                
                PRINT_NAMED_INFO("DriveToPoseAction.CheckIfDone.UpdatePath", "sending new path to robot");
                robot.ExecutePath(newPath, _useManualSpeed);
                break;
              } // case DID_PLAN:
                
              case IPathPlanner::PLAN_NEEDED_BUT_GOAL_FAILURE:
              {
                PRINT_NAMED_INFO("DriveToPoseAction.CheckIfDone.NewGoalForReplanNeeded",
                                 "Replan failed due to bad goal. Aborting path.");
                
                robot.ClearPath();
                break;
              } // PLAN_NEEDED_BUT_GOAL_FAILURE:
                
              case IPathPlanner::PLAN_NEEDED_BUT_START_FAILURE:
              {
                PRINT_NAMED_INFO("DriveToPoseAction.CheckIfDone.NewStartForReplanNeeded",
                                 "Replan failed during docking due to bad start. Will try again, and hope robot moves.");
                break;
              }
                
              case IPathPlanner::PLAN_NEEDED_BUT_PLAN_FAILURE:
              {
                PRINT_NAMED_INFO("DriveToPoseAction.CheckIfDone.NewEnvironmentForReplanNeeded",
                                 "Replan failed during docking due to a planner failure. Will try again, and hope environment changes.");
                // clear the path, but don't change the state
                robot.ClearPath();
                _forceReplanOnNextWorldChange = true;
                break;
              }
                
              default:
              {
                // Don't do anything just proceed with the current plan...
                break;
              }
            } // switch(GetPlan())
            
          } // if blocks changed
        } else {
>>>>>>> bf4ab4b3
          // No longer traversing the path, so check to see if we ended up in the right place
          Vec3f Tdiff;
          
          // HACK: Loosen z threshold bigtime:
          const Point3f distanceThreshold(_goalDistanceThreshold.x(),
                                          _goalDistanceThreshold.y(),
                                          robot.GetHeight());

          if(robot.GetPose().IsSameAs(_goalPoses[_selectedGoalIndex], distanceThreshold, _goalAngleThreshold, Tdiff))
          {
            PRINT_NAMED_INFO("DriveToPoseAction.CheckIfDone.Success",
                             "Robot %d successfully finished following path (Tdiff=%.1fmm).",
                             robot.GetID(), Tdiff.Length());
            
            result = ActionResult::SUCCESS;
          }
          // The last path sent was definitely received by the robot
          // and it is no longer executing it, but we appear to not be in position
          else if (robot.GetLastSentPathID() == robot.GetLastRecvdPathID()) {
            PRINT_NAMED_INFO("DriveToPoseAction.CheckIfDone.DoneNotInPlace",
                             "Robot is done traversing path, but is not in position (dist=%.1fmm). lastPathID=%d",
                             Tdiff.Length(), robot.GetLastRecvdPathID());
            result = ActionResult::FAILURE_RETRY;
          }
          else {
            // Something went wrong: not in place and robot apparently hasn't
            // received all that it should have
            PRINT_NAMED_INFO("DriveToPoseAction.CheckIfDone.Failure",
                             "Robot's state is FOLLOWING_PATH, but IsTraversingPath() returned false.");
            result = ActionResult::FAILURE_ABORT;
          }
          break;
        }
      }
      
      return result;
    } // CheckIfDone()
    
    void DriveToPoseAction::Cleanup(Robot &robot)
    {
      // If we are not running anymore, for any reason, clear the path and its
      // visualization
      robot.AbortDrivingToPose();
      VizManager::getInstance()->ErasePath(robot.GetID());
      VizManager::getInstance()->EraseAllPlannerObstacles(true);
      VizManager::getInstance()->EraseAllPlannerObstacles(false);
    }
    
#pragma mark ---- DriveToObjectAction ----
    
    DriveToObjectAction::DriveToObjectAction(const ObjectID& objectID, const PreActionPose::ActionType& actionType, const f32 predockOffsetDistX_mm, const bool useManualSpeed)
    : _objectID(objectID)
    , _actionType(actionType)
    , _distance_mm(-1.f)
    , _predockOffsetDistX_mm(predockOffsetDistX_mm)
    , _useManualSpeed(useManualSpeed)
    {
      // NOTE: _goalPose will be set later, when we check preconditions
    }
    
    DriveToObjectAction::DriveToObjectAction(const ObjectID& objectID, const f32 distance, const bool useManualSpeed)
    : _objectID(objectID)
    , _actionType(PreActionPose::ActionType::NONE)
    , _distance_mm(distance)
    , _predockOffsetDistX_mm(0)
    , _useManualSpeed(useManualSpeed)
    {
      // NOTE: _goalPose will be set later, when we check preconditions
    }
    
    void DriveToObjectAction::Reset()
    {
      IAction::Reset();
      _compoundAction.ClearActions();
    }
    
    const std::string& DriveToObjectAction::GetName() const
    {
      static const std::string name("DriveToObjectAction");
      return name;
    }
    
    ActionResult DriveToObjectAction::GetPossiblePoses(const Robot& robot, ActionableObject* object,
                                                       std::vector<Pose3d>& possiblePoses,
                                                       bool& alreadyInPosition)
    {
      ActionResult result = ActionResult::SUCCESS;
      
      alreadyInPosition = false;
      possiblePoses.clear();
      
      std::vector<PreActionPose> possiblePreActionPoses;
      std::vector<std::pair<Quad2f,ObjectID> > obstacles;
      robot.GetBlockWorld().GetObstacles(obstacles);
      object->GetCurrentPreActionPoses(possiblePreActionPoses, {_actionType},
                                       std::set<Vision::Marker::Code>(),
                                       obstacles,
                                       &robot.GetPose(),
                                       _predockOffsetDistX_mm);
      
      if(possiblePreActionPoses.empty()) {
        PRINT_NAMED_ERROR("DriveToObjectAction.CheckPreconditions.NoPreActionPoses",
                          "ActionableObject %d did not return any pre-action poses with action type %d.",
                          _objectID.GetValue(), _actionType);
        
        return ActionResult::FAILURE_ABORT;
        
      } else {
        
        // Check to see if we already close enough to a pre-action pose that we can
        // just skip path planning. In case multiple pre-action poses are close
        // enough, keep the closest one.
        // Also make a vector of just poses (not preaction poses) for call to
        // Robot::ExecutePathToPose() below
        // TODO: Prettier way to handling making the separate vector of Pose3ds?
        const PreActionPose* closestPreActionPose = nullptr;
        f32 closestPoseDist = std::numeric_limits<f32>::max();
        Radians closestPoseAngle = M_PI;
        
        Point3f preActionPoseDistThresh = ComputePreActionPoseDistThreshold(robot.GetPose(), object,
                                                                            DEFAULT_PREDOCK_POSE_ANGLE_TOLERANCE);
        
        preActionPoseDistThresh.z() = REACHABLE_PREDOCK_POSE_Z_THRESH_MM;
        for(auto & preActionPose : possiblePreActionPoses)
        {
          Pose3d possiblePose;
          if(preActionPose.GetPose().GetWithRespectTo(*robot.GetWorldOrigin(), possiblePose) == false) {
            PRINT_NAMED_WARNING("DriveToObjectAction.CheckPreconditions.PreActionPoseOriginProblem",
                                "Could not get pre-action pose w.r.t. robot origin.");
            
          } else {
            possiblePoses.emplace_back(possiblePose);
            
            if(preActionPoseDistThresh > 0.f) {
              // Keep track of closest possible pose, in case we are already close
              // enough to it to not bother planning a path at all.
              Vec3f Tdiff;
              Radians angleDiff;
              if(possiblePose.IsSameAs(robot.GetPose(), preActionPoseDistThresh,
                                       DEFAULT_PREDOCK_POSE_ANGLE_TOLERANCE, Tdiff, angleDiff))
              {
                const f32 currentDist = Tdiff.Length();
                if(currentDist < closestPoseDist &&
                   std::abs(angleDiff.ToFloat()) < std::abs(closestPoseAngle.ToFloat()))
                {
                  closestPoseDist = currentDist;
                  closestPoseAngle = angleDiff;
                  closestPreActionPose = &preActionPose;
                }
              }
            }
            
          }
        }
        
        if(possiblePoses.empty()) {
          PRINT_NAMED_ERROR("DriveToObjectAction.CheckPreconditions.NoPossiblePoses",
                            "No pre-action poses survived as possible docking poses.");
          result = ActionResult::FAILURE_ABORT;
        }
        else if (closestPreActionPose != nullptr) {
          PRINT_NAMED_INFO("DriveToObjectAction.InitHelper",
                           "Robot's current pose is close enough to a pre-action pose. "
                           "Just using current pose as the goal.");
          
          alreadyInPosition = true;
          result = ActionResult::SUCCESS;
        }
      }
      
      return result;
    } // GetPossiblePoses()
    
    ActionResult DriveToObjectAction::InitHelper(Robot& robot, ActionableObject* object)
    {
      ActionResult result = ActionResult::RUNNING;
      
      std::vector<Pose3d> possiblePoses;
      bool alreadyInPosition = false;
      
      if(PreActionPose::ActionType::NONE == _actionType) {
        
        if(_distance_mm < 0.f) {
          PRINT_NAMED_ERROR("DriveToObjectAction.InitHelper.NoDistanceSet",
                            "ActionType==NONE but no distance set either.");
          result = ActionResult::FAILURE_ABORT;
        } else {
        
          Pose3d objectWrtRobotParent;
          if(false == object->GetPose().GetWithRespectTo(*robot.GetPose().GetParent(), objectWrtRobotParent)) {
            PRINT_NAMED_ERROR("DriveToObjectAction.InitHelper.PoseProblem",
                              "Could not get object pose w.r.t. robot parent pose.");
            result = ActionResult::FAILURE_ABORT;
          } else {
            Point2f vec(robot.GetPose().GetTranslation());
            vec -= Point2f(objectWrtRobotParent.GetTranslation());
            const f32 currentDistance = vec.MakeUnitLength();
            if(currentDistance < _distance_mm) {
              alreadyInPosition = true;
            } else {
              vec *= _distance_mm;
              const Point3f T(vec.x() + objectWrtRobotParent.GetTranslation().x(),
                              vec.y() + objectWrtRobotParent.GetTranslation().y(),
                              robot.GetPose().GetTranslation().z());
              possiblePoses.push_back(Pose3d(std::atan2f(-vec.y(), -vec.x()), Z_AXIS_3D(), T, objectWrtRobotParent.GetParent()));
            }
            result = ActionResult::SUCCESS;
          }
        }
      } else {
        
        result = GetPossiblePoses(robot, object, possiblePoses, alreadyInPosition);
      }
      
      if(result == ActionResult::SUCCESS) {
        if(!alreadyInPosition) {
          
          f32 preActionPoseDistThresh = ComputePreActionPoseDistThreshold(possiblePoses[0], object, DEFAULT_PREDOCK_POSE_ANGLE_TOLERANCE);
          
          _compoundAction.AddAction(new DriveToPoseAction(possiblePoses, true, _useManualSpeed, preActionPoseDistThresh));
        }
      
      
        // Make sure we can see the object, unless we are carrying it (i.e. if we
        // are doing a DriveToPlaceCarriedObject action)
        if(!object->IsBeingCarried()) {
          _compoundAction.AddAction(new FaceObjectAction(_objectID, Radians(0), Radians(0), true, false));
        }
        
        _compoundAction.SetIsPartOfCompoundAction(true);
        
        // Go ahead and do the first Update on the compound action, so we don't
        // "waste" the first CheckIfDone call just initializing it
        result = _compoundAction.Update(robot);
        if(ActionResult::RUNNING == result || ActionResult::SUCCESS == result) {
          result = ActionResult::SUCCESS;
        }
      }
      
      return result;
      
    } // InitHelper()
    
    
    ActionResult DriveToObjectAction::Init(Robot& robot)
    {
      ActionResult result = ActionResult::SUCCESS;
      
      ActionableObject* object = dynamic_cast<ActionableObject*>(robot.GetBlockWorld().GetObjectByID(_objectID));
      if(object == nullptr) {
        PRINT_NAMED_ERROR("DriveToObjectAction.CheckPreconditions.NoObjectWithID",
                          "Robot %d's block world does not have an ActionableObject with ID=%d.",
                          robot.GetID(), _objectID.GetValue());
        
        result = ActionResult::FAILURE_ABORT;
      } else {
      
        // Use a helper here so that it can be shared with DriveToPlaceCarriedObjectAction
        result = InitHelper(robot, object);
        
      } // if/else object==nullptr
      
      return result;
    }
    
    
    ActionResult DriveToObjectAction::CheckIfDone(Robot& robot)
    {
      ActionResult result = _compoundAction.Update(robot);
      
      if(result == ActionResult::SUCCESS) {
        // We completed driving to the pose and visually verifying the object
        // is still there. This could have updated the object's pose (hopefully
        // to a more accurate one), meaning the pre-action pose we selected at
        // Initialization has now moved and we may not be in position, even if
        // we completed the planned path successfully. If that's the case, we
        // want to retry.
        
        ActionableObject* object = dynamic_cast<ActionableObject*>(robot.GetBlockWorld().GetObjectByID(_objectID));
        if(object == nullptr) {
          PRINT_NAMED_ERROR("DriveToObjectAction.CheckIfDone.NoObjectWithID",
                            "Robot %d's block world does not have an ActionableObject with ID=%d.",
                            robot.GetID(), _objectID.GetValue());
          
          result = ActionResult::FAILURE_ABORT;
        } else if( _actionType == PreActionPose::ActionType::NONE) {
          
          // Check to see if we got close enough
          Pose3d objectPoseWrtRobotParent;
          if(false == object->GetPose().GetWithRespectTo(*robot.GetPose().GetParent(), objectPoseWrtRobotParent)) {
            PRINT_NAMED_ERROR("DriveToObjectAction.InitHelper.PoseProblem",
                              "Could not get object pose w.r.t. robot parent pose.");
            result = ActionResult::FAILURE_ABORT;
          } else {
            const f32 distanceSq = (Point2f(objectPoseWrtRobotParent.GetTranslation()) - Point2f(robot.GetPose().GetTranslation())).LengthSq();
            if(distanceSq > _distance_mm*_distance_mm) {
              PRINT_NAMED_WARNING("DriveToObjectAction.CheckIfDone", "Robot not close enough, will return FAILURE_RETRY.");
              result = ActionResult::FAILURE_RETRY;
            }
          }
        } else {
          
          std::vector<Pose3d> possiblePoses; // don't really need these
          bool inPosition = false;
          result = GetPossiblePoses(robot, object, possiblePoses, inPosition);
          
          if(!inPosition) {
            PRINT_NAMED_WARNING("DriveToObjectAction.CheckIfDone", "Robot not in position, will return FAILURE_RETRY.");
            result = ActionResult::FAILURE_RETRY;
          }
        }
        
      }

      return result;
    }
    
    void DriveToObjectAction::Cleanup(Robot &robot)
    {
      _compoundAction.Cleanup(robot);
    }
            
#pragma mark ---- DriveToPlaceCarriedObjectAction ----
    
    DriveToPlaceCarriedObjectAction::DriveToPlaceCarriedObjectAction(const Robot& robot, const Pose3d& placementPose, const bool useManualSpeed)
    : DriveToObjectAction(robot.GetCarryingObject(), PreActionPose::PLACEMENT, 0, useManualSpeed)
    , _placementPose(placementPose)
    {

    }
    
    const std::string& DriveToPlaceCarriedObjectAction::GetName() const
    {
      static const std::string name("DriveToPlaceCarriedObjectAction");
      return name;
    }
    
    ActionResult DriveToPlaceCarriedObjectAction::Init(Robot& robot)
    {
      ActionResult result = ActionResult::SUCCESS;
      
      if(robot.IsCarryingObject() == false) {
        PRINT_NAMED_ERROR("DriveToPlaceCarriedObjectAction.CheckPreconditions.NotCarryingObject",
                          "Robot %d cannot place an object because it is not carrying anything.",
                          robot.GetID());
        result = ActionResult::FAILURE_ABORT;
      } else {
        
        _objectID = robot.GetCarryingObject();
        
        ActionableObject* object = dynamic_cast<ActionableObject*>(robot.GetBlockWorld().GetObjectByID(_objectID));
        if(object == nullptr) {
          PRINT_NAMED_ERROR("DriveToPlaceCarriedObjectAction.CheckPreconditions.NoObjectWithID",
                            "Robot %d's block world does not have an ActionableObject with ID=%d.",
                            robot.GetID(), _objectID.GetValue());
          
          result = ActionResult::FAILURE_ABORT;
        } else {
          
          // Temporarily move object to desired pose so we can get placement poses
          // at that position
          const Pose3d origObjectPose(object->GetPose());
          object->SetPose(_placementPose);
          
          // Call parent class's init helper
          result = InitHelper(robot, object);
          
          // Move the object back to where it was (being carried)
          object->SetPose(origObjectPose);
          
        } // if/else object==nullptr
      } // if/else robot is carrying object
      
      return result;
      
    } // DriveToPlaceCarriedObjectAction::Init()
    
    
    ActionResult DriveToPlaceCarriedObjectAction::CheckIfDone(Robot& robot)
    {
      ActionResult result = _compoundAction.Update(robot);
      
      // We completed driving to the pose. Unlike driving to an object for
      // pickup, we can't re-verify the accuracy of our final position, so
      // just proceed.
      
      return result;
    } // DriveToPlaceCarriedObjectAction::CheckIfDone()

#pragma mark ---- TurnInPlaceAction ----
    
    TurnInPlaceAction::TurnInPlaceAction(const Radians& angle, const bool isAbsolute, const Radians& variability)
    : DriveToPoseAction(false, false)
    , _turnAngle(angle)
    , _variability(variability)
    , _isAbsoluteAngle(isAbsolute)
    {
      
    }

    const std::string& TurnInPlaceAction::GetName() const
    {
      static const std::string name("TurnInPlaceAction");
      return name;
    }
    
    ActionResult TurnInPlaceAction::Init(Robot &robot)
    {
      // Compute a goal pose rotated by specified angle around robot's
      // _current_ pose, taking into account the current driveCenter offset
      Radians heading = 0;
      if (!_isAbsoluteAngle) {
        heading = robot.GetPose().GetRotationAngle<'Z'>();
      }
      Pose3d rotatedPose;
      Pose3d dcPose = robot.GetDriveCenterPose();
      
      Radians newAngle(heading);
      newAngle += _turnAngle;
      if(_variability != 0) {
        newAngle += _rng.RandDblInRange(-_variability.ToDouble(),
                                         _variability.ToDouble());
      }
      dcPose.SetRotation(newAngle, Z_AXIS_3D());
      robot.ComputeOriginPose(dcPose, rotatedPose);
      
      SetGoal(rotatedPose);
      
      _startedTraversingPath = false;
      
      // Now that goal is set, call the base class init to send the path, etc.
      return DriveToPoseAction::Init(robot);
    }
    
    ActionResult TurnInPlaceAction::CheckIfDone(Robot& robot)
    {
      ActionResult result = ActionResult::RUNNING;
      
      if(!_startedTraversingPath) {
        // Wait until robot reports it has started traversing the path
        _startedTraversingPath = robot.IsTraversingPath();
        
      } else {
        // Wait until robot reports it is no longer traversing a path
        if(!robot.IsTraversingPath()) {
            result = ActionResult::SUCCESS;
        }
      }
      
      return result;
    } // TurnInPlaceAction::CheckIfDone()

    
#pragma mark ---- FacePoseAction ----
    
    FacePoseAction::FacePoseAction(const Pose3d& pose, Radians turnAngleTol, Radians maxTurnAngle)
    : _compoundAction{}
    , _poseWrtRobot(pose)
    , _isPoseSet(true)
    , _turnAngleTol(turnAngleTol.getAbsoluteVal())
    , _maxTurnAngle(maxTurnAngle.getAbsoluteVal())
    {

    }
    
    FacePoseAction::FacePoseAction(Radians turnAngleTol, Radians maxTurnAngle)
    : _compoundAction{}
    , _isPoseSet(false)
    , _turnAngleTol(turnAngleTol.getAbsoluteVal())
    , _maxTurnAngle(maxTurnAngle.getAbsoluteVal())
    {
      
    }
    
    void FacePoseAction::Reset()
    {
      IAction::Reset();
      _compoundAction.ClearActions();
    }
    
    Radians FacePoseAction::GetHeadAngle(f32 heightDiff)
    {
      const f32 distanceXY = Point2f(_poseWrtRobot.GetTranslation()).Length();
      const Radians headAngle = std::atan2(heightDiff, distanceXY);
      return headAngle;
    }
    
    void FacePoseAction::SetPose(const Pose3d& pose)
    {
      _poseWrtRobot = pose;
      _isPoseSet = true;
    }
    
    ActionResult FacePoseAction::Init(Robot &robot)
    {
      if(!_isPoseSet) {
        PRINT_NAMED_ERROR("FacePoseAction.Init.PoseNotSet", "");
        return ActionResult::FAILURE_ABORT;
      }
      
      if(_poseWrtRobot.GetParent() == nullptr) {
        PRINT_NAMED_INFO("FacePoseAction.SetPose.AssumingRobotOriginAsParent", "");
        _poseWrtRobot.SetParent(robot.GetWorldOrigin());
      }
      else if(false == _poseWrtRobot.GetWithRespectTo(robot.GetPose(), _poseWrtRobot))
      {
        PRINT_NAMED_ERROR("FacePoseAction.Init.PoseOriginFailure",
                          "Could not get pose w.r.t. robot pose.");
        return ActionResult::FAILURE_ABORT;
      }
      
      if(_maxTurnAngle > 0)
      {
        // Compute the required angle to face the object
        const Radians turnAngle = std::atan2(_poseWrtRobot.GetTranslation().y(),
                                             _poseWrtRobot.GetTranslation().x());
        
        PRINT_NAMED_INFO("FacePoseAction.Init.TurnAngle",
                         "Computed turn angle = %.1fdeg", turnAngle.getDegrees());
        
        if(turnAngle.getAbsoluteVal() < _maxTurnAngle) {
          if(turnAngle.getAbsoluteVal() > _turnAngleTol) {
            _compoundAction.AddAction(new TurnInPlaceAction(turnAngle, false));
          } else {
            PRINT_NAMED_INFO("FacePoseAction.Init.NoTurnNeeded",
                             "Required turn angle of %.1fdeg is within tolerance of %.1fdeg. Not turning.",
                             turnAngle.getDegrees(), _turnAngleTol.getDegrees());
          }
        } else {
          PRINT_NAMED_ERROR("FacePoseAction.Init.RequiredTurnTooLarge",
                            "Required turn angle of %.1fdeg is larger than max angle of %.1fdeg.",
                            turnAngle.getDegrees(), _maxTurnAngle.getDegrees());
          return ActionResult::FAILURE_ABORT;
        }
      }
      
      // Compute the required head angle to face the object
      // NOTE: It would be more accurate to take head tilt into account, but I'm
      //  just using neck joint height as an approximation for the camera's
      //  current height, since its actual height changes slightly as the head
      //  rotates around the neck.
      const f32 heightDiff = _poseWrtRobot.GetTranslation().z() - NECK_JOINT_POSITION[2];
      Radians headAngle = GetHeadAngle(heightDiff);
      
      _compoundAction.AddAction(new MoveHeadToAngleAction(headAngle));
      
      // Prevent the compound action from signaling completion
      _compoundAction.SetIsPartOfCompoundAction(true);
      
      // Go ahead and do the first Update for the compound action so we don't
      // "waste" the first CheckIfDone call doing so. Proceed so long as this
      // first update doesn't _fail_
      ActionResult compoundResult = _compoundAction.Update(robot);
      if(ActionResult::SUCCESS == compoundResult ||
         ActionResult::RUNNING == compoundResult)
      {
        return ActionResult::SUCCESS;
      } else {
        return compoundResult;
      }
      
    } // FacePoseAction::Init()
    
    
    ActionResult FacePoseAction::CheckIfDone(Robot& robot)
    {
      return _compoundAction.Update(robot);
    }
    
    const std::string& FacePoseAction::GetName() const
    {
      static const std::string name("FacePoseAction");
      return name;
    }

#pragma mark ---- FaceObjectAction ----
    
    FaceObjectAction::FaceObjectAction(ObjectID objectID, Radians turnAngleTol,
                                       Radians maxTurnAngle,
                                       bool visuallyVerifyWhenDone,
                                       bool headTrackWhenDone)
    : FaceObjectAction(objectID, Vision::Marker::ANY_CODE,
                       turnAngleTol, maxTurnAngle, visuallyVerifyWhenDone, headTrackWhenDone)
    {
      
    }
    
    FaceObjectAction::FaceObjectAction(ObjectID objectID, Vision::Marker::Code whichCode,
                                       Radians turnAngleTol,
                                       Radians maxTurnAngle,
                                       bool visuallyVerifyWhenDone,
                                       bool headTrackWhenDone)
    : FacePoseAction(turnAngleTol, maxTurnAngle)
    , _facePoseCompoundActionDone(false)
    , _visuallyVerifyAction(objectID, whichCode)
    , _objectID(objectID)
    , _whichCode(whichCode)
    , _visuallyVerifyWhenDone(visuallyVerifyWhenDone)
    , _headTrackWhenDone(headTrackWhenDone)
    {

    }
    
    void FaceObjectAction::Reset()
    {
      FacePoseAction::Reset();
      _facePoseCompoundActionDone = false;
    }
    
    Radians FaceObjectAction::GetHeadAngle(f32 heightDiff)
    {
      // TODO: Just commanding fixed head angle depending on height of object.
      //       Verify this is ok with the wide angle lens. If not, dynamically compute
      //       head angle so that it is at the bottom (for high blocks) or top (for low blocks)
      //       of the image.
      Radians headAngle = DEG_TO_RAD_F32(-15);
      if (heightDiff > 0) {
        headAngle = DEG_TO_RAD_F32(17);
      }
      return headAngle;
    }
    
    ActionResult FaceObjectAction::Init(Robot &robot)
    {
      
      ObservableObject* object = robot.GetBlockWorld().GetObjectByID(_objectID);
      if(object == nullptr) {
        PRINT_NAMED_ERROR("FaceObjectAction.Init.ObjectNotFound",
                          "Object with ID=%d no longer exists in the world.",
                          _objectID.GetValue());
        return ActionResult::FAILURE_ABORT;
      }
      
      Pose3d objectPoseWrtRobot;
      if(_whichCode == Vision::Marker::ANY_CODE) {
        if(false == object->GetPose().GetWithRespectTo(robot.GetPose(), objectPoseWrtRobot)) {
          PRINT_NAMED_ERROR("FaceObjectAction.Init.ObjectPoseOriginProblem",
                            "Could not get pose of object %d w.r.t. robot pose.",
                            _objectID.GetValue());
          return ActionResult::FAILURE_ABORT;
        }
      } else {
        // Use the closest marker with the specified code:
        std::vector<Vision::KnownMarker*> const& markers = object->GetMarkersWithCode(_whichCode);
        
        if(markers.empty()) {
          PRINT_NAMED_ERROR("FaceObjectAction.Init.NoMarkersWithCode",
                            "Object %d does not have any markers with code %d.",
                            _objectID.GetValue(), _whichCode);
          return ActionResult::FAILURE_ABORT;
        }
        
        Vision::KnownMarker* closestMarker = nullptr;
        if(markers.size() == 1) {
          closestMarker = markers.front();
          if(false == closestMarker->GetPose().GetWithRespectTo(robot.GetPose(), objectPoseWrtRobot)) {
            PRINT_NAMED_ERROR("FaceObjectAction.Init.MarkerOriginProblem",
                              "Could not get pose of marker with code %d of object %d "
                              "w.r.t. robot pose.", _whichCode, _objectID.GetValue() );
            return ActionResult::FAILURE_ABORT;
          }
        } else {
          f32 closestDist = std::numeric_limits<f32>::max();
          Pose3d markerPoseWrtRobot;
          for(auto marker : markers) {
            if(false == marker->GetPose().GetWithRespectTo(robot.GetPose(), markerPoseWrtRobot)) {
              PRINT_NAMED_ERROR("FaceObjectAction.Init.MarkerOriginProblem",
                                "Could not get pose of marker with code %d of object %d "
                                "w.r.t. robot pose.", _whichCode, _objectID.GetValue() );
              return ActionResult::FAILURE_ABORT;
            }
            
            const f32 currentDist = markerPoseWrtRobot.GetTranslation().Length();
            if(currentDist < closestDist) {
              closestDist = currentDist;
              closestMarker = marker;
              objectPoseWrtRobot = markerPoseWrtRobot;
            }
          }
        }
        
        if(closestMarker == nullptr) {
          PRINT_NAMED_ERROR("FaceObjectAction.Init.NoClosestMarker",
                            "No closest marker found for object %d.", _objectID.GetValue());
          return ActionResult::FAILURE_ABORT;
        }
      }
      
      // Have to set the parent class's pose before calling its Init()
      SetPose(objectPoseWrtRobot);
      
      ActionResult facePoseInitResult = FacePoseAction::Init(robot);
      if(ActionResult::SUCCESS != facePoseInitResult) {
        return facePoseInitResult;
      }
      
      // Can't track head to an object and face it
      robot.DisableTrackToObject();
      
      // Disable completion signals since this is inside another action
      _visuallyVerifyAction.SetIsPartOfCompoundAction(true);
      
      return ActionResult::SUCCESS;
    } // FaceObjectAction::Init()
    
    
    ActionResult FaceObjectAction::CheckIfDone(Robot& robot)
    {
      // Tick the compound action until it completes
      if(!_facePoseCompoundActionDone) {
        ActionResult compoundResult = FacePoseAction::CheckIfDone(robot);
        
        if(compoundResult != ActionResult::SUCCESS) {
          return compoundResult;
        } else {
          _facePoseCompoundActionDone = true;

          // Go ahead and do a first tick of visual verification's Update, to
          // get it initialized
          ActionResult verificationResult = _visuallyVerifyAction.Update(robot);
          if(ActionResult::SUCCESS != verificationResult) {
            return verificationResult;
          }
        }
      }

      // If we get here, _compoundAction completed returned SUCCESS. So we can
      // can continue with our additional checks:
      if (_visuallyVerifyWhenDone) {
        ActionResult verificationResult = _visuallyVerifyAction.Update(robot);
        if (verificationResult != ActionResult::SUCCESS) {
          return verificationResult;
        } else {
          _visuallyVerifyWhenDone = false;
        }
      }

      if(_headTrackWhenDone) {
        if(robot.EnableTrackToObject(_objectID, true) == RESULT_OK) {
          return ActionResult::SUCCESS;
        } else {
          PRINT_NAMED_WARNING("FaceObjectAction.CheckIfDone.HeadTracKFail",
                              "Failed to enable head tracking when done.\n");
          return ActionResult::FAILURE_PROCEED;
        }
      }
      
      return ActionResult::SUCCESS;
    } // FaceObjectAction::CheckIfDone()


    const std::string& FaceObjectAction::GetName() const
    {
      static const std::string name("FaceObjectAction");
      return name;
    }
    
    void FaceObjectAction::GetCompletionStruct(Robot& robot, ActionCompletedStruct& completionInfo) const
    {
      completionInfo.numObjects = 1;
      completionInfo.objectIDs[0] = _objectID;
    }
    
    
#pragma mark ---- VisuallyVerifyObjectAction ----
    
    VisuallyVerifyObjectAction::VisuallyVerifyObjectAction(ObjectID objectID,
                                                           Vision::Marker::Code whichCode)
    : _objectID(objectID)
    , _whichCode(whichCode)
    , _waitToVerifyTime(-1)
    , _moveLiftToHeightAction(MoveLiftToHeightAction::Preset::OUT_OF_FOV)
    , _moveLiftToHeightActionDone(false)
    {
      
    }
    
    const std::string& VisuallyVerifyObjectAction::GetName() const
    {
      static const std::string name("VisuallyVerifyObject" + std::to_string(_objectID.GetValue())
                                    + "Action");
      return name;
    }
    

    ActionResult VisuallyVerifyObjectAction::Init(Robot& robot)
    {
      // Get lift out of the way
      _moveLiftToHeightAction.SetIsPartOfCompoundAction(true);
      _moveLiftToHeightActionDone = false;
      _waitToVerifyTime = -1.f;
      
      // Go ahead and do the first update on moving the lift, so we don't "waste"
      // the first tick of CheckIfDone initializing the sub-action.
      ActionResult moveLiftInitResult = _moveLiftToHeightAction.Update(robot);
      if(ActionResult::SUCCESS == moveLiftInitResult ||
         ActionResult::RUNNING == moveLiftInitResult)
      {
        // Continue to CheckIfDone as long as the first Update didn't _fail_
        return ActionResult::SUCCESS;
      } else {
        return moveLiftInitResult;
      }
    }

    
    ActionResult VisuallyVerifyObjectAction::CheckIfDone(Robot& robot)
    {

      ActionResult actionRes = ActionResult::SUCCESS;
      
      if (!_moveLiftToHeightActionDone) {
        actionRes = _moveLiftToHeightAction.Update(robot);
        if (actionRes != ActionResult::SUCCESS) {
          if (actionRes != ActionResult::RUNNING) {
            PRINT_NAMED_WARNING("VisuallyVerifyObjectAction.CheckIfDone.CompoundActionFailed",
                              "Failed to move lift out of FOV. Action result = %d\n", actionRes);
          }
          return actionRes;
        }
        _moveLiftToHeightActionDone = true;
      }

      
      // While head is moving to verification angle, this shouldn't count towards the waitToVerifyTime
      // TODO: Should this check if it's moving at all?
      if (robot.IsHeadMoving()) {
        _waitToVerifyTime = -1;
      }
      
      const f32 currentTime = BaseStationTimer::getInstance()->GetCurrentTimeInSeconds();
      if(_waitToVerifyTime < 0.f) {
        _waitToVerifyTime = currentTime + GetWaitToVerifyTime();
      }
      
      // Verify that we can see the object we were interested in
      ObservableObject* object = robot.GetBlockWorld().GetObjectByID(_objectID);
      if(object == nullptr) {
        PRINT_NAMED_ERROR("VisuallyVerifyObjectAction.CheckIfDone.ObjectNotFound",
                          "Object with ID=%d no longer exists in the world.",
                          _objectID.GetValue());
        return ActionResult::FAILURE_ABORT;
      }
      
      const TimeStamp_t lastObserved = object->GetLastObservedTime();
      if (lastObserved < robot.GetLastImageTimeStamp() - DOCK_OBJECT_LAST_OBSERVED_TIME_THRESH_MS)
      {
        PRINT_NAMED_WARNING("VisuallyVerifyObjectAction.CheckIfDone.ObjectNotFound",
                            "Object still exists, but not seen since %d (Current time = %d)",
                            lastObserved, robot.GetLastImageTimeStamp());
        actionRes = ActionResult::FAILURE_ABORT;
      }
      
      if((actionRes != ActionResult::FAILURE_ABORT) && (_whichCode != Vision::Marker::ANY_CODE)) {
        std::vector<const Vision::KnownMarker*> observedMarkers;
        object->GetObservedMarkers(observedMarkers, robot.GetLastImageTimeStamp() - DOCK_OBJECT_LAST_OBSERVED_TIME_THRESH_MS);
        
        bool markerWithCodeSeen = false;
        for(auto marker : observedMarkers) {
          if(marker->GetCode() == _whichCode) {
            markerWithCodeSeen = true;
            break;
          }
        }
        
        if(!markerWithCodeSeen) {
          // TODO: Find causes of this and turn it back into an error/failure (COZMO-140)
          
          std::string observedMarkerNames;
          for(auto marker : observedMarkers) {
            observedMarkerNames += Vision::MarkerTypeStrings[marker->GetCode()];
            observedMarkerNames += " ";
          }
          
          PRINT_NAMED_WARNING("VisuallyVerifyObjectAction.CheckIfDone.MarkerCodeNotSeen",
                              "Object %d observed, but not expected marker: %s. Instead saw: %s",
                              _objectID.GetValue(), Vision::MarkerTypeStrings[_whichCode], observedMarkerNames.c_str());
          //return ActionResult::FAILURE_ABORT;
        }
      }

      if((currentTime < _waitToVerifyTime) && (actionRes != ActionResult::SUCCESS)) {
        return ActionResult::RUNNING;
      }
      
      return actionRes;
    }

    
#pragma mark ---- MoveHeadToAngleAction ----
    
    MoveHeadToAngleAction::MoveHeadToAngleAction(const Radians& headAngle, const f32 tolerance, const Radians& variability)
    : _headAngle(headAngle)
    , _angleTolerance(tolerance)
    , _variability(variability)
    , _name("MoveHeadTo" + std::to_string(std::round(RAD_TO_DEG(_headAngle.ToFloat()))) + "DegAction")
    , _inPosition(false)
    {
      if(_headAngle < MIN_HEAD_ANGLE) {
        PRINT_NAMED_WARNING("MoveHeadToAngleAction.Constructor",
                            "Requested head angle (%.1fdeg) less than min head angle (%.1fdeg). Clipping.",
                            _headAngle.getDegrees(), RAD_TO_DEG(MIN_HEAD_ANGLE));
        _headAngle = MIN_HEAD_ANGLE;
      } else if(_headAngle > MAX_HEAD_ANGLE) {
        PRINT_NAMED_WARNING("MoveHeadToAngleAction.Constructor",
                            "Requested head angle (%.1fdeg) more than max head angle (%.1fdeg). Clipping.",
                            _headAngle.getDegrees(), RAD_TO_DEG(MAX_HEAD_ANGLE));
        _headAngle = MAX_HEAD_ANGLE;
      }
      
      if(_variability > 0) {
        _headAngle += _rng.RandDblInRange(-_variability.ToDouble(),
                                                       _variability.ToDouble());
        _headAngle = CLIP(_headAngle, MIN_HEAD_ANGLE, MAX_HEAD_ANGLE);
      }
    }
    
    bool MoveHeadToAngleAction::IsHeadInPosition(const Robot& robot) const
    {
      const bool inPosition = NEAR(robot.GetHeadAngle(), _headAngle.ToFloat(),
                                   _angleTolerance.ToFloat());
      
      return inPosition;
    }
    
    
    ActionResult MoveHeadToAngleAction::Init(Robot &robot)
    {
      ActionResult result = ActionResult::SUCCESS;
      
      _inPosition = IsHeadInPosition(robot);
      
      if(!_inPosition) {
        // TODO: Add ability to specify speed/accel
        if(robot.MoveHeadToAngle(_headAngle.ToFloat(), 15, 20) != RESULT_OK) {
          result = ActionResult::FAILURE_ABORT;
        }
      }
      
      return result;
    }
    
    ActionResult MoveHeadToAngleAction::CheckIfDone(Robot &robot)
    {
      ActionResult result = ActionResult::RUNNING;
      
      if(!_inPosition) {
        _inPosition = IsHeadInPosition(robot);
      }
      
      // Wait to get a state message back from the physical robot saying its head
      // is in the commanded position
      // TODO: Is this really necessary in practice?
      if(_inPosition) {
        result = ActionResult::SUCCESS;
      } else {
        PRINT_NAMED_INFO("MoveHeadToAngleAction.CheckIfDone",
                         "Waiting for head to get in position: %.1fdeg vs. %.1fdeg(+/-%.1f)",
                         RAD_TO_DEG(robot.GetHeadAngle()), _headAngle.getDegrees(), _variability.getDegrees());
      }
      
      return result;
    }
         
#pragma mark ---- MoveLiftToHeightAction ----
                                
    MoveLiftToHeightAction::MoveLiftToHeightAction(const f32 height_mm, const f32 tolerance_mm, const f32 variability)
    : _height_mm(height_mm)
    , _heightTolerance(tolerance_mm)
    , _variability(variability)
    , _name("MoveLiftTo" + std::to_string(_height_mm) + "mmAction")
    , _inPosition(false)
    {
      
    }
    
    MoveLiftToHeightAction::MoveLiftToHeightAction(const Preset preset, const f32 tolerance_mm)
    : MoveLiftToHeightAction(GetPresetHeight(preset), tolerance_mm, 0.f)
    {
      _name = "MoveLiftTo";
      _name += GetPresetName(preset);
    }
    
    
    f32 MoveLiftToHeightAction::GetPresetHeight(Preset preset)
    {
      static const std::map<Preset, f32> LUT = {
        {Preset::LOW_DOCK,   LIFT_HEIGHT_LOWDOCK},
        {Preset::HIGH_DOCK,  LIFT_HEIGHT_HIGHDOCK},
        {Preset::CARRY,      LIFT_HEIGHT_CARRY},
        {Preset::OUT_OF_FOV, -1.f},
      };
      
      return LUT.at(preset);
    }
    
    const std::string& MoveLiftToHeightAction::GetPresetName(Preset preset)
    {
      static const std::map<Preset, std::string> LUT = {
        {Preset::LOW_DOCK,   "LowDock"},
        {Preset::HIGH_DOCK,  "HighDock"},
        {Preset::CARRY,      "HeightCarry"},
        {Preset::OUT_OF_FOV, "OutOfFOV"},
      };
      
      static const std::string unknown("UnknownPreset");
      
      auto iter = LUT.find(preset);
      if(iter == LUT.end()) {
        return unknown;
      } else {
        return iter->second;
      }
    }
    
    bool MoveLiftToHeightAction::IsLiftInPosition(const Robot& robot) const
    {
      const bool inPosition = (NEAR(_heightWithVariation, robot.GetLiftHeight(), _heightTolerance) &&
                               !robot.IsLiftMoving());
      
      return inPosition;
    }
    
    ActionResult MoveLiftToHeightAction::Init(Robot& robot)
    {
      ActionResult result = ActionResult::SUCCESS;
      
      if(_height_mm < 0.f) {
        // Choose whatever is closer to current height, LOW or CARRY:
        const f32 currentHeight = robot.GetLiftHeight();
        const f32 low   = GetPresetHeight(Preset::LOW_DOCK);
        const f32 carry = GetPresetHeight(Preset::CARRY);
        // Absolute values here shouldn't be necessary, since these are supposed
        // to be the lowest and highest possible lift settings, but just in case...
        if( std::abs(currentHeight-low) < std::abs(carry-currentHeight)) {
          _heightWithVariation = low;
        } else {
          _heightWithVariation = carry;
        }
      } else {
        _heightWithVariation = _height_mm;
        if(_variability > 0.f) {
          _heightWithVariation += _rng.RandDblInRange(-_variability, _variability);
        }
        _heightWithVariation = CLIP(_heightWithVariation, LIFT_HEIGHT_LOWDOCK, LIFT_HEIGHT_CARRY);
      }
      
      _inPosition = IsLiftInPosition(robot);
      
      if(!_inPosition) {
        // TODO: Add ability to specify speed/accel
        if(robot.MoveLiftToHeight(_heightWithVariation, 10, 20) != RESULT_OK) {
          result = ActionResult::FAILURE_ABORT;
        }
      }
      
      return result;
    }
    
    ActionResult MoveLiftToHeightAction::CheckIfDone(Robot& robot)
    {
      ActionResult result = ActionResult::RUNNING;
      
      if(!_inPosition) {
        _inPosition = IsLiftInPosition(robot);
      }
      
      // TODO: Somehow verify robot got command to move lift before declaring success
      /*
      // Wait for the lift to start moving (meaning robot received command) and
      // then stop moving
      static bool liftStartedMoving = false;
      if(!liftStartedMoving) {
        liftStartedMoving = robot.IsLiftMoving();
      }
      else
       */
      
      if(_inPosition) {
        result = ActionResult::SUCCESS;
      } else {
        PRINT_NAMED_INFO("MoveLiftToHeightAction.CheckIfDone",
                         "Waiting for lift to get in position: %.1fmm vs. %.1fmm(+/-%.1f)",
                         robot.GetLiftHeight(), _height_mm, _variability);
      }
      
      return result;
    }
    
    
#pragma mark ---- IDockAction ----
    
    IDockAction::IDockAction(ObjectID objectID,
                             const bool useManualSpeed,
                             const f32 placementOffsetX_mm,
                             const f32 placementOffsetY_mm,
                             const f32 placementOffsetAngle_rad,
                             const f32 placeObjectOnGroundIfCarrying)
    : _dockObjectID(objectID)
    , _dockMarker(nullptr)
    , _preActionPoseAngleTolerance(DEFAULT_PREDOCK_POSE_ANGLE_TOLERANCE)
    , _wasPickingOrPlacing(false)
    , _useManualSpeed(useManualSpeed)
    , _faceAndVerifyAction(nullptr)
    , _placementOffsetX_mm(placementOffsetX_mm)
    , _placementOffsetY_mm(placementOffsetY_mm)
    , _placementOffsetAngle_rad(placementOffsetAngle_rad)
    , _placeObjectOnGroundIfCarrying(placeObjectOnGroundIfCarrying)
    {
      
    }
    
    IDockAction::~IDockAction()
    {
      if(_faceAndVerifyAction != nullptr) {
        delete _faceAndVerifyAction;
      }
    }
    
    void IDockAction::Reset()
    {
      IAction::Reset();
      if(_faceAndVerifyAction != nullptr) {
        delete _faceAndVerifyAction;
        _faceAndVerifyAction = nullptr;
      }
    }
    
    void IDockAction::SetPreActionPoseAngleTolerance(Radians angleTolerance)
    {
      _preActionPoseAngleTolerance = angleTolerance;
    }
    
    ActionResult IDockAction::Init(Robot& robot)
    {
      _waitToVerifyTime = -1.f;
    
      // Make sure the object we were docking with still exists in the world
      ActionableObject* dockObject = dynamic_cast<ActionableObject*>(robot.GetBlockWorld().GetObjectByID(_dockObjectID));
      if(dockObject == nullptr) {
        PRINT_NAMED_ERROR("IDockAction.Init.ActionObjectNotFound",
                          "Action object with ID=%d no longer exists in the world.",
                          _dockObjectID.GetValue());
        
        return ActionResult::FAILURE_ABORT;
      }
      
      // Verify that we ended up near enough a PreActionPose of the right type
      std::vector<PreActionPose> preActionPoses;
      std::vector<std::pair<Quad2f, ObjectID> > obstacles;
      robot.GetBlockWorld().GetObstacles(obstacles);
      dockObject->GetCurrentPreActionPoses(preActionPoses, {GetPreActionType()},
                                           std::set<Vision::Marker::Code>(), obstacles, nullptr, _placementOffsetX_mm);
      
      if(preActionPoses.empty()) {
        PRINT_NAMED_ERROR("IDockAction.Init.NoPreActionPoses",
                          "Action object with ID=%d returned no pre-action poses of the given type.",
                          _dockObjectID.GetValue());
        
        return ActionResult::FAILURE_ABORT;
      }

      const Point2f currentXY(robot.GetPose().GetTranslation().x(),
                              robot.GetPose().GetTranslation().y());
      
      //float closestDistSq = std::numeric_limits<float>::max();
      Point2f closestPoint(std::numeric_limits<float>::max());
      size_t closestIndex = preActionPoses.size();
      
      for(size_t index=0; index < preActionPoses.size(); ++index) {
        Pose3d preActionPose;
        if(preActionPoses[index].GetPose().GetWithRespectTo(*robot.GetPose().GetParent(), preActionPose) == false) {
          PRINT_NAMED_WARNING("IDockAction.Init.PreActionPoseOriginProblem",
                              "Could not get pre-action pose w.r.t. robot parent.");
        }
        
        const Point2f preActionXY(preActionPose.GetTranslation().x(),
                                  preActionPose.GetTranslation().y());
        //const float distSq = (currentXY - preActionXY).LengthSq();
        const Point2f dist = (currentXY - preActionXY).Abs();
        if(dist < closestPoint) {
          //closestDistSq = distSq;
          closestPoint = dist;
          closestIndex  = index;
        }
      }
      
      //const f32 closestDist = sqrtf(closestDistSq);
      
      f32 preActionPoseDistThresh = ComputePreActionPoseDistThreshold(robot.GetPose(), dockObject,
                                                                      _preActionPoseAngleTolerance);
      
      if(preActionPoseDistThresh > 0.f && closestPoint > preActionPoseDistThresh) {
        PRINT_NAMED_INFO("IDockAction.Init.TooFarFromGoal",
                         "Robot is too far from pre-action pose (%.1fmm, %.1fmm).",
                         closestPoint.x(), closestPoint.y());
        return ActionResult::FAILURE_RETRY;
      }
      else {
        if(SelectDockAction(robot, dockObject) != RESULT_OK) {
          PRINT_NAMED_ERROR("IDockAction.CheckPreconditions.DockActionSelectionFailure",
                            "");
          return ActionResult::FAILURE_ABORT;
        }
        
        PRINT_NAMED_INFO("IDockAction.Init.BeginDocking",
                         "Robot is within (%.1fmm,%.1fmm) of the nearest pre-action pose, "
                         "proceeding with docking.", closestPoint.x(), closestPoint.y());
        
        // Set dock markers
        _dockMarker = preActionPoses[closestIndex].GetMarker();
        _dockMarker2 = GetDockMarker2(preActionPoses, closestIndex);
        
        // Set up a visual verification action to make sure we can still see the correct
        // marker of the selected object before proceeding
        // NOTE: This also disables tracking head to object if there was any
        _faceAndVerifyAction = new FaceObjectAction(_dockObjectID,
                                                    _dockMarker->GetCode(),
                                                    0, 0, true, false);

        // Disable the visual verification from issuing a completion signal
        _faceAndVerifyAction->SetIsPartOfCompoundAction(true);
        
        // Go ahead and Update the FaceObjectAction once now, so we don't
        // waste a tick doing so in CheckIfDone (since this is the first thing
        // that will be done in CheckIfDone anyway)
        ActionResult faceObjectResult = _faceAndVerifyAction->Update(robot);
        
        if(ActionResult::SUCCESS == faceObjectResult ||
           ActionResult::RUNNING == faceObjectResult)
        {
          return ActionResult::SUCCESS;
        } else {
          return faceObjectResult;
        }

      }
      
    } // Init()
    
    
    ActionResult IDockAction::CheckIfDone(Robot& robot)
    {
      ActionResult actionResult = ActionResult::RUNNING;
      
      // Wait for visual verification to complete successfully before telling
      // robot to dock and continuing to check for completion
      if(_faceAndVerifyAction != nullptr) {
        actionResult = _faceAndVerifyAction->Update(robot);
        if(actionResult == ActionResult::RUNNING) {
          return actionResult;
        } else {
          if(actionResult == ActionResult::SUCCESS) {
            // Finished with visual verification:
            delete _faceAndVerifyAction;
            _faceAndVerifyAction = nullptr;
            actionResult = ActionResult::RUNNING;
            
            PRINT_NAMED_INFO("IDockAction.DockWithObjectHelper.BeginDocking", "Docking with marker %d (%s) using action %s.",
              _dockMarker->GetCode(), Vision::MarkerTypeStrings[_dockMarker->GetCode()], DockActionToString(_dockAction));
            
            if(robot.DockWithObject(_dockObjectID,
                                    _dockMarker, _dockMarker2,
                                    _dockAction,
                                    _placementOffsetX_mm,
                                    _placementOffsetY_mm,
                                    _placementOffsetAngle_rad,
                                    _useManualSpeed) == RESULT_OK)
            {
              //NOTE: Any completion (success or failure) after this point should tell
              // the robot to stop tracking and go back to looking for markers!
              _wasPickingOrPlacing = false;
            } else {
              return ActionResult::FAILURE_ABORT;
            }

          } else {
            PRINT_NAMED_ERROR("IDockAction.CheckIfDone.VisualVerifyFailed",
                              "VisualVerification of object failed, stopping IDockAction.");
            return actionResult;
          }
        }
      }
      
      if (!_wasPickingOrPlacing) {
        // We have to see the robot went into pick-place mode once before checking
        // to see that it has finished picking or placing below. I.e., we need to
        // know the robot got the DockWithObject command sent in Init().
        _wasPickingOrPlacing = robot.IsPickingOrPlacing();
      }
      else if (!robot.IsPickingOrPlacing() && !robot.IsMoving())
      {
        const f32 currentTime = BaseStationTimer::getInstance()->GetCurrentTimeInSeconds();
        
        // While head is moving to verification angle, this shouldn't count towards the waitToVerifyTime
        if (robot.IsHeadMoving()) {
          _waitToVerifyTime = -1;
        }
        
        // Set the verification time if not already set
        if(_waitToVerifyTime < 0.f) {
          _waitToVerifyTime = currentTime + GetVerifyDelayInSeconds();
        }
        
        // Stopped executing docking path, and should have backed out by now,
        // and have head pointed at an angle to see where we just placed or
        // picked up from. So we will check if we see a block with the same
        // ID/Type as the one we were supposed to be picking or placing, in the
        // right position.
        if(currentTime >= _waitToVerifyTime) {
          //PRINT_NAMED_INFO("IDockAction.CheckIfDone",
          //                 "Robot has stopped moving and picking/placing. Will attempt to verify success.");
          
          actionResult = Verify(robot);
        }
      }
      
      return actionResult;
    } // CheckIfDone()
   
    
    void IDockAction::Cleanup(Robot& robot)
    {
      // Make sure we back to looking for markers (and stop tracking) whenever
      // and however this action finishes
      robot.StartLookingForMarkers();
      robot.StopDocking();
      
      // Also return the robot's head to level
      robot.MoveHeadToAngle(0, 2.f, 6.f);
      
      // Abort anything that shouldn't still be running
      if(robot.IsTraversingPath()) {
        robot.AbortDrivingToPose();
      }
      if(robot.IsPickingOrPlacing()) {
        robot.AbortDocking();
      }
    }
    
#pragma mark ---- PickAndPlaceObjectAction ----
    
    PickAndPlaceObjectAction::PickAndPlaceObjectAction(ObjectID objectID,
                                                       const bool useManualSpeed,
                                                       const f32 placementOffsetX_mm,
                                                       const f32 placementOffsetY_mm,
                                                       const f32 placementOffsetAngle_rad,
                                                       const bool placeObjectOnGroundIfCarrying)
    : IDockAction(objectID, useManualSpeed, placementOffsetX_mm, placementOffsetY_mm, placementOffsetAngle_rad, placeObjectOnGroundIfCarrying)
    , _placementVerifyAction(nullptr)
    , _verifyComplete(false)
    {
      
    }
    
    PickAndPlaceObjectAction::~PickAndPlaceObjectAction()
    {
      if(_placementVerifyAction != nullptr) {
        delete _placementVerifyAction;
      }
    }
    
    void PickAndPlaceObjectAction::Reset()
    {
      IDockAction::Reset();
      
      if(_placementVerifyAction != nullptr) {
        delete _placementVerifyAction;
        _placementVerifyAction = nullptr;
      }
    }
    
    const std::string& PickAndPlaceObjectAction::GetName() const
    {
      static const std::string name("PickAndPlaceObjectAction");
      return name;
    }
    
    RobotActionType PickAndPlaceObjectAction::GetType() const
    {
      switch(_dockAction)
      {
        case DockAction::DA_PICKUP_HIGH:
          return RobotActionType::PICKUP_OBJECT_HIGH;
          
        case DockAction::DA_PICKUP_LOW:
          return RobotActionType::PICKUP_OBJECT_LOW;
          
        case DockAction::DA_PLACE_HIGH:
          return RobotActionType::PLACE_OBJECT_HIGH;
          
        case DockAction::DA_PLACE_LOW:
          return RobotActionType::PLACE_OBJECT_LOW;
          
        default:
          PRINT_NAMED_WARNING("PickAndPlaceObjectAction.GetType",
                              "Dock action not set before determining action type.");
          return RobotActionType::PICK_AND_PLACE_INCOMPLETE;
      }
    }
    
    void PickAndPlaceObjectAction::GetCompletionStruct(Robot& robot, ActionCompletedStruct& completionInfo) const
    {
      switch(_dockAction)
      {
        case DockAction::DA_PICKUP_HIGH:
        case DockAction::DA_PICKUP_LOW:
        {
          if(!robot.IsCarryingObject()) {
            PRINT_NAMED_ERROR("PickAndPlaceObjectAction.EmitCompletionSignal",
                              "Expecting robot to think it's carrying object for pickup action.");
          } else {
            
            const std::set<ObjectID> carriedObjects = robot.GetCarryingObjects();
            completionInfo.numObjects = carriedObjects.size();
            completionInfo.objectIDs.fill(-1);
            u8 objectCnt = 0;
            for (auto& objID : carriedObjects) {
              completionInfo.objectIDs[objectCnt++] = objID.GetValue();
            }
            
            return;
          }
          break;
        }
        case DockAction::DA_PLACE_HIGH:
        case DockAction::DA_PLACE_LOW:
        {
          // TODO: Be able to fill in more objects in the stack
          ObservableObject* object = robot.GetBlockWorld().GetObjectByID(_dockObjectID);
          if(object == nullptr) {
            PRINT_NAMED_ERROR("PickAndPlaceObjectAction.EmitCompletionSignal",
                              "Docking object %d not found in world after placing.",
                              _dockObjectID.GetValue());
          } else {
            
            ActionCompletedStruct completionInfo;
            
            auto objectStackIter = completionInfo.objectIDs.begin();
            completionInfo.objectIDs.fill(-1);
            completionInfo.numObjects = 0;
            while(object != nullptr &&
                  completionInfo.numObjects < completionInfo.objectIDs.size())
            {
              *objectStackIter = object->GetID().GetValue();
              ++objectStackIter;
              ++completionInfo.numObjects;
              object = robot.GetBlockWorld().FindObjectOnTopOf(*object, 15.f);
            }
            return;
          }
          break;
        }
        default:
          PRINT_NAMED_ERROR("PickAndPlaceObjectAction.EmitCompletionSignal",
                            "Dock action not set before filling completion signal.");
      }
      
      IDockAction::GetCompletionStruct(robot, completionInfo);
    }
    
    Result PickAndPlaceObjectAction::SelectDockAction(Robot& robot, ActionableObject* object)
    {
      // Record the object's original pose (before picking it up) so we can
      // verify later whether we succeeded.
      // Make it w.r.t. robot's parent so we can compare heights fairly.
      if(object->GetPose().GetWithRespectTo(*robot.GetPose().GetParent(), _dockObjectOrigPose) == false) {
        PRINT_NAMED_ERROR("PickAndPlaceObjectAction.SelectDockAction.PoseWrtFailed",
                          "Could not get pose of dock object w.r.t. robot parent.");
        return RESULT_FAIL;
      }
      
      // Choose docking action based on block's position and whether we are
      // carrying a block
      const f32 dockObjectHeightWrtRobot = _dockObjectOrigPose.GetTranslation().z() - robot.GetPose().GetTranslation().z();
      _dockAction = DockAction::DA_PICKUP_LOW;
      
      // TODO: Stop using constant ROBOT_BOUNDING_Z for this
      if (dockObjectHeightWrtRobot > 0.5f*ROBOT_BOUNDING_Z) { //  dockObject->GetSize().z()) {
        if(robot.IsCarryingObject()) {
          PRINT_STREAM_INFO("PickAndPlaceObjectAction.SelectDockAction", "Already carrying object. Can't dock to high object. Aborting.");
          return RESULT_FAIL;
          
        } else {
          _dockAction = DockAction::DA_PICKUP_HIGH;
        }
      } else if (robot.IsCarryingObject()) {
        _dockAction = _placeObjectOnGroundIfCarrying ? DockAction::DA_PLACE_LOW : DockAction::DA_PLACE_HIGH;
        
        // Need to record the object we are currently carrying because it
        // will get unset when the robot unattaches it during placement, and
        // we want to be able to verify that we're seeing what we just placed.
        _carryObjectID     = robot.GetCarryingObject();
        _carryObjectMarker = robot.GetCarryingMarker();
      }
      
      return RESULT_OK;
    } // SelectDockAction()

    
    ActionResult PickAndPlaceObjectAction::Verify(Robot& robot)
    {
      ActionResult result = ActionResult::FAILURE_ABORT;
      
      switch(_dockAction)
      {
        case DockAction::DA_PICKUP_LOW:
        case DockAction::DA_PICKUP_HIGH:
        {
          if(robot.IsCarryingObject() == false) {
            PRINT_NAMED_ERROR("PickAndPlaceObjectAction.Verify.RobotNotCarryingObject",
                              "Expecting robot to think it's carrying an object at this point.");
            result = ActionResult::FAILURE_RETRY;
            break;
          }
          
          BlockWorld& blockWorld = robot.GetBlockWorld();
          
          // We should _not_ still see a object with the
          // same type as the one we were supposed to pick up in that
          // block's original position because we should now be carrying it.
          ObservableObject* carryObject = blockWorld.GetObjectByID(robot.GetCarryingObject());
          if(carryObject == nullptr) {
            PRINT_NAMED_ERROR("PickAndPlaceObjectAction.Verify.CarryObjectNoLongerExists",
                              "Object %d we were carrying no longer exists in the world.",
                              robot.GetCarryingObject().GetValue());
            result = ActionResult::FAILURE_ABORT;
            break;
          }
          
          const BlockWorld::ObjectsMapByID_t& objectsWithType = blockWorld.GetExistingObjectsByType(carryObject->GetType());
          
          Vec3f Tdiff;
          Radians angleDiff;
          ObservableObject* objectInOriginalPose = nullptr;
          for(auto object : objectsWithType) {
            // TODO: is it safe to always have useAbsRotation=true here?
            Vec3f Tdiff;
            Radians angleDiff;
            if(object.second->GetPose().IsSameAs_WithAmbiguity(_dockObjectOrigPose,
                                                               carryObject->GetRotationAmbiguities(),
                                                               carryObject->GetSameDistanceTolerance()*0.5f,
                                                               carryObject->GetSameAngleTolerance(), true,
                                                               Tdiff, angleDiff))
            {
              PRINT_STREAM_INFO("PickAndPlaceObjectAction.Verify", std::setprecision(3) << "Seeing object " << object.first.GetValue() << " in original pose. (Tdiff = (" << Tdiff.x() << "," << Tdiff.y() << "," << Tdiff.z() << "), AngleDiff=" << angleDiff.getDegrees() << "deg");
              objectInOriginalPose = object.second;
              break;
            }
          }
          
          if(objectInOriginalPose != nullptr)
          {
            // Must not actually be carrying the object I thought I was!
            // Put the object I thought I was carrying in the position of the
            // object I matched to it above, and then delete that object.
            // (This prevents a new object with different ID being created.)
            if(carryObject->GetID() != objectInOriginalPose->GetID()) {
              PRINT_STREAM_INFO("PickAndPlaceObjectAction.Verify", "Moving carried object to object seen in original pose and clearing that object.");
              carryObject->SetPose(objectInOriginalPose->GetPose());
              blockWorld.ClearObject(objectInOriginalPose->GetID());
            }
            robot.UnSetCarryingObjects();
            
            PRINT_STREAM_INFO("PickAndPlaceObjectAction.Verify", "Object pick-up FAILED! (Still seeing object in same place.)");
            result = ActionResult::FAILURE_RETRY;
          } else {
            //_carryingObjectID = _dockObjectID;  // Already set?
            //_carryingMarker   = _dockMarker;   //   "
            PRINT_STREAM_INFO("PickAndPlaceObjectAction.Verify", "Object pick-up SUCCEEDED!");
            result = ActionResult::SUCCESS;
          }
          break;
        } // PICKUP
          
        case DockAction::DA_PLACE_LOW:
        case DockAction::DA_PLACE_HIGH:
        {
          if(robot.GetLastPickOrPlaceSucceeded()) {
            
            if(robot.IsCarryingObject() == true) {
              PRINT_NAMED_ERROR("PickAndPlaceObjectAction::Verify",
                                "Expecting robot to think it's NOT carrying an object at this point.");
              return ActionResult::FAILURE_ABORT;
            }
            
            // If the physical robot thinks it succeeded, move the lift out of the
            // way, and attempt to visually verify
            if(_placementVerifyAction == nullptr) {
              _placementVerifyAction = new FaceObjectAction(_carryObjectID, Radians(0), Radians(0), true, false);
              
              // Disable completion signals since this is inside another action
              _placementVerifyAction->SetIsPartOfCompoundAction(true);
              
              // Go ahead do the first update of the FaceObjectAction to get the
              // init "out of the way" rather than wasting a tick here
              result = _placementVerifyAction->Update(robot);
              if(ActionResult::SUCCESS != result && ActionResult::RUNNING != result) {
                return result;
              }
            }
            
            result = _placementVerifyAction->Update(robot);
            
            if(result != ActionResult::RUNNING) {
              
              // Visual verification is done
              delete _placementVerifyAction;
              _placementVerifyAction = nullptr;
              
              if(result != ActionResult::SUCCESS) {
                if(_dockAction == DockAction::DA_PLACE_LOW) {
                  PRINT_NAMED_ERROR("PickAndPlaceObjectAction.Verify",
                                    "Robot thinks it placed the object low, but verification of placement "
                                    "failed. Not sure where carry object %d is, so deleting it.",
                                    _carryObjectID.GetValue());
                  
                  robot.GetBlockWorld().ClearObject(_carryObjectID);
                } else {
                  assert(_dockAction == DockAction::DA_PLACE_HIGH);
                  PRINT_NAMED_ERROR("PickAndPlaceObjectAction.Verify",
                                    "Robot thinks it placed the object high, but verification of placement "
                                    "failed. Assuming we are still carying object %d.",
                                    _carryObjectID.GetValue());
                  
                  robot.SetObjectAsAttachedToLift(_carryObjectID, _carryObjectMarker);
                }

              }
              else if(_dockAction == DockAction::DA_PLACE_HIGH && !_verifyComplete) {
                
                // If we are placing high and verification succeeded, lower the lift
                _verifyComplete = true;
                
                if(result == ActionResult::SUCCESS) {
                  // Visual verification succeeded, drop lift (otherwise, just
                  // leave it up, since we are assuming we are still carrying the object)
                  _placementVerifyAction = new MoveLiftToHeightAction(MoveLiftToHeightAction::Preset::LOW_DOCK);
                  
                  // Disable completion signals since this is inside another action
                  _placementVerifyAction->SetIsPartOfCompoundAction(true);
                  
                  result = ActionResult::RUNNING;
                }

              }
            } // if(result != ActionResult::RUNNING)
            
          } else {
            // If the robot thinks it failed last pick-and-place, it is because it
            // failed to dock/track, so we are probably still holding the block
            PRINT_NAMED_ERROR("PickAndPlaceObjectAction.Verify",
                              "Robot reported placement failure. Assuming docking failed "
                              "and robot is still holding same block.");
            result = ActionResult::FAILURE_RETRY;
          }
          
          break;
        } // PLACE

        default:
          PRINT_NAMED_ERROR("PickAndPlaceObjectAction.Verify.ReachedDefaultCase",
            "Don't know how to verify unexpected dockAction %s.", DockActionToString(_dockAction));
          result = ActionResult::FAILURE_ABORT;
          break;
          
      } // switch(_dockAction)
      
      return result;
      
    } // Verify()
       
    
    
#pragma mark ---- RollObjectAction ----
    
    RollObjectAction::RollObjectAction(ObjectID objectID, const bool useManualSpeed)
    : IDockAction(objectID, useManualSpeed)
    , _rollVerifyAction(nullptr)
    {
      
    }
    
    RollObjectAction::~RollObjectAction()
    {
      if(_rollVerifyAction != nullptr) {
        delete _rollVerifyAction;
      }
    }
    
    void RollObjectAction::Reset()
    {
      IDockAction::Reset();
      
      if(_rollVerifyAction != nullptr) {
        delete _rollVerifyAction;
        _rollVerifyAction = nullptr;
      }
    }
    
    const std::string& RollObjectAction::GetName() const
    {
      static const std::string name("RollObjectAction");
      return name;
    }
    
    RobotActionType RollObjectAction::GetType() const
    {
      switch(_dockAction)
      {
        case DockAction::DA_ROLL_LOW:
          return RobotActionType::ROLL_OBJECT_LOW;
          
        default:
          PRINT_NAMED_WARNING("RollObjectAction.GetType",
                              "Dock action not set before determining action type.");
          return RobotActionType::PICK_AND_PLACE_INCOMPLETE;
      }
    }
    
    void RollObjectAction::GetCompletionStruct(Robot& robot, ActionCompletedStruct& completionInfo) const
    {
      switch(_dockAction)
      {
        case DockAction::DA_ROLL_LOW:
        {
          if(robot.IsCarryingObject()) {
            PRINT_NAMED_ERROR("RollObjectAction.EmitCompletionSignal",
                              "Expecting robot to think it's not carrying object for roll action.");
          } else {
            completionInfo.numObjects = 1;
            completionInfo.objectIDs.fill(-1);
            completionInfo.objectIDs[0] = _dockObjectID;
            return;
          }
          break;
        }
        default:
          PRINT_NAMED_ERROR("PickAndPlaceObjectAction.EmitCompletionSignal",
                            "Dock action not set before filling completion signal.");
      }
      
      IDockAction::GetCompletionStruct(robot, completionInfo);
    }
    
    Result RollObjectAction::SelectDockAction(Robot& robot, ActionableObject* object)
    {
      // Record the object's original pose (before picking it up) so we can
      // verify later whether we succeeded.
      // Make it w.r.t. robot's parent so we can compare heights fairly.
      if(object->GetPose().GetWithRespectTo(*robot.GetPose().GetParent(), _dockObjectOrigPose) == false) {
        PRINT_NAMED_ERROR("RollObjectAction.SelectDockAction.PoseWrtFailed",
                          "Could not get pose of dock object w.r.t. robot parent.");
        return RESULT_FAIL;
      }
      
      // Choose docking action based on block's position and whether we are
      // carrying a block
      const f32 dockObjectHeightWrtRobot = _dockObjectOrigPose.GetTranslation().z() - robot.GetPose().GetTranslation().z();
      _dockAction = DockAction::DA_ROLL_LOW;
      
      // TODO: Stop using constant ROBOT_BOUNDING_Z for this
      // TODO: There might be ways to roll high blocks when not carrying object and low blocks when carrying an object.
      //       Do them later.
      if (dockObjectHeightWrtRobot > 0.5f*ROBOT_BOUNDING_Z) { //  dockObject->GetSize().z()) {
        PRINT_STREAM_INFO("RollObjectAction.SelectDockAction", "Object is too high to roll. Aborting.");
        return RESULT_FAIL;
      } else if (robot.IsCarryingObject()) {
        PRINT_STREAM_INFO("RollObjectAction.SelectDockAction", "Can't roll while carrying an object.");
        return RESULT_FAIL;
      }
      
      return RESULT_OK;
    } // SelectDockAction()
    
    
    ActionResult RollObjectAction::Verify(Robot& robot)
    {
      ActionResult result = ActionResult::FAILURE_ABORT;
      
      switch(_dockAction)
      {
        case DockAction::DA_ROLL_LOW:
        {
          if(robot.GetLastPickOrPlaceSucceeded()) {
            
            if(robot.IsCarryingObject() == true) {
              PRINT_NAMED_ERROR("RollObjectAction::Verify",
                                "Expecting robot to think it's NOT carrying an object at this point.");
              return ActionResult::FAILURE_ABORT;
            }
            
            // If the physical robot thinks it succeeded, move the lift out of the
            // way, and attempt to visually verify
            if(_rollVerifyAction == nullptr) {
              _rollVerifyAction = new FaceObjectAction(_dockObjectID, Radians(0), Radians(0), true, false);
              
              // Disable completion signals since this is inside another action
              _rollVerifyAction->SetIsPartOfCompoundAction(true);
            }
            
            result = _rollVerifyAction->Update(robot);
            
            if(result != ActionResult::RUNNING) {
              
              // Visual verification is done
              delete _rollVerifyAction;
              _rollVerifyAction = nullptr;
              
              if(result != ActionResult::SUCCESS) {
                PRINT_NAMED_ERROR("RollObjectAction.Verify",
                                  "Robot thinks it rolled the object, but verification failed. "
                                  "Not sure where rolled object %d is, so deleting it.",
                                  _dockObjectID.GetValue());
                
                robot.GetBlockWorld().ClearObject(_dockObjectID);
              } else {
                // TODO: Need to verify whether or not block is actually in the place and orientation
                //       that is expected. Use _dockObjectOrigPose?
                PRINT_NAMED_WARNING("RollObjectAction.Verify.Todo",
                                    "TODO: Need to verify rolled block orientation is correct. Currently just visually verifying existence");
                
              }
            } // if(result != ActionResult::RUNNING)
            
          } else {
            // If the robot thinks it failed last pick-and-place, it is because it
            // failed to dock/track.
            PRINT_NAMED_ERROR("RollObjectAction.Verify",
                              "Robot reported roll failure. Assuming docking failed");
            result = ActionResult::FAILURE_RETRY;
          }
          
          break;
        } // ROLL_LOW

          
        default:
          PRINT_NAMED_ERROR("RollObjectAction.Verify.ReachedDefaultCase",
            "Don't know how to verify unexpected dockAction %s.", DockActionToString(_dockAction));
          result = ActionResult::FAILURE_ABORT;
          break;
          
      } // switch(_dockAction)
      
      return result;
      
    } // Verify()
    
    
#pragma mark ---- PlaceObjectOnGroundAction ----
    
    PlaceObjectOnGroundAction::PlaceObjectOnGroundAction()
    : _faceAndVerifyAction(nullptr)
    {
      
    }
    
    PlaceObjectOnGroundAction::~PlaceObjectOnGroundAction()
    {
      if(_faceAndVerifyAction != nullptr) {
        delete _faceAndVerifyAction;
      }
    }
    
    void PlaceObjectOnGroundAction::Reset()
    {
      IAction::Reset();
      
      if(_faceAndVerifyAction != nullptr) {
        delete _faceAndVerifyAction;
        _faceAndVerifyAction = nullptr;
      }
    }
    
    const std::string& PlaceObjectOnGroundAction::GetName() const
    {
      static const std::string name("PlaceObjectOnGroundAction");
      return name;
    }
   
    ActionResult PlaceObjectOnGroundAction::Init(Robot& robot)
    {
      ActionResult result = ActionResult::RUNNING;
      
      // Robot must be carrying something to put something down!
      if(robot.IsCarryingObject() == false) {
        PRINT_NAMED_ERROR("PlaceObjectOnGroundAction.CheckPreconditions.NotCarryingObject",
                          "Robot %d executing PlaceObjectOnGroundAction but not carrying object.", robot.GetID());
        result = ActionResult::FAILURE_ABORT;
      } else {
        
        _carryingObjectID  = robot.GetCarryingObject();
        _carryObjectMarker = robot.GetCarryingMarker();
        
        if(robot.PlaceObjectOnGround() == RESULT_OK)
        {
          result = ActionResult::SUCCESS;
        } else {
          PRINT_NAMED_ERROR("PlaceObjectOnGroundAction.CheckPreconditions.SendPlaceObjectOnGroundFailed",
                            "Robot's SendPlaceObjectOnGround method reported failure.");
          result = ActionResult::FAILURE_ABORT;
        }
        
        _faceAndVerifyAction = new FaceObjectAction(_carryingObjectID, _carryObjectMarker->GetCode(), 0, 0, true, false);
        _faceAndVerifyAction->SetIsPartOfCompoundAction(true);
        
      } // if/else IsCarryingObject()
      
      // If we were moving, stop moving.
      robot.StopAllMotors();
      
      return result;
      
    } // CheckPreconditions()
    
    
    
    ActionResult PlaceObjectOnGroundAction::CheckIfDone(Robot& robot)
    {
      ActionResult actionResult = ActionResult::RUNNING;
      
      // Wait for robot to report it is done picking/placing and that it's not
      // moving
      if (!robot.IsPickingOrPlacing() && !robot.IsMoving())
      {
        // Stopped executing docking path, and should have placed carried block
        // and backed out by now, and have head pointed at an angle to see
        // where we just placed or picked up from.
        // So we will check if we see a block with the same
        // ID/Type as the one we were supposed to be picking or placing, in the
        // right position.

        actionResult = _faceAndVerifyAction->Update(robot);

        if(actionResult != ActionResult::RUNNING && actionResult != ActionResult::SUCCESS) {
          PRINT_NAMED_ERROR("PlaceObjectOnGroundAction.CheckIfDone",
                            "VerityObjectPlaceHelper reported failure, just deleting object %d.",
                            _carryingObjectID.GetValue());
          robot.GetBlockWorld().ClearObject(_carryingObjectID);
        }
        
      } // if robot is not picking/placing or moving
      
      return actionResult;
      
    } // CheckIfDone()
    

    
#pragma mark ---- CrossBridgeAction ----
    
    CrossBridgeAction::CrossBridgeAction(ObjectID bridgeID, const bool useManualSpeed)
    : IDockAction(bridgeID, useManualSpeed)
    {
      
    }
    
    const std::string& CrossBridgeAction::GetName() const
    {
      static const std::string name("CrossBridgeAction");
      return name;
    }
    
    const Vision::KnownMarker* CrossBridgeAction::GetDockMarker2(const std::vector<PreActionPose> &preActionPoses, const size_t closestIndex)
    {
      // Use the unchosen pre-crossing pose marker (the one at the other end of
      // the bridge) as dockMarker2
      assert(preActionPoses.size() == 2);
      size_t indexForOtherEnd = 1 - closestIndex;
      assert(indexForOtherEnd == 0 || indexForOtherEnd == 1);
      return preActionPoses[indexForOtherEnd].GetMarker();
    }
    
    Result CrossBridgeAction::SelectDockAction(Robot& robot, ActionableObject* object)
    {
      _dockAction = DockAction::DA_CROSS_BRIDGE;
      return RESULT_OK;
    } // SelectDockAction()
    
    ActionResult CrossBridgeAction::Verify(Robot& robot)
    {
      // TODO: Need some kind of verificaiton here?
      PRINT_NAMED_INFO("CrossBridgeAction.Verify.BridgeCrossingComplete",
                       "Robot has completed crossing a bridge.");
      return ActionResult::SUCCESS;
    } // Verify()
    
    
#pragma mark ---- AscendOrDescendRampAction ----
    
    AscendOrDescendRampAction::AscendOrDescendRampAction(ObjectID rampID, const bool useManualSpeed)
    : IDockAction(rampID, useManualSpeed)
    {

    }
    
    const std::string& AscendOrDescendRampAction::GetName() const
    {
      static const std::string name("AscendOrDescendRampAction");
      return name;
    }
    
    Result AscendOrDescendRampAction::SelectDockAction(Robot& robot, ActionableObject* object)
    {
      Ramp* ramp = dynamic_cast<Ramp*>(object);
      if(ramp == nullptr) {
        PRINT_NAMED_ERROR("AscendOrDescendRampAction.SelectDockAction.NotRampObject",
                          "Could not cast generic ActionableObject into Ramp object.");
        return RESULT_FAIL;
      }
      
      Result result = RESULT_OK;
      
      // Choose ascent or descent
      const Ramp::TraversalDirection direction = ramp->WillAscendOrDescend(robot.GetPose());
      switch(direction)
      {
        case Ramp::ASCENDING:
          _dockAction = DockAction::DA_RAMP_ASCEND;
          break;
          
        case Ramp::DESCENDING:
          _dockAction = DockAction::DA_RAMP_DESCEND;
          break;
          
        case Ramp::UNKNOWN:
        default:
          result = RESULT_FAIL;
      }
    
      // Tell robot which ramp it will be using, and in which direction
      robot.SetRamp(_dockObjectID, direction);
            
      return result;
      
    } // SelectDockAction()
    
    
    ActionResult AscendOrDescendRampAction::Verify(Robot& robot)
    {
      // TODO: Need to do some kind of verification here?
      PRINT_NAMED_INFO("AscendOrDescendRampAction.Verify.RampAscentOrDescentComplete",
                       "Robot has completed going up/down ramp.");
      
      return ActionResult::SUCCESS;
    } // Verify()
    
    
#pragma mark ---- MountChargerAction ----
    
    MountChargerAction::MountChargerAction(ObjectID chargerID, const bool useManualSpeed)
    : IDockAction(chargerID, useManualSpeed)
    {
      
    }
    
    const std::string& MountChargerAction::GetName() const
    {
      static const std::string name("MountChargerAction");
      return name;
    }
    
    Result MountChargerAction::SelectDockAction(Robot& robot, ActionableObject* object)
    {
      Charger* charger = dynamic_cast<Charger*>(object);
      if(charger == nullptr) {
        PRINT_NAMED_ERROR("MountChargerAction.SelectDockAction.NotChargerObject",
                          "Could not cast generic ActionableObject into Charger object.");
        return RESULT_FAIL;
      }
      
      Result result = RESULT_OK;
      
      _dockAction = DockAction::DA_MOUNT_CHARGER;
      
      // Tell robot which ramp it will be using, and in which direction
      //robot.SetRamp(_dockObjectID, direction);
      
      return result;
      
    } // SelectDockAction()
    
    
    ActionResult MountChargerAction::Verify(Robot& robot)
    {
      // TODO: Need to do some kind of verification here?
      PRINT_NAMED_INFO("MountChargerAction.Verify.MountingChargerComplete",
                       "Robot has mounted charger.");
      
      return ActionResult::SUCCESS;
    } // Verify()
    
    
#pragma mark ---- TraverseObjectAction ----
    
    TraverseObjectAction::TraverseObjectAction(ObjectID objectID, const bool useManualSpeed)
    : _objectID(objectID)
    , _chosenAction(nullptr)
    , _useManualSpeed(useManualSpeed)
    {
      
    }
    
    TraverseObjectAction::~TraverseObjectAction()
    {
      if(_chosenAction != nullptr) {
        delete _chosenAction;
        _chosenAction = nullptr;
      }
    }
    
    const std::string& TraverseObjectAction::GetName() const
    {
      static const std::string name("TraverseObjectAction");
      return name;
    }
    
    void TraverseObjectAction::Reset()
    {
      if(_chosenAction != nullptr) {
        _chosenAction->Reset();
      }
    }
    
    ActionResult TraverseObjectAction::UpdateInternal(Robot& robot)
    {
      // Select the chosen action based on the object's type, if we haven't
      // already
      if(_chosenAction == nullptr) {
        ActionableObject* object = dynamic_cast<ActionableObject*>(robot.GetBlockWorld().GetObjectByID(_objectID));
        if(object == nullptr) {
          PRINT_NAMED_ERROR("TraverseObjectAction.Init.ObjectNotFound",
                            "Could not get actionable object with ID = %d from world.", _objectID.GetValue());
          return ActionResult::FAILURE_ABORT;
        }
        
        if(object->GetType() == ObjectType::Bridge_LONG ||
           object->GetType() == ObjectType::Bridge_SHORT)
        {
          _chosenAction = new CrossBridgeAction(_objectID, _useManualSpeed);
        }
        else if(object->GetType() == ObjectType::Ramp_Basic) {
          _chosenAction = new AscendOrDescendRampAction(_objectID, _useManualSpeed);
        }
        else if(object->GetType() == ObjectType::Charger_Basic) {
          _chosenAction = new MountChargerAction(_objectID, _useManualSpeed);
        }
        else {
          PRINT_NAMED_ERROR("TraverseObjectAction.Init.CannotTraverseObjectType",
                            "Robot %d was asked to traverse object ID=%d of type %s, but "
                            "that traversal is not defined.", robot.GetID(),
                            object->GetID().GetValue(), ObjectTypeToString(object->GetType()));
          
          return ActionResult::FAILURE_ABORT;
        }
      }
      
      // Now just use chosenAction's Update()
      assert(_chosenAction != nullptr);
      return _chosenAction->Update(robot);
      
    } // Update()
    
    
#pragma mark ---- PlayAnimationAction ----
    
    PlayAnimationAction::PlayAnimationAction(const std::string& animName,
                                             const u32 numLoops)
    : _animName(animName)
    , _name("PlayAnimation" + animName + "Action")
    , _numLoops(numLoops)
    {
      
    }
    
    ActionResult PlayAnimationAction::Init(Robot& robot)
    {
      _startedPlaying = false;
      _animTag = robot.PlayAnimation(_animName, _numLoops);
      if(_animTag != 0) {
        return ActionResult::SUCCESS;
      } else {
        return ActionResult::FAILURE_ABORT;
      }
    }
    
    ActionResult PlayAnimationAction::CheckIfDone(Robot& robot)
    {
      // Wait for the current animation tag to match the one corresponding to
      // this action, so we know the robot has actually started playing _this_
      // animation.
      if(!_startedPlaying)
      {
        if(robot.GetCurrentAnimationTag() == _animTag) {
          _startedPlaying = true;
        } else {
          PRINT_NAMED_INFO("PlayAnimationAction.CheckIfDone.WaitForStart",
                           "Waiting for robot to actually start animating '%s' with tag=%d (current=%d).",
                           _animName.c_str(), _animTag, robot.GetCurrentAnimationTag());
          return ActionResult::RUNNING;
        }
      }
      
      // If we've made it this far, we must have started the expected animation,
      // so just wait for the current animation tag to change to know when it is
      // done playing on the robot.
      assert(_startedPlaying);
      if(robot.GetCurrentAnimationTag() == _animTag)
      {
        return ActionResult::RUNNING;
      } else {
        return ActionResult::SUCCESS;
      }
    }
    
    void PlayAnimationAction::Cleanup(Robot& robot)
    {
      // Abort anything that shouldn't still be running
      if(robot.IsAnimating()) {
        robot.AbortAnimation();
      }
    }
    
    void PlayAnimationAction::GetCompletionStruct(Robot& robot, ActionCompletedStruct& completionInfo) const
    {
      completionInfo.animName = _animName;
    }
    
#pragma mark ---- PlaySoundAction ----
    
    PlaySoundAction::PlaySoundAction(const std::string& soundName)
    : _soundName(soundName)
    , _name("PlaySound" + soundName + "Action")
    {
      
    }

    ActionResult PlaySoundAction::CheckIfDone(Robot& robot)
    {
      // TODO: Implement!
      return ActionResult::FAILURE_ABORT;
    }
    
#pragma mark ---- WaitAction ----
    
    WaitAction::WaitAction(f32 waitTimeInSeconds)
    : _waitTimeInSeconds(waitTimeInSeconds)
    , _doneTimeInSeconds(-1.f)
    {
      // Put the wait time with two decimals of precision in the action's name
      char tempBuffer[32];
      snprintf(tempBuffer, 32, "Wait%.2fSecondsAction", _waitTimeInSeconds);
      _name = tempBuffer;
    }
    
    ActionResult WaitAction::Init(Robot& robot)
    {
      _doneTimeInSeconds = BaseStationTimer::getInstance()->GetCurrentTimeInSeconds() + _waitTimeInSeconds;
      return ActionResult::SUCCESS;
    }
    
    ActionResult WaitAction::CheckIfDone(Robot& robot)
    {
      assert(_doneTimeInSeconds > 0.f);
      if(BaseStationTimer::getInstance()->GetCurrentTimeInSeconds() > _doneTimeInSeconds) {
        return ActionResult::SUCCESS;
      } else {
        return ActionResult::RUNNING;
      }
    }
    
    /*
    static void TestInstantiation(void)
    {
      Robot robot(7, nullptr);
      ObjectID id;
      id.Set();
      
      PickAndPlaceObjectAction action(robot, id);
      AscendOrDescendRampAction action2(robot, id);
      CrossBridgeAction action3(robot, id);
    }
    */
  } // namespace Cozmo
} // namespace Anki<|MERGE_RESOLUTION|>--- conflicted
+++ resolved
@@ -211,18 +211,6 @@
           PRINT_NAMED_ERROR("DriveToPoseAction.Init", "Failed to get path to goal pose.");
           result = ActionResult::FAILURE_ABORT;
         }
-<<<<<<< HEAD
-
-=======
-        else if(robot.ExecutePath(p, _useManualSpeed) != RESULT_OK) {
-          PRINT_NAMED_ERROR("DriveToPoseAction.Init", "Failed calling execute path.");
-          result = ActionResult::FAILURE_ABORT;
-        }
-        else if (p.GetNumSegments() == 0) {
-          PRINT_NAMED_INFO("DriveToPoseAction.Init", "Faking startedTraversingPath because path is empty.");
-          _startedTraversingPath = true;
-        }
->>>>>>> bf4ab4b3
         
         if(result == ActionResult::SUCCESS) {
           // So far so good.
@@ -264,7 +252,6 @@
     {
       ActionResult result = ActionResult::RUNNING;
       
-<<<<<<< HEAD
       switch( robot.CheckDriveToPoseStatus() ) {
         case ERobotDriveToPoseStatus::Error:
           PRINT_NAMED_INFO("DriveToPoseAction.CheckIfDone.Failure", "Robot driving to pose failed");
@@ -286,24 +273,6 @@
             robot.AbortDrivingToPose();
             result = ActionResult::FAILURE_ABORT;
             _timeToAbortPlanning = -1.0f;
-=======
-      if(!_startedTraversingPath) {
-        // Wait until robot reports it has started traversing the path
-        _startedTraversingPath = robot.IsTraversingPath();
-        
-      } else {
-        // Wait until robot reports it is no longer traversing a path
-        if(robot.IsTraversingPath())
-        {
-          {
-            static int ctr = 0;
-            if(ctr++ % 10 == 0) {
-              PRINT_NAMED_INFO("DriveToPoseAction.CheckIfDone.WaitingForPathCompletion",
-                               "Waiting for robot to complete its path traversal (%d), "
-                               "_currPathSegment=%d, _lastSentPathID=%d, _lastRecvdPathID=%d.", ctr,
-                                robot.GetCurrentPathSegment(), robot.GetLastSentPathID(), robot.GetLastRecvdPathID());
-            }
->>>>>>> bf4ab4b3
           }
           break;
         }
@@ -311,7 +280,6 @@
         case ERobotDriveToPoseStatus::Replanning: {
           float currTime = BaseStationTimer::getInstance()->GetCurrentTimeInSeconds();
           
-<<<<<<< HEAD
           // handle aborting the plan. If we don't have a timeout set, set one now
           if( _timeToAbortPlanning < 0.0f ) {
             _timeToAbortPlanning = currTime + _maxReplanPlanningTime;              
@@ -346,61 +314,6 @@
           // clear abort timing, since we got a path
           _timeToAbortPlanning = -1.0f;
 
-=======
-          // If the robot is traversing a path, consider replanning it
-          if(robot.GetBlockWorld().DidObjectsChange())
-          {
-            Planning::Path newPath;
-            
-            switch(robot.GetPathPlanner()->GetPlan(newPath, robot.GetDriveCenterPose(), _forceReplanOnNextWorldChange))
-            {
-              case IPathPlanner::DID_PLAN:
-              {
-                // clear path, but flag that we are replanning
-                robot.ClearPath();
-                _forceReplanOnNextWorldChange = false;
-                
-                PRINT_NAMED_INFO("DriveToPoseAction.CheckIfDone.UpdatePath", "sending new path to robot");
-                robot.ExecutePath(newPath, _useManualSpeed);
-                break;
-              } // case DID_PLAN:
-                
-              case IPathPlanner::PLAN_NEEDED_BUT_GOAL_FAILURE:
-              {
-                PRINT_NAMED_INFO("DriveToPoseAction.CheckIfDone.NewGoalForReplanNeeded",
-                                 "Replan failed due to bad goal. Aborting path.");
-                
-                robot.ClearPath();
-                break;
-              } // PLAN_NEEDED_BUT_GOAL_FAILURE:
-                
-              case IPathPlanner::PLAN_NEEDED_BUT_START_FAILURE:
-              {
-                PRINT_NAMED_INFO("DriveToPoseAction.CheckIfDone.NewStartForReplanNeeded",
-                                 "Replan failed during docking due to bad start. Will try again, and hope robot moves.");
-                break;
-              }
-                
-              case IPathPlanner::PLAN_NEEDED_BUT_PLAN_FAILURE:
-              {
-                PRINT_NAMED_INFO("DriveToPoseAction.CheckIfDone.NewEnvironmentForReplanNeeded",
-                                 "Replan failed during docking due to a planner failure. Will try again, and hope environment changes.");
-                // clear the path, but don't change the state
-                robot.ClearPath();
-                _forceReplanOnNextWorldChange = true;
-                break;
-              }
-                
-              default:
-              {
-                // Don't do anything just proceed with the current plan...
-                break;
-              }
-            } // switch(GetPlan())
-            
-          } // if blocks changed
-        } else {
->>>>>>> bf4ab4b3
           // No longer traversing the path, so check to see if we ended up in the right place
           Vec3f Tdiff;
           
