--- conflicted
+++ resolved
@@ -1549,15 +1549,6 @@
             // TODO: Be able to fill in add'l objects carried in signal
             completionInfo.numObjects = numObjects;
             completionInfo.objectIDs = {{carryObject, carryObjectOnTop, -1, -1, -1}};
-<<<<<<< HEAD
-            
-            // TODO: Remove once we have Lee's Events
-            ExternalInterface::MessageEngineToGame msg(ExternalInterface::RobotCompletedAction(robot.GetID(), GetType(), result, completionInfo));
-            
-            robot.GetExternalInterface()->DeliverToGame(ExternalInterface::MessageEngineToGame(msg));
-            CozmoEngineSignals::RobotCompletedActionSignal().emit(msg);
-=======
->>>>>>> 59edd8ec
             
             return;
           }
@@ -1587,16 +1578,6 @@
               ++completionInfo.numObjects;
               object = robot.GetBlockWorld().FindObjectOnTopOf(*object, 15.f);
             }
-<<<<<<< HEAD
-
-            // TODO: Remove once we have Lee's Events
-            ExternalInterface::MessageEngineToGame msg(ExternalInterface::RobotCompletedAction(robot.GetID(), GetType(), result, completionInfo));
-            
-            robot.GetExternalInterface()->DeliverToGame(ExternalInterface::MessageEngineToGame(msg));
-            CozmoEngineSignals::RobotCompletedActionSignal().emit(msg);
-
-=======
->>>>>>> 59edd8ec
             return;
           }
           break;
