--- conflicted
+++ resolved
@@ -49,9 +49,8 @@
     const Radians headAngle = std::atan(zDist/(minDist + 1e-6f));
     const Radians panAngle = std::atan2(yDist, xDist);
     
-<<<<<<< HEAD
-    static const Radians minHeadAngle(DEG_TO_RAD(1.f));
-    static const Radians minBodyAngle(DEG_TO_RAD(1.f));
+    static const Radians minHeadAngle(DEG_TO_RAD(2.f));
+    static const Radians minBodyAngle(DEG_TO_RAD(2.f));
 
     // only do a tracking action if we aren't going to stomp on someone elses action
     size_t qLength = _robot.GetActionList().GetQueueLength(Robot::DriveAndManipulateSlot);
@@ -68,16 +67,6 @@
       _hasTrackingAction = true;
       _lastTrackingActionTag = action->GetTag();
     }
-=======
-    static const Radians minHeadAngle(DEG_TO_RAD(2.f));
-    static const Radians minBodyAngle(DEG_TO_RAD(2.f));
-    
-    PanAndTiltAction* action = new PanAndTiltAction(panAngle, headAngle, true, true);
-    action->EnableMessageDisplay(false);
-    action->SetPanTolerance(minBodyAngle);
-    action->SetTiltTolerance(minHeadAngle);
-    _robot.GetActionList().QueueActionNow(Robot::DriveAndManipulateSlot, action);
->>>>>>> 985451ab
                                           
     return RESULT_OK;
   } // UpdateFaceTracking()
