--- conflicted
+++ resolved
@@ -20,11 +20,6 @@
   
   FaceWorld::FaceWorld(Robot& robot)
   : _robot(robot)
-<<<<<<< HEAD
-  , _deletionTimeout_ms(3000)
-  , _idCtr(0)
-=======
->>>>>>> 283c8664
   {
     
   }
