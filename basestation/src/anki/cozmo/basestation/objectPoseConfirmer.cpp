/**
 * File: objectPoseConfirmer.h
 *
 * Author:  Andrew Stein
 * Created: 08/10/2016
 *
 * Description: Object for setting the poses and pose states of observable objects
 *              based on type of observation and accumulated evidence. Note that this
 *              class is a friend of Cozmo::ObservableObject and can therefore call
 *              its SetPose method.
 *
 * Copyright: Anki, Inc. 2016
 *
 **/

#include "objectPoseConfirmer.h"

#include "anki/cozmo/basestation/activeObject.h"
#include "anki/cozmo/basestation/blockWorld/blockConfigurationManager.h"
#include "anki/cozmo/basestation/blockWorld/blockWorld.h"
#include "anki/cozmo/basestation/components/cubeLightComponent.h"
#include "anki/cozmo/basestation/components/visionComponent.h"
#include "anki/cozmo/basestation/cozmoObservableObject.h"
#include "anki/cozmo/basestation/robot.h"

#include "anki/cozmo/shared/cozmoEngineConfig.h"

#include "util/console/consoleInterface.h"
#include "util/math/math.h"

namespace Anki {
namespace Cozmo {

#define VERBOSE_DEBUG_PRINT 0
  
namespace {

// Minimum number of times we need to observe an object at a pose to switch from
// unknown to known or dirty
CONSOLE_VAR_RANGED(s32, kMinTimesToObserveObject, "PoseConfirmation", 2, 1,10);

// Minimum number of times not to observe an object marked dirty before marking its
// pose as unknkown.
CONSOLE_VAR_RANGED(s32, kMinTimesToNotObserveDirtyObject, "PoseConfirmation", 2, 1,10);

// TODO: (Al) Remove once bryon fixes the timestamps
// Disable the object is still moving check for visual observation entries due to incorrect
// timestamps in object moved messages
CONSOLE_VAR(bool, kDisableStillMovingCheck, "PoseConfirmation", true);

}
  
ObjectPoseConfirmer::ObjectPoseConfirmer(Robot& robot)
: _robot(robot)
{
  
}

// - - - - - - - - - - - - - - - - - - - - - - - - - - - - - - - - - - - - - - - - - - - - - - - - - - - - - - - - - - -
void ObjectPoseConfirmer::UpdatePoseInInstance(ObservableObject* object,
                                               const ObservableObject* observation,
                                               const ObservableObject* confirmedMatch,
                                               const Pose3d& newPose,
                                               bool robotWasMoving,
                                               f32 obsDistance_mm)
{
  // if we are updating an object that we are carrying, we always want to update, so that we can correct the
  // fact that it's not in the lift, it's where the observation happens
  const bool updateDueToObservingCarriedObject = (nullptr != confirmedMatch) && _robot.IsCarryingObject( confirmedMatch->GetID() );
  const bool updateNonLocalizableObject = !object->CanBeUsedForLocalization();
  
  // now calculate what posestate we should set and if that poseState overrides the current one (we still need
  // to calculate which one we are going to set, even if forceUpdate is already true)
  
  // Makes the isMoving check more temporally accurate, but might not actually be helping that much.
  // In order to ask for moved status, we need to query either the connected instance or the confirmedMatch (if
  // they exist)
  const ObjectID& objectID = object->GetID();
  const ActiveObject* const connectedMatch = _robot.GetBlockWorld().GetConnectedActiveObjectByID( objectID );
  TimeStamp_t stoppedMovingTime = 0;
  // ask both instances
  bool objectIsMoving = false;
  if (connectedMatch) {
    objectIsMoving = connectedMatch->IsMoving(&stoppedMovingTime);
  } else if (confirmedMatch) {
    objectIsMoving = confirmedMatch->IsMoving(&stoppedMovingTime);
  }
  if (!objectIsMoving)
  {
    if (stoppedMovingTime >= observation->GetLastObservedTime() && !kDisableStillMovingCheck) {
      PRINT_CH_DEBUG("PoseConfirmer", "ObjectPoseConfirmer.AddVisualObservation.ObjectIsStillMoving", "");
      objectIsMoving = true;
    }
  }

  const bool isRobotOnTreads = OffTreadsState::OnTreads == _robot.GetOffTreadsState();
  const bool isFarAway  = Util::IsFltGT(obsDistance_mm,  kMaxLocalizationDistance_mm);
  const bool setAsKnown = isRobotOnTreads && !isFarAway && !robotWasMoving && !objectIsMoving;

  const bool updatePose = updateDueToObservingCarriedObject || setAsKnown || !object->IsPoseStateKnown() || updateNonLocalizableObject;
  if( updatePose )
  {
    const PoseState newPoseState = (setAsKnown ? PoseState::Known : PoseState::Dirty);
    
    const bool isConfirmedMatch = (object == confirmedMatch);
    if ( isConfirmedMatch ) {
      SetPoseHelper(object, newPose, obsDistance_mm, newPoseState, "ObjectPoseConfirmer.UpdatePoseInInstace");
      
      // when we set the pose for an object we were carrying, we also unset it from the lift, tell the robot
      // we are not carrying it anymore
      if ( updateDueToObservingCarriedObject )
      {
        PRINT_CH_INFO("PoseConfirmer", "ObjectPoseConfirmer.AddVisualObservation.SeeingCarriedObject",
                      "We changed the pose of %d, we must not be carrying it anymore. Unsetting as carried object.",
                      object->GetID().GetValue());
        _robot.UnSetCarryObject(object->GetID());
      }
    } else {
      // currently we use UpdatePoseInInstance for both unconfirmed and confirmed objects. If we are changing the
      // pose of the unconfirmedInstance, do not notify anyone about it yet, only if we are modifying the pose
      // of an actual object in BlockWorld
      object->SetPose(newPose, obsDistance_mm, newPoseState);
    }
    
    // udpate the timestamp at which we are actually setting the pose
    DEV_ASSERT(_poseConfirmations.find(objectID) != _poseConfirmations.end(),
                "ObjectPoseConfirmer.UpdatePoseInInstace.EntryShouldExist");
    PoseConfirmation& poseConf = _poseConfirmations[objectID];
    poseConf.lastPoseUpdatedTime = observation->GetLastObservedTime();
  }
}

// - - - - - - - - - - - - - - - - - - - - - - - - - - - - - - - - - - - - - - - - - - - - - - - - - - - - - - - - - - -
inline void ObjectPoseConfirmer::SetPoseHelper(ObservableObject*& object, const Pose3d& newPose,
                                               f32 distance, PoseState newPoseState, const char* debugStr)
{
  if(VERBOSE_DEBUG_PRINT)
  {
    PRINT_CH_DEBUG("PoseConfirmer", debugStr,
                   "ObjectID:%d at (%.1f,%.1f,%.1f) as %s",
                   object->GetID().GetValue(),
                   newPose.GetTranslation().x(),
                   newPose.GetTranslation().y(),
                   newPose.GetTranslation().z(),
                   EnumToString(newPoseState));
  }
  
  DEV_ASSERT(object->HasValidPose() || ObservableObject::IsValidPoseState(newPoseState),
             "ObjectPoseConfirmer.SetPoseHelper.BothPoseStatesAreInvalid");
  // note otherwise we don't delete the memory but we clear the pointer!
  DEV_ASSERT( object == _robot.GetBlockWorld().GetLocatedObjectByID(object->GetID()),
             "ObjectPoseConfirmer.SetPoseHelper.ShouldOnlyBeUsedForBlockWorldObjects");
  // this method is only called for instances in the current origin, not in other origins (would not make sense to clients)
  DEV_ASSERT( !object->HasValidPose() || (&object->GetPose().FindOrigin() == _robot.GetWorldOrigin()),
             "ObjectPoseConfirmer.SetPoseHelper.ShouldOnlyBeUsedForCurrentOriginCurrent");
  DEV_ASSERT( !ObservableObject::IsValidPoseState(newPoseState) || (&newPose.FindOrigin() == _robot.GetWorldOrigin()),
             "ObjectPoseConfirmer.SetPoseHelper.ShouldOnlyBeUsedForCurrentOriginNew");
  
  // if we destroy the object we need a copy so we can notify other systems and passing all relevant parameters
  // like family, type, new pose, objectID etc.
  const ObservableObject* instanceToNotify = nullptr;
  
  // copy vars we need to notify since we can destroy the object
  const Pose3d oldPoseCopy = object->GetPose(); // note calling GetPose on PoseState::Invalid asserts
  const PoseState oldPoseState = object->GetPoseState();
  
  // if setting an invalid pose, we want to destroy the located copy of this object in its origin
  const bool isNewPoseValid = ObservableObject::IsValidPoseState(newPoseState);
  if( isNewPoseValid )
  {
    object->SetPose(newPose, distance, newPoseState);
    
    // we can pass the same instance since BlockWorld keeps it
    instanceToNotify = object;
  }
  else
  {
    // we need a new instance before, remember to delete before exit
    ObservableObject* objCopy = object->CloneType();
    objCopy->CopyID(object);
    DEV_ASSERT(!objCopy->HasValidPose(), "ObjectPoseConfirmer.CopyInheritedPose");
    instanceToNotify = objCopy;
  
    // Notify listeners if object is becoming Unknown
    using namespace ExternalInterface;
    _robot.Broadcast(MessageEngineToGame(RobotMarkedObjectPoseUnknown(_robot.GetID(), object->GetID().GetValue())));
    
    // delete the object from BlockWorld
    _robot.GetBlockWorld().DeleteLocatedObjectByIDInCurOrigin(object->GetID());
    object = nullptr; // do not use anymore, since it's deleted
  }

  // Notify the change
  {
    // should have an instance to notify
    DEV_ASSERT(nullptr != instanceToNotify, "ObjectPoseConfirmer.SetPoseHelper.NeedInstanceRef");
  
    const bool isOldPoseValid = ObservableObject::IsValidPoseState(oldPoseState);
    const Pose3d* oldPosePtr = isOldPoseValid ? &oldPoseCopy : nullptr;
    BroadcastObjectPoseChanged(*instanceToNotify, oldPosePtr, oldPoseState);
  }
  
  // destroy the copy if it's new
  const bool isInstanceACopy = (instanceToNotify != object);
  if ( isInstanceACopy ) {
    DEV_ASSERT(nullptr == object, "ObjectPoseConfirmer.SetPoseHelper.WhyCopyIfItsAlive");
    Util::SafeDelete(instanceToNotify);
  }
}

// - - - - - - - - - - - - - - - - - - - - - - - - - - - - - - - - - - - - - - - - - - - - - - - - - - - - - - - - - - -
void ObjectPoseConfirmer::SetPoseStateHelper(ObservableObject* object, PoseState newState)
{
  DEV_ASSERT( object->HasValidPose(), "ObjectPoseConfirmer.SetPoseStateHelper.CantChangePoseStateOfInvalidObjects");

  if ( ObservableObject::IsValidPoseState(newState) )
  {
    // do the change, store old for notification
    const PoseState oldState = object->GetPoseState();
    object->SetPoseState(newState);
    
    // this method can change poseStates in other origins (arguably this should not be the case, but we
    // support it atm because we need to change other instances to Dirty when they move, etc). In that
    // case do not notify
    const bool isInCurOrigin = (&object->GetPose().FindOrigin() == _robot.GetWorldOrigin());
    if ( isInCurOrigin )
    {
      // broadcast the poseState change
      BroadcastObjectPoseStateChanged(*object, oldState);
    }
  }
  else
  {
    PRINT_NAMED_ERROR("ObjectPoseConfirmer.SetPoseStateHelper.CantSetInvalidPoseState",
                      "Can't set pose state to '%s' for object %d.",
                      EnumToString(newState),
                      object->GetID().GetValue());
  }
}

// - - - - - - - - - - - - - - - - - - - - - - - - - - - - - - - - - - - - - - - - - - - - - - - - - - - - - - - - - - -
ObjectPoseConfirmer::PoseConfirmation::PoseConfirmation(const std::shared_ptr<ObservableObject>& object,
                                                        s32 initNumTimesObserved,
                                                        TimeStamp_t initLastPoseUpdatedTime)
: referencePose(object->GetPose())
, numTimesObserved(initNumTimesObserved)
, lastPoseUpdatedTime(initLastPoseUpdatedTime)
, unconfirmedObject(object)
{
}

// - - - - - - - - - - - - - - - - - - - - - - - - - - - - - - - - - - - - - - - - - - - - - - - - - - - - - - - - - - -
ObjectPoseConfirmer::PoseConfirmation::PoseConfirmation(const Pose3d& initPose,
                                                        s32 initNumTimesObserved,
                                                        TimeStamp_t initLastPoseUpdatedTime)
: referencePose(initPose)
, numTimesObserved(initNumTimesObserved)
, lastPoseUpdatedTime(initLastPoseUpdatedTime)
{
}

// - - - - - - - - - - - - - - - - - - - - - - - - - - - - - - - - - - - - - - - - - - - - - - - - - - - - - - - - - - -
bool ObjectPoseConfirmer::PoseConfirmation::IsReferencePoseConfirmed() const
{
  const bool confirmed = (numTimesObserved >= kMinTimesToObserveObject);
  return confirmed;
}

// - - - - - - - - - - - - - - - - - - - - - - - - - - - - - - - - - - - - - - - - - - - - - - - - - - - - - - - - - - -
bool ObjectPoseConfirmer::IsObjectConfirmedAtObservedPose(const std::shared_ptr<ObservableObject>& objSeen,
                                                          const ObservableObject*& objectToCopyIDFrom ) const
{
  bool poseIsSameAsReference = false;
  
  // COZMO-9602. If the ID is preset in the observations (via objectLibrary storage, then this is only needed
  // if the object is passive)
  // first, find the ID for that observation
  FindObjectMatchForObservation(objSeen, objectToCopyIDFrom);
  
  // match the pose against the referencePose. Note there are some cases that would not need this (for example passive
  // objects), but it simplifies the logic checking all with no exceptions
  if ( nullptr != objectToCopyIDFrom ) {
    const ObjectID& objectID = objectToCopyIDFrom->GetID();
    const auto& pairIterator = _poseConfirmations.find(objectID);
    if ( pairIterator != _poseConfirmations.end() )
    {
      // we have an entry, first check if the reference pose has been confirmed
      const PoseConfirmation& poseConf = pairIterator->second;
      if ( poseConf.IsReferencePoseConfirmed() )
      {
        // ok, reference is confirmed, is it the one we are asking about?
        const Point3f distThreshold  = objSeen->GetSameDistanceTolerance();
        const Radians angleThreshold = objSeen->GetSameAngleTolerance();
        poseIsSameAsReference = objSeen->GetPose().IsSameAs(poseConf.referencePose, distThreshold, angleThreshold);
      }
    }
  }
  
  // return whether the observed pose and the reference pose are the same
  return poseIsSameAsReference;
}
  
// - - - - - - - - - - - - - - - - - - - - - - - - - - - - - - - - - - - - - - - - - - - - - - - - - - - - - - - - - - -
void ObjectPoseConfirmer::FindObjectMatchForObservation(const std::shared_ptr<ObservableObject>& objSeen,
                                                        const ObservableObject*& objectToCopyIDFrom) const
{
  objectToCopyIDFrom = nullptr;

  BlockWorldFilter filter;
  filter.AddAllowedFamily(objSeen->GetFamily());
  filter.AddAllowedType(objSeen->GetType());

  // find confirmed object or unconfirmed
  if ( objSeen->IsUnique() )
  {
    // ask blockworld to find matches by type/family in the current origin, since we assume only one instance per type
    std::vector<ObservableObject*> confirmedMatches;
    _robot.GetBlockWorld().FindLocatedMatchingObjects(filter, confirmedMatches);
    
    // should match 0 or 1
    DEV_ASSERT( confirmedMatches.size() <= 1, "ObjectPoseConfirmer.IsObjectConfirmed.TooManyMatches" );
    
    // if there is a match, return that one
    if ( confirmedMatches.size() == 1 )
    {
      objectToCopyIDFrom = confirmedMatches.front();
      return;
    }
    else
    {
      // did not find a confirmed match, is there an unconfirmed match by family and type?
      for( const auto& confirmationInfoPair : _poseConfirmations )
      {
        const PoseConfirmation& confirmationInfo = confirmationInfoPair.second;
        // check only entries that have an unconfirmed object
        if ( confirmationInfo.unconfirmedObject )
        {
          // compare family and type
          const bool matchOk = (confirmationInfo.unconfirmedObject->GetFamily() == objSeen->GetFamily()) &&
                               (confirmationInfo.unconfirmedObject->GetType()   == objSeen->GetType()  );
          if ( matchOk ) {
            DEV_ASSERT(confirmationInfo.unconfirmedObject->GetID() == confirmationInfoPair.first,
                       "ObjectPoseConfirmer.IsObjectConfirmed.KeyNotMatchingID");
            objectToCopyIDFrom = confirmationInfo.unconfirmedObject.get();
            return;
          }
        }
      }
      
      // did not find an unconfirmed entry, search in other frames or in connected
      filter.SetOriginMode(BlockWorldFilter::OriginMode::NotInRobotFrame);
      objectToCopyIDFrom = _robot.GetBlockWorld().FindLocatedMatchingObject(filter);
      if ( nullptr == objectToCopyIDFrom ) {
        objectToCopyIDFrom = _robot.GetBlockWorld().FindConnectedActiveMatchingObject(filter);
      }
      
      return;
    }
    
  }
  else
  {
    // For passive objects, match based on pose (considering only objects in current frame)
    // Ignore objects we're carrying
    const ObjectID& carryingObjectID = _robot.GetCarryingObject();
    filter.AddFilterFcn([&carryingObjectID](const ObservableObject* candidate) {
      const bool isObjectBeingCarried = (candidate->GetID() == carryingObjectID);
      return !isObjectBeingCarried;
    });
    
    const ObservableObject* matchingObject = _robot.GetBlockWorld().FindLocatedClosestMatchingObject(*objSeen,
                                                                objSeen->GetSameDistanceTolerance(),
                                                                objSeen->GetSameAngleTolerance(),
                                                                filter);
    // depending on whether we found a match
    if ( nullptr != matchingObject )
    {
      // found a match
      objectToCopyIDFrom = matchingObject;
      return;
    }
    else
    {
      // we didn't find a confirmed match in current origin
      const ObservableObject* closestObject = nullptr;
      Vec3f closestDist(objSeen->GetSameDistanceTolerance());
      Radians closestAngle(objSeen->GetSameAngleTolerance());

      // no confirmed match, look in unconfirmed
      for( const auto& confirmationInfoPair : _poseConfirmations )
      {
        const PoseConfirmation& confirmationInfo = confirmationInfoPair.second;
        // check only entries that have an unconfirmed object
        if ( confirmationInfo.unconfirmedObject )
        {
          // should not be possible to carry unconfirmed objects
          DEV_ASSERT( carryingObjectID != confirmationInfo.unconfirmedObject->GetID(),
                      "ObjectPoseConfirmer.IsObjectConfirmed.CarryingUnconfirmed");
          // unconfirmed objects are not applied the filter, check for family/type now
          const bool isSameType = (confirmationInfo.unconfirmedObject->GetFamily() == objSeen->GetFamily()) &&
                                  (confirmationInfo.unconfirmedObject->GetType()   == objSeen->GetType()  );
          if ( isSameType )
          {
            // compare location
            Vec3f Tdiff;
            Radians angleDiff;
            const bool closerMatch = (confirmationInfo.unconfirmedObject->IsSameAs(*objSeen.get(), closestDist, closestAngle, Tdiff, angleDiff));
            if ( closerMatch ) {
              closestDist = Tdiff.GetAbs();
              closestAngle = angleDiff.getAbsoluteVal();
              closestObject = confirmationInfo.unconfirmedObject.get();
            }
          }
        }
      }

      // copy whatever we found (if anything)
      objectToCopyIDFrom = closestObject;
      return;
    }
  }
}

// - - - - - - - - - - - - - - - - - - - - - - - - - - - - - - - - - - - - - - - - - - - - - - - - - - - - - - - - - - -
bool ObjectPoseConfirmer::AddVisualObservation(const std::shared_ptr<ObservableObject>& observation,
                                               ObservableObject* confirmedMatch,
                                               bool robotWasMoving,
                                               f32 obsDistance_mm)
{
  DEV_ASSERT(observation, "ObjectPoseConfirmer.AddVisualObservation.NullObject");
  
  const ObjectID& objectID = observation->GetID();
  const Pose3d& newPose = observation->GetPose();
  
  DEV_ASSERT(objectID.IsSet(), "ObjectPoseConfirmer.AddVisualObservation.UnSetObjectID");

  auto iter = _poseConfirmations.find(objectID);
  if(iter == _poseConfirmations.end())
  {
    PRINT_CH_DEBUG("PoseConfirmer", "AddVisualObservation.NewEntry",
                   "ObjectID:%d at (%.1f,%.1f,%.1f), currently %s",
                   objectID.GetValue(),
                   newPose.GetTranslation().x(),
                   newPose.GetTranslation().y(),
                   newPose.GetTranslation().z(),
                   EnumToString(observation->GetPoseState()));
    
    // Initialize new entry with one observation (this one)
    _poseConfirmations[objectID] = PoseConfirmation(observation, 1, 0);
  }
  else
  {
    /*
      Note: Consider this scenario
      1) see object in pose A
      ... (n observations)
      2) see object in pose A -> confirm, pass unconfirmed object to confirmed
      3) see object in pose B -> this is the first observation on a given pose, should this have an unconfirmed pointer too?
      
      If not, then it should be impossible to Delete the object from the blockWorld. Otherwise we can have
      a nullptr here for unconfirmed, when the object has been deleted from blockWorld, so this entry would have
      neither unconfirmed nor confirmed object counterpart.
    */
  
    // Existing entry
    PoseConfirmation& poseConf = iter->second;
    ObservableObject* unconfirmedObjectPtr = poseConf.unconfirmedObject.get();
    
    // When we unobserve something we have an entry in PoseConfirmation, but we don't have confirmed (deleted)
    // or unconfirmed (was confirmed). In that case we need to treat the PoseConfirmation entry as if it
    // was the first one
    if ( (nullptr == confirmedMatch) && (nullptr == unconfirmedObjectPtr) )
    {
      // reset the observations to 1 in the current observation pose. This also grabs the observation
      // as the unconfirmed pointer
      poseConf = PoseConfirmation(observation, 1, 0);
    }
    else
    {
      // Confirmed and unconfirmed have to be mutually exclusive. If we bring an object from a different origin
      // during rejigeering, it should release at that point the unconfirmed instance (not the reference pose or
      // the count, but the instance itself)
      DEV_ASSERT( (nullptr == confirmedMatch) != (nullptr == unconfirmedObjectPtr),
                  "ObjectPoseConfirmer.AddVisualObservation.ConfirmedAndUnconfirmedPointers" );
    
      // Check if the new observation is (roughly) in the same pose as the last one.
      const Point3f distThreshold  = observation->GetSameDistanceTolerance();
      const Radians angleThreshold = observation->GetSameAngleTolerance();
      const bool newPoseIsSameAsRef = newPose.IsSameAs(poseConf.referencePose, distThreshold, angleThreshold);
      
      if(newPoseIsSameAsRef)
      {
        ++poseConf.numTimesObserved; // this can cause IsReferencePoseConfirmed to become true
        
        const bool confirmingObjectAtObservedPose = poseConf.IsReferencePoseConfirmed();
        if(confirmingObjectAtObservedPose)
        {
          const bool isCurrentlyConfirmed = (nullptr == unconfirmedObjectPtr);
          if( !isCurrentlyConfirmed )
          {
            // udpate pose in unconfirmed instance before passing onto world
            UpdatePoseInInstance(unconfirmedObjectPtr, observation.get(), confirmedMatch, newPose, robotWasMoving, obsDistance_mm);
          
            // This is first confirmation, we have to give blockWorld ownership of the unconfirmed object
            _robot.GetBlockWorld().AddLocatedObject(poseConf.unconfirmedObject);
            poseConf.unconfirmedObject.reset(); // give up ownership of the pointer (the pointer is still valid)
            
            // flip pointers now that it is confirmed
            confirmedMatch = unconfirmedObjectPtr;
            unconfirmedObjectPtr = nullptr;
          }
          else
          {
            // KnownIssue: we do not store unconfirmed poses for objects that are already confirmed. However we do not
            // update their pose until they become confirmed. This means that only the last pose and pose state
            // are actually considered. In a scenario where we have: Known, Known, Dirty, Dirty observations, where we
            // need 4 observations to confirm, the last one (Dirty) is the one that we would set here. Note this is not
            // a problem before the first confirmation, since the Unconfirmed pointer updates continuously before
            // confirmation, and stores the most accurate. Search below (in this function) for KnownIssueLostAccuracy
            UpdatePoseInInstance(confirmedMatch, observation.get(), confirmedMatch, newPose, robotWasMoving, obsDistance_mm);
          }
          
          // notify blockworld that we can confirm we have seen this object at its current pose. This allows blockworld
          // to reason about the markers seen this frame
          _robot.GetBlockWorld().OnObjectVisuallyVerified(confirmedMatch);
        }
<<<<<<< HEAD
        else
=======
        
        const bool isRobotOnTreads = OffTreadsState::OnTreads == _robot.GetOffTreadsState();
        const bool isFarAway = Util::IsFltGT(obsDistance_mm,  object->GetMaxLocalizationDistance_mm());
        const bool useDirty = !isRobotOnTreads || isFarAway || robotWasMoving || objectIsMoving;
        
        // Note that we never change a Known object to Dirty with a visual observation
        if(!useDirty || !object->IsPoseStateKnown())
>>>>>>> 7adbf73d
        {
          // Update unconfirmed object's pose if it exists (if the object is already confirmed, then it doesn't)
          if ( unconfirmedObjectPtr ) {
            UpdatePoseInInstance(unconfirmedObjectPtr, observation.get(), confirmedMatch, newPose, robotWasMoving, obsDistance_mm);
          }
          // else KnownIssueLostAccuracy
        }
      }
      else
      {
        // Seeing in different pose, reset counter
        poseConf.numTimesObserved = 1;
        poseConf.referencePose = newPose;
        
        // Update unconfirmed object's pose if we have one
        if ( unconfirmedObjectPtr ) {
          UpdatePoseInInstance(unconfirmedObjectPtr, observation.get(), confirmedMatch, newPose, robotWasMoving, obsDistance_mm);
        }
        // else KnownIssueLostAccuracy
      }
      
      // Set regardless of whether pose is same
      poseConf.numTimesUnobserved = 0;
    }
  }
  
  // ask if this observation confirms the reference pose
  const bool isConfirmedAtPose = _poseConfirmations[objectID].IsReferencePoseConfirmed();
  return isConfirmedAtPose;
}

// - - - - - - - - - - - - - - - - - - - - - - - - - - - - - - - - - - - - - - - - - - - - - - - - - - - - - - - - - - -
Result ObjectPoseConfirmer::AddRobotRelativeObservation(ObservableObject* object, const Pose3d& poseRelToRobot, PoseState poseState)
{
  DEV_ASSERT(nullptr != object, "ObjectPoseConfirmer.AddRobotRelativeObservation.NullObject");
  
  const ObjectID& objectID = object->GetID();
  
  // Sanity checks
  DEV_ASSERT(objectID.IsSet(),
             "ObjectPoseConfirmer.AddRobotRelativeObservation.UnSetObjectID");
  DEV_ASSERT(ObservableObject::IsValidPoseState(poseState),
             "ObjectPoseConfirmer.AddRobotRelativeObservation.RelativePoseStateNotValid");

  Pose3d poseWrtOrigin(poseRelToRobot);
  poseWrtOrigin.SetParent(&_robot.GetPose());
  poseWrtOrigin = poseWrtOrigin.GetWithRespectToOrigin();
  
  // When we add a relative observation we can be adding an observation for a new object (that doesn't exist
  // in the BlockWorld), or for an existing one, depending on the case, we do different things
  const ObservableObject* curWorldObjectWithID = _robot.GetBlockWorld().GetLocatedObjectByID(objectID);
  if ( nullptr != curWorldObjectWithID )
  {
    // we currently have an object in this origin, it should be the same, since the objectID is unique
    DEV_ASSERT(curWorldObjectWithID == object,
             "ObjectPoseConfirmer.AddRobotRelativeObservation.InstanceIsNotTheBlockWorldInstance");
    
    // in this case, we are simply updating the pose of an the object
    SetPoseHelper(object, poseWrtOrigin, -1.f, poseState, "AddRobotRelativeObservation");
  }
  else
  {
    // we don't currently have an object, this is the same as using the observation to confirm the object exists
    // change the pose in this instance, and then add to the world
    object->SetPose(poseWrtOrigin, -1, poseState);
    _robot.GetBlockWorld().AddLocatedObject(std::shared_ptr<ObservableObject>(object));
  }
  
  // numObservations is set to 1.
  // Basically, this requires that the object is observed a few times in a row without this method being called
  // in order for it to be localized to.
  _poseConfirmations[objectID] = PoseConfirmation(poseWrtOrigin, 1, object->GetLastObservedTime());
  
  return RESULT_OK;
}
  
// - - - - - - - - - - - - - - - - - - - - - - - - - - - - - - - - - - - - - - - - - - - - - - - - - - - - - - - - - - -
Result ObjectPoseConfirmer::AddObjectRelativeObservation(ObservableObject* objectToUpdate, const Pose3d& newPose,
                                                         const ObservableObject* observedObject)
{
  DEV_ASSERT(nullptr != objectToUpdate, "ObjectPoseConfirmer.AddObjectRelativeObservation.NullObjectToUpdate");
  DEV_ASSERT(nullptr != observedObject, "ObjectPoseConfirmer.AddObjectRelativeObservation.NullObservedObject");
  
  const ObjectID& objectID = objectToUpdate->GetID();
  
  // Sanity checks
  DEV_ASSERT(objectID.IsSet(),
             "ObjectPoseConfirmer.AddObjectRelativeObservation.UnSetObjectID");
  DEV_ASSERT(observedObject->HasValidPose(),
             "ObjectPoseConfirmer.AddObjectRelativeObservation.ReferenceNotValid");
  
  // if the object is in blockWorld, we need to notify of changes, use the helper for that
  const ObservableObject* objectInBlockWorld = _robot.GetBlockWorld().GetLocatedObjectByID(objectID);
  if ( nullptr != objectInBlockWorld )
  {
    // if the ID retrieved something from BlockWorld, it has to be the objectToUpdate, otherwise are we updating
    // an unconfirmed observation based on relative observations?
    DEV_ASSERT( objectToUpdate == objectInBlockWorld,
               "ObjectPoseConfirmer.AddObjectRelativeObservation.NotTheObjectInBlockWorldForID");
    // the object to update should have an entry in poseConfirmations, otherwise how did it become an
    // object that can be grabbed to add a relative observation?
    DEV_ASSERT(_poseConfirmations.find(objectID) != _poseConfirmations.end(),
              "ObjectPoseConfirmer.AddObjectRelativeObservation.NoPreviousObservationsForObjectToUpdate");

    // update pose
    const PoseState newPoseState = PoseState::Dirty; // do not inherit the pose state from the observed object
    SetPoseHelper(objectToUpdate, newPose, -1.f, newPoseState, "AddObjectRelativeObservation");
  }
  else
  {
    // here we should set the pose and then add the BlockWorld. We can definitely support it, but I don't have
    // a use case for it, and don't want to support it yet if it's not a thing
    PRINT_NAMED_ERROR("ObjectPoseConfirmer.AddObjectRelativeObservation.NotABlockWorldObject",
                      "Object %d is not in the blockWorld. We could add it, but we don't support it at the moment.",
                      objectID.GetValue());
  }

  // in any case, add to objects tracked by PoseConfirmer
  _poseConfirmations[objectID].referencePose = newPose;
  _poseConfirmations[objectID].lastPoseUpdatedTime = observedObject->GetLastObservedTime();
  
  return RESULT_OK;
}

// - - - - - - - - - - - - - - - - - - - - - - - - - - - - - - - - - - - - - - - - - - - - - - - - - - - - - - - - - - -
Result ObjectPoseConfirmer::SetGhostObjectPose(ObservableObject* ghostObject, const Pose3d& newPose, PoseState newPoseState)
{
  DEV_ASSERT(nullptr != ghostObject, "ObjectPoseConfirmer.AddGhostObjectRelativeObservation.NullGhostObjectToUpdate");
  
  // Sanity checks
  DEV_ASSERT(ghostObject->GetID().IsSet(),
             "ObjectPoseConfirmer.AddGhostObjectRelativeObservation.UnSetObjectID");
  DEV_ASSERT(nullptr == _robot.GetBlockWorld().GetLocatedObjectByID(ghostObject->GetID()),
             "ObjectPoseConfirmer.AddGhostObjectRelativeObservation.ObjectInBlockWorld");

  // simply update the object directly, since it's a ghost and doesn't need confirmations
  ghostObject->SetPose(newPose, -1.0f, newPoseState);

  // I don't think we need to add ghost objects to PoseConfirmer
  // _poseConfirmations[objectID] = ???;
  
  return RESULT_OK;
}

// - - - - - - - - - - - - - - - - - - - - - - - - - - - - - - - - - - - - - - - - - - - - - - - - - - - - - - - - - - -
Result ObjectPoseConfirmer::AddLiftRelativeObservation(ObservableObject* object, const Pose3d& newPoseWrtLift)
{
  DEV_ASSERT(nullptr != object, "ObjectPoseConfirmer.AddLiftRelativeObservation.NullObject");
  
  const ObjectID& objectID = object->GetID();
  
  // Sanity checks
  DEV_ASSERT(objectID.IsSet(),
             "ObjectPoseConfirmer.AddLiftRelativeObservation.UnSetObjectID");
  DEV_ASSERT(newPoseWrtLift.GetParent() == &_robot.GetLiftPose(),
             "ObjectPoseConfirmer.AddLiftRelativeObservation.PoseNotWrtLift");
  DEV_ASSERT( object == _robot.GetBlockWorld().GetLocatedObjectByID(objectID),
             "ObjectPoseConfirmer.AddLiftRelativeObservation.NotTheObjectInBlockWorldForID");

  // If the object is on the lift, consider its pose as accurately known
  SetPoseHelper(object, newPoseWrtLift, -1, PoseState::Known, "AddLiftRelativeObservation");
  
  // numObservations is set to 1.
  // Basically, this requires that the object is observed a few times in a row without this method being called
  // in order for it to be localized to.
  _poseConfirmations[objectID] = PoseConfirmation(newPoseWrtLift, 1, object->GetLastObservedTime());
  
  return RESULT_OK;
}
  
// - - - - - - - - - - - - - - - - - - - - - - - - - - - - - - - - - - - - - - - - - - - - - - - - - - - - - - - - - - -
Result ObjectPoseConfirmer::CopyWithNewPose(ObservableObject *newObject, const Pose3d &newPose,
                                            const ObservableObject *oldObject)
{
  DEV_ASSERT(nullptr != newObject, "ObjectPoseConfirmer.CopyWithNewPose.NullNewObject");
  DEV_ASSERT(nullptr != oldObject, "ObjectPoseConfirmer.CopyWithNewPose.NullOldObject");
  
  const ObjectID& objectID = newObject->GetID();
  
  DEV_ASSERT(objectID.IsSet(),
             "ObjectPoseConfirmer.CopyWithNewPose.UnSetObjectID");

  // do not use SetPoseHelper to avoid notifying of the change (this is not a change, but inheriting someone else's)
  newObject->SetPose(newPose, oldObject->GetLastPoseUpdateDistance(), oldObject->GetPoseState());
  
  // If IDs match, then this just updates the old object's pose (and leaves num observations
  // the same). If newObject has a different ID, then this will add an entry for it, leave observations
  // set to zero and set its pose.
  _poseConfirmations[objectID].referencePose = newPose;
  
  return RESULT_OK;
}
  
// - - - - - - - - - - - - - - - - - - - - - - - - - - - - - - - - - - - - - - - - - - - - - - - - - - - - - - - - - - -
Result ObjectPoseConfirmer::AddInExistingPose(const ObservableObject* object)
{
  DEV_ASSERT(nullptr != object, "ObjectPoseConfirmer.AddInExistingPose.NullObject");
  
  const ObjectID& objectID = object->GetID();
  
  DEV_ASSERT(objectID.IsSet(),
             "ObjectPoseConfirmer.AddInExistingPose.UnSetObjectID");
  DEV_ASSERT( object == _robot.GetBlockWorld().GetLocatedObjectByID(objectID),
             "ObjectPoseConfirmer.AddInExistingPose.NotTheObjectInBlockWorldForID");
  
  _poseConfirmations[objectID].referencePose = object->GetPose();
  
  return RESULT_OK;
}

// - - - - - - - - - - - - - - - - - - - - - - - - - - - - - - - - - - - - - - - - - - - - - - - - - - - - - - - - - - -
void ObjectPoseConfirmer::BroadcastObjectPoseChanged(const ObservableObject& object,
                                                     const Pose3d* oldPose, PoseState oldPoseState)
{
  const ObjectID& objectID = object.GetID();

  // Sanity checks. These are guaranteed before we call the listeners, so they don't have to check
  #if ANKI_DEVELOPER_CODE
  {
    const PoseState newPoseState = object.GetPoseState();
    // Check: objectID is valid
    DEV_ASSERT(objectID.IsSet(), "ObjectPoseConfirmer.BroadcastObjectPoseChanged.InvalidObjectID");
    // Check: PoseState=Invalid <-> Pose=nullptr
    const bool oldStateInvalid = !ObservableObject::IsValidPoseState(oldPoseState);
    const bool oldPoseNull     = (nullptr == oldPose);
    DEV_ASSERT(oldStateInvalid == oldPoseNull, "ObjectPoseConfirmer.BroadcastObjectPoseChanged.InvalidOldPoseParameters");
    const bool newStateInvalid = !ObservableObject::IsValidPoseState(newPoseState);
    // Check: Can't set from Invalid to Invalid
    DEV_ASSERT(!newStateInvalid || !oldStateInvalid, "ObjectPoseConfirmer.BroadcastObjectPoseChanged.BothStatesAreInvalid");
    // Check: newPose valid/invalid correlates with the object instance in the world (if invalid, null object;
    // if valid, non-null object). This guarantees we only notify for objects in current world
    const ObservableObject* locatedObject = _robot.GetBlockWorld().GetLocatedObjectByID(objectID);
    const bool isObjectNull = (nullptr == locatedObject);
    DEV_ASSERT(newStateInvalid == isObjectNull, "ObjectPoseConfirmer.BroadcastObjectPoseChanged.PoseStateAndObjectDontMatch");
    const bool isCopy = (&object != locatedObject);
    DEV_ASSERT(newStateInvalid == isCopy, "ObjectPoseConfirmer.BroadcastObjectPoseChanged.ObjectCopyExpectedOnlyIfInvalid");
    // we broadcast only current origin
    DEV_ASSERT(newStateInvalid || (&object.GetPose().FindOrigin() == _robot.GetWorldOrigin()),
              "ObjectPoseConfirmer.BroadcastObjectPoseChanged.BroadcastNotInCurrentOrigin");
  }
  #endif

  // note we don't check if the Pose or PoseState actually changes. We assume something has changed if we called
  // this Broadcast

  // listeners
  _robot.GetBlockWorld().OnObjectPoseChanged(object, oldPose, oldPoseState);
  _robot.GetBlockWorld().NotifyBlockConfigurationManagerObjectPoseChanged(objectID);
  
  // notify poseState changes if it changed
  BroadcastObjectPoseStateChanged(object, oldPoseState);
}

// - - - - - - - - - - - - - - - - - - - - - - - - - - - - - - - - - - - - - - - - - - - - - - - - - - - - - - - - - - -
void ObjectPoseConfirmer::BroadcastObjectPoseStateChanged(const ObservableObject& object, PoseState oldPoseState)
{
  const ObjectID& objectID = object.GetID();
  const PoseState newPoseState = object.GetPoseState();
  DEV_ASSERT(objectID.IsSet(),
             "ObjectPoseConfirmer.BroadcastObjectPoseStateChanged.InvalidObjectID");
  
  // we broadcast only current origin
  DEV_ASSERT(!object.HasValidPose() || (&object.GetPose().FindOrigin() == _robot.GetWorldOrigin()),
             "ObjectPoseConfirmer.BroadcastObjectPoseStateChanged.BroadcastNotInCurrentOrigin");
  
  // only if it changes
  if ( oldPoseState != newPoseState )
  {
    const bool isActive = object.IsActive();
    
    // listeners
    if(isActive) {  // notify cubeLights only if the object is active
      _robot.GetCubeLightComponent().OnActiveObjectPoseStateChanged(objectID, oldPoseState, newPoseState);
    }
  }
}

// - - - - - - - - - - - - - - - - - - - - - - - - - - - - - - - - - - - - - - - - - - - - - - - - - - - - - - - - - - -
Result ObjectPoseConfirmer::MarkObjectUnobserved(ObservableObject*& object)
{
  DEV_ASSERT(nullptr != object, "ObjectPoseConfirmer.MarkObjectUnobserved.NullObject");
  
  const ObjectID& objectID = object->GetID();
  
  DEV_ASSERT(objectID.IsSet(), "ObjectPoseConfirmer.MarkObjectUnobserved.UnSetObjectID");
  
  auto iter = _poseConfirmations.find(objectID);
  if(iter == _poseConfirmations.end())
  {
    PRINT_NAMED_ERROR("ObjectPoseConfirmer.MarkObjectUnobserved.ObjectNotFound",
                      "Object %d not previously added. Can't mark unobserved.",
                      objectID.GetValue());
    
    return RESULT_FAIL;
  }
  else
  {
    PoseConfirmation& poseConf = iter->second;
    poseConf.numTimesObserved = 0;
    poseConf.numTimesUnobserved++;
    
    if(poseConf.numTimesUnobserved >= kMinTimesToNotObserveDirtyObject)
    {
      PRINT_CH_INFO("PoseConfirmer", "MarkObjectUnobserved.MakingUnknown",
                    "ObjectID:%d unobserved %d times, marking Unknown",
                    objectID.GetValue(), poseConf.numTimesUnobserved);
      
      SetPoseHelper(object, object->GetPose(), -1.f, PoseState::Invalid, "MarkObjectUnobserved");
    }
  }
  
  return RESULT_OK;
}

// - - - - - - - - - - - - - - - - - - - - - - - - - - - - - - - - - - - - - - - - - - - - - - - - - - - - - - - - - - -
void ObjectPoseConfirmer::MarkObjectDirty(ObservableObject* object)
{
  SetPoseStateHelper(object, PoseState::Dirty);
}
  
  
void ObjectPoseConfirmer::Clear()
{
  _poseConfirmations.clear();
}

  
TimeStamp_t ObjectPoseConfirmer::GetLastPoseUpdatedTime(const ObjectID& id) const
{
  auto poseConf = _poseConfirmations.find(id);
  if (poseConf != _poseConfirmations.end()) {
    return poseConf->second.lastPoseUpdatedTime;
  }
  
  return 0;
}
  
} // namespace Cozmo
} // namespace Anki<|MERGE_RESOLUTION|>--- conflicted
+++ resolved
@@ -94,7 +94,7 @@
   }
 
   const bool isRobotOnTreads = OffTreadsState::OnTreads == _robot.GetOffTreadsState();
-  const bool isFarAway  = Util::IsFltGT(obsDistance_mm,  kMaxLocalizationDistance_mm);
+  const bool isFarAway  = Util::IsFltGT(obsDistance_mm,  object->GetMaxLocalizationDistance_mm());
   const bool setAsKnown = isRobotOnTreads && !isFarAway && !robotWasMoving && !objectIsMoving;
 
   const bool updatePose = updateDueToObservingCarriedObject || setAsKnown || !object->IsPoseStateKnown() || updateNonLocalizableObject;
@@ -524,17 +524,7 @@
           // to reason about the markers seen this frame
           _robot.GetBlockWorld().OnObjectVisuallyVerified(confirmedMatch);
         }
-<<<<<<< HEAD
         else
-=======
-        
-        const bool isRobotOnTreads = OffTreadsState::OnTreads == _robot.GetOffTreadsState();
-        const bool isFarAway = Util::IsFltGT(obsDistance_mm,  object->GetMaxLocalizationDistance_mm());
-        const bool useDirty = !isRobotOnTreads || isFarAway || robotWasMoving || objectIsMoving;
-        
-        // Note that we never change a Known object to Dirty with a visual observation
-        if(!useDirty || !object->IsPoseStateKnown())
->>>>>>> 7adbf73d
         {
           // Update unconfirmed object's pose if it exists (if the object is already confirmed, then it doesn't)
           if ( unconfirmedObjectPtr ) {
