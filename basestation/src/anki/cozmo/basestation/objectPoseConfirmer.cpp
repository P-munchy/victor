--- conflicted
+++ resolved
@@ -137,22 +137,15 @@
                    EnumToString(newPoseState));
   }
   
-<<<<<<< HEAD
   DEV_ASSERT(object->HasValidPose() || ObservableObject::IsValidPoseState(newPoseState),
              "ObjectPoseConfirmer.SetPoseHelper.BothPoseStatesAreInvalid");
-=======
-  // Notify about the change we are about to make from old to new:
-  _robot.GetBlockWorld().OnObjectPoseWillChange(object->GetID(), object->GetFamily(), newPose, newPoseState);
-  if(object->IsActive()) {
-    _robot.GetCubeLightComponent().OnObjectPoseStateWillChange(object->GetID(), object->GetPoseState(), newPoseState);
-  }
->>>>>>> 0d022210
   
   // copy vars we need to notify since we can destroy the object
   const ObjectID objectID = object->GetID();
   const Pose3d oldPoseCopy = object->GetPose();
   const PoseState oldPoseState = object->GetPoseState();
   const bool isOldPoseValid = ObservableObject::IsValidPoseState(oldPoseState);
+  const bool isActive = object->IsActive();
   
   // if setting an invalid pose, we want to destroy the located copy of this object in its origin
   const bool isNewPoseValid = ObservableObject::IsValidPoseState(newPoseState);
@@ -174,7 +167,7 @@
   {
     const Pose3d* newPosePtr = isNewPoseValid ? &newPose : nullptr;
     const Pose3d* oldPosePtr = isOldPoseValid ? &oldPoseCopy : nullptr;
-    BroadcastObjectPoseChanged(objectID, oldPosePtr, oldPoseState, newPosePtr, newPoseState);
+    BroadcastObjectPoseChanged(objectID, isActive, oldPosePtr, oldPoseState, newPosePtr, newPoseState);
   }
 }
 
@@ -187,7 +180,8 @@
     object->SetPoseState(newState);
   
     // broadcast the poseState change
-    BroadcastObjectPoseStateChanged(object->GetID(), oldState, newState);
+    const bool isActive = object->IsActive();
+    BroadcastObjectPoseStateChanged(object->GetID(), isActive, oldState, newState);
   }
   else
   {
@@ -661,7 +655,7 @@
 }
 
 // - - - - - - - - - - - - - - - - - - - - - - - - - - - - - - - - - - - - - - - - - - - - - - - - - - - - - - - - - - -
-void ObjectPoseConfirmer::BroadcastObjectPoseChanged(const ObjectID& objectID,
+void ObjectPoseConfirmer::BroadcastObjectPoseChanged(const ObjectID& objectID, bool isActive,
                                                      const Pose3d* oldPose, PoseState oldPoseState,
                                                      const Pose3d* newPose, PoseState newPoseState)
 {
@@ -695,11 +689,12 @@
   _robot.GetBlockWorld().NotifyBlockConfigurationManagerObjectPoseChanged(objectID);
   
   // notify poseState changes if it changed
-  BroadcastObjectPoseStateChanged(objectID, oldPoseState, newPoseState);
+  BroadcastObjectPoseStateChanged(objectID, isActive, oldPoseState, newPoseState);
 }
 
 // - - - - - - - - - - - - - - - - - - - - - - - - - - - - - - - - - - - - - - - - - - - - - - - - - - - - - - - - - - -
 void ObjectPoseConfirmer::BroadcastObjectPoseStateChanged(const ObjectID& objectID,
+                                                          const bool isActive,
                                                           PoseState oldPoseState,
                                                           PoseState newPoseState)
 {
@@ -707,7 +702,9 @@
   if ( oldPoseState != newPoseState )
   {
     // listeners
-    _robot.GetCubeLightComponent().OnObjectPoseStateChanged(objectID, oldPoseState, newPoseState);
+    if(isActive) {  // notify cubeLights only if the object is active
+      _robot.GetCubeLightComponent().OnActiveObjectPoseStateChanged(objectID, oldPoseState, newPoseState);
+    }
   }
 }
 
