//
//  robot.cpp
//  Products_Cozmo
//
//  Created by Andrew Stein on 8/23/13.
//  Copyright (c) 2013 Anki, Inc. All rights reserved.
//

// TODO:(bn) should these be a full path?
#include "anki/cozmo/basestation/pathPlanner.h"
#include "anki/cozmo/basestation/latticePlanner.h"
#include "anki/cozmo/basestation/minimalAnglePlanner.h"
#include "anki/cozmo/basestation/faceAndApproachPlanner.h"
#include "anki/cozmo/basestation/pathDolerOuter.h"
#include "anki/cozmo/basestation/blockWorld.h"
#include "anki/cozmo/basestation/block.h"
#include "anki/cozmo/basestation/activeCube.h"
#include "anki/cozmo/basestation/robot.h"
#include "anki/cozmo/basestation/utils/parsingConstants/parsingConstants.h"
#include "anki/cozmo/basestation/cozmoActions.h"
#include "anki/cozmo/shared/cozmoEngineConfig.h"
#include "anki/common/basestation/math/point.h"
#include "anki/common/basestation/math/quad_impl.h"
#include "anki/common/basestation/math/point_impl.h"
#include "anki/common/basestation/math/rect_impl.h"
#include "anki/common/basestation/math/poseBase_impl.h"
#include "anki/common/basestation/utils/timer.h"
#include "anki/vision/CameraSettings.h"
// TODO: This is shared between basestation and robot and should be moved up
#include "anki/cozmo/shared/cozmoConfig.h"
#include "anki/cozmo/basestation/robotInterface/messageHandler.h"
#include "anki/cozmo/basestation/robotPoseHistory.h"
#include "anki/cozmo/basestation/ramp.h"
#include "anki/cozmo/basestation/viz/vizManager.h"
#include "opencv2/highgui/highgui.hpp" // For imwrite() in ProcessImage
#include "anki/cozmo/basestation/soundManager.h"    // TODO: REMOVE ME
#include "anki/cozmo/basestation/audio/robotAudioClient.h"
#include "anki/cozmo/basestation/faceAnimationManager.h"
#include "anki/cozmo/basestation/externalInterface/externalInterface.h"
#include "anki/cozmo/basestation/behaviorChooser.h"
#include "anki/cozmo/basestation/behaviors/behaviorInterface.h"
#include "anki/cozmo/basestation/moodSystem/moodManager.h"
#include "anki/cozmo/basestation/progressionSystem/progressionManager.h"
#include "anki/common/basestation/utils/data/dataPlatform.h"
#include "anki/vision/basestation/visionMarker.h"
#include "anki/vision/basestation/observableObjectLibrary_impl.h"
#include "anki/vision/basestation/image.h"
#include "clad/robotInterface/messageEngineToRobot.h"
#include "clad/externalInterface/messageEngineToGame.h"
#include "clad/types/robotStatusAndActions.h"
#include "util/helpers/templateHelpers.h"
#include "util/fileUtils/fileUtils.h"

#include <fstream>
#include <regex>
#include <dirent.h>
#include <sys/stat.h>

#define MAX_DISTANCE_FOR_SHORT_PLANNER 40.0f
#define MAX_DISTANCE_TO_PREDOCK_POSE 20.0f

namespace Anki {
  namespace Cozmo {
    
    Robot::Robot(const RobotID_t robotID, RobotInterface::MessageHandler* msgHandler,
                 IExternalInterface* externalInterface, Util::Data::DataPlatform* dataPlatform)
    : _externalInterface(externalInterface)
    , _dataPlatform(dataPlatform)
    , _ID(robotID)
    , _timeSynced(false)
    , _msgHandler(msgHandler)
    , _blockWorld(this)
    , _faceWorld(*this)
    , _behaviorMgr(*this)
    , _movementComponent(*this)
    , _visionComponent(robotID, VisionComponent::RunMode::Asynchronous, dataPlatform)
    , _neckPose(0.f,Y_AXIS_3D(), {{NECK_JOINT_POSITION[0], NECK_JOINT_POSITION[1], NECK_JOINT_POSITION[2]}}, &_pose, "RobotNeck")
    , _headCamPose(RotationMatrix3d({0,0,1,  -1,0,0,  0,-1,0}),
                  {{HEAD_CAM_POSITION[0], HEAD_CAM_POSITION[1], HEAD_CAM_POSITION[2]}}, &_neckPose, "RobotHeadCam")
    , _liftBasePose(0.f, Y_AXIS_3D(), {{LIFT_BASE_POSITION[0], LIFT_BASE_POSITION[1], LIFT_BASE_POSITION[2]}}, &_pose, "RobotLiftBase")
    , _liftPose(0.f, Y_AXIS_3D(), {{LIFT_ARM_LENGTH, 0.f, 0.f}}, &_liftBasePose, "RobotLift")
    , _currentHeadAngle(MIN_HEAD_ANGLE)
    , _audioClient( nullptr )
    , _animationStreamer(_externalInterface, _cannedAnimations)
    , _moodManager(new MoodManager(this))
    , _progressionManager(new ProgressionManager(this))
    , _imageDeChunker(new ImageDeChunker())
    {
      _poseHistory = new RobotPoseHistory();
      PRINT_NAMED_INFO("Robot.Robot", "Created");
      
      _pose.SetName("Robot_" + std::to_string(_ID));
      _driveCenterPose.SetName("RobotDriveCenter_" + std::to_string(_ID));
      
      // Initializes _pose, _poseOrigins, and _worldOrigin:
      Delocalize();
      
      // Delocalize will mark isLocalized as false, but we are going to consider
      // the robot localized (by odometry alone) to start, until he gets picked up.
      _isLocalized = true;
      SetLocalizedTo(nullptr);
      
      InitRobotMessageComponent(_msgHandler,robotID);
      
      if (HasExternalInterface())
      {
        SetupGainsHandlers(*_externalInterface);
        SetupVisionHandlers(*_externalInterface);
        SetupMiscHandlers(*_externalInterface);
      }
      
      _proceduralFace.MarkAsSentToRobot(false);
      _proceduralFace.SetTimeStamp(1); // Make greater than lastFace's timestamp, so it gets streamed
      _lastProceduralFace.MarkAsSentToRobot(true);
      
      // The call to Delocalize() will increment frameID, but we want it to be
      // initialzied to 0, to match the physical robot's initialization
      _frameId = 0;

      ReadAnimationDir();
      
<<<<<<< HEAD
      // Set up the neutral face to use when resetting procedural animations
      static const char* neutralFaceAnimName = "neutral_face";
      Animation* neutralFaceAnim = _cannedAnimations.GetAnimation(neutralFaceAnimName);
      if (nullptr != neutralFaceAnim)
      {
        auto frameIter = neutralFaceAnim->GetTrack_Const<ProceduralFaceKeyFrame>().GetKeyFrameBegin();
        ProceduralFaceData::SetResetData(frameIter->GetFace().GetData());
      }
      else
      {
        PRINT_NAMED_WARNING("Robot.NeutralFaceDataNotFound",
                            "Could not find expected neutral face animation file called %s",
                            neutralFaceAnimName);
=======
      // Read in Mood Manager Json
      if (nullptr != _dataPlatform)
      {
        Json::Value moodConfig;
        std::string jsonFilename = "config/basestation/config/mood_config.json";
        bool success = _dataPlatform->readAsJson(Util::Data::Scope::Resources, jsonFilename, moodConfig);
        if (!success)
        {
          PRINT_NAMED_ERROR("Robot.MoodConfigJsonNotFound",
                            "Mood Json config file %s not found.",
                            jsonFilename.c_str());
        }
        
        _moodManager->Init(moodConfig);
>>>>>>> 922922c8
      }
      
      // Read in behavior manager Json
      Json::Value behaviorConfig;
      if (nullptr != _dataPlatform)
      {
        std::string jsonFilename = "config/basestation/config/behavior_config.json";
        bool success = _dataPlatform->readAsJson(Util::Data::Scope::Resources, jsonFilename, behaviorConfig);
        if (!success)
        {
          PRINT_NAMED_ERROR("Robot.BehaviorConfigJsonNotFound",
                            "Behavior Json config file %s not found.",
                            jsonFilename.c_str());
        }
      }
      _behaviorMgr.Init(behaviorConfig);
      
      SetHeadAngle(_currentHeadAngle);
      _pdo = new PathDolerOuter(msgHandler, robotID);

      if (nullptr != _dataPlatform) {
        _longPathPlanner  = new LatticePlanner(this, _dataPlatform);
      }
      else {
        // For unit tests, or cases where we don't have data, use the short planner in it's place
        PRINT_NAMED_WARNING("Robot.NoDataPlatform.WrongPlanner",
                            "Using short planner as the long planner, since we dont have a data platform");
        _longPathPlanner = new FaceAndApproachPlanner;
      }

      _shortPathPlanner = new FaceAndApproachPlanner;
      _shortMinAnglePathPlanner = new MinimalAnglePlanner;
      _selectedPathPlanner = _longPathPlanner;
      
    } // Constructor: Robot
    
    Robot::~Robot()
    {
      Util::SafeDelete(_imageDeChunker);
      Util::SafeDelete(_poseHistory);
      Util::SafeDelete(_pdo);
      Util::SafeDelete(_longPathPlanner);
      Util::SafeDelete(_shortPathPlanner);
      Util::SafeDelete(_shortMinAnglePathPlanner);
      Util::SafeDelete(_moodManager);
      Util::SafeDelete(_progressionManager);

      _selectedPathPlanner = nullptr;
      
    }
    
    void Robot::SetPickedUp(bool t)
    {
      if(_isPickedUp == false && t == true) {
        // Robot is being picked up: de-localize it
        Delocalize();
        
        _visionComponent.Pause(true);
        
        Broadcast(ExternalInterface::MessageEngineToGame(ExternalInterface::RobotPickedUp(GetID())));
      }
      else if (true == _isPickedUp && false == t) {
        // Robot just got put back down
        _visionComponent.Pause(false);
        
        ASSERT_NAMED(!IsLocalized(), "Robot should be delocalized when first put back down!");
        
        // If we are not localized and there is nothing else left in the world that
        // we could localize to, then go ahead and mark us as localized (via
        // odometry alone)
        if(false == _blockWorld.AnyRemainingLocalizableObjects()) {
          PRINT_NAMED_INFO("Robot.SetPickedUp.NoMoreRemainingLocalizableObjects",
                           "Marking previously-unlocalized robot %d as localized to odometry because "
                           "there are no more objects to localize to in the world.", GetID());
          SetLocalizedTo(nullptr); // marks us as localized to odometry only
        }
        
        Broadcast(ExternalInterface::MessageEngineToGame(ExternalInterface::RobotPutDown(GetID())));
      }
      _isPickedUp = t;
    }
    
    void Robot::Delocalize()
    {
      PRINT_NAMED_INFO("Robot.Delocalize", "Delocalizing robot %d.\n", GetID());
      
      _isLocalized = false;
      _localizedToID.UnSet();
      _localizedToFixedObject = false;
      _localizedMarkerDistToCameraSq = -1.f;

      // NOTE: no longer doing this here because Delocalize() can be called by
      //  BlockWorld::ClearAllExistingObjects, resulting in a weird loop...
      //_blockWorld.ClearAllExistingObjects();
      
      // Add a new pose origin to use until the robot gets localized again
      _poseOrigins.emplace_back();
      _poseOrigins.back().SetName("Robot" + std::to_string(_ID) + "_PoseOrigin" + std::to_string(_poseOrigins.size() - 1));
      _worldOrigin = &_poseOrigins.back();
      
      _pose.SetRotation(0, Z_AXIS_3D());
      _pose.SetTranslation({{0.f, 0.f, 0.f}});
      _pose.SetParent(_worldOrigin);
      
      _driveCenterPose.SetRotation(0, Z_AXIS_3D());
      _driveCenterPose.SetTranslation({{0.f, 0.f, 0.f}});
      _driveCenterPose.SetParent(_worldOrigin);
      
      _poseHistory->Clear();
      //++_frameId;
     
      // Update VizText
      VizManager::getInstance()->SetText(VizManager::LOCALIZED_TO, NamedColors::YELLOW,
                                         "LocalizedTo: <nothing>");
      VizManager::getInstance()->SetText(VizManager::WORLD_ORIGIN, NamedColors::YELLOW,
                                         "WorldOrigin[%lu]: %s",
                                         _poseOrigins.size(),
                                         _worldOrigin->GetName().c_str());
    } // Delocalize()
    
    Result Robot::SetLocalizedTo(const ObservableObject* object)
    {
      if(object == nullptr) {
        VizManager::getInstance()->SetText(VizManager::LOCALIZED_TO, NamedColors::YELLOW,
                                           "LocalizedTo: Odometry");
        _localizedToID.UnSet();
        _isLocalized = true;
        return RESULT_OK;
      }
      
      if(object->GetID().IsUnknown()) {
        PRINT_NAMED_ERROR("Robot.SetLocalizedTo.IdNotSet",
                          "Cannot localize to an object with no ID set.\n");
        return RESULT_FAIL;
      }
      
      // Find the closest, most recently observed marker on the object
      TimeStamp_t mostRecentObsTime = 0;
      for(auto marker : object->GetMarkers()) {
        if(marker.GetLastObservedTime() >= mostRecentObsTime) {
          Pose3d markerPoseWrtCamera;
          if(false == marker.GetPose().GetWithRespectTo(_visionComponent.GetCamera().GetPose(), markerPoseWrtCamera)) {
            PRINT_NAMED_ERROR("Robot.SetLocalizedTo.MarkerOriginProblem",
                              "Could not get pose of marker w.r.t. robot camera.\n");
            return RESULT_FAIL;
          }
          const f32 distToMarkerSq = markerPoseWrtCamera.GetTranslation().LengthSq();
          if(_localizedMarkerDistToCameraSq < 0.f || distToMarkerSq < _localizedMarkerDistToCameraSq) {
            _localizedMarkerDistToCameraSq = distToMarkerSq;
            mostRecentObsTime = marker.GetLastObservedTime();
          }
        }
      }
      assert(_localizedMarkerDistToCameraSq >= 0.f);
      
      _localizedToID = object->GetID();
      _hasMovedSinceLocalization = false;
      _isLocalized = true;
      
      // Update VizText
      VizManager::getInstance()->SetText(VizManager::LOCALIZED_TO, NamedColors::YELLOW,
                                         "LocalizedTo: %s_%d",
                                         ObjectTypeToString(object->GetType()), _localizedToID.GetValue());
      VizManager::getInstance()->SetText(VizManager::WORLD_ORIGIN, NamedColors::YELLOW,
                                         "WorldOrigin[%lu]: %s",
                                         _poseOrigins.size(),
                                         _worldOrigin->GetName().c_str());
      
      return RESULT_OK;
      
    } // SetLocalizedTo()
    
    
    Result Robot::UpdateFullRobotState(const RobotState& msg)
    {
      Result lastResult = RESULT_OK;

      // Ignore state messages received before time sync
      if (!_timeSynced) {
        return lastResult;
      }
      
      // Save state to file
      if(_stateSaveMode != SAVE_OFF)
      {
        // Make sure image capture folder exists
        std::string robotStateCaptureDir = _dataPlatform->pathToResource(Util::Data::Scope::Cache, AnkiUtil::kP_ROBOT_STATE_CAPTURE_DIR);
        if (!Util::FileUtils::CreateDirectory(robotStateCaptureDir, false, true)) {
          PRINT_NAMED_ERROR("Robot.UpdateFullRobotState.CreateDirFailed","%s", robotStateCaptureDir.c_str());
        }
        
#if(0)
        // Compose line for entire state msg in hex
        char stateMsgLine[256];
        memset(stateMsgLine,0,256);
        
        u8 msgBytes[256];
        msg.GetBytes(msgBytes);
        for (int i=0; i< msg.GetSize(); i++){
          sprintf(&stateMsgLine[2*i], "%02x", (unsigned char)msgBytes[i]);
        }
        sprintf(&stateMsgLine[msg.GetSize() *2],"\n");
        FILE *stateFile;
        stateFile = fopen("RobotState.txt", "a");
        fputs(stateMsgLine, stateFile);
        fclose(stateFile);
#endif
        /*
        // clad functionality missing: ToJson()
        // Write state message to JSON file
        // TODO: (ds/as) use current game log folder instead?
        std::string msgFilename(std::string(AnkiUtil::kP_ROBOT_STATE_CAPTURE_DIR) + "/cozmo" + std::to_string(GetID()) + "_state_" + std::to_string(msg.timestamp) + ".json");
        
        Json::Value json = msg.CreateJson();
        PRINT_NAMED_INFO("Robot.UpdateFullRobotState", "Writing RobotState JSON to file %s", msgFilename.c_str());
        _dataPlatform->writeAsJson(Util::Data::Scope::Cache, msgFilename, json);
        */
#if(0)
        // Compose line for IMU output file.
        // Used for determining delay constant in image timestamp.
        char stateMsgLine[512];
        memset(stateMsgLine,0,512);
        sprintf(stateMsgLine, "%d, %f, %f\n", msg.timestamp, msg.rawGyroZ, msg.rawAccelY);
        
        FILE *stateFile;
        stateFile = fopen("cozmoIMUState.csv", "a");
        fputs(stateMsgLine, stateFile);
        fclose(stateFile);
#endif
        
        
        // Turn off save mode if we were in one-shot mode
        if (_stateSaveMode == SAVE_ONE_SHOT) {
          _stateSaveMode = SAVE_OFF;
        }
      }

      // Set flag indicating that robot state messages have been received
      _newStateMsgAvailable = true;
      
      // Update head angle
      SetHeadAngle(msg.headAngle);
      
      // Update lift angle
      SetLiftAngle(msg.liftAngle);
      
      // Update robot pitch angle
      _pitchAngle = msg.pose.pitch_angle;
      

      // TODO: (KY/DS) remove SetProxSensorData
      //// Update proximity sensor values
      //SetProxSensorData(PROX_LEFT, msg. proxLeft, msg.status & IS_PROX_SIDE_BLOCKED);
      //SetProxSensorData(PROX_FORWARD, msg.proxForward, msg.status & IS_PROX_FORWARD_BLOCKED);
      //SetProxSensorData(PROX_RIGHT, msg.proxRight, msg.status & IS_PROX_SIDE_BLOCKED);
      
      // Get ID of last/current path that the robot executed
      SetLastRecvdPathID(msg.lastPathID);
      
      // Update other state vars
      SetCurrPathSegment( msg.currPathSegment );
      SetNumFreeSegmentSlots(msg.numFreeSegmentSlots);
      
      // Dole out more path segments to the physical robot if needed:
      if (IsTraversingPath() && GetLastRecvdPathID() == GetLastSentPathID()) {
        _pdo->Update(_currPathSegment, _numFreeSegmentSlots);
      }
      
      //robot->SetCarryingBlock( msg.status & IS_CARRYING_BLOCK ); // Still needed?
      SetPickingOrPlacing((bool)( msg.status & (uint16_t)RobotStatusFlag::IS_PICKING_OR_PLACING ));
      
      SetPickedUp((bool)( msg.status & (uint16_t)RobotStatusFlag::IS_PICKED_UP ));
      
      _battVoltage = (f32)msg.battVolt10x * 0.1f;
      _isMoving = static_cast<bool>(msg.status & (uint16_t)RobotStatusFlag::IS_MOVING);
      _isHeadMoving = !static_cast<bool>(msg.status & (uint16_t)RobotStatusFlag::HEAD_IN_POS);
      _isLiftMoving = !static_cast<bool>(msg.status & (uint16_t)RobotStatusFlag::LIFT_IN_POS);
      _leftWheelSpeed_mmps = msg.lwheel_speed_mmps;
      _rightWheelSpeed_mmps = msg.rwheel_speed_mmps;
      
      _hasMovedSinceLocalization |= _isMoving || _isPickedUp;
      
      Pose3d newPose;
      
      if(IsOnRamp()) {
        
        // Sanity check:
        CORETECH_ASSERT(_rampID.IsSet());
        
        // Don't update pose history while on a ramp.
        // Instead, just compute how far the robot thinks it has gone (in the plane)
        // and compare that to where it was when it started traversing the ramp.
        // Adjust according to the angle of the ramp we know it's on.
        
        const f32 distanceTraveled = (Point2f(msg.pose.x, msg.pose.y) - _rampStartPosition).Length();
        
        Ramp* ramp = dynamic_cast<Ramp*>(_blockWorld.GetObjectByIDandFamily(_rampID, ObjectFamily::Ramp));
        if(ramp == nullptr) {
          PRINT_NAMED_ERROR("Robot.UpdateFullRobotState.NoRampWithID",
                            "Updating robot %d's state while on a ramp, but Ramp object with ID=%d not found in the world.\n",
                            _ID, _rampID.GetValue());
          return RESULT_FAIL;
        }
        
        // Progress must be along ramp's direction (init assuming ascent)
        Radians headingAngle = ramp->GetPose().GetRotationAngle<'Z'>();
        
        // Initialize tilt angle assuming we are ascending
        Radians tiltAngle = ramp->GetAngle();
        
        switch(_rampDirection)
        {
          case Ramp::DESCENDING:
            tiltAngle    *= -1.f;
            headingAngle += M_PI;
            break;
          case Ramp::ASCENDING:
            break;
            
          default:
            PRINT_NAMED_ERROR("Robot.UpdateFullRobotState.UnexpectedRampDirection",
                              "Robot is on a ramp, expecting the ramp direction to be either "
                              "ASCEND or DESCENDING, not %d.\n", _rampDirection);
            return RESULT_FAIL;
        }

        const f32 heightAdjust = distanceTraveled*sin(tiltAngle.ToFloat());
        const Point3f newTranslation(_rampStartPosition.x() + distanceTraveled*cos(headingAngle.ToFloat()),
                                     _rampStartPosition.y() + distanceTraveled*sin(headingAngle.ToFloat()),
                                     _rampStartHeight + heightAdjust);
        
        const RotationMatrix3d R_heading(headingAngle, Z_AXIS_3D());
        const RotationMatrix3d R_tilt(tiltAngle, Y_AXIS_3D());
        
        newPose = Pose3d(R_tilt*R_heading, newTranslation, _pose.GetParent());
        //SetPose(newPose); // Done by UpdateCurrPoseFromHistory() below
        
      } else {
        // This is "normal" mode, where we udpate pose history based on the
        // reported odometry from the physical robot
        
        // Ignore physical robot's notion of z from the message? (msg.pose_z)
        f32 pose_z = 0.f;

        if(msg.pose_frame_id == GetPoseFrameID()) {
          // Frame IDs match. Use the robot's current Z (but w.r.t. world origin)
          pose_z = GetPose().GetWithRespectToOrigin().GetTranslation().z();
        } else {
          // This is an old odometry update from a previous pose frame ID. We
          // need to look up the correct Z value to use for putting this
          // message's (x,y) odometry info into history. Since it comes from
          // pose history, it will already be w.r.t. world origin, since that's
          // how we store everything in pose history.
          RobotPoseStamp p;
          lastResult = _poseHistory->GetLastPoseWithFrameID(msg.pose_frame_id, p);
          if(lastResult != RESULT_OK) {
            PRINT_NAMED_ERROR("Robot.UpdateFullRobotState.GetLastPoseWithFrameIdError",
                              "Failed to get last pose from history with frame ID=%d.\n",
                              msg.pose_frame_id);
            return lastResult;
          }
          pose_z = p.GetPose().GetTranslation().z();
        }
        
        // Need to put the odometry update in terms of the current robot origin
        newPose = Pose3d(msg.pose.angle, Z_AXIS_3D(), {msg.pose.x, msg.pose.y, pose_z}, _worldOrigin);
        
      } // if/else on ramp
      
      // Add to history
      lastResult = AddRawOdomPoseToHistory(msg.timestamp,
                                           msg.pose_frame_id,
                                           newPose.GetTranslation().x(),
                                           newPose.GetTranslation().y(),
                                           newPose.GetTranslation().z(),
                                           newPose.GetRotationAngle<'Z'>().ToFloat(),
                                           msg.headAngle,
                                           msg.liftAngle);
      
      if(lastResult != RESULT_OK) {
        PRINT_NAMED_WARNING("Robot.UpdateFullRobotState.AddPoseError",
                            "AddRawOdomPoseToHistory failed for timestamp=%d\n", msg.timestamp);
        return lastResult;
      }
      
      if(UpdateCurrPoseFromHistory(*_worldOrigin) == false) {
        lastResult = RESULT_FAIL;
      }
      
      /*
       PRINT_NAMED_INFO("Robot.UpdateFullRobotState.OdometryUpdate",
       "Robot %d's pose updated to (%.3f, %.3f, %.3f) @ %.1fdeg based on "
       "msg at time=%d, frame=%d saying (%.3f, %.3f) @ %.1fdeg\n",
       _ID, _pose.GetTranslation().x(), _pose.GetTranslation().y(), _pose.GetTranslation().z(),
       _pose.GetRotationAngle<'Z'>().getDegrees(),
       msg.timestamp, msg.pose_frame_id,
       msg.pose_x, msg.pose_y, msg.pose_angle*180.f/M_PI);
       */
      
      
      // Engine modifications to state message.
      // TODO: Should this just be a different message? Or one that includes the state message from the robot?
      RobotState stateMsg(msg);
      
      // Send state to visualizer for displaying
      VizManager::getInstance()->SendRobotState(stateMsg,
                                                static_cast<size_t>(AnimConstants::KEYFRAME_BUFFER_SIZE) - (_numAnimationBytesStreamed - _numAnimationBytesPlayed),
                                                (u8)MIN(1000.f/GetAverageImagePeriodMS(), u8_MAX),
                                                (u8)MIN(1000.f/GetAverageImageProcPeriodMS(), u8_MAX),
                                                _animationTag);
      
      return lastResult;
      
    } // UpdateFullRobotState()
    
    bool Robot::HasReceivedRobotState() const
    {
      return _newStateMsgAvailable;
    }
    
    void Robot::SetPhysicalRobot(bool isPhysical)
    {
      if (_isPhysical != isPhysical) {
        if (isPhysical) {
          // "Recalibrate" camera pose within head for physical robot
          // TODO: Do this properly!
          _headCamPose.RotateBy(RotationVector3d(HEAD_CAM_YAW_CORR, Z_AXIS_3D()));
          _headCamPose.RotateBy(RotationVector3d(-HEAD_CAM_PITCH_CORR, Y_AXIS_3D()));
          _headCamPose.RotateBy(RotationVector3d(HEAD_CAM_ROLL_CORR, X_AXIS_3D()));
          _headCamPose.SetTranslation({HEAD_CAM_POSITION[0] + HEAD_CAM_TRANS_X_CORR, HEAD_CAM_POSITION[1], HEAD_CAM_POSITION[2]});
          PRINT_NAMED_INFO("Robot.SetPhysicalRobot", "Slop factor applied to head cam pose for physical robot: yaw_corr=%f, pitch_corr=%f, roll_corr=%f, x_trans_corr=%fmm", HEAD_CAM_YAW_CORR, HEAD_CAM_PITCH_CORR, HEAD_CAM_ROLL_CORR, HEAD_CAM_TRANS_X_CORR);
        } else {
          _headCamPose.SetRotation({0,0,1,  -1,0,0,  0,-1,0});
          _headCamPose.SetTranslation({HEAD_CAM_POSITION[0], HEAD_CAM_POSITION[1], HEAD_CAM_POSITION[2]});
          PRINT_STREAM_INFO("Robot.SetPhysicalRobot", "Slop factor removed from head cam pose for simulated robot");
        }
        _isPhysical = isPhysical;
      }
      
    }
    
    f32 ComputePoseAngularSpeed(const RobotPoseStamp& p1, const RobotPoseStamp& p2, const f32 dt)
    {
      const Radians poseAngle1( p1.GetPose().GetRotationAngle<'Z'>() );
      const Radians poseAngle2( p2.GetPose().GetRotationAngle<'Z'>() );
      const f32 poseAngSpeed = std::abs((poseAngle1-poseAngle2).ToFloat()) / dt;
      
      return poseAngSpeed;
    }

    f32 ComputeHeadAngularSpeed(const RobotPoseStamp& p1, const RobotPoseStamp& p2, const f32 dt)
    {
      const f32 headAngSpeed = std::abs((Radians(p1.GetHeadAngle()) - Radians(p2.GetHeadAngle())).ToFloat()) / dt;
      return headAngSpeed;
    }

    Vision::Camera Robot::GetHistoricalCamera(TimeStamp_t t_request)
    {
      RobotPoseStamp p;
      TimeStamp_t t;
      _poseHistory->GetRawPoseAt(t_request, t, p);
      return GetHistoricalCamera(&p, t);
    }
    
    Vision::Camera Robot::GetHistoricalCamera(RobotPoseStamp* p, TimeStamp_t t)
    {
      Vision::Camera camera(_visionComponent.GetCamera());
      
      // Compute pose from robot body to camera
      // Start with canonical (untilted) headPose
      Pose3d camPose(_headCamPose);
      
      // Rotate that by the given angle
      RotationVector3d Rvec(-p->GetHeadAngle(), Y_AXIS_3D());
      camPose.RotateBy(Rvec);
      
      // Precompose with robot body to neck pose
      camPose.PreComposeWith(_neckPose);
      
      // Set parent pose to be the historical robot pose
      camPose.SetParent(&(p->GetPose()));
      
      camPose.SetName("PoseHistoryCamera_" + std::to_string(t));
      
      // Update the head camera's pose
      camera.SetPose(camPose);
      
      return camera;
    }
    
    Result Robot::QueueObservedMarker(const Vision::ObservedMarker& markerOrig)
    {
      Result lastResult = RESULT_OK;
      
      // Get historical robot pose at specified timestamp to get
      // head angle and to attach as parent of the camera pose.
      TimeStamp_t t;
      RobotPoseStamp* p = nullptr;
      HistPoseKey poseKey;
      lastResult = ComputeAndInsertPoseIntoHistory(markerOrig.GetTimeStamp(), t, &p, &poseKey, true);
      if(lastResult != RESULT_OK) {
        PRINT_NAMED_WARNING("Robot.QueueObservedMarker.HistoricalPoseNotFound",
                            "Time: %d, hist: %d to %d\n",
                            markerOrig.GetTimeStamp(),
                            _poseHistory->GetOldestTimeStamp(),
                            _poseHistory->GetNewestTimeStamp());
        return lastResult;
      }
      
      // If we get here, ComputeAndInsertPoseIntoHistory() should have succeeded
      // and this should be true
      assert(markerOrig.GetTimeStamp() == t);
      
      // If this is not a face marker and "Vision while moving" is disabled and
      // we aren't picking/placing, check to see if the robot's body or head are
      // moving too fast to queue this marker
      if(!_visionWhileMovingEnabled && !IsPickingOrPlacing())
      {
        TimeStamp_t t_prev, t_next;
        RobotPoseStamp p_prev, p_next;
        
        lastResult = _poseHistory->GetRawPoseBeforeAndAfter(t, t_prev, p_prev, t_next, p_next);
        if(lastResult != RESULT_OK) {
          PRINT_NAMED_WARNING("Robot.QueueObservedMarker.HistoricalPoseNotFound",
                              "Could not get next/previous poses for t = %d, so "
                              "cannot compute angular velocity. Ignoring marker.\n", t);
          
          // Don't return failure, but don't queue the marker either (since we
          // couldn't check the angular velocity while seeing it
          return RESULT_OK;
        }

        const f32 ANGULAR_VELOCITY_THRESHOLD_DEG_PER_SEC = 135.f;
        const f32 HEAD_ANGULAR_VELOCITY_THRESHOLD_DEG_PER_SEC = 10.f;
        
        assert(t_prev < t);
        assert(t_next > t);
        const f32 dtPrev_sec = static_cast<f32>(t - t_prev) * 0.001f;
        const f32 dtNext_sec = static_cast<f32>(t_next - t) * 0.001f;
        const f32 headSpeedPrev = ComputeHeadAngularSpeed(*p, p_prev, dtPrev_sec);
        const f32 headSpeedNext = ComputeHeadAngularSpeed(*p, p_next, dtNext_sec);
        const f32 turnSpeedPrev = ComputePoseAngularSpeed(*p, p_prev, dtPrev_sec);
        const f32 turnSpeedNext = ComputePoseAngularSpeed(*p, p_next, dtNext_sec);
        
        if(turnSpeedNext > DEG_TO_RAD(ANGULAR_VELOCITY_THRESHOLD_DEG_PER_SEC) ||
           turnSpeedPrev > DEG_TO_RAD(ANGULAR_VELOCITY_THRESHOLD_DEG_PER_SEC))
        {
          //          PRINT_NAMED_WARNING("Robot.QueueObservedMarker",
          //                              "Ignoring vision marker seen while turning with angular "
          //                              "velocity = %.1f/%.1f deg/sec (thresh = %.1fdeg)\n",
          //                              RAD_TO_DEG(turnSpeedPrev), RAD_TO_DEG(turnSpeedNext),
          //                              ANGULAR_VELOCITY_THRESHOLD_DEG_PER_SEC);
          return RESULT_OK;
        } else if(headSpeedNext > DEG_TO_RAD(HEAD_ANGULAR_VELOCITY_THRESHOLD_DEG_PER_SEC) ||
                  headSpeedPrev > DEG_TO_RAD(HEAD_ANGULAR_VELOCITY_THRESHOLD_DEG_PER_SEC))
        {
          //          PRINT_NAMED_WARNING("Robot.QueueObservedMarker",
          //                              "Ignoring vision marker seen while head moving with angular "
          //                              "velocity = %.1f/%.1f deg/sec (thresh = %.1fdeg)\n",
          //                              RAD_TO_DEG(headSpeedPrev), RAD_TO_DEG(headSpeedNext),
          //                              HEAD_ANGULAR_VELOCITY_THRESHOLD_DEG_PER_SEC);
          return RESULT_OK;
        }
        
      } // if(!_visionWhileMovingEnabled)
      
      // Update the marker's camera to use a pose from pose history, and
      // create a new marker with the updated camera
      Vision::ObservedMarker marker(markerOrig.GetTimeStamp(), markerOrig.GetCode(),
                                    markerOrig.GetImageCorners(),
                                    GetHistoricalCamera(p, markerOrig.GetTimeStamp()),
                                    markerOrig.GetUserHandle());
      
      // Queue the marker for processing by the blockWorld
      _blockWorld.QueueObservedMarker(poseKey, marker);
      
      // React to the marker if there is a callback for it
      auto reactionIter = _reactionCallbacks.find(marker.GetCode());
      if(reactionIter != _reactionCallbacks.end()) {
        // Run each reaction for this code, in order:
        for(auto & reactionCallback : reactionIter->second) {
          lastResult = reactionCallback(this, &marker);
          if(lastResult != RESULT_OK) {
            PRINT_NAMED_WARNING("Robot.Update.ReactionCallbackFailed",
                                "Reaction callback failed for robot %d observing marker with code %d.\n",
                                GetID(), marker.GetCode());
          }
        }
      }
      
      // Visualize the marker in 3D
      // TODO: disable this block when not debugging / visualizing
      if(true){
        
        // Note that this incurs extra computation to compute the 3D pose of
        // each observed marker so that we can draw in the 3D world, but this is
        // purely for debug / visualization
        u32 quadID = 0;
        
        // When requesting the markers' 3D corners below, we want them
        // not to be relative to the object the marker is part of, so we
        // will request them at a "canonical" pose (no rotation/translation)
        const Pose3d canonicalPose;
        
        
        // Block Markers
        std::set<const ObservableObject*> const& blocks = _blockWorld.GetObjectLibrary(ObjectFamily::Block).GetObjectsWithMarker(marker);
        for(auto block : blocks) {
          std::vector<Vision::KnownMarker*> const& blockMarkers = block->GetMarkersWithCode(marker.GetCode());
          
          for(auto blockMarker : blockMarkers) {
            
            Pose3d markerPose;
            Result poseResult = marker.GetSeenBy().ComputeObjectPose(marker.GetImageCorners(),
                                                                     blockMarker->Get3dCorners(canonicalPose),
                                                                     markerPose);
            if(poseResult != RESULT_OK) {
              PRINT_NAMED_WARNING("BlockWorld.QueueObservedMarker",
                                  "Could not estimate pose of block marker. Not visualizing.\n");
            } else {
              if(markerPose.GetWithRespectTo(marker.GetSeenBy().GetPose().FindOrigin(), markerPose) == true) {
                VizManager::getInstance()->DrawGenericQuad(quadID++, blockMarker->Get3dCorners(markerPose), NamedColors::OBSERVED_QUAD);
              } else {
                PRINT_NAMED_WARNING("BlockWorld.QueueObservedMarker.MarkerOriginNotCameraOrigin",
                                    "Cannot visualize a Block marker whose pose origin is not the camera's origin that saw it.\n");
              }
            }
          }
        }
        
        
        // Mat Markers
        std::set<const ObservableObject*> const& mats = _blockWorld.GetObjectLibrary(ObjectFamily::Mat).GetObjectsWithMarker(marker);
        for(auto mat : mats) {
          std::vector<Vision::KnownMarker*> const& matMarkers = mat->GetMarkersWithCode(marker.GetCode());
          
          for(auto matMarker : matMarkers) {
            Pose3d markerPose;
            Result poseResult = marker.GetSeenBy().ComputeObjectPose(marker.GetImageCorners(),
                                                                     matMarker->Get3dCorners(canonicalPose),
                                                                     markerPose);
            if(poseResult != RESULT_OK) {
              PRINT_NAMED_WARNING("BlockWorld.QueueObservedMarker",
                                  "Could not estimate pose of mat marker. Not visualizing.\n");
            } else {
              if(markerPose.GetWithRespectTo(marker.GetSeenBy().GetPose().FindOrigin(), markerPose) == true) {
                VizManager::getInstance()->DrawMatMarker(quadID++, matMarker->Get3dCorners(markerPose), NamedColors::RED);
              } else {
                PRINT_NAMED_WARNING("BlockWorld.QueueObservedMarker.MarkerOriginNotCameraOrigin",
                                    "Cannot visualize a Mat marker whose pose origin is not the camera's origin that saw it.\n");
              }
            }
          }
        }
        
      } // 3D marker visualization
      
      return lastResult;
      
    } // QueueObservedMarker()

    
    // Flashes a pattern on an active block
    void Robot::ActiveObjectLightTest(const ObjectID& objectID) {
      /*
      static int p=0;
      static int currFrame = 0;
      const u32 onColor = 0x00ff00;
      const u32 offColor = 0x0;
      const u8 NUM_FRAMES = 4;
      const u32 LIGHT_PATTERN[NUM_FRAMES][NUM_BLOCK_LEDS] =
      {
        {onColor, offColor, offColor, offColor, onColor, offColor, offColor, offColor}
        ,{offColor, onColor, offColor, offColor, offColor, onColor, offColor, offColor}
        ,{offColor, offColor, offColor, onColor, offColor, offColor, offColor, onColor}
        ,{offColor, offColor, onColor, offColor, offColor, offColor, onColor, offColor}
      };
      
      if (p++ == 10) {
        
        SendSetBlockLights(blockID, LIGHT_PATTERN[currFrame]);
        //SendFlashBlockIDs();
        
        if (++currFrame == NUM_FRAMES) {
          currFrame = 0;
        }
        
        p = 0;
      }
       */
    }
    
    
    
    Result Robot::Update(void)
    {
#if(0)
      ActiveBlockLightTest(1);
      return RESULT_OK;
#endif
      
      VizManager::getInstance()->SendStartRobotUpdate();
      
      /* DEBUG
       const double currentTime_sec = BaseStationTimer::getInstance()->GetCurrentTimeInSeconds();
       static double lastUpdateTime = currentTime_sec;
       
       const double updateTimeDiff = currentTime_sec - lastUpdateTime;
       if(updateTimeDiff > 1.0) {
       PRINT_NAMED_WARNING("Robot.Update", "Gap between robot update calls = %f\n", updateTimeDiff);
       }
       lastUpdateTime = currentTime_sec;
       */
      
      
      if(_visionComponent.GetCamera().IsCalibrated())
      {
        Result visionResult = RESULT_OK;

        // Helper macro for running a vision component, capturing result, and
        // printing error message / returning if that result was not RESULT_OK.
#       define TRY_AND_RETURN_ON_FAILURE(__NAME__) \
        do { if((visionResult = _visionComponent.__NAME__(*this)) != RESULT_OK) { \
          PRINT_NAMED_ERROR("Robot.Update." QUOTE(__NAME__) "Failed", ""); \
          return visionResult; } } while(0)
        
        TRY_AND_RETURN_ON_FAILURE(UpdateVisionMarkers);
        TRY_AND_RETURN_ON_FAILURE(UpdateFaces);
        TRY_AND_RETURN_ON_FAILURE(UpdateTrackingQuad);
        TRY_AND_RETURN_ON_FAILURE(UpdateDockingErrorSignal);
        TRY_AND_RETURN_ON_FAILURE(UpdateMotionCentroid);
        
#       undef TRY_AND_RETURN_ON_FAILURE
        
        // Update Block and Face Worlds
        uint32_t numBlocksObserved = 0;
        if(RESULT_OK != _blockWorld.Update(numBlocksObserved)) {
          PRINT_NAMED_WARNING("Robot.Update.BlockWorldUpdateFailed", "");
        }
        
        if(RESULT_OK != _faceWorld.Update()) {
          PRINT_NAMED_WARNING("Robot.Update.FaceWorldUpdateFailed", "");
        }
        
      } // if (GetCamera().IsCalibrated())
      
      ///////// Update the behavior manager ///////////
      
      // TODO: This object encompasses, for the time-being, what some higher level
      // module(s) would do.  e.g. Some combination of game state, build planner,
      // personality planner, etc.
      
      const double currentTime = BaseStationTimer::getInstance()->GetCurrentTimeInSeconds();
      
      _moodManager->Update(currentTime);
      
      _progressionManager->Update(currentTime);
      
      const char* behaviorChooserName = "";
      std::string behaviorName("<disabled>");
      if(_isBehaviorMgrEnabled) {
        _behaviorMgr.Update(currentTime);
        
        const IBehavior* behavior = _behaviorMgr.GetCurrentBehavior();
        if(behavior != nullptr) {
          behaviorName = behavior->GetName();
          const std::string& stateName = behavior->GetStateName();
          if (!stateName.empty())
          {
            behaviorName += "-" + stateName;
          }
        }
        
        const IBehaviorChooser* behaviorChooser = _behaviorMgr.GetBehaviorChooser();
        if (behaviorChooser)
        {
          behaviorChooserName = behaviorChooser->GetName();
        }
      }
      
      VizManager::getInstance()->SetText(VizManager::BEHAVIOR_STATE, NamedColors::MAGENTA,
                                         "Behavior:%s:%s", behaviorChooserName, behaviorName.c_str());

      
      //////// Update Robot's State Machine /////////////
      Result actionResult = _actionList.Update(*this);
      if(actionResult != RESULT_OK) {
        PRINT_NAMED_WARNING("Robot.Update", "Robot %d had an action fail.", GetID());
      }
        
      //////// Stream Animations /////////
      Result animStreamResult = _animationStreamer.Update(*this);
      if(animStreamResult != RESULT_OK) {
        PRINT_NAMED_WARNING("Robot.Update",
                            "Robot %d had an animation streaming failure.", GetID());
      }


      /////////// Update path planning / following ////////////


      if( _driveToPoseStatus != ERobotDriveToPoseStatus::Waiting ) {

        bool forceReplan = _driveToPoseStatus == ERobotDriveToPoseStatus::Error;

        if( _numPlansFinished == _numPlansStarted ) {
          // nothing to do with the planners, so just update the status based on the path following
          if( IsTraversingPath() ) {
            _driveToPoseStatus = ERobotDriveToPoseStatus::FollowingPath;

            if( GetBlockWorld().DidObjectsChange() || forceReplan ) {
              // see if we need to replan, but only bother checking if the world objects changed
              switch( _selectedPathPlanner->ComputeNewPathIfNeeded( GetDriveCenterPose(), forceReplan ) ) {
              case EComputePathStatus::Error:
                _driveToPoseStatus = ERobotDriveToPoseStatus::Error;
                AbortDrivingToPose();
                PRINT_NAMED_INFO("Robot.Update.Replan.Fail", "ComputeNewPathIfNeeded returned failure!");
                break;

              case EComputePathStatus::Running:
                _numPlansStarted++;
                PRINT_NAMED_INFO("Robot.Update.Replan.Running", "ComputeNewPathIfNeeded running");
                _driveToPoseStatus = ERobotDriveToPoseStatus::Replanning;
                break;

              case EComputePathStatus::NoPlanNeeded:
                // leave status as following, don't update plan attempts since no new planning is needed
                break;
              }
            }
          }
          else {
            _driveToPoseStatus = ERobotDriveToPoseStatus::Waiting;
          }
        }
        else {
          // we are waiting on a plan to currently compute
          // TODO:(bn) timeout logic might fit well here?
          switch( _selectedPathPlanner->CheckPlanningStatus() ) {
          case EPlannerStatus::Error:
            _driveToPoseStatus =  ERobotDriveToPoseStatus::Error;
            PRINT_NAMED_INFO("Robot.Update.Planner.Error", "Running planner returned error status");
            AbortDrivingToPose();
            _numPlansFinished = _numPlansStarted;
            break;

          case EPlannerStatus::Running:
            // status should stay the same, but double check it
            if( _driveToPoseStatus != ERobotDriveToPoseStatus::ComputingPath &&
                _driveToPoseStatus != ERobotDriveToPoseStatus::Replanning) {
              PRINT_NAMED_WARNING("Robot.Planning.StatusError.Running",
                                  "Status was invalid, setting to ComputePath");
              _driveToPoseStatus =  ERobotDriveToPoseStatus::ComputingPath;
            }
            break;

          case EPlannerStatus::CompleteWithPlan: {
            PRINT_NAMED_INFO("Robot.Update.Planner.CompleteWithPlan", "Running planner complete with a plan");

            _driveToPoseStatus = ERobotDriveToPoseStatus::FollowingPath;
            _numPlansFinished = _numPlansStarted;

            size_t selectedPoseIdx;
            Planning::Path newPath;

            _selectedPathPlanner->GetCompletePath(GetDriveCenterPose(), newPath, selectedPoseIdx, &_pathMotionProfile);
            ExecutePath(newPath, _usingManualPathSpeed);

            if( _plannerSelectedPoseIndexPtr != nullptr ) {
              // When someone called StartDrivingToPose with multiple possible poses, they had an option to pass
              // in a pointer to be set when we know which pose was selected by the planner. If that pointer is
              // non-null, set it now, then clear the pointer so we won't set it again

              // TODO:(bn) think about re-planning, here, what if replanning wanted to switch targets? For now,
              // replanning will always chose the same target pose, which should be OK for now
              *_plannerSelectedPoseIndexPtr = selectedPoseIdx;
              _plannerSelectedPoseIndexPtr = nullptr;
            }
            break;
          }


          case EPlannerStatus::CompleteNoPlan:
            PRINT_NAMED_INFO("Robot.Update.Planner.CompleteNoPlan", "Running planner complete with no plan");
            _driveToPoseStatus = ERobotDriveToPoseStatus::Waiting;
            _numPlansFinished = _numPlansStarted;
            break;
          }
        }
      }
        
      
      /////////// Update visualization ////////////
      
      // Draw observed markers, but only if images are being streamed
      _blockWorld.DrawObsMarkers();
      
      // Draw All Objects by calling their Visualize() methods.
      _blockWorld.DrawAllObjects();
      
      // Always draw robot w.r.t. the origin, not in its current frame
      Pose3d robotPoseWrtOrigin = GetPose().GetWithRespectToOrigin();
      
      // Triangle pose marker
      VizManager::getInstance()->DrawRobot(GetID(), robotPoseWrtOrigin);
      
      // Full Webots CozmoBot model
      VizManager::getInstance()->DrawRobot(GetID(), robotPoseWrtOrigin, GetHeadAngle(), GetLiftAngle());
      
      // Robot bounding box
      static const ColorRGBA ROBOT_BOUNDING_QUAD_COLOR(0.0f, 0.8f, 0.0f, 0.75f);
      
      using namespace Quad;
      Quad2f quadOnGround2d = GetBoundingQuadXY(robotPoseWrtOrigin);
      const f32 zHeight = robotPoseWrtOrigin.GetTranslation().z() + WHEEL_RAD_TO_MM;
      Quad3f quadOnGround3d(Point3f(quadOnGround2d[TopLeft].x(),     quadOnGround2d[TopLeft].y(),     zHeight),
                            Point3f(quadOnGround2d[BottomLeft].x(),  quadOnGround2d[BottomLeft].y(),  zHeight),
                            Point3f(quadOnGround2d[TopRight].x(),    quadOnGround2d[TopRight].y(),    zHeight),
                            Point3f(quadOnGround2d[BottomRight].x(), quadOnGround2d[BottomRight].y(), zHeight));
    
      VizManager::getInstance()->DrawRobotBoundingBox(GetID(), quadOnGround3d, ROBOT_BOUNDING_QUAD_COLOR);
      
      /*
      // Draw 3d bounding box
      Vec3f vizTranslation = GetPose().GetTranslation();
      vizTranslation.z() += 0.5f*ROBOT_BOUNDING_Z;
      Pose3d vizPose(GetPose().GetRotation(), vizTranslation);
      
      VizManager::getInstance()->DrawCuboid(999, {ROBOT_BOUNDING_X, ROBOT_BOUNDING_Y, ROBOT_BOUNDING_Z},
                                            vizPose, ROBOT_BOUNDING_QUAD_COLOR);
      */
      
      VizManager::getInstance()->SendEndRobotUpdate();
      
      return RESULT_OK;
      
    } // Update()
    
    bool Robot::GetCurrentImage(Vision::Image& img, TimeStamp_t newerThan)
    {
      PRINT_NAMED_ERROR("Robot.GetCurrentImage.Deprecated", "");
      return false;
    }
    
    u32 Robot::GetAverageImagePeriodMS() const
    {
      return _imgFramePeriod;
    }
    
    u32 Robot::GetAverageImageProcPeriodMS() const
    {
      return _imgProcPeriod;
    }
      
    static bool IsValidHeadAngle(f32 head_angle, f32* clipped_valid_head_angle)
    {
      if(head_angle < MIN_HEAD_ANGLE - HEAD_ANGLE_LIMIT_MARGIN) {
        //PRINT_NAMED_WARNING("Robot.HeadAngleOOB", "Head angle (%f rad) too small.\n", head_angle);
        if (clipped_valid_head_angle) {
          *clipped_valid_head_angle = MIN_HEAD_ANGLE;
        }
        return false;
      }
      else if(head_angle > MAX_HEAD_ANGLE + HEAD_ANGLE_LIMIT_MARGIN) {
        //PRINT_NAMED_WARNING("Robot.HeadAngleOOB", "Head angle (%f rad) too large.\n", head_angle);
        if (clipped_valid_head_angle) {
          *clipped_valid_head_angle = MAX_HEAD_ANGLE;
        }
        return false;
      }
      
      if (clipped_valid_head_angle) {
        *clipped_valid_head_angle = head_angle;
      }
      return true;
      
    } // IsValidHeadAngle()

    
    void Robot::SetPose(const Pose3d &newPose)
    {
      // Update our current pose and keep the name consistent
      const std::string name = _pose.GetName();
      _pose = newPose;
      _pose.SetName(name);
      
      ComputeDriveCenterPose(_pose, _driveCenterPose);
      
    } // SetPose()
    
    void Robot::SetHeadAngle(const f32& angle)
    {
      if (!IsValidHeadAngle(angle, &_currentHeadAngle)) {
        PRINT_NAMED_WARNING("HeadAngleOOB","angle %f  (TODO: Send correction or just recalibrate?)\n", angle);
      }
      
      // Start with canonical (untilted) headPose
      Pose3d newHeadPose(_headCamPose);
      
      // Rotate that by the given angle
      RotationVector3d Rvec(-_currentHeadAngle, Y_AXIS_3D());
      newHeadPose.RotateBy(Rvec);
      newHeadPose.SetName("Camera");
      
      // Update the head camera's pose
      _visionComponent.GetCamera().SetPose(newHeadPose);
      
    } // set_headAngle()

    void Robot::ComputeLiftPose(const f32 atAngle, Pose3d& liftPose)
    {
      // Reset to canonical position
      liftPose.SetRotation(atAngle, Y_AXIS_3D());
      liftPose.SetTranslation({{LIFT_ARM_LENGTH, 0.f, 0.f}});
      
      // Rotate to the given angle
      RotationVector3d Rvec(-atAngle, Y_AXIS_3D());
      liftPose.RotateBy(Rvec);
    }
    
    void Robot::SetLiftAngle(const f32& angle)
    {
      // TODO: Add lift angle limits?
      _currentLiftAngle = angle;
      
      Robot::ComputeLiftPose(_currentLiftAngle, _liftPose);

      CORETECH_ASSERT(_liftPose.GetParent() == &_liftBasePose);
    }
    
    f32 Robot::GetPitchAngle()
    {
      return _pitchAngle;
    }
        
    void Robot::SelectPlanner(const Pose3d& targetPose)
    {
      Pose2d target2d(targetPose);
      Pose2d start2d(GetPose());

      float distSquared = pow(target2d.GetX() - start2d.GetX(), 2) + pow(target2d.GetY() - start2d.GetY(), 2);

      if(distSquared < MAX_DISTANCE_FOR_SHORT_PLANNER * MAX_DISTANCE_FOR_SHORT_PLANNER) {

        Radians finalAngleDelta = targetPose.GetRotationAngle<'Z'>() - GetDriveCenterPose().GetRotationAngle<'Z'>();
        const bool withinFinalAngleTolerance = finalAngleDelta.getAbsoluteVal().ToFloat() <=
          2 * PLANNER_MAINTAIN_ANGLE_THRESHOLD;

        Radians initialTurnAngle = atan2( target2d.GetY() - GetDriveCenterPose().GetTranslation().y(),
                                          target2d.GetX() - GetDriveCenterPose().GetTranslation().x()) -
                                   GetDriveCenterPose().GetRotationAngle<'Z'>();

        const bool initialTurnAngleLarge = initialTurnAngle.getAbsoluteVal().ToFloat() >
          0.5 * PLANNER_MAINTAIN_ANGLE_THRESHOLD;

        // if we would need to turn fairly far, but our current angle is fairly close to the goal, use the
        // planner which backs up first to minimize the turn
        if( withinFinalAngleTolerance && initialTurnAngleLarge ) {
          PRINT_NAMED_INFO("Robot.SelectPlanner.ShortMinAngle",
                           "distance^2 is %f, angleDelta is %f, intiialTurnAngle is %f, selecting short min_angle planner\n",
                           distSquared,
                           finalAngleDelta.getAbsoluteVal().ToFloat(),
                           initialTurnAngle.getAbsoluteVal().ToFloat());
          _selectedPathPlanner = _shortMinAnglePathPlanner;
        }
        else {
          PRINT_NAMED_INFO("Robot.SelectPlanner.Short",
                           "distance^2 is %f, angleDelta is %f, intiialTurnAngle is %f, selecting short planner\n",
                           distSquared,
                           finalAngleDelta.getAbsoluteVal().ToFloat(),
                           initialTurnAngle.getAbsoluteVal().ToFloat());
          _selectedPathPlanner = _shortPathPlanner;
        }
      }
      else {
        PRINT_NAMED_INFO("Robot.SelectPlanner.Long", "distance^2 is %f, selecting long planner\n", distSquared);
        _selectedPathPlanner = _longPathPlanner;
      }
    }

    void Robot::SelectPlanner(const std::vector<Pose3d>& targetPoses)
    {
      if( ! targetPoses.empty() ) {
        size_t closest = IPathPlanner::ComputeClosestGoalPose(GetDriveCenterPose(), targetPoses);
        SelectPlanner(targetPoses[closest]);
      }
    }

    Result Robot::StartDrivingToPose(const Pose3d& targetPose,
                                     const PathMotionProfile motionProfile,
                                     bool useManualSpeed)
    {
      _usingManualPathSpeed = useManualSpeed;

      Pose3d targetPoseWrtOrigin;
      if(targetPose.GetWithRespectTo(*GetWorldOrigin(), targetPoseWrtOrigin) == false) {
        PRINT_NAMED_ERROR("Robot.StartDrivingToPose.OriginMisMatch",
                          "Could not get target pose w.r.t. robot %d's origin.\n", GetID());
        _driveToPoseStatus = ERobotDriveToPoseStatus::Error;
        return RESULT_FAIL;
      }

      SelectPlanner(targetPoseWrtOrigin);

      // Compute drive center pose of given target robot pose
      Pose3d targetDriveCenterPose;
      ComputeDriveCenterPose(targetPoseWrtOrigin, targetDriveCenterPose);

      // Compute drive center pose for start pose
      EComputePathStatus status = _selectedPathPlanner->ComputePath(GetDriveCenterPose(), targetDriveCenterPose);
      if( status == EComputePathStatus::Error ) {
        _driveToPoseStatus = ERobotDriveToPoseStatus::Error;
        return RESULT_FAIL;
      }

      if( IsTraversingPath() ) {
        _driveToPoseStatus = ERobotDriveToPoseStatus::FollowingPath;
      }
      else {
        _driveToPoseStatus = ERobotDriveToPoseStatus::ComputingPath;
      }

      _numPlansStarted++;
      
      _pathMotionProfile = motionProfile;

      return RESULT_OK;
    }

    Result Robot::StartDrivingToPose(const std::vector<Pose3d>& poses,
                                     const PathMotionProfile motionProfile,
                                     size_t* selectedPoseIndexPtr,
                                     bool useManualSpeed)
    {
      _usingManualPathSpeed = useManualSpeed;
      _plannerSelectedPoseIndexPtr = selectedPoseIndexPtr;

      SelectPlanner(poses);

      // Compute drive center pose for start pose and goal poses
      std::vector<Pose3d> targetDriveCenterPoses(poses.size());
      for (int i=0; i< poses.size(); ++i) {
        ComputeDriveCenterPose(poses[i], targetDriveCenterPoses[i]);
      }

      EComputePathStatus status = _selectedPathPlanner->ComputePath(GetDriveCenterPose(), targetDriveCenterPoses);
      if( status == EComputePathStatus::Error ) {
        _driveToPoseStatus = ERobotDriveToPoseStatus::Error;

        return RESULT_FAIL;
      }

      if( IsTraversingPath() ) {
        _driveToPoseStatus = ERobotDriveToPoseStatus::FollowingPath;
      }
      else {
        _driveToPoseStatus = ERobotDriveToPoseStatus::ComputingPath;
      }

      _numPlansStarted++;

      _pathMotionProfile = motionProfile;
      
      return RESULT_OK;
    }

    ERobotDriveToPoseStatus Robot::CheckDriveToPoseStatus() const
    {
      return _driveToPoseStatus;
    }
    
    Result Robot::PlaceObjectOnGround(const bool useManualSpeed)
    {
      if(!IsCarryingObject()) {
        PRINT_NAMED_ERROR("Robot.PlaceObjectOnGround.NotCarryingObject",
                          "Robot told to place object on ground, but is not carrying an object.\n");
        return RESULT_FAIL;
      }
      
      _usingManualPathSpeed = useManualSpeed;
      _lastPickOrPlaceSucceeded = false;
      
      return SendRobotMessage<Anki::Cozmo::PlaceObjectOnGround>(0, 0, 0, useManualSpeed);
    }
    
    u8 Robot::PlayAnimation(const std::string& animName, const u32 numLoops)
    {
      u8 tag = _animationStreamer.SetStreamingAnimation(animName, numLoops);
      _lastPlayedAnimationId = animName;
      return tag;
    }
    
    Result Robot::SetIdleAnimation(const std::string &animName)
    {
      return _animationStreamer.SetIdleAnimation(animName);
    }
    
    void Robot::SetProceduralFace(const ProceduralFace& face)
    {
      // First one
      if(_lastProceduralFace.GetTimeStamp() == 0) {
        _lastProceduralFace = face;
        _lastProceduralFace.MarkAsSentToRobot(true);
        _proceduralFace.MarkAsSentToRobot(true);
      } else {
        if(_proceduralFace.HasBeenSentToRobot()) {
          // If the current face has already been sent, make it the
          // last procedural face (sent). Otherwise, we'll just
          // replace the current face and leave "last" as is.
          std::swap(_lastProceduralFace, _proceduralFace);
        }
        _proceduralFace = face;
        _proceduralFace.MarkAsSentToRobot(false);
      }
    }
    
    void Robot::MarkProceduralFaceAsSent()
    {
      _proceduralFace.MarkAsSentToRobot(true);
    }
    
    const std::string Robot::GetStreamingAnimationName() const
    {
      return _animationStreamer.GetStreamingAnimationName();
    }
    
    Result Robot::PlaySound(const std::string& soundName, u8 numLoops, u8 volume)
    {
      Broadcast(ExternalInterface::MessageEngineToGame(ExternalInterface::PlaySound(soundName, numLoops, volume)));
      
      //CozmoEngineSignals::PlaySoundForRobotSignal().emit(GetID(), soundName, numLoops, volume);
      return RESULT_OK;
    } // PlaySound()
      
      
    void Robot::StopSound()
    {
      Broadcast(ExternalInterface::MessageEngineToGame(ExternalInterface::StopSound()));
    } // StopSound()
      
      
    Result Robot::StopAnimation()
    {
      return SendAbortAnimation();
    }

    // Read the animations in a dir
    void Robot::ReadAnimationFile(const char* filename, std::string& animationId)
    {
      Json::Value animDefs;
      const bool success = _dataPlatform->readAsJson(filename, animDefs);
      if (success && !animDefs.empty()) {
        PRINT_NAMED_INFO("Robot.ReadAnimationFile", "reading %s", filename);
        _cannedAnimations.DefineFromJson(animDefs, animationId);
      }

    }

    
    // Read the animations in a dir
    void Robot::ReadAnimationDir()
    {
      if (_dataPlatform == nullptr) { return; }
      static const std::regex jsonFilenameMatcher("[^.].*\\.json\0");
      SoundManager::getInstance()->LoadSounds(_dataPlatform);
      FaceAnimationManager::getInstance()->ReadFaceAnimationDir(_dataPlatform);
      
      const std::string animationFolder =
        _dataPlatform->pathToResource(Util::Data::Scope::Resources, "assets/animations/");
      std::string animationId;
      s32 loadedFileCount = 0;
      DIR* dir = opendir(animationFolder.c_str());
      if ( dir != nullptr) {
        dirent* ent = nullptr;
        while ( (ent = readdir(dir)) != nullptr) {
          
          if (ent->d_type == DT_REG && std::regex_match(ent->d_name, jsonFilenameMatcher)) {
            std::string fullFileName = animationFolder + ent->d_name;
            struct stat attrib{0};
            int result = stat(fullFileName.c_str(), &attrib);
            if (result == -1) {
              PRINT_NAMED_WARNING("Robot.ReadAnimationFile", "could not get mtime for %s", fullFileName.c_str());
              continue;
            }
            bool loadFile = false;
            auto mapIt = _loadedAnimationFiles.find(fullFileName);
            if (mapIt == _loadedAnimationFiles.end()) {
              _loadedAnimationFiles.insert({fullFileName, attrib.st_mtimespec.tv_sec});
              loadFile = true;
            } else {
              if (mapIt->second < attrib.st_mtimespec.tv_sec) {
                mapIt->second = attrib.st_mtimespec.tv_sec;
                loadFile = true;
              } else {
                //PRINT_NAMED_INFO("Robot.ReadAnimationFile", "old time stamp for %s", fullFileName.c_str());
              }
            }
            if (loadFile) {
              ReadAnimationFile(fullFileName.c_str(), animationId);
              ++loadedFileCount;
            }
          }
        }
        closedir(dir);
      } else {
        PRINT_NAMED_INFO("Robot.ReadAnimationFile", "folder not found %s", animationFolder.c_str());
      }

      // Tell UI about available animations
      if (HasExternalInterface()) {
        std::vector<std::string> animNames(_cannedAnimations.GetAnimationNames());
        for (std::vector<std::string>::iterator i=animNames.begin(); i != animNames.end(); ++i) {
          _externalInterface->Broadcast(ExternalInterface::MessageEngineToGame(ExternalInterface::AnimationAvailable(*i)));
        }
      }
    }

    Result Robot::SyncTime()
    {
      _timeSynced = false;
      _poseHistory->Clear();
      
      return SendSyncTime();
    }
    
    Result Robot::LocalizeToObject(const ObservableObject* seenObject,
                                   ObservableObject* existingObject)
    {
      Result lastResult = RESULT_OK;
      
      if(existingObject == nullptr) {
        PRINT_NAMED_ERROR("Robot.LocalizeToObject.ExistingObjectPieceNullPointer", "\n");
        return RESULT_FAIL;
      }
      
      if(!existingObject->CanBeUsedForLocalization()) {
        PRINT_NAMED_ERROR("Robot.LocalizeToObject.UnlocalizedObject",
                          "Refusing to localize to object %d, which claims not to be localizable.\n",
                          existingObject->GetID().GetValue());
        return RESULT_FAIL;
      }
      
      /* Useful for Debug:
       PRINT_NAMED_INFO("Robot.LocalizeToMat.MatSeenChain",
       "%s\n", matSeen->GetPose().GetNamedPathToOrigin(true).c_str());
       
       PRINT_NAMED_INFO("Robot.LocalizeToMat.ExistingMatChain",
       "%s\n", existingMatPiece->GetPose().GetNamedPathToOrigin(true).c_str());
       */
      
      RobotPoseStamp* posePtr = nullptr;
      Pose3d robotPoseWrtObject;
      float  headAngle;
      float  liftAngle;
      if(nullptr == seenObject)
      {
        if(false == GetPose().GetWithRespectTo(existingObject->GetPose(), robotPoseWrtObject)) {
          PRINT_NAMED_ERROR("Robot.LocalizeToObject.ExistingObjectOriginMismatch",
                            "Could not get robot pose w.r.t. to existing object %d.",
                            existingObject->GetID().GetValue());
          return RESULT_FAIL;
        }
        liftAngle = GetLiftAngle();
        headAngle = GetHeadAngle();
      } else {
        // Get computed RobotPoseStamp at the time the object was observed.
        if ((lastResult = GetComputedPoseAt(seenObject->GetLastObservedTime(), &posePtr)) != RESULT_OK) {
          PRINT_NAMED_ERROR("Robot.LocalizeToObject.CouldNotFindHistoricalPose",
                            "Time %d\n", seenObject->GetLastObservedTime());
          return lastResult;
        }
        
        // The computed historical pose is always stored w.r.t. the robot's world
        // origin and parent chains are lost. Re-connect here so that GetWithRespectTo
        // will work correctly
        Pose3d robotPoseAtObsTime = posePtr->GetPose();
        robotPoseAtObsTime.SetParent(_worldOrigin);
        
        // Get the pose of the robot with respect to the observed object
        if(robotPoseAtObsTime.GetWithRespectTo(seenObject->GetPose(), robotPoseWrtObject) == false) {
          PRINT_NAMED_ERROR("Robot.LocalizeToObject.ObjectPoseOriginMisMatch",
                            "Could not get RobotPoseStamp w.r.t. seen object pose.\n");
          return RESULT_FAIL;
        }
        
        liftAngle = posePtr->GetLiftAngle();
        headAngle = posePtr->GetHeadAngle();
      }
      
      // Make the computed robot pose use the existing mat piece as its parent
      robotPoseWrtObject.SetParent(&existingObject->GetPose());
      //robotPoseWrtMat.SetName(std::string("Robot_") + std::to_string(robot->GetID()));
      
#     if 0
      // Don't snap to horizontal or discrete Z levels when we see a mat marker
      // while on a ramp
      if(IsOnRamp() == false)
      {
        // If there is any significant rotation, make sure that it is roughly
        // around the Z axis
        Radians rotAngle;
        Vec3f rotAxis;
        robotPoseWrtObject.GetRotationVector().GetAngleAndAxis(rotAngle, rotAxis);
        
        if(std::abs(rotAngle.ToFloat()) > DEG_TO_RAD(5) && !AreUnitVectorsAligned(rotAxis, Z_AXIS_3D(), DEG_TO_RAD(15))) {
          PRINT_NAMED_WARNING("Robot.LocalizeToObject.OutOfPlaneRotation",
                              "Refusing to localize to %s because "
                              "Robot %d's Z axis would not be well aligned with the world Z axis. "
                              "(angle=%.1fdeg, axis=(%.3f,%.3f,%.3f)\n",
                              existingObject->GetType().GetName().c_str(), GetID(),
                              rotAngle.getDegrees(), rotAxis.x(), rotAxis.y(), rotAxis.z());
          return RESULT_FAIL;
        }
        
        // Snap to purely horizontal rotation
        // TODO: Snap to surface of mat?
        /*
        if(existingMatPiece->IsPoseOn(robotPoseWrtObject, 0, 10.f)) {
          Vec3f robotPoseWrtObject_trans = robotPoseWrtObject.GetTranslation();
          robotPoseWrtObject_trans.z() = existingObject->GetDrivingSurfaceHeight();
          robotPoseWrtObject.SetTranslation(robotPoseWrtObject_trans);
        }
         */
        robotPoseWrtObject.SetRotation( robotPoseWrtObject.GetRotationAngle<'Z'>(), Z_AXIS_3D() );
        
      } // if robot is on ramp
#     endif
      
      // Add the new vision-based pose to the robot's history. Note that we use
      // the pose w.r.t. the origin for storing poses in history.
      Pose3d robotPoseWrtOrigin = robotPoseWrtObject.GetWithRespectToOrigin();
      
      if(IsLocalized()) {
        // Filter Z so it doesn't change too fast (unless we are switching from
        // delocalized to localized)
        
        // Make z a convex combination of new and previous value
        static const f32 zUpdateWeight = 0.1f; // weight of new value (previous gets weight of 1 - this)
        Vec3f T = robotPoseWrtOrigin.GetTranslation();
        T.z() = (zUpdateWeight*robotPoseWrtOrigin.GetTranslation().z() +
                 (1.f - zUpdateWeight) * GetPose().GetTranslation().z());
        robotPoseWrtOrigin.SetTranslation(T);
      }
      
      if(nullptr != seenObject)
      {
        //
        if((lastResult = AddVisionOnlyPoseToHistory(existingObject->GetLastObservedTime(),
                                                    robotPoseWrtOrigin.GetTranslation().x(),
                                                    robotPoseWrtOrigin.GetTranslation().y(),
                                                    robotPoseWrtOrigin.GetTranslation().z(),
                                                    robotPoseWrtOrigin.GetRotationAngle<'Z'>().ToFloat(),
                                                    headAngle, liftAngle)) != RESULT_OK)
        {
          PRINT_NAMED_ERROR("Robot.LocalizeToObject.FailedAddingVisionOnlyPoseToHistory", "\n");
          return lastResult;
        }
      }
      
      // If the robot's world origin is about to change by virtue of being localized
      // to existingObject, rejigger things so anything seen while the robot was
      // rooted to this world origin will get updated to be w.r.t. the new origin.
      if(_worldOrigin != &existingObject->GetPose().FindOrigin())
      {
        PRINT_NAMED_INFO("Robot.LocalizeToObject.RejiggeringOrigins",
                         "Robot %d's current world origin is %s, about to "
                         "localize to world origin %s.",
                         GetID(),
                         _worldOrigin->GetName().c_str(),
                         existingObject->GetPose().FindOrigin().GetName().c_str());
        
        // Store the current origin we are about to change so that we can
        // find objects that are using it below
        const Pose3d* oldOrigin = _worldOrigin;
        
        // Update the origin to which _worldOrigin currently points to contain
        // the transformation from its current pose to what is about to be the
        // robot's new origin.
        _worldOrigin->SetRotation(GetPose().GetRotation());
        _worldOrigin->SetTranslation(GetPose().GetTranslation());
        _worldOrigin->Invert();
        _worldOrigin->PreComposeWith(robotPoseWrtOrigin);
        _worldOrigin->SetParent(&robotPoseWrtObject.FindOrigin());
        _worldOrigin->SetName("RejiggeredOrigin");
        
        assert(_worldOrigin->IsOrigin() == false);
        
        // Now that the previous origin is hooked up to the new one (which is
        // now the old one's parent), point the worldOrigin at the new one.
        _worldOrigin = const_cast<Pose3d*>(_worldOrigin->GetParent()); // TODO: Avoid const cast?
        
        // Now we need to go through all objects whose poses have been adjusted
        // by this origin switch and notify the outside world of the change.
        _blockWorld.UpdateObjectOrigins(oldOrigin, _worldOrigin);
        
      } // if(_worldOrigin != &existingObject->GetPose().FindOrigin())
      
      
      if(nullptr != posePtr)
      {
        // Update the computed historical pose as well so that subsequent block
        // pose updates use obsMarkers whose camera's parent pose is correct.
        // Note again that we store the pose w.r.t. the origin in history.
        // TODO: Should SetPose() do the flattening w.r.t. origin?
        posePtr->SetPose(GetPoseFrameID(), robotPoseWrtOrigin, liftAngle, liftAngle);
      }
      
      // Compute the new "current" pose from history which uses the
      // past vision-based "ground truth" pose we just computed.
      assert(&existingObject->GetPose().FindOrigin() == _worldOrigin);
      assert(_worldOrigin != nullptr);
      if(UpdateCurrPoseFromHistory(*_worldOrigin) == false) {
        PRINT_NAMED_ERROR("Robot.LocalizeToObject.FailedUpdateCurrPoseFromHistory", "");
        return RESULT_FAIL;
      }
      
      // Mark the robot as now being localized to this object
      // NOTE: this should be _after_ calling AddVisionOnlyPoseToHistory, since
      //    that function checks whether the robot is already localized
      lastResult = SetLocalizedTo(existingObject);
      if(RESULT_OK != lastResult) {
        PRINT_NAMED_ERROR("Robot.LocalizeToObject.SetLocalizedToFail", "");
        return lastResult;
      }
      
      // Overly-verbose. Use for debugging localization issues
      /*
       PRINT_NAMED_INFO("Robot.LocalizeToObject",
                        "Using %s object %d to localize robot %d at (%.3f,%.3f,%.3f), %.1fdeg@(%.2f,%.2f,%.2f), frameID=%d\n",
                        ObjectTypeToString(existingObject->GetType()),
                        existingObject->GetID().GetValue(), GetID(),
                        GetPose().GetTranslation().x(),
                        GetPose().GetTranslation().y(),
                        GetPose().GetTranslation().z(),
                        GetPose().GetRotationAngle<'Z'>().getDegrees(),
                        GetPose().GetRotationAxis().x(),
                        GetPose().GetRotationAxis().y(),
                        GetPose().GetRotationAxis().z(),
                        GetPoseFrameID());
      */
      
      // Send the ground truth pose that was computed instead of the new current
      // pose and let the robot deal with updating its current pose based on the
      // history that it keeps.
      SendAbsLocalizationUpdate();
      
      return RESULT_OK;
    } // LocalizeToObject()
    
    
    Result Robot::LocalizeToMat(const MatPiece* matSeen, MatPiece* existingMatPiece)
    {
      Result lastResult;
      
      if(matSeen == nullptr) {
        PRINT_NAMED_ERROR("Robot.LocalizeToMat.MatSeenNullPointer", "\n");
        return RESULT_FAIL;
      } else if(existingMatPiece == nullptr) {
        PRINT_NAMED_ERROR("Robot.LocalizeToMat.ExistingMatPieceNullPointer", "\n");
        return RESULT_FAIL;
      }
      
      /* Useful for Debug:
      PRINT_NAMED_INFO("Robot.LocalizeToMat.MatSeenChain",
                       "%s\n", matSeen->GetPose().GetNamedPathToOrigin(true).c_str());
      
      PRINT_NAMED_INFO("Robot.LocalizeToMat.ExistingMatChain",
                       "%s\n", existingMatPiece->GetPose().GetNamedPathToOrigin(true).c_str());
      */
      
      // Get computed RobotPoseStamp at the time the mat was observed.
      RobotPoseStamp* posePtr = nullptr;
      if ((lastResult = GetComputedPoseAt(matSeen->GetLastObservedTime(), &posePtr)) != RESULT_OK) {
        PRINT_NAMED_ERROR("Robot.LocalizeToMat.CouldNotFindHistoricalPose", "Time %d\n", matSeen->GetLastObservedTime());
        return lastResult;
      }
      
      // The computed historical pose is always stored w.r.t. the robot's world
      // origin and parent chains are lost. Re-connect here so that GetWithRespectTo
      // will work correctly
      Pose3d robotPoseAtObsTime = posePtr->GetPose();
      robotPoseAtObsTime.SetParent(_worldOrigin);
      
      /*
       // Get computed Robot pose at the time the mat was observed (note that this
       // also makes the pose have the robot's current world origin as its parent
       Pose3d robotPoseAtObsTime;
       if(robot->GetComputedPoseAt(matSeen->GetLastObservedTime(), robotPoseAtObsTime) != RESULT_OK) {
       PRINT_NAMED_ERROR("BlockWorld.UpdateRobotPose.CouldNotComputeHistoricalPose", "Time %d\n", matSeen->GetLastObservedTime());
       return false;
       }
       */
      
      // Get the pose of the robot with respect to the observed mat piece
      Pose3d robotPoseWrtMat;
      if(robotPoseAtObsTime.GetWithRespectTo(matSeen->GetPose(), robotPoseWrtMat) == false) {
        PRINT_NAMED_ERROR("Robot.LocalizeToMat.MatPoseOriginMisMatch",
                          "Could not get RobotPoseStamp w.r.t. matPose.\n");
        return RESULT_FAIL;
      }
      
      // Make the computed robot pose use the existing mat piece as its parent
      robotPoseWrtMat.SetParent(&existingMatPiece->GetPose());
      //robotPoseWrtMat.SetName(std::string("Robot_") + std::to_string(robot->GetID()));
      
      // Don't snap to horizontal or discrete Z levels when we see a mat marker
      // while on a ramp
      if(IsOnRamp() == false)
      {
        // If there is any significant rotation, make sure that it is roughly
        // around the Z axis
        Radians rotAngle;
        Vec3f rotAxis;
        robotPoseWrtMat.GetRotationVector().GetAngleAndAxis(rotAngle, rotAxis);

        if(std::abs(rotAngle.ToFloat()) > DEG_TO_RAD(5) && !AreUnitVectorsAligned(rotAxis, Z_AXIS_3D(), DEG_TO_RAD(15))) {
          PRINT_NAMED_WARNING("Robot.LocalizeToMat.OutOfPlaneRotation",
                              "Refusing to localize to %s because "
                              "Robot %d's Z axis would not be well aligned with the world Z axis. "
                              "(angle=%.1fdeg, axis=(%.3f,%.3f,%.3f)\n",
                              ObjectTypeToString(existingMatPiece->GetType()), GetID(),
                              rotAngle.getDegrees(), rotAxis.x(), rotAxis.y(), rotAxis.z());
          return RESULT_FAIL;
        }
        
        // Snap to purely horizontal rotation and surface of the mat
        if(existingMatPiece->IsPoseOn(robotPoseWrtMat, 0, 10.f)) {
          Vec3f robotPoseWrtMat_trans = robotPoseWrtMat.GetTranslation();
          robotPoseWrtMat_trans.z() = existingMatPiece->GetDrivingSurfaceHeight();
          robotPoseWrtMat.SetTranslation(robotPoseWrtMat_trans);
        }
        robotPoseWrtMat.SetRotation( robotPoseWrtMat.GetRotationAngle<'Z'>(), Z_AXIS_3D() );
        
      } // if robot is on ramp
      
      if(!_localizedToFixedObject && !existingMatPiece->IsMoveable()) {
        // If we have not yet seen a fixed mat, and this is a fixed mat, rejigger
        // the origins so that we use it as the world origin
        PRINT_NAMED_INFO("Robot.LocalizeToMat.LocalizingToFirstFixedMat",
                         "Localizing robot %d to fixed %s mat for the first time.\n",
                         GetID(), ObjectTypeToString(existingMatPiece->GetType()));
        
        if((lastResult = UpdateWorldOrigin(robotPoseWrtMat)) != RESULT_OK) {
          PRINT_NAMED_ERROR("Robot.LocalizeToMat.SetPoseOriginFailure",
                            "Failed to update robot %d's pose origin when (re-)localizing it.\n", GetID());
          return lastResult;
        }
        
        _localizedToFixedObject = true;
      }
      else if(IsLocalized() == false) {
        // If the robot is not yet localized, it is about to be, so we need to
        // update pose origins so that anything it has seen so far becomes rooted
        // to this mat's origin (whether mat is fixed or not)
        PRINT_NAMED_INFO("Robot.LocalizeToMat.LocalizingRobotFirstTime",
                         "Localizing robot %d for the first time (to %s mat).\n",
                         GetID(), ObjectTypeToString(existingMatPiece->GetType()));
        
        if((lastResult = UpdateWorldOrigin(robotPoseWrtMat)) != RESULT_OK) {
          PRINT_NAMED_ERROR("Robot.LocalizeToMat.SetPoseOriginFailure",
                            "Failed to update robot %d's pose origin when (re-)localizing it.\n", GetID());
          return lastResult;
        }
        
        if(!existingMatPiece->IsMoveable()) {
          // If this also happens to be a fixed mat, then we have now localized
          // to a fixed mat
          _localizedToFixedObject = true;
        }
      }
      
      /*
      // Don't snap to horizontal or discrete Z levels when we see a mat marker
      // while on a ramp
      if(IsOnRamp() == false)
      {
        // If there is any significant rotation, make sure that it is roughly
        // around the Z axis
        Radians rotAngle;
        Vec3f rotAxis;
        robotPoseWrtMat.GetRotationVector().GetAngleAndAxis(rotAngle, rotAxis);
        const float dotProduct = DotProduct(rotAxis, Z_AXIS_3D());
        const float dotProductThreshold = 0.0152f; // 1.f - std::cos(DEG_TO_RAD(10)); // within 10 degrees
        if(!NEAR(rotAngle.ToFloat(), 0, DEG_TO_RAD(10)) && !NEAR(std::abs(dotProduct), 1.f, dotProductThreshold)) {
          PRINT_NAMED_WARNING("BlockWorld.UpdateRobotPose.RobotNotOnHorizontalPlane",
                              "Robot's Z axis is not well aligned with the world Z axis. "
                              "(angle=%.1fdeg, axis=(%.3f,%.3f,%.3f)\n",
                              rotAngle.getDegrees(), rotAxis.x(), rotAxis.y(), rotAxis.z());
        }
        
        // Snap to purely horizontal rotation and surface of the mat
        if(existingMatPiece->IsPoseOn(robotPoseWrtMat, 0, 10.f)) {
          Vec3f robotPoseWrtMat_trans = robotPoseWrtMat.GetTranslation();
          robotPoseWrtMat_trans.z() = existingMatPiece->GetDrivingSurfaceHeight();
          robotPoseWrtMat.SetTranslation(robotPoseWrtMat_trans);
        }
        robotPoseWrtMat.SetRotation( robotPoseWrtMat.GetRotationAngle<'Z'>(), Z_AXIS_3D() );
        
      } // if robot is on ramp
      */
      
      // Add the new vision-based pose to the robot's history. Note that we use
      // the pose w.r.t. the origin for storing poses in history.
      //RobotPoseStamp p(robot->GetPoseFrameID(), robotPoseWrtMat.GetWithRespectToOrigin(), posePtr->GetHeadAngle(), posePtr->GetLiftAngle());
      Pose3d robotPoseWrtOrigin = robotPoseWrtMat.GetWithRespectToOrigin();
      
      if((lastResult = AddVisionOnlyPoseToHistory(existingMatPiece->GetLastObservedTime(),
                                                  robotPoseWrtOrigin.GetTranslation().x(),
                                                  robotPoseWrtOrigin.GetTranslation().y(),
                                                  robotPoseWrtOrigin.GetTranslation().z(),
                                                  robotPoseWrtOrigin.GetRotationAngle<'Z'>().ToFloat(),
                                                  posePtr->GetHeadAngle(),
                                                  posePtr->GetLiftAngle())) != RESULT_OK)
      {
        PRINT_NAMED_ERROR("Robot.LocalizeToMat.FailedAddingVisionOnlyPoseToHistory", "\n");
        return lastResult;
      }
      
      
      // Update the computed historical pose as well so that subsequent block
      // pose updates use obsMarkers whose camera's parent pose is correct.
      // Note again that we store the pose w.r.t. the origin in history.
      // TODO: Should SetPose() do the flattening w.r.t. origin?
      posePtr->SetPose(GetPoseFrameID(), robotPoseWrtOrigin, posePtr->GetHeadAngle(), posePtr->GetLiftAngle());
      
      // Compute the new "current" pose from history which uses the
      // past vision-based "ground truth" pose we just computed.
      if(UpdateCurrPoseFromHistory(existingMatPiece->GetPose()) == false) {
        PRINT_NAMED_ERROR("Robot.LocalizeToMat.FailedUpdateCurrPoseFromHistory", "\n");
        return RESULT_FAIL;
      }
      
      // Mark the robot as now being localized to this mat
      // NOTE: this should be _after_ calling AddVisionOnlyPoseToHistory, since
      //    that function checks whether the robot is already localized
      lastResult = SetLocalizedTo(existingMatPiece);
      if(RESULT_OK != lastResult) {
        PRINT_NAMED_ERROR("Robot.LocalizeToMat.SetLocalizedToFail", "\n");
        return lastResult;
      }
      
      // Overly-verbose. Use for debugging localization issues
      /*
      PRINT_INFO("Using %s mat %d to localize robot %d at (%.3f,%.3f,%.3f), %.1fdeg@(%.2f,%.2f,%.2f)\n",
                 existingMatPiece->GetType().GetName().c_str(),
                 existingMatPiece->GetID().GetValue(), GetID(),
                 GetPose().GetTranslation().x(),
                 GetPose().GetTranslation().y(),
                 GetPose().GetTranslation().z(),
                 GetPose().GetRotationAngle<'Z'>().getDegrees(),
                 GetPose().GetRotationAxis().x(),
                 GetPose().GetRotationAxis().y(),
                 GetPose().GetRotationAxis().z());
      */
      
      // Send the ground truth pose that was computed instead of the new current
      // pose and let the robot deal with updating its current pose based on the
      // history that it keeps.
      SendAbsLocalizationUpdate();
      
      return RESULT_OK;
      
    } // LocalizeToMat()
    
    
    // Clears the path that the robot is executing which also stops the robot
    Result Robot::ClearPath()
    {
      VizManager::getInstance()->ErasePath(_ID);
      _pdo->ClearPath();
      return SendMessage(RobotInterface::EngineToRobot(RobotInterface::ClearPath(0)));
    }
    
    // Sends a path to the robot to be immediately executed
    Result Robot::ExecutePath(const Planning::Path& path, const bool useManualSpeed)
    {
      Result lastResult = RESULT_FAIL;
      
      if (path.GetNumSegments() == 0) {
        PRINT_NAMED_WARNING("Robot.ExecutePath.EmptyPath", "\n");
        lastResult = RESULT_OK;
      } else {
        
        // TODO: Clear currently executing path or write to buffered path?
        lastResult = ClearPath();
        if(lastResult == RESULT_OK) {
          ++_lastSentPathID;
          _pdo->SetPath(path);
          _usingManualPathSpeed = useManualSpeed;
          lastResult = SendExecutePath(path, useManualSpeed);
        }
        
        // Visualize path if robot has just started traversing it.
        VizManager::getInstance()->DrawPath(_ID, path, NamedColors::EXECUTED_PATH);
        
      }
      
      return lastResult;
    }
  
    
    Result Robot::SetOnRamp(bool t)
    {
      if(t == _onRamp) {
        // Nothing to do
        return RESULT_OK;
      }
      
      // We are either transition onto or off of a ramp
      
      Ramp* ramp = dynamic_cast<Ramp*>(_blockWorld.GetObjectByIDandFamily(_rampID, ObjectFamily::Ramp));
      if(ramp == nullptr) {
        PRINT_NAMED_ERROR("Robot.SetOnRamp.NoRampWithID",
                          "Robot %d is transitioning on/off of a ramp, but Ramp object with ID=%d not found in the world.\n",
                          _ID, _rampID.GetValue());
        return RESULT_FAIL;
      }
      
      assert(_rampDirection == Ramp::ASCENDING || _rampDirection == Ramp::DESCENDING);
      
      const bool transitioningOnto = (t == true);
      
      if(transitioningOnto) {
        // Record start (x,y) position coming from robot so basestation can
        // compute actual (x,y,z) position from upcoming odometry updates
        // coming from robot (which do not take slope of ramp into account)
        _rampStartPosition = {{_pose.GetTranslation().x(), _pose.GetTranslation().y()}};
        _rampStartHeight   = _pose.GetTranslation().z();
        
        PRINT_NAMED_INFO("Robot.SetOnRamp.TransitionOntoRamp",
                         "Robot %d transitioning onto ramp %d, using start (%.1f,%.1f,%.1f)\n",
                         _ID, ramp->GetID().GetValue(), _rampStartPosition.x(), _rampStartPosition.y(), _rampStartHeight);
        
      } else {
        // Just do an absolute pose update, setting the robot's position to
        // where we "know" he should be when he finishes ascending or
        // descending the ramp
        switch(_rampDirection)
        {
          case Ramp::ASCENDING:
            SetPose(ramp->GetPostAscentPose(WHEEL_BASE_MM).GetWithRespectToOrigin());
            break;
            
          case Ramp::DESCENDING:
            SetPose(ramp->GetPostDescentPose(WHEEL_BASE_MM).GetWithRespectToOrigin());
            break;
            
          default:
            PRINT_NAMED_ERROR("Robot.SetOnRamp.UnexpectedRampDirection",
                              "When transitioning on/off ramp, expecting the ramp direction to be either "
                              "ASCENDING or DESCENDING, not %d.\n", _rampDirection);
            return RESULT_FAIL;
        }
        
        _rampDirection = Ramp::UNKNOWN;
        
        const TimeStamp_t timeStamp = _poseHistory->GetNewestTimeStamp();
        
        PRINT_NAMED_INFO("Robot.SetOnRamp.TransitionOffRamp",
                         "Robot %d transitioning off of ramp %d, at (%.1f,%.1f,%.1f) @ %.1fdeg, timeStamp = %d\n",
                         _ID, ramp->GetID().GetValue(),
                         _pose.GetTranslation().x(), _pose.GetTranslation().y(), _pose.GetTranslation().z(),
                         _pose.GetRotationAngle<'Z'>().getDegrees(),
                         timeStamp);
        
        // We are creating a new pose frame at the top of the ramp
        //IncrementPoseFrameID();
        ++_frameId;
        Result lastResult = SendAbsLocalizationUpdate(_pose,
                                                      timeStamp,
                                                      _frameId);
        if(lastResult != RESULT_OK) {
          PRINT_NAMED_ERROR("Robot.SetOnRamp.SendAbsLocUpdateFailed",
                            "Robot %d failed to send absolute localization update.\n", _ID);
          return lastResult;
        }

      } // if/else transitioning onto ramp
      
      _onRamp = t;
      
      return RESULT_OK;
      
    } // SetOnPose()
    
    Result Robot::DockWithObject(const ObjectID objectID,
                                 const Vision::KnownMarker* marker,
                                 const Vision::KnownMarker* marker2,
                                 const DockAction dockAction,
                                 const f32 placementOffsetX_mm,
                                 const f32 placementOffsetY_mm,
                                 const f32 placementOffsetAngle_rad,
                                 const bool useManualSpeed)
    {
      return DockWithObject(objectID,
                            marker,
                            marker2,
                            dockAction,
                            0, 0, u8_MAX,
                            placementOffsetX_mm, placementOffsetY_mm, placementOffsetAngle_rad,
                            useManualSpeed);
    }
    
    Result Robot::DockWithObject(const ObjectID objectID,
                                 const Vision::KnownMarker* marker,
                                 const Vision::KnownMarker* marker2,
                                 const DockAction dockAction,
                                 const u16 image_pixel_x,
                                 const u16 image_pixel_y,
                                 const u8 pixel_radius,
                                 const f32 placementOffsetX_mm,
                                 const f32 placementOffsetY_mm,
                                 const f32 placementOffsetAngle_rad,
                                 const bool useManualSpeed)
    {
      ActionableObject* object = dynamic_cast<ActionableObject*>(_blockWorld.GetObjectByID(objectID));
      if(object == nullptr) {
        PRINT_NAMED_ERROR("Robot.DockWithObject.ObjectDoesNotExist",
          "Object with ID=%d no longer exists for docking.", objectID.GetValue());
        return RESULT_FAIL;
      }
      
      CORETECH_ASSERT(marker != nullptr);
      
      // Need to store these so that when we receive notice from the physical
      // robot that it has picked up an object we can transition the docking
      // object to being carried, using PickUpDockObject()
      _dockObjectID = objectID;
      _dockMarker   = marker;
      
      // Dock marker has to be a child of the dock block
      if(marker->GetPose().GetParent() != &object->GetPose()) {
        PRINT_NAMED_ERROR("Robot.DockWithObject.MarkerNotOnObject",
                          "Specified dock marker must be a child of the specified dock object.\n");
        return RESULT_FAIL;
      }

      _usingManualPathSpeed = useManualSpeed;
      _lastPickOrPlaceSucceeded = false;
      
      // Sends a message to the robot to dock with the specified marker
      // that it should currently be seeing. If pixel_radius == u8_MAX,
      // the marker can be seen anywhere in the image (same as above function), otherwise the
      // marker's center must be seen at the specified image coordinates
      // with pixel_radius pixels.
      Result sendResult = SendRobotMessage<::Anki::Cozmo::DockWithObject>(0.0f, dockAction, useManualSpeed);
      
      
      if(sendResult == RESULT_OK) {
        
        // When we are "docking" with a ramp or crossing a bridge, we
        // don't want to worry about the X angle being large (since we
        // _expect_ it to be large, since the markers are facing upward).
        const bool checkAngleX = !(dockAction == DockAction::DA_RAMP_ASCEND  ||
                                   dockAction == DockAction::DA_RAMP_DESCEND ||
                                   dockAction == DockAction::DA_CROSS_BRIDGE);
        
        // Tell the VisionSystem to start tracking this marker:
        _visionComponent.SetMarkerToTrack(marker->GetCode(), marker->GetSize(),
                                          image_pixel_x, image_pixel_y, checkAngleX,
                                          placementOffsetX_mm, placementOffsetY_mm,
                                          placementOffsetAngle_rad);
      }
      
      return sendResult;
    }
    
    
    const std::set<ObjectID> Robot::GetCarryingObjects() const
    {
      std::set<ObjectID> objects;
      if (_carryingObjectID.IsSet()) {
        objects.insert(_carryingObjectID);
      }
      if (_carryingObjectOnTopID.IsSet()) {
        objects.insert(_carryingObjectOnTopID);
      }
      return objects;
    }
    
    void Robot::SetCarryingObject(ObjectID carryObjectID)
    {
      ObservableObject* object = _blockWorld.GetObjectByID(carryObjectID);
      if(object == nullptr) {
        PRINT_NAMED_ERROR("Robot.SetCarryingObject",
          "Object %d no longer exists in the world. Can't set it as robot's carried object.", carryObjectID.GetValue());
      } else {
        ActionableObject* carriedObject = dynamic_cast<ActionableObject*>(object);
        if(carriedObject == nullptr) {
          // This really should not happen
          PRINT_NAMED_ERROR("Robot.SetCarryingObject",
            "Object %d could not be cast as an ActionableObject, so cannot mark it as carried.", carryObjectID.GetValue());
        } else {
          if(carriedObject->IsBeingCarried()) {
            PRINT_NAMED_WARNING("Robot.SetCarryingObject",
              "Robot %d is about to mark object %d as carried but that object already thinks it is being carried.",
              GetID(), carryObjectID.GetValue());
          }
          carriedObject->SetBeingCarried(true);
          _carryingObjectID = carryObjectID;
          
          // Don't remain localized to an object if we are now carrying it
          if(_carryingObjectID == GetLocalizedTo())
          {
            // Note that the robot may still remaing localized (based on its
            // odometry), but just not *to an object*
            SetLocalizedTo(nullptr);
          } // if(_carryingObjectID == GetLocalizedTo())
          
          // Tell the robot it's carrying something
          // TODO: This is probably not the right way/place to do this (should we pass in carryObjectOnTopID?)
          if(_carryingObjectOnTopID.IsSet()) {
            SendSetCarryState(CarryState::CARRY_2_BLOCK);
          } else {
            SendSetCarryState(CarryState::CARRY_1_BLOCK);
          }
        } // if/else (carriedObject == nullptr)
      }
    }
    
    void Robot::UnSetCarryingObjects()
    {
      std::set<ObjectID> carriedObjectIDs = GetCarryingObjects();
      for (auto& objID : carriedObjectIDs) {
        ObservableObject* object = _blockWorld.GetObjectByID(objID);
        if(object == nullptr) {
          PRINT_NAMED_ERROR("Robot.UnSetCarryingObjects",
                            "Object %d robot %d thought it was carrying no longer exists in the world.\n",
                            objID.GetValue(), GetID());
        } else {
          ActionableObject* carriedObject = dynamic_cast<ActionableObject*>(object);
          if(carriedObject == nullptr) {
            // This really should not happen
            PRINT_NAMED_ERROR("Robot.UnSetCarryingObjects",
                              "Carried object %d could not be cast as an ActionableObject.\n",
                              objID.GetValue());
          } else if(carriedObject->IsBeingCarried() == false) {
            PRINT_NAMED_WARNING("Robot.UnSetCarryingObjects",
                                "Robot %d thinks it is carrying object %d but that object "
                                "does not think it is being carried.\n", GetID(), objID.GetValue());
            
          } else {
            carriedObject->SetBeingCarried(false);
          }
        }
      }
      
      // Tell the robot it's not carrying anything
      if (_carryingObjectID.IsSet()) {
        SendSetCarryState(CarryState::CARRY_NONE);
      }

      // Even if the above failed, still mark the robot's carry ID as unset
      _carryingObjectID.UnSet();
      _carryingObjectOnTopID.UnSet();
    }
    
    Result Robot::SetObjectAsAttachedToLift(const ObjectID& objectID, const Vision::KnownMarker* objectMarker)
    {
      if(!objectID.IsSet()) {
        PRINT_NAMED_ERROR("Robot.PickUpDockObject.ObjectIDNotSet",
                          "No docking object ID set, but told to pick one up.\n");
        return RESULT_FAIL;
      }
      
      if(objectMarker == nullptr) {
        PRINT_NAMED_ERROR("Robot.PickUpDockObject.NoDockMarkerSet",
                          "No docking marker set, but told to pick up object.\n");
        return RESULT_FAIL;
      }
      
      if(IsCarryingObject()) {
        PRINT_NAMED_ERROR("Robot.PickUpDockObject.AlreadyCarryingObject",
                          "Already carrying an object, but told to pick one up.\n");
        return RESULT_FAIL;
      }
      
      ActionableObject* object = dynamic_cast<ActionableObject*>(_blockWorld.GetObjectByID(objectID));
      if(object == nullptr) {
        PRINT_NAMED_ERROR("Robot.PickUpDockObject.ObjectDoesNotExist",
                          "Dock object with ID=%d no longer exists for picking up.\n", objectID.GetValue());
        return RESULT_FAIL;
      }
      
      // Base the object's pose relative to the lift on how far away the dock
      // marker is from the center of the block
      // TODO: compute the height adjustment per object or at least use values from cozmoConfig.h
      Pose3d objectPoseWrtLiftPose;
      if(object->GetPose().GetWithRespectTo(_liftPose, objectPoseWrtLiftPose) == false) {
        PRINT_NAMED_ERROR("Robot.PickUpDockObject.ObjectAndLiftPoseHaveDifferentOrigins",
                          "Object robot is picking up and robot's lift must share a common origin.\n");
        return RESULT_FAIL;
      }
      
      objectPoseWrtLiftPose.SetTranslation({{objectMarker->GetPose().GetTranslation().Length() +
        LIFT_FRONT_WRT_WRIST_JOINT, 0.f, -12.5f}});
      
      // make part of the lift's pose chain so the object will now be relative to
      // the lift and move with the robot
      objectPoseWrtLiftPose.SetParent(&_liftPose);
      

      // If we know there's an object on top of the object we are picking up,
      // mark it as being carried too
      // TODO: Do we need to be able to handle non-actionable objects on top of actionable ones?

      const f32 STACKED_HEIGHT_TOL_MM = 15.f; // TODO: make this a parameter somewhere
      ObservableObject* objectOnTop = _blockWorld.FindObjectOnTopOf(*object, STACKED_HEIGHT_TOL_MM);
      if(objectOnTop != nullptr) {
        ActionableObject* actionObjectOnTop = dynamic_cast<ActionableObject*>(objectOnTop);
        if(actionObjectOnTop != nullptr) {
          Pose3d onTopPoseWrtCarriedPose;
          if(actionObjectOnTop->GetPose().GetWithRespectTo(object->GetPose(), onTopPoseWrtCarriedPose) == false)
          {
            PRINT_NAMED_WARNING("Robot.SetObjectAsAttachedToLift",
                                "Found object on top of carried object, but could not get its "
                                "pose w.r.t. the carried object.\n");
          } else {
            PRINT_NAMED_INFO("Robot.SetObjectAsAttachedToLift",
                             "Setting object %d on top of carried object as also being carried.\n",
                             actionObjectOnTop->GetID().GetValue());
            onTopPoseWrtCarriedPose.SetParent(&object->GetPose());
            actionObjectOnTop->SetPose(onTopPoseWrtCarriedPose);
            _carryingObjectOnTopID = actionObjectOnTop->GetID();
            actionObjectOnTop->SetBeingCarried(true);
          }
        }
      } else {
        _carryingObjectOnTopID.UnSet();
      }
      
      SetCarryingObject(objectID); // also marks the object as carried
      _carryingMarker   = objectMarker;

      // Don't actually change the object's pose until we've checked for objects on top
      object->SetPose(objectPoseWrtLiftPose);

      return RESULT_OK;
      
    } // AttachObjectToLift()
    
    
    Result Robot::SetCarriedObjectAsUnattached()
    {
      if(IsCarryingObject() == false) {
        PRINT_NAMED_WARNING("Robot.SetCarriedObjectAsUnattached.CarryingObjectNotSpecified",
                            "Robot not carrying object, but told to place one. (Possibly actually rolling or balancing or popping a wheelie.\n");
        return RESULT_FAIL;
      }
      
      ActionableObject* object = dynamic_cast<ActionableObject*>(_blockWorld.GetObjectByID(_carryingObjectID));
      
      if(object == nullptr)
      {
        // This really should not happen.  How can a object being carried get deleted?
        PRINT_NAMED_ERROR("Robot.SetCarriedObjectAsUnattached.CarryingObjectDoesNotExist",
                          "Carrying object with ID=%d no longer exists.\n", _carryingObjectID.GetValue());
        return RESULT_FAIL;
      }
     
      Pose3d placedPose;
      if(object->GetPose().GetWithRespectTo(_pose.FindOrigin(), placedPose) == false) {
        PRINT_NAMED_ERROR("Robot.SetCarriedObjectAsUnattached.OriginMisMatch",
                          "Could not get carrying object's pose relative to robot's origin.\n");
        return RESULT_FAIL;
      }
      object->SetPose(placedPose);
      
      PRINT_NAMED_INFO("Robot.SetCarriedObjectAsUnattached.ObjectPlaced",
                       "Robot %d successfully placed object %d at (%.2f, %.2f, %.2f).\n",
                       _ID, object->GetID().GetValue(),
                       object->GetPose().GetTranslation().x(),
                       object->GetPose().GetTranslation().y(),
                       object->GetPose().GetTranslation().z());

      UnSetCarryingObjects(); // also sets carried objects as not being carried anymore
      _carryingMarker = nullptr;
      
      if(_carryingObjectOnTopID.IsSet()) {
        ActionableObject* objectOnTop = dynamic_cast<ActionableObject*>(_blockWorld.GetObjectByID(_carryingObjectOnTopID));
        if(objectOnTop == nullptr)
        {
          // This really should not happen.  How can a object being carried get deleted?
          PRINT_NAMED_ERROR("Robot.SetCarriedObjectAsUnattached",
                            "Object on top of carrying object with ID=%d no longer exists.\n",
                            _carryingObjectOnTopID.GetValue());
          return RESULT_FAIL;
        }
        
        Pose3d placedPoseOnTop;
        if(objectOnTop->GetPose().GetWithRespectTo(_pose.FindOrigin(), placedPoseOnTop) == false) {
          PRINT_NAMED_ERROR("Robot.SetCarriedObjectAsUnattached.OriginMisMatch",
                            "Could not get carrying object's pose relative to robot's origin.\n");
          return RESULT_FAIL;
          
        }
        objectOnTop->SetPose(placedPoseOnTop);
        objectOnTop->SetBeingCarried(false);
        _carryingObjectOnTopID.UnSet();
        PRINT_NAMED_INFO("Robot.SetCarriedObjectAsUnattached", "Updated object %d on top of carried object.\n",
                         objectOnTop->GetID().GetValue());
      }
      
      return RESULT_OK;
      
    } // UnattachCarriedObject()
    
    // ============ Messaging ================
    
    Result Robot::SendMessage(const RobotInterface::EngineToRobot& msg, bool reliable, bool hot) const
    {
      Result sendResult = _msgHandler->SendMessage(_ID, msg, reliable, hot);
      if(sendResult != RESULT_OK) {
        PRINT_NAMED_ERROR("Robot.SendMessage", "Robot %d failed to send a message.", _ID);
      }
      return sendResult;
    }
      
    // Sync time with physical robot and trigger it robot to send back camera calibration
    Result Robot::SendSyncTime() const
    {

      Result result = SendMessage(RobotInterface::EngineToRobot(
        RobotInterface::SyncTime(_ID, BaseStationTimer::getInstance()->GetCurrentTimeStamp())));
      
      if(result == RESULT_OK) {
        result = SendMessage(RobotInterface::EngineToRobot(
          RobotInterface::ImageRequest(ImageSendMode::Stream, ImageResolution::CVGA)));
        
        // Reset pose on connect
        PRINT_NAMED_INFO("Robot.SendSyncTime", "Setting pose to (0,0,0)");
        Pose3d zeroPose(0, Z_AXIS_3D(), {0,0,0});
        return SendAbsLocalizationUpdate(zeroPose, 0, GetPoseFrameID());
      } else {
        PRINT_NAMED_WARNING("Robot.SendSyncTime.FailedToSend","");
      }
      
      return result;
    }
    
    // Sends a path to the robot to be immediately executed
    Result Robot::SendExecutePath(const Planning::Path& path, const bool useManualSpeed) const
    {
      // Send start path execution message
      PRINT_NAMED_INFO("Robot::SendExecutePath", "sending start execution message (pathID = %d, manualSpeed == %d)", _lastSentPathID, useManualSpeed);
      return SendMessage(RobotInterface::EngineToRobot(RobotInterface::ExecutePath(_lastSentPathID, useManualSpeed)));
    }
    
    Result Robot::SendAbsLocalizationUpdate(const Pose3d&        pose,
                                            const TimeStamp_t&   t,
                                            const PoseFrameID_t& frameId) const
    {
      return SendMessage(RobotInterface::EngineToRobot(
        RobotInterface::AbsoluteLocalizationUpdate(
          t,
          frameId,
          pose.GetTranslation().x(),
          pose.GetTranslation().y(),
          pose.GetRotation().GetAngleAroundZaxis().ToFloat()
        )));
    }
    
    Result Robot::SendAbsLocalizationUpdate() const
    {
      // Look in history for the last vis pose and send it.
      TimeStamp_t t;
      RobotPoseStamp p;
      if (_poseHistory->GetLatestVisionOnlyPose(t, p) == RESULT_FAIL) {
        PRINT_NAMED_WARNING("Robot.SendAbsLocUpdate.NoVizPoseFound", "");
        return RESULT_FAIL;
      }

      return SendAbsLocalizationUpdate(p.GetPose().GetWithRespectToOrigin(), t, p.GetFrameId());
    }
    
    Result Robot::SendHeadAngleUpdate() const
    {
      return SendMessage(RobotInterface::EngineToRobot(
        RobotInterface::HeadAngleUpdate(_currentHeadAngle)));
    }

    Result Robot::SendIMURequest(const u32 length_ms) const
    {
      return SendRobotMessage<RobotInterface::ImuRequest>(length_ms);
    }

    Result Robot::SendEnablePickupDetect(const bool enable) const
    {
      return SendRobotMessage<RobotInterface::EnablePickupDetect>(enable);
    }
    
    void Robot::SetSaveStateMode(const SaveMode_t mode)
    {
      _stateSaveMode = mode;
    }

      
    void Robot::SetSaveImageMode(const SaveMode_t mode)
    {
      _imageSaveMode = mode;
    }
    
    Result Robot::ProcessImage(const Vision::ImageRGB& image)
    {
      Result lastResult = RESULT_OK;
      
      if (_imageSaveMode != SAVE_OFF) {
        
        // Make sure image capture folder exists
        std::string imageCaptureDir = _dataPlatform->pathToResource(Util::Data::Scope::Cache, AnkiUtil::kP_IMG_CAPTURE_DIR);
        if (!Util::FileUtils::CreateDirectory(imageCaptureDir, false, true)) {
          PRINT_NAMED_WARNING("Robot.ProcessImage.CreateDirFailed","%s",imageCaptureDir.c_str());
        }
        
        // Write image to file (recompressing as jpeg again!)
        static u32 imgCounter = 0;
        char imgFilename[256];
        std::vector<int> compression_params;
        compression_params.push_back(CV_IMWRITE_JPEG_QUALITY);
        compression_params.push_back(90);
        sprintf(imgFilename, "%s/cozmo%d_%dms_%d.jpg", imageCaptureDir.c_str(), GetID(), image.GetTimestamp(), imgCounter++);
        imwrite(imgFilename, image.get_CvMat_(), compression_params);
        
        if (_imageSaveMode == SAVE_ONE_SHOT) {
          _imageSaveMode = SAVE_OFF;
        }
      }
      
      // Compute framerate
      if (_lastImgTimeStamp > 0) {
        const f32 imgFramerateAvgCoeff = 0.25f;
        _imgFramePeriod = _imgFramePeriod * (1.f-imgFramerateAvgCoeff) + (image.GetTimestamp() - _lastImgTimeStamp) * imgFramerateAvgCoeff;
      }
      _lastImgTimeStamp = image.GetTimestamp();
      
      const f32 imgProcrateAvgCoeff = 0.9f;
      _imgProcPeriod = (_imgProcPeriod * (1.f-imgProcrateAvgCoeff) +
                        _visionComponent.GetProcessingPeriod() * imgProcrateAvgCoeff);
      
      // For now, we need to reassemble a RobotState message to provide the
      // vision system (because it is just copied from the embedded vision
      // implementation on the robot). We'll just reassemble that from
      // pose history, but this should not be necessary forever.
      // NOTE: only the info found in pose history will be valid in the state message!
      RobotState robotState;
      
      RobotPoseStamp p;
      TimeStamp_t actualTimestamp;
      //lastResult = _poseHistory->GetRawPoseAt(image.GetTimestamp(), actualTimestamp, p);
      lastResult = _poseHistory->ComputePoseAt(image.GetTimestamp(), actualTimestamp, p, true); // TODO: use interpolation??
      if(lastResult != RESULT_OK) {
      PRINT_NAMED_ERROR("Robot.ProcessImage.PoseHistoryFail",
                        "Unable to get computed pose at image timestamp of %d.\n", image.GetTimestamp());
        return lastResult;
      }
      
      robotState.timestamp     = actualTimestamp;
      robotState.pose_frame_id = p.GetFrameId();
      robotState.headAngle     = p.GetHeadAngle();
      robotState.liftAngle     = p.GetLiftAngle();
      robotState.pose.x        = p.GetPose().GetTranslation().x();
      robotState.pose.y        = p.GetPose().GetTranslation().y();
      robotState.pose.z        = p.GetPose().GetTranslation().z();
      robotState.pose.angle    = p.GetPose().GetRotationAngle<'Z'>().ToFloat();
      
      _visionComponent.SetNextImage(image, robotState);
      
      return lastResult;
    }
    
    /*
    const Pose3d Robot::ProxDetectTransform[] = { Pose3d(0, Z_AXIS_3D(), Vec3f(50, 25, 0)),
                                                  Pose3d(0, Z_AXIS_3D(), Vec3f(50, 0, 0)),
                                                  Pose3d(0, Z_AXIS_3D(), Vec3f(50, -25, 0)) };
    */


    Quad2f Robot::GetBoundingQuadXY(const f32 padding_mm) const
    {
      return GetBoundingQuadXY(_pose, padding_mm);
    }
    
    Quad2f Robot::GetBoundingQuadXY(const Pose3d& atPose, const f32 padding_mm) const
    {
      const RotationMatrix2d R(atPose.GetRotation().GetAngleAroundZaxis());

      static const Quad2f CanonicalBoundingBoxXY(
        (Point2f){{ROBOT_BOUNDING_X_FRONT, -0.5f*ROBOT_BOUNDING_Y}},
        {{ROBOT_BOUNDING_X_FRONT,  0.5f*ROBOT_BOUNDING_Y}},
        {{ROBOT_BOUNDING_X_FRONT - ROBOT_BOUNDING_X, -0.5f*ROBOT_BOUNDING_Y}},
        {{ROBOT_BOUNDING_X_FRONT - ROBOT_BOUNDING_X,  0.5f*ROBOT_BOUNDING_Y}});

      Quad2f boundingQuad(CanonicalBoundingBoxXY);
      if(padding_mm != 0.f) {
        Quad2f paddingQuad((const Point2f){{ padding_mm, -padding_mm}},
                           {{ padding_mm,  padding_mm}},
                           {{-padding_mm, -padding_mm}},
                           {{-padding_mm,  padding_mm}});
        boundingQuad += paddingQuad;
      }
      
      using namespace Quad;
      for(CornerName iCorner = FirstCorner; iCorner < NumCorners; ++iCorner) {
        // Rotate to given pose
        boundingQuad[iCorner] = R * boundingQuad[iCorner];
      }
      
      // Re-center
      Point2f center(atPose.GetTranslation().x(), atPose.GetTranslation().y());
      boundingQuad += center;
      
      return boundingQuad;
      
    } // GetBoundingBoxXY()
    
  
    
    
    f32 Robot::GetHeight() const
    {
      return std::max(ROBOT_BOUNDING_Z, GetLiftHeight() + LIFT_HEIGHT_ABOVE_GRIPPER);
    }
    
    f32 Robot::GetLiftHeight() const
    {
      return (std::sin(GetLiftAngle()) * LIFT_ARM_LENGTH) + LIFT_BASE_POSITION[2] + LIFT_FORK_HEIGHT_REL_TO_ARM_END;
    }
    
    Result Robot::RequestIMU(const u32 length_ms) const
    {
      return SendIMURequest(length_ms);
    }
    
    
    // ============ Pose history ===============
    
    Result Robot::AddRawOdomPoseToHistory(const TimeStamp_t t,
                                          const PoseFrameID_t frameID,
                                          const f32 pose_x, const f32 pose_y, const f32 pose_z,
                                          const f32 pose_angle,
                                          const f32 head_angle,
                                          const f32 lift_angle)
    {
      return _poseHistory->AddRawOdomPose(t, frameID, pose_x, pose_y, pose_z, pose_angle, head_angle, lift_angle);
    }
    
    
    Result Robot::UpdateWorldOrigin(Pose3d& newPoseWrtNewOrigin)
    {
      // Reverse the connection between origin and robot, and connect the new
      // reversed connection
      //CORETECH_ASSERT(p.GetPose().GetParent() == _poseOrigin);
      //Pose3d originWrtRobot = _pose.GetInverse();
      //originWrtRobot.SetParent(&newPoseOrigin);
      
      // TODO: get rid of nasty const_cast somehow
      Pose3d* newOrigin = const_cast<Pose3d*>(newPoseWrtNewOrigin.GetParent());
      newOrigin->SetParent(nullptr);
      
      // TODO: We should only be doing this (modifying what _worldOrigin points to) when it is one of the placeHolder poseOrigins, not if it is a mat!
      std::string origName(_worldOrigin->GetName());
      *_worldOrigin = _pose.GetInverse();
      _worldOrigin->SetParent(&newPoseWrtNewOrigin);
      
      
      // Connect the old origin's pose to the same root the robot now has.
      // It is no longer the robot's origin, but for any of its children,
      // it is now in the right coordinates.
      if(_worldOrigin->GetWithRespectTo(*newOrigin, *_worldOrigin) == false) {
        PRINT_NAMED_ERROR("Robot.UpdateWorldOrigin.NewLocalizationOriginProblem",
                          "Could not get pose origin w.r.t. new origin pose.\n");
        return RESULT_FAIL;
      }
      
      //_worldOrigin->PreComposeWith(*newOrigin);
      
      // Preserve the old world origin's name, despite updates above
      _worldOrigin->SetName(origName);
      
      // Now make the robot's world origin point to the new origin
      _worldOrigin = newOrigin;
      
      newOrigin->SetRotation(0, Z_AXIS_3D());
      newOrigin->SetTranslation({{0,0,0}});
      
      // Now make the robot's origin point to the new origin
      // TODO: avoid the icky const_cast here...
      _worldOrigin = const_cast<Pose3d*>(newPoseWrtNewOrigin.GetParent());

      _robotWorldOriginChangedSignal.emit(GetID());
      
      return RESULT_OK;
      
    } // UpdateWorldOrigin()
    
    
    Result Robot::AddVisionOnlyPoseToHistory(const TimeStamp_t t,
                                             const f32 pose_x, const f32 pose_y, const f32 pose_z,
                                             const f32 pose_angle,
                                             const f32 head_angle,
                                             const f32 lift_angle)
    {      
      // We have a new ("ground truth") key frame. Increment the pose frame!
      //IncrementPoseFrameID();
      ++_frameId;
      
      return _poseHistory->AddVisionOnlyPose(t, _frameId,
                                            pose_x, pose_y, pose_z,
                                            pose_angle,
                                            head_angle,
                                            lift_angle);
    }

    Result Robot::ComputeAndInsertPoseIntoHistory(const TimeStamp_t t_request,
                                                  TimeStamp_t& t, RobotPoseStamp** p,
                                                  HistPoseKey* key,
                                                  bool withInterpolation)
    {
      return _poseHistory->ComputeAndInsertPoseAt(t_request, t, p, key, withInterpolation);
    }

    Result Robot::GetVisionOnlyPoseAt(const TimeStamp_t t_request, RobotPoseStamp** p)
    {
      return _poseHistory->GetVisionOnlyPoseAt(t_request, p);
    }

    Result Robot::GetComputedPoseAt(const TimeStamp_t t_request, Pose3d& pose)
    {
      RobotPoseStamp* poseStamp;
      Result lastResult = GetComputedPoseAt(t_request, &poseStamp);
      if(lastResult == RESULT_OK) {
        // Grab the pose stored in the pose stamp we just found, and hook up
        // its parent to the robot's current world origin (since pose history
        // doesn't keep track of pose parent chains)
        pose = poseStamp->GetPose();
        pose.SetParent(_worldOrigin);
      }
      return lastResult;
    }
    
    Result Robot::GetComputedPoseAt(const TimeStamp_t t_request, RobotPoseStamp** p, HistPoseKey* key)
    {
      return _poseHistory->GetComputedPoseAt(t_request, p, key);
    }

    TimeStamp_t Robot::GetLastMsgTimestamp() const
    {
      return _poseHistory->GetNewestTimeStamp();
    }
    
    bool Robot::IsValidPoseKey(const HistPoseKey key) const
    {
      return _poseHistory->IsValidPoseKey(key);
    }
    
    bool Robot::UpdateCurrPoseFromHistory(const Pose3d& wrtParent)
    {
      bool poseUpdated = false;
      
      TimeStamp_t t;
      RobotPoseStamp p;
      if (_poseHistory->ComputePoseAt(_poseHistory->GetNewestTimeStamp(), t, p) == RESULT_OK) {
        if (p.GetFrameId() == GetPoseFrameID()) {
          
          // Grab a copy of the pose from history, which has been flattened (i.e.,
          // made with respect to whatever its origin was when it was stored).
          // We just assume for now that is the same as the _current_ world origin
          // (bad assumption? or will differing frame IDs help us?), and make that
          // chaining connection so that we can get the pose w.r.t. the requested
          // parent.
          Pose3d histPoseWrtCurrentWorld(p.GetPose());
          histPoseWrtCurrentWorld.SetParent(&wrtParent.FindOrigin());
          
          Pose3d newPose;
          if((histPoseWrtCurrentWorld.GetWithRespectTo(wrtParent, newPose))==false) {
            PRINT_NAMED_ERROR("Robot.UpdateCurrPoseFromHistory.GetWrtParentFailed",
                              "Could not update robot %d's current pose from history w.r.t. specified pose %s.",
                              _ID, wrtParent.GetName().c_str());
          } else {
            SetPose(newPose);
            poseUpdated = true;
          }
           
        }
      }
      
      return poseUpdated;
    }
    

    void Robot::SetBackpackLights(const std::array<u32,(size_t)LEDId::NUM_BACKPACK_LEDS>& onColor,
                                  const std::array<u32,(size_t)LEDId::NUM_BACKPACK_LEDS>& offColor,
                                  const std::array<u32,(size_t)LEDId::NUM_BACKPACK_LEDS>& onPeriod_ms,
                                  const std::array<u32,(size_t)LEDId::NUM_BACKPACK_LEDS>& offPeriod_ms,
                                  const std::array<u32,(size_t)LEDId::NUM_BACKPACK_LEDS>& transitionOnPeriod_ms,
                                  const std::array<u32,(size_t)LEDId::NUM_BACKPACK_LEDS>& transitionOffPeriod_ms)
    {
      ASSERT_NAMED((int)LEDId::NUM_BACKPACK_LEDS == 5, "Robot.wrong.number.of.backpack.ligths");
      std::array<Anki::Cozmo::LightState, 5> lights;
      for (int i = 0; i < (int)LEDId::NUM_BACKPACK_LEDS; ++i){
        lights[i].onColor = onColor[i];
        lights[i].offColor = offColor[i];
        lights[i].onPeriod_ms = onPeriod_ms[i];
        lights[i].offPeriod_ms = offPeriod_ms[i];
        lights[i].transitionOnPeriod_ms = transitionOnPeriod_ms[i];
        lights[i].transitionOffPeriod_ms = transitionOffPeriod_ms[i];
      }

      SendMessage(RobotInterface::EngineToRobot(RobotInterface::BackpackLights(lights)));
    }
    
    ObservableObject* Robot::GetActiveObject(const ObjectID     objectID,
                                             const ObjectFamily inFamily)
    {
      ObservableObject* object = nullptr;
      const char* familyStr = nullptr;
      if(inFamily == ObjectFamily::Unknown) {
        object = GetBlockWorld().GetObjectByID(objectID);
        familyStr = EnumToString(inFamily);
      } else {
        object = GetBlockWorld().GetObjectByIDandFamily(objectID, inFamily);
        familyStr = "any";
      }
      
      if(object == nullptr) {
        PRINT_NAMED_ERROR("Robot.GetActiveObject",
                          "Object %d does not exist in %s family.",
                          objectID.GetValue(), EnumToString(inFamily));
        return nullptr;
      }
      
      if(!object->IsActive()) {
        PRINT_NAMED_ERROR("Robot.GetActiveObject",
                          "Object %d does not appear to be an active object.",
                          objectID.GetValue());
        return nullptr;
      }
      
      if(object->GetIdentityState() != ActiveIdentityState::Identified) {
        PRINT_NAMED_ERROR("Robot.GetActiveObject",
                          "Object %d is active but has not been identified.",
                          objectID.GetValue());
        return nullptr;
      }
      
      return object;
    } // GetActiveObject()
    
    ObservableObject* Robot::GetActiveObjectByActiveID(const s32 activeID, const ObjectFamily inFamily)
    {
      for(auto objectsByType : GetBlockWorld().GetAllExistingObjects())
      {
        if(inFamily == ObjectFamily::Unknown || inFamily == objectsByType.first)
        {
          for(auto objectsByID : objectsByType.second)
          {
            for(auto objectWithID : objectsByID.second)
            {
              ObservableObject* object = objectWithID.second;
              if(object->IsActive() && object->GetActiveID() == activeID)
              {
                return object;
              }
            }
          }
        } // if(inFamily == ObjectFamily::Unknown || inFamily == objectsByFamily.first)
      } // for each family
      
      return nullptr;
    } // GetActiveObjectByActiveID()
    
    
    Result Robot::SetObjectLights(const ObjectID& objectID,
                                  const WhichCubeLEDs whichLEDs,
                                  const u32 onColor, const u32 offColor,
                                  const u32 onPeriod_ms, const u32 offPeriod_ms,
                                  const u32 transitionOnPeriod_ms, const u32 transitionOffPeriod_ms,
                                  const bool turnOffUnspecifiedLEDs,
                                  const MakeRelativeMode makeRelative,
                                  const Point2f& relativeToPoint)
    {
      ActiveCube* activeCube = dynamic_cast<ActiveCube*>(GetActiveObject(objectID, ObjectFamily::LightCube));
      if(activeCube == nullptr) {
        PRINT_NAMED_ERROR("Robot.SetObjectLights", "Null active object pointer.");
        return RESULT_FAIL_INVALID_OBJECT;
      } else {
        
        // NOTE: if make relative mode is "off", this call doesn't do anything:
        const WhichCubeLEDs rotatedWhichLEDs = activeCube->MakeWhichLEDsRelativeToXY(whichLEDs,
                                                                                      relativeToPoint,
                                                                                      makeRelative);
        
        activeCube->SetLEDs(rotatedWhichLEDs, onColor, offColor, onPeriod_ms, offPeriod_ms,
                            transitionOnPeriod_ms, transitionOffPeriod_ms,
                            turnOffUnspecifiedLEDs);
        
        std::array<Anki::Cozmo::LightState, 4> lights;
        ASSERT_NAMED((int)ActiveObjectConstants::NUM_CUBE_LEDS == 4, "Robot.wrong.number.of.cube.ligths");
        for (int i = 0; i < (int)ActiveObjectConstants::NUM_CUBE_LEDS; ++i){
          const ActiveCube::LEDstate& ledState = activeCube->GetLEDState(i);
          lights[i].onColor = ledState.onColor;
          lights[i].offColor = ledState.offColor;
          lights[i].onPeriod_ms = ledState.onPeriod_ms;
          lights[i].offPeriod_ms = ledState.offPeriod_ms;
          lights[i].transitionOnPeriod_ms = ledState.transitionOnPeriod_ms;
          lights[i].transitionOffPeriod_ms = ledState.transitionOffPeriod_ms;
        }
        return SendMessage(RobotInterface::EngineToRobot(CubeLights(lights, (uint32_t)activeCube->GetActiveID())));
      }
    }
      
    Result Robot::SetObjectLights(const ObjectID& objectID,
                                  const std::array<u32,(size_t)ActiveObjectConstants::NUM_CUBE_LEDS>& onColor,
                                  const std::array<u32,(size_t)ActiveObjectConstants::NUM_CUBE_LEDS>& offColor,
                                  const std::array<u32,(size_t)ActiveObjectConstants::NUM_CUBE_LEDS>& onPeriod_ms,
                                  const std::array<u32,(size_t)ActiveObjectConstants::NUM_CUBE_LEDS>& offPeriod_ms,
                                  const std::array<u32,(size_t)ActiveObjectConstants::NUM_CUBE_LEDS>& transitionOnPeriod_ms,
                                  const std::array<u32,(size_t)ActiveObjectConstants::NUM_CUBE_LEDS>& transitionOffPeriod_ms,
                                  const MakeRelativeMode makeRelative,
                                  const Point2f& relativeToPoint)
    {
      ActiveCube* activeCube = dynamic_cast<ActiveCube*>(GetActiveObject(objectID, ObjectFamily::LightCube));
      if(activeCube == nullptr) {
        PRINT_NAMED_ERROR("Robot.SetObjectLights", "Null active object pointer.\n");
        return RESULT_FAIL_INVALID_OBJECT;
      } else {
        
        activeCube->SetLEDs(onColor, offColor, onPeriod_ms, offPeriod_ms, transitionOnPeriod_ms, transitionOffPeriod_ms);

        // NOTE: if make relative mode is "off", this call doesn't do anything:
        activeCube->MakeStateRelativeToXY(relativeToPoint, makeRelative);
        
        std::array<Anki::Cozmo::LightState, 4> lights;
        ASSERT_NAMED((int)ActiveObjectConstants::NUM_CUBE_LEDS == 4, "Robot.wrong.number.of.cube.ligths");
        for (int i = 0; i < (int)ActiveObjectConstants::NUM_CUBE_LEDS; ++i){
          lights[i].onColor = onColor[i];
          lights[i].offColor = offColor[i];
          lights[i].onPeriod_ms = onPeriod_ms[i];
          lights[i].offPeriod_ms = offPeriod_ms[i];
          lights[i].transitionOnPeriod_ms = transitionOnPeriod_ms[i];
          lights[i].transitionOffPeriod_ms = transitionOffPeriod_ms[i];
        }

        return SendMessage(RobotInterface::EngineToRobot(CubeLights(lights, (uint32_t)activeCube->GetActiveID())));
      }

    }
      
    Robot::ReactionCallbackIter Robot::AddReactionCallback(const Vision::Marker::Code code, ReactionCallback callback)
    {
      //CoreTechPrint("_reactionCallbacks size = %lu\n", _reactionCallbacks.size());
      
      _reactionCallbacks[code].emplace_front(callback);
      
      return _reactionCallbacks[code].cbegin();
      
    } // AddReactionCallback()
    
    
    // Remove a preivously-added callback using the iterator returned by
    // AddReactionCallback above.
    void Robot::RemoveReactionCallback(const Vision::Marker::Code code, ReactionCallbackIter callbackToRemove)
    {
      _reactionCallbacks[code].erase(callbackToRemove);
      if(_reactionCallbacks[code].empty()) {
        _reactionCallbacks.erase(code);
      }
    } // RemoveReactionCallback()
    
    
    Result Robot::AbortAll()
    {
      bool anyFailures = false;
      
      _actionList.Cancel();
      
      if(AbortDrivingToPose() != RESULT_OK) {
        anyFailures = true;
      }
      
      if(AbortDocking() != RESULT_OK) {
        anyFailures = true;
      }
      
      if(AbortAnimation() != RESULT_OK) {
        anyFailures = true;
      }
      
      if(anyFailures) {
        return RESULT_FAIL;
      } else {
        return RESULT_OK;
      }
      
    }
      
    Result Robot::AbortDocking()
    {
      return SendAbortDocking();
    }
      
    Result Robot::AbortAnimation()
    {
      _animationStreamer.SetStreamingAnimation("");
      return SendAbortAnimation();
    }
    
    Result Robot::AbortDrivingToPose()
    {
      _selectedPathPlanner->StopPlanning();
      Result ret = ClearPath();
      _numPlansFinished = _numPlansStarted;

      return ret;
    }

    Result Robot::SendAbortAnimation()
    {
      return SendMessage(RobotInterface::EngineToRobot(RobotInterface::AbortAnimation()));
    }
    
    Result Robot::SendAbortDocking()
    {
      return SendMessage(RobotInterface::EngineToRobot(Anki::Cozmo::AbortDocking()));
    }
 
    Result Robot::SendSetCarryState(CarryState state)
    {
      return SendMessage(RobotInterface::EngineToRobot(Anki::Cozmo::CarryState(state)));
    }
      
    Result Robot::SendFlashObjectIDs()
    {
      return SendMessage(RobotInterface::EngineToRobot(FlashObjectIDs()));
    }
     
      /*
    Result Robot::SendSetBlockLights(const u8 blockID,
                                     const std::array<u32,NUM_BLOCK_LEDS>& color,
                                     const std::array<u32,NUM_BLOCK_LEDS>& onPeriod_ms,
                                     const std::array<u32,NUM_BLOCK_LEDS>& offPeriod_ms)
    {
      MessageSetBlockLights m;
      m.blockID = blockID;
      m.color = color;
      m.onPeriod_ms = onPeriod_ms;
      m.offPeriod_ms = offPeriod_ms;

      return _msgHandler->SendMessage(GetID(), m);
    }
       */
      
    Result Robot::SendSetObjectLights(const ObjectID& objectID, const u32 onColor, const u32 offColor,
                                      const u32 onPeriod_ms, const u32 offPeriod_ms)
    {
      PRINT_NAMED_ERROR("Robot.SendSetObjectLights", "Deprecated.\n");
      return RESULT_FAIL;
      /*
      // Need to determing the blockID (meaning its internal "active" ID) from the
      // objectID known to the robot / UI
      Vision::ObservableObject* object = _blockWorld.GetObjectByIDandFamily(objectID, ObjectFamily::ACTIVE_BLOCKS);
      if(!object->IsActive()) {
        PRINT_NAMED_ERROR("Robot.SendSetObjectLights",
                          "Object %d does not appear to be an active object.\n", objectID.GetValue());
        return RESULT_FAIL;
      }
      
      if(!object->IsIdentified()) {
        PRINT_NAMED_ERROR("Robot.SendSetObjectLights",
                          "Object %d is active but has not been identified.\n", objectID.GetValue());
        return RESULT_FAIL;
      }
      
      // TODO: Get rid of the need for reinterpret_cast here (add virtual GetActiveID() to ObsObject?)
      ActiveCube* activeCube = reinterpret_cast<ActiveCube*>(object);
      if(activeCube == nullptr) {
        PRINT_NAMED_ERROR("Robot.SendSetObjectLights",
                          "Object %d could not be cast to an ActiveCube.\n", objectID.GetValue());
        return RESULT_FAIL;
      }
      
      activeCube->SetLEDs(ActiveCube::WhichCubeLEDs::ALL, color, onPeriod_ms, offPeriod_ms);
      
      return SendSetObjectLights(activeCube);
      */
    } // SendSetObjectLights()
      
    Result Robot::SendSetObjectLights(const ActiveCube* activeCube)
    {
      if(activeCube == nullptr) {
        PRINT_NAMED_ERROR("Robot.SendSetObjectLights", "Null active object pointer provided.\n");
        return RESULT_FAIL_INVALID_OBJECT;
      }
      std::array<Anki::Cozmo::LightState, 4> lights;
      ASSERT_NAMED((int)ActiveObjectConstants::NUM_CUBE_LEDS == 4, "Robot.wrong.number.of.cube.ligths");
      for (int i = 0; i < (int)ActiveObjectConstants::NUM_CUBE_LEDS; ++i){
        const ActiveCube::LEDstate& ledState = activeCube->GetLEDState(i);
        lights[i].onColor = ledState.onColor;
        lights[i].offColor = ledState.offColor;
        lights[i].onPeriod_ms = ledState.onPeriod_ms;
        lights[i].offPeriod_ms = ledState.offPeriod_ms;
        lights[i].transitionOnPeriod_ms = ledState.transitionOnPeriod_ms;
        lights[i].transitionOffPeriod_ms = ledState.transitionOffPeriod_ms;
      }
      return SendMessage(RobotInterface::EngineToRobot(CubeLights(lights, (uint32_t)activeCube->GetActiveID())));
    }
      
      
    void Robot::ComputeDriveCenterPose(const Pose3d &robotPose, Pose3d &driveCenterPose) const
    {
      MoveRobotPoseForward(robotPose, GetDriveCenterOffset(), driveCenterPose);
    }
      
    void Robot::ComputeOriginPose(const Pose3d &driveCenterPose, Pose3d &robotPose) const
    {
      MoveRobotPoseForward(driveCenterPose, -GetDriveCenterOffset(), robotPose);
    }

    void Robot::MoveRobotPoseForward(const Pose3d &startPose, f32 distance, Pose3d &movedPose) {
      movedPose = startPose;
      f32 angle = startPose.GetRotationAngle<'Z'>().ToFloat();
      Vec3f trans;
      trans.x() = startPose.GetTranslation().x() + distance * cosf(angle);
      trans.y() = startPose.GetTranslation().y() + distance * sinf(angle);
      movedPose.SetTranslation(trans);
    }
      
    f32 Robot::GetDriveCenterOffset() const {
      f32 driveCenterOffset = DRIVE_CENTER_OFFSET;
      if (IsCarryingObject()) {
        driveCenterOffset = 0;
      }
      return driveCenterOffset;
    }
    
    bool Robot::Broadcast(ExternalInterface::MessageEngineToGame&& event)
    {
      if(HasExternalInterface()) {
        GetExternalInterface()->Broadcast(event);
        return true;
      } else {
        return false;
      }
    }
  } // namespace Cozmo
} // namespace Anki<|MERGE_RESOLUTION|>--- conflicted
+++ resolved
@@ -119,7 +119,6 @@
 
       ReadAnimationDir();
       
-<<<<<<< HEAD
       // Set up the neutral face to use when resetting procedural animations
       static const char* neutralFaceAnimName = "neutral_face";
       Animation* neutralFaceAnim = _cannedAnimations.GetAnimation(neutralFaceAnimName);
@@ -133,7 +132,8 @@
         PRINT_NAMED_WARNING("Robot.NeutralFaceDataNotFound",
                             "Could not find expected neutral face animation file called %s",
                             neutralFaceAnimName);
-=======
+      }
+      
       // Read in Mood Manager Json
       if (nullptr != _dataPlatform)
       {
@@ -148,7 +148,6 @@
         }
         
         _moodManager->Init(moodConfig);
->>>>>>> 922922c8
       }
       
       // Read in behavior manager Json
