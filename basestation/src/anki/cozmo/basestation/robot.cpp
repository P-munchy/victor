//
//  robot.cpp
//  Products_Cozmo
//
//  Created by Andrew Stein on 8/23/13.
//  Copyright (c) 2013 Anki, Inc. All rights reserved.
//

// TODO:(bn) should these be a full path?
#include "anki/cozmo/basestation/pathPlanner.h"
#include "anki/cozmo/basestation/latticePlanner.h"
#include "anki/cozmo/basestation/minimalAnglePlanner.h"
#include "anki/cozmo/basestation/faceAndApproachPlanner.h"
#include "anki/cozmo/basestation/pathDolerOuter.h"
#include "anki/cozmo/basestation/blockWorld.h"
#include "anki/cozmo/basestation/block.h"
#include "anki/cozmo/basestation/activeCube.h"
#include "anki/cozmo/basestation/ledEncoding.h"
#include "anki/cozmo/basestation/robot.h"
#include "anki/cozmo/basestation/utils/parsingConstants/parsingConstants.h"
#include "anki/cozmo/basestation/cozmoActions.h"
#include "anki/cozmo/shared/cozmoEngineConfig.h"
#include "anki/common/basestation/math/point.h"
#include "anki/common/basestation/math/quad_impl.h"
#include "anki/common/basestation/math/point_impl.h"
#include "anki/common/basestation/math/rect_impl.h"
#include "anki/common/basestation/math/poseBase_impl.h"
#include "anki/common/basestation/utils/timer.h"
#include "anki/vision/CameraSettings.h"
// TODO: This is shared between basestation and robot and should be moved up
#include "anki/cozmo/shared/cozmoConfig.h"
#include "anki/cozmo/basestation/robotInterface/messageHandler.h"
#include "anki/cozmo/basestation/robotPoseHistory.h"
#include "anki/cozmo/basestation/ramp.h"
#include "anki/cozmo/basestation/charger.h"
#include "anki/cozmo/basestation/viz/vizManager.h"
#include "opencv2/highgui/highgui.hpp" // For imwrite() in ProcessImage
#include "anki/cozmo/basestation/soundManager.h"    // TODO: REMOVE ME
#include "anki/cozmo/basestation/faceAnimationManager.h"
#include "anki/cozmo/basestation/externalInterface/externalInterface.h"
#include "anki/cozmo/basestation/behaviorChooser.h"
#include "anki/cozmo/basestation/behaviors/behaviorInterface.h"
#include "anki/cozmo/basestation/moodSystem/moodManager.h"
#include "anki/cozmo/basestation/progressionSystem/progressionManager.h"
#include "anki/common/basestation/utils/data/dataPlatform.h"
#include "anki/vision/basestation/visionMarker.h"
#include "anki/vision/basestation/observableObjectLibrary_impl.h"
#include "anki/vision/basestation/image.h"
#include "clad/robotInterface/messageEngineToRobot.h"
#include "clad/externalInterface/messageEngineToGame.h"
#include "clad/types/robotStatusAndActions.h"
#include "util/helpers/templateHelpers.h"
#include "util/fileUtils/fileUtils.h"
#include "util/transport/reliableConnection.h"

#include "opencv2/calib3d/calib3d.hpp"

#include <fstream>
#include <regex>
#include <dirent.h>
#include <sys/stat.h>

#define MAX_DISTANCE_FOR_SHORT_PLANNER 40.0f
#define MAX_DISTANCE_TO_PREDOCK_POSE 20.0f
#define MIN_DISTANCE_FOR_MINANGLE_PLANNER 1.0f

#define DEBUG_BLOCK_LIGHTS 0

namespace Anki {
  namespace Cozmo {
    
    Robot::Robot(const RobotID_t robotID, RobotInterface::MessageHandler* msgHandler,
                 IExternalInterface* externalInterface, Util::Data::DataPlatform* dataPlatform)
    : _externalInterface(externalInterface)
    , _dataPlatform(dataPlatform)
    , _ID(robotID)
    , _timeSynced(false)
    , _msgHandler(msgHandler)
    , _blockWorld(this)
    , _faceWorld(*this)
    , _behaviorMgr(*this)
    , _movementComponent(*this)
    , _visionComponent(robotID, VisionComponent::RunMode::Asynchronous, dataPlatform)
    , _neckPose(0.f,Y_AXIS_3D(), {{NECK_JOINT_POSITION[0], NECK_JOINT_POSITION[1], NECK_JOINT_POSITION[2]}}, &_pose, "RobotNeck")
    , _headCamPose(RotationMatrix3d({0,0,1,  -1,0,0,  0,-1,0}),
                  {{HEAD_CAM_POSITION[0], HEAD_CAM_POSITION[1], HEAD_CAM_POSITION[2]}}, &_neckPose, "RobotHeadCam")
    , _liftBasePose(0.f, Y_AXIS_3D(), {{LIFT_BASE_POSITION[0], LIFT_BASE_POSITION[1], LIFT_BASE_POSITION[2]}}, &_pose, "RobotLiftBase")
    , _liftPose(0.f, Y_AXIS_3D(), {{LIFT_ARM_LENGTH, 0.f, 0.f}}, &_liftBasePose, "RobotLift")
    , _currentHeadAngle(MIN_HEAD_ANGLE)
    , _animationStreamer(_externalInterface, _cannedAnimations, _audioClient)
    , _moodManager(new MoodManager(this))
    , _progressionManager(new ProgressionManager(this))
    , _imageDeChunker(new ImageDeChunker())
    , _traceHandler(dataPlatform)
    {
      _poseHistory = new RobotPoseHistory();
      PRINT_NAMED_INFO("Robot.Robot", "Created");
      
      _pose.SetName("Robot_" + std::to_string(_ID));
      _driveCenterPose.SetName("RobotDriveCenter_" + std::to_string(_ID));
      
      // Initializes _pose, _poseOrigins, and _worldOrigin:
      Delocalize();
      
      // Delocalize will mark isLocalized as false, but we are going to consider
      // the robot localized (by odometry alone) to start, until he gets picked up.
      _isLocalized = true;
      SetLocalizedTo(nullptr);
      
      InitRobotMessageComponent(_msgHandler,robotID);
      
      if (HasExternalInterface())
      {
        SetupGainsHandlers(*_externalInterface);
        SetupVisionHandlers(*_externalInterface);
        SetupMiscHandlers(*_externalInterface);
      }
      
      _proceduralFace.MarkAsSentToRobot(false);
      _proceduralFace.SetTimeStamp(1); // Make greater than lastFace's timestamp, so it gets streamed
      _lastProceduralFace.MarkAsSentToRobot(true);
      
      // The call to Delocalize() will increment frameID, but we want it to be
      // initialzied to 0, to match the physical robot's initialization
      _frameId = 0;
      
      _lastDebugStringHash = 0;

      ReadAnimationDir();
      ReadAnimationGroupDir();
      
      // Set up the neutral face to use when resetting procedural animations
      static const char* neutralFaceAnimName = "neutral_face";
      Animation* neutralFaceAnim = _cannedAnimations.GetAnimation(neutralFaceAnimName);
      if (nullptr != neutralFaceAnim)
      {
        auto frame = neutralFaceAnim->GetTrack<ProceduralFaceKeyFrame>().GetFirstKeyFrame();
        ProceduralFaceParams::SetResetData(frame->GetFace().GetParams());
      }
      else
      {
        PRINT_NAMED_WARNING("Robot.NeutralFaceDataNotFound",
                            "Could not find expected neutral face animation file called %s",
                            neutralFaceAnimName);
      }
      
      // Read in Mood Manager Json
      if (nullptr != _dataPlatform)
      {
        Json::Value moodConfig;
        std::string jsonFilename = "config/basestation/config/mood_config.json";
        bool success = _dataPlatform->readAsJson(Util::Data::Scope::Resources, jsonFilename, moodConfig);
        if (!success)
        {
          PRINT_NAMED_ERROR("Robot.MoodConfigJsonNotFound",
                            "Mood Json config file %s not found.",
                            jsonFilename.c_str());
        }
        
        _moodManager->Init(moodConfig);
      }
      
      LoadBehaviors();
      
      // Read in behavior manager Json
      Json::Value behaviorConfig;
      if (nullptr != _dataPlatform)
      {
        std::string jsonFilename = "config/basestation/config/behavior_config.json";
        bool success = _dataPlatform->readAsJson(Util::Data::Scope::Resources, jsonFilename, behaviorConfig);
        if (!success)
        {
          PRINT_NAMED_ERROR("Robot.BehaviorConfigJsonNotFound",
                            "Behavior Json config file %s not found.",
                            jsonFilename.c_str());
        }
      }
      _behaviorMgr.Init(behaviorConfig);
      
      SetHeadAngle(_currentHeadAngle);
      _pdo = new PathDolerOuter(msgHandler, robotID);

      if (nullptr != _dataPlatform) {
        _longPathPlanner  = new LatticePlanner(this, _dataPlatform);
      }
      else {
        // For unit tests, or cases where we don't have data, use the short planner in it's place
        PRINT_NAMED_WARNING("Robot.NoDataPlatform.WrongPlanner",
                            "Using short planner as the long planner, since we dont have a data platform");
        _longPathPlanner = new FaceAndApproachPlanner;
      }

      _shortPathPlanner = new FaceAndApproachPlanner;
      _shortMinAnglePathPlanner = new MinimalAnglePlanner;
      _selectedPathPlanner = _longPathPlanner;
      
    } // Constructor: Robot
    
    Robot::~Robot()
    {
      Util::SafeDelete(_imageDeChunker);
      Util::SafeDelete(_poseHistory);
      Util::SafeDelete(_pdo);
      Util::SafeDelete(_longPathPlanner);
      Util::SafeDelete(_shortPathPlanner);
      Util::SafeDelete(_shortMinAnglePathPlanner);
      Util::SafeDelete(_moodManager);
      Util::SafeDelete(_progressionManager);

      _selectedPathPlanner = nullptr;
      
    }
    
    void Robot::SetPickedUp(bool t)
    {
      if(_isPickedUp == false && t == true) {
        // Robot is being picked up: de-localize it
        Delocalize();
        
        _visionComponent.Pause(true);
        
        Broadcast(ExternalInterface::MessageEngineToGame(ExternalInterface::RobotPickedUp(GetID())));
      }
      else if (true == _isPickedUp && false == t) {
        // Robot just got put back down
        _visionComponent.Pause(false);
        
        ASSERT_NAMED(!IsLocalized(), "Robot should be delocalized when first put back down!");
        
        // If we are not localized and there is nothing else left in the world that
        // we could localize to, then go ahead and mark us as localized (via
        // odometry alone)
        if(false == _blockWorld.AnyRemainingLocalizableObjects()) {
          PRINT_NAMED_INFO("Robot.SetPickedUp.NoMoreRemainingLocalizableObjects",
                           "Marking previously-unlocalized robot %d as localized to odometry because "
                           "there are no more objects to localize to in the world.", GetID());
          SetLocalizedTo(nullptr); // marks us as localized to odometry only
        }
        
        Broadcast(ExternalInterface::MessageEngineToGame(ExternalInterface::RobotPutDown(GetID())));
      }
      _isPickedUp = t;
    }
    
    void Robot::Delocalize()
    {
      PRINT_NAMED_INFO("Robot.Delocalize", "Delocalizing robot %d.\n", GetID());
      
      _isLocalized = false;
      _localizedToID.UnSet();
      _localizedToFixedObject = false;
      _localizedMarkerDistToCameraSq = -1.f;

      // NOTE: no longer doing this here because Delocalize() can be called by
      //  BlockWorld::ClearAllExistingObjects, resulting in a weird loop...
      //_blockWorld.ClearAllExistingObjects();
      
      // Add a new pose origin to use until the robot gets localized again
      _poseOrigins.emplace_back();
      _poseOrigins.back().SetName("Robot" + std::to_string(_ID) + "_PoseOrigin" + std::to_string(_poseOrigins.size() - 1));
      _worldOrigin = &_poseOrigins.back();
      
      _pose.SetRotation(0, Z_AXIS_3D());
      _pose.SetTranslation({{0.f, 0.f, 0.f}});
      _pose.SetParent(_worldOrigin);
      
      _driveCenterPose.SetRotation(0, Z_AXIS_3D());
      _driveCenterPose.SetTranslation({{0.f, 0.f, 0.f}});
      _driveCenterPose.SetParent(_worldOrigin);
      
      _poseHistory->Clear();
      //++_frameId;
     
      // Update VizText
      VizManager::getInstance()->SetText(VizManager::LOCALIZED_TO, NamedColors::YELLOW,
                                         "LocalizedTo: <nothing>");
      VizManager::getInstance()->SetText(VizManager::WORLD_ORIGIN, NamedColors::YELLOW,
                                         "WorldOrigin[%lu]: %s",
                                         _poseOrigins.size(),
                                         _worldOrigin->GetName().c_str());
    } // Delocalize()
    
    Result Robot::SetLocalizedTo(const ObservableObject* object)
    {
      if(object == nullptr) {
        VizManager::getInstance()->SetText(VizManager::LOCALIZED_TO, NamedColors::YELLOW,
                                           "LocalizedTo: Odometry");
        _localizedToID.UnSet();
        _isLocalized = true;
        return RESULT_OK;
      }
      
      if(object->GetID().IsUnknown()) {
        PRINT_NAMED_ERROR("Robot.SetLocalizedTo.IdNotSet",
                          "Cannot localize to an object with no ID set.\n");
        return RESULT_FAIL;
      }
      
      // Find the closest, most recently observed marker on the object
      TimeStamp_t mostRecentObsTime = 0;
      for(auto marker : object->GetMarkers()) {
        if(marker.GetLastObservedTime() >= mostRecentObsTime) {
          Pose3d markerPoseWrtCamera;
          if(false == marker.GetPose().GetWithRespectTo(_visionComponent.GetCamera().GetPose(), markerPoseWrtCamera)) {
            PRINT_NAMED_ERROR("Robot.SetLocalizedTo.MarkerOriginProblem",
                              "Could not get pose of marker w.r.t. robot camera.\n");
            return RESULT_FAIL;
          }
          const f32 distToMarkerSq = markerPoseWrtCamera.GetTranslation().LengthSq();
          if(_localizedMarkerDistToCameraSq < 0.f || distToMarkerSq < _localizedMarkerDistToCameraSq) {
            _localizedMarkerDistToCameraSq = distToMarkerSq;
            mostRecentObsTime = marker.GetLastObservedTime();
          }
        }
      }
      assert(_localizedMarkerDistToCameraSq >= 0.f);
      
      _localizedToID = object->GetID();
      _hasMovedSinceLocalization = false;
      _isLocalized = true;
      
      // Update VizText
      VizManager::getInstance()->SetText(VizManager::LOCALIZED_TO, NamedColors::YELLOW,
                                         "LocalizedTo: %s_%d",
                                         ObjectTypeToString(object->GetType()), _localizedToID.GetValue());
      VizManager::getInstance()->SetText(VizManager::WORLD_ORIGIN, NamedColors::YELLOW,
                                         "WorldOrigin[%lu]: %s",
                                         _poseOrigins.size(),
                                         _worldOrigin->GetName().c_str());
      
      return RESULT_OK;
      
    } // SetLocalizedTo()
    
    
    Result Robot::UpdateFullRobotState(const RobotState& msg)
    {
      Result lastResult = RESULT_OK;

      // Ignore state messages received before time sync
      if (!_timeSynced) {
        return lastResult;
      }
      
      // Save state to file
      if(_stateSaveMode != SAVE_OFF)
      {
        // Make sure image capture folder exists
        std::string robotStateCaptureDir = _dataPlatform->pathToResource(Util::Data::Scope::Cache, AnkiUtil::kP_ROBOT_STATE_CAPTURE_DIR);
        if (!Util::FileUtils::CreateDirectory(robotStateCaptureDir, false, true)) {
          PRINT_NAMED_ERROR("Robot.UpdateFullRobotState.CreateDirFailed","%s", robotStateCaptureDir.c_str());
        }
        
#if(0)
        // Compose line for entire state msg in hex
        char stateMsgLine[256];
        memset(stateMsgLine,0,256);
        
        u8 msgBytes[256];
        msg.GetBytes(msgBytes);
        for (int i=0; i< msg.GetSize(); i++){
          sprintf(&stateMsgLine[2*i], "%02x", (unsigned char)msgBytes[i]);
        }
        sprintf(&stateMsgLine[msg.GetSize() *2],"\n");
        FILE *stateFile;
        stateFile = fopen("RobotState.txt", "a");
        fputs(stateMsgLine, stateFile);
        fclose(stateFile);
#endif
        /*
        // clad functionality missing: ToJson()
        // Write state message to JSON file
        // TODO: (ds/as) use current game log folder instead?
        std::string msgFilename(std::string(AnkiUtil::kP_ROBOT_STATE_CAPTURE_DIR) + "/cozmo" + std::to_string(GetID()) + "_state_" + std::to_string(msg.timestamp) + ".json");
        
        Json::Value json = msg.CreateJson();
        PRINT_NAMED_INFO("Robot.UpdateFullRobotState", "Writing RobotState JSON to file %s", msgFilename.c_str());
        _dataPlatform->writeAsJson(Util::Data::Scope::Cache, msgFilename, json);
        */
#if(0)
        // Compose line for IMU output file.
        // Used for determining delay constant in image timestamp.
        char stateMsgLine[512];
        memset(stateMsgLine,0,512);
        sprintf(stateMsgLine, "%d, %f, %f\n", msg.timestamp, msg.rawGyroZ, msg.rawAccelY);
        
        FILE *stateFile;
        stateFile = fopen("cozmoIMUState.csv", "a");
        fputs(stateMsgLine, stateFile);
        fclose(stateFile);
#endif
        
        
        // Turn off save mode if we were in one-shot mode
        if (_stateSaveMode == SAVE_ONE_SHOT) {
          _stateSaveMode = SAVE_OFF;
        }
      }

      // Set flag indicating that robot state messages have been received
      _newStateMsgAvailable = true;
      
      // Update head angle
      SetHeadAngle(msg.headAngle);
      
      // Update lift angle
      SetLiftAngle(msg.liftAngle);
      
      // Update robot pitch angle
      _pitchAngle = msg.pose.pitch_angle;
      

      // TODO: (KY/DS) remove SetProxSensorData
      //// Update proximity sensor values
      //SetProxSensorData(PROX_LEFT, msg. proxLeft, msg.status & IS_PROX_SIDE_BLOCKED);
      //SetProxSensorData(PROX_FORWARD, msg.proxForward, msg.status & IS_PROX_FORWARD_BLOCKED);
      //SetProxSensorData(PROX_RIGHT, msg.proxRight, msg.status & IS_PROX_SIDE_BLOCKED);
      
      // Get ID of last/current path that the robot executed
      SetLastRecvdPathID(msg.lastPathID);
      
      // Update other state vars
      SetCurrPathSegment( msg.currPathSegment );
      SetNumFreeSegmentSlots(msg.numFreeSegmentSlots);
      
      // Dole out more path segments to the physical robot if needed:
      if (IsTraversingPath() && GetLastRecvdPathID() == GetLastSentPathID()) {
        _pdo->Update(_currPathSegment, _numFreeSegmentSlots);
      }
      
      //robot->SetCarryingBlock( msg.status & IS_CARRYING_BLOCK ); // Still needed?
      SetPickingOrPlacing((bool)( msg.status & (uint16_t)RobotStatusFlag::IS_PICKING_OR_PLACING ));
      
      SetPickedUp((bool)( msg.status & (uint16_t)RobotStatusFlag::IS_PICKED_UP ));

      GetMoveComponent().Update(msg);
      
      _battVoltage = (f32)msg.battVolt10x * 0.1f;
      _isOnCharger  = static_cast<bool>(msg.status & (uint16_t)RobotStatusFlag::IS_ON_CHARGER);
      _leftWheelSpeed_mmps = msg.lwheel_speed_mmps;
      _rightWheelSpeed_mmps = msg.rwheel_speed_mmps;
      
      _hasMovedSinceLocalization |= GetMoveComponent().IsMoving() || _isPickedUp;
      
      Pose3d newPose;
      
      if(IsOnRamp()) {
        
        // Sanity check:
        CORETECH_ASSERT(_rampID.IsSet());
        
        // Don't update pose history while on a ramp.
        // Instead, just compute how far the robot thinks it has gone (in the plane)
        // and compare that to where it was when it started traversing the ramp.
        // Adjust according to the angle of the ramp we know it's on.
        
        const f32 distanceTraveled = (Point2f(msg.pose.x, msg.pose.y) - _rampStartPosition).Length();
        
        Ramp* ramp = dynamic_cast<Ramp*>(_blockWorld.GetObjectByIDandFamily(_rampID, ObjectFamily::Ramp));
        if(ramp == nullptr) {
          PRINT_NAMED_ERROR("Robot.UpdateFullRobotState.NoRampWithID",
                            "Updating robot %d's state while on a ramp, but Ramp object with ID=%d not found in the world.\n",
                            _ID, _rampID.GetValue());
          return RESULT_FAIL;
        }
        
        // Progress must be along ramp's direction (init assuming ascent)
        Radians headingAngle = ramp->GetPose().GetRotationAngle<'Z'>();
        
        // Initialize tilt angle assuming we are ascending
        Radians tiltAngle = ramp->GetAngle();
        
        switch(_rampDirection)
        {
          case Ramp::DESCENDING:
            tiltAngle    *= -1.f;
            headingAngle += M_PI;
            break;
          case Ramp::ASCENDING:
            break;
            
          default:
            PRINT_NAMED_ERROR("Robot.UpdateFullRobotState.UnexpectedRampDirection",
                              "Robot is on a ramp, expecting the ramp direction to be either "
                              "ASCEND or DESCENDING, not %d.\n", _rampDirection);
            return RESULT_FAIL;
        }

        const f32 heightAdjust = distanceTraveled*sin(tiltAngle.ToFloat());
        const Point3f newTranslation(_rampStartPosition.x() + distanceTraveled*cos(headingAngle.ToFloat()),
                                     _rampStartPosition.y() + distanceTraveled*sin(headingAngle.ToFloat()),
                                     _rampStartHeight + heightAdjust);
        
        const RotationMatrix3d R_heading(headingAngle, Z_AXIS_3D());
        const RotationMatrix3d R_tilt(tiltAngle, Y_AXIS_3D());
        
        newPose = Pose3d(R_tilt*R_heading, newTranslation, _pose.GetParent());
        //SetPose(newPose); // Done by UpdateCurrPoseFromHistory() below
        
      } else {
        // This is "normal" mode, where we udpate pose history based on the
        // reported odometry from the physical robot
        
        // Ignore physical robot's notion of z from the message? (msg.pose_z)
        f32 pose_z = 0.f;

        if(msg.pose_frame_id == GetPoseFrameID()) {
          // Frame IDs match. Use the robot's current Z (but w.r.t. world origin)
          pose_z = GetPose().GetWithRespectToOrigin().GetTranslation().z();
        } else {
          // This is an old odometry update from a previous pose frame ID. We
          // need to look up the correct Z value to use for putting this
          // message's (x,y) odometry info into history. Since it comes from
          // pose history, it will already be w.r.t. world origin, since that's
          // how we store everything in pose history.
          RobotPoseStamp p;
          lastResult = _poseHistory->GetLastPoseWithFrameID(msg.pose_frame_id, p);
          if(lastResult != RESULT_OK) {
            PRINT_NAMED_ERROR("Robot.UpdateFullRobotState.GetLastPoseWithFrameIdError",
                              "Failed to get last pose from history with frame ID=%d.\n",
                              msg.pose_frame_id);
            return lastResult;
          }
          pose_z = p.GetPose().GetTranslation().z();
        }
        
        // Need to put the odometry update in terms of the current robot origin
        newPose = Pose3d(msg.pose.angle, Z_AXIS_3D(), {msg.pose.x, msg.pose.y, pose_z}, _worldOrigin);
        
      } // if/else on ramp
      
      // Add to history
      lastResult = AddRawOdomPoseToHistory(msg.timestamp,
                                           msg.pose_frame_id,
                                           newPose.GetTranslation().x(),
                                           newPose.GetTranslation().y(),
                                           newPose.GetTranslation().z(),
                                           newPose.GetRotationAngle<'Z'>().ToFloat(),
                                           msg.headAngle,
                                           msg.liftAngle);
      
      if(lastResult != RESULT_OK) {
        PRINT_NAMED_WARNING("Robot.UpdateFullRobotState.AddPoseError",
                            "AddRawOdomPoseToHistory failed for timestamp=%d\n", msg.timestamp);
        return lastResult;
      }
      
      if(UpdateCurrPoseFromHistory(*_worldOrigin) == false) {
        lastResult = RESULT_FAIL;
      }
      
      /*
       PRINT_NAMED_INFO("Robot.UpdateFullRobotState.OdometryUpdate",
       "Robot %d's pose updated to (%.3f, %.3f, %.3f) @ %.1fdeg based on "
       "msg at time=%d, frame=%d saying (%.3f, %.3f) @ %.1fdeg\n",
       _ID, _pose.GetTranslation().x(), _pose.GetTranslation().y(), _pose.GetTranslation().z(),
       _pose.GetRotationAngle<'Z'>().getDegrees(),
       msg.timestamp, msg.pose_frame_id,
       msg.pose_x, msg.pose_y, msg.pose_angle*180.f/M_PI);
       */
      
      
      // Engine modifications to state message.
      // TODO: Should this just be a different message? Or one that includes the state message from the robot?
      RobotState stateMsg(msg);
      
      // Send state to visualizer for displaying
      VizManager::getInstance()->SendRobotState(stateMsg,
                                                static_cast<size_t>(AnimConstants::KEYFRAME_BUFFER_SIZE) - (_numAnimationBytesStreamed - _numAnimationBytesPlayed),
                                                AnimationStreamer::NUM_AUDIO_FRAMES_LEAD-(_numAnimationAudioFramesStreamed - _numAnimationAudioFramesPlayed),
                                                (u8)MIN(1000.f/GetAverageImagePeriodMS(), u8_MAX),
                                                (u8)MIN(1000.f/GetAverageImageProcPeriodMS(), u8_MAX),
                                                _enabledAnimTracks,
                                                _animationTag);
      
      return lastResult;
      
    } // UpdateFullRobotState()
    
    bool Robot::HasReceivedRobotState() const
    {
      return _newStateMsgAvailable;
    }
    
    void Robot::SetPhysicalRobot(bool isPhysical)
    {
      if (_isPhysical != isPhysical) {
        if (isPhysical) {
          // "Recalibrate" camera pose within head for physical robot
          // TODO: Do this properly!
          _headCamPose.RotateBy(RotationVector3d(HEAD_CAM_YAW_CORR, Z_AXIS_3D()));
          _headCamPose.RotateBy(RotationVector3d(-HEAD_CAM_PITCH_CORR, Y_AXIS_3D()));
          _headCamPose.RotateBy(RotationVector3d(HEAD_CAM_ROLL_CORR, X_AXIS_3D()));
          _headCamPose.SetTranslation({HEAD_CAM_POSITION[0] + HEAD_CAM_TRANS_X_CORR, HEAD_CAM_POSITION[1], HEAD_CAM_POSITION[2]});
          PRINT_NAMED_INFO("Robot.SetPhysicalRobot", "Slop factor applied to head cam pose for physical robot: yaw_corr=%f, pitch_corr=%f, roll_corr=%f, x_trans_corr=%fmm", HEAD_CAM_YAW_CORR, HEAD_CAM_PITCH_CORR, HEAD_CAM_ROLL_CORR, HEAD_CAM_TRANS_X_CORR);
        } else {
          _headCamPose.SetRotation({0,0,1,  -1,0,0,  0,-1,0});
          _headCamPose.SetTranslation({HEAD_CAM_POSITION[0], HEAD_CAM_POSITION[1], HEAD_CAM_POSITION[2]});
          PRINT_STREAM_INFO("Robot.SetPhysicalRobot", "Slop factor removed from head cam pose for simulated robot");
        }
        _isPhysical = isPhysical;
      }
      
      // Modify net timeout depending on robot type - simulated robots shouldn't timeout so we can pause and debug them
      // We do this regardless of previous state to ensure it works when adding 1st simulated robot (as _isPhysical already == false in that case)
      // Note: We don't do this on phone by default, they also have a remote connection to the simulator so removing timeout would
      // force user to restart both sides each time.
      #if !(ANKI_IOS_BUILD || ANDROID)
      {
        static const double kPhysicalRobotNetConnectionTimeoutInMS = Anki::Util::ReliableConnection::GetConnectionTimeoutInMS(); // grab default on 1st call
        const double kSimulatedRobotNetConnectionTimeoutInMS = FLT_MAX;
        const double netConnectionTimeoutInMS = isPhysical ? kPhysicalRobotNetConnectionTimeoutInMS : kSimulatedRobotNetConnectionTimeoutInMS;
        PRINT_NAMED_INFO("Robot.SetPhysicalRobot", "ReliableConnection::SetConnectionTimeoutInMS(%f) for %s Robot",
                         netConnectionTimeoutInMS, isPhysical ? "Physical" : "Simulated");
        Anki::Util::ReliableConnection::SetConnectionTimeoutInMS(netConnectionTimeoutInMS);
      }
      #endif // !(ANKI_IOS_BUILD || ANDROID)
    }
    
    f32 ComputePoseAngularSpeed(const RobotPoseStamp& p1, const RobotPoseStamp& p2, const f32 dt)
    {
      const Radians poseAngle1( p1.GetPose().GetRotationAngle<'Z'>() );
      const Radians poseAngle2( p2.GetPose().GetRotationAngle<'Z'>() );
      const f32 poseAngSpeed = std::abs((poseAngle1-poseAngle2).ToFloat()) / dt;
      
      return poseAngSpeed;
    }

    f32 ComputeHeadAngularSpeed(const RobotPoseStamp& p1, const RobotPoseStamp& p2, const f32 dt)
    {
      const f32 headAngSpeed = std::abs((Radians(p1.GetHeadAngle()) - Radians(p2.GetHeadAngle())).ToFloat()) / dt;
      return headAngSpeed;
    }

    Vision::Camera Robot::GetHistoricalCamera(TimeStamp_t t_request) const
    {
      RobotPoseStamp p;
      TimeStamp_t t;
      _poseHistory->GetRawPoseAt(t_request, t, p);
      return GetHistoricalCamera(p, t);
    }
    
    Pose3d Robot::GetHistoricalCameraPose(const RobotPoseStamp& histPoseStamp, TimeStamp_t t) const
    {
      // Compute pose from robot body to camera
      // Start with canonical (untilted) headPose
      Pose3d camPose(_headCamPose);
      
      // Rotate that by the given angle
      RotationVector3d Rvec(-histPoseStamp.GetHeadAngle(), Y_AXIS_3D());
      camPose.RotateBy(Rvec);
      
      // Precompose with robot body to neck pose
      camPose.PreComposeWith(_neckPose);
      
      // Set parent pose to be the historical robot pose
      camPose.SetParent(&(histPoseStamp.GetPose()));
      
      camPose.SetName("PoseHistoryCamera_" + std::to_string(t));
      
      return camPose;
    }
    
    Vision::Camera Robot::GetHistoricalCamera(const RobotPoseStamp& p, TimeStamp_t t) const
    {
      Vision::Camera camera(_visionComponent.GetCamera());
      
      // Update the head camera's pose
      camera.SetPose(GetHistoricalCameraPose(p, t));
      
      return camera;
    }
    
    Result Robot::QueueObservedMarker(const Vision::ObservedMarker& markerOrig)
    {
      Result lastResult = RESULT_OK;
      
      // Get historical robot pose at specified timestamp to get
      // head angle and to attach as parent of the camera pose.
      TimeStamp_t t;
      RobotPoseStamp* p = nullptr;
      HistPoseKey poseKey;
      lastResult = ComputeAndInsertPoseIntoHistory(markerOrig.GetTimeStamp(), t, &p, &poseKey, true);
      if(lastResult != RESULT_OK) {
        PRINT_NAMED_WARNING("Robot.QueueObservedMarker.HistoricalPoseNotFound",
                            "Time: %d, hist: %d to %d\n",
                            markerOrig.GetTimeStamp(),
                            _poseHistory->GetOldestTimeStamp(),
                            _poseHistory->GetNewestTimeStamp());
        return lastResult;
      }
      
      // If we get here, ComputeAndInsertPoseIntoHistory() should have succeeded
      // and this should be true
      assert(markerOrig.GetTimeStamp() == t);
      
      // If this is not a face marker and "Vision while moving" is disabled and
      // we aren't picking/placing, check to see if the robot's body or head are
      // moving too fast to queue this marker
      if(!_visionWhileMovingEnabled && !IsPickingOrPlacing())
      {
        TimeStamp_t t_prev, t_next;
        RobotPoseStamp p_prev, p_next;
        
        lastResult = _poseHistory->GetRawPoseBeforeAndAfter(t, t_prev, p_prev, t_next, p_next);
        if(lastResult != RESULT_OK) {
          PRINT_NAMED_WARNING("Robot.QueueObservedMarker.HistoricalPoseNotFound",
                              "Could not get next/previous poses for t = %d, so "
                              "cannot compute angular velocity. Ignoring marker.\n", t);
          
          // Don't return failure, but don't queue the marker either (since we
          // couldn't check the angular velocity while seeing it
          return RESULT_OK;
        }

        const f32 ANGULAR_VELOCITY_THRESHOLD_DEG_PER_SEC = 5.f;
        const f32 HEAD_ANGULAR_VELOCITY_THRESHOLD_DEG_PER_SEC = 10.f;
        
        assert(t_prev < t);
        assert(t_next > t);
        const f32 dtPrev_sec = static_cast<f32>(t - t_prev) * 0.001f;
        const f32 dtNext_sec = static_cast<f32>(t_next - t) * 0.001f;
        const f32 headSpeedPrev = ComputeHeadAngularSpeed(*p, p_prev, dtPrev_sec);
        const f32 headSpeedNext = ComputeHeadAngularSpeed(*p, p_next, dtNext_sec);
        const f32 turnSpeedPrev = ComputePoseAngularSpeed(*p, p_prev, dtPrev_sec);
        const f32 turnSpeedNext = ComputePoseAngularSpeed(*p, p_next, dtNext_sec);
        
        if(turnSpeedNext > DEG_TO_RAD(ANGULAR_VELOCITY_THRESHOLD_DEG_PER_SEC) ||
           turnSpeedPrev > DEG_TO_RAD(ANGULAR_VELOCITY_THRESHOLD_DEG_PER_SEC))
        {
          //          PRINT_NAMED_WARNING("Robot.QueueObservedMarker",
          //                              "Ignoring vision marker seen while turning with angular "
          //                              "velocity = %.1f/%.1f deg/sec (thresh = %.1fdeg)\n",
          //                              RAD_TO_DEG(turnSpeedPrev), RAD_TO_DEG(turnSpeedNext),
          //                              ANGULAR_VELOCITY_THRESHOLD_DEG_PER_SEC);
          return RESULT_OK;
        } else if(headSpeedNext > DEG_TO_RAD(HEAD_ANGULAR_VELOCITY_THRESHOLD_DEG_PER_SEC) ||
                  headSpeedPrev > DEG_TO_RAD(HEAD_ANGULAR_VELOCITY_THRESHOLD_DEG_PER_SEC))
        {
          //          PRINT_NAMED_WARNING("Robot.QueueObservedMarker",
          //                              "Ignoring vision marker seen while head moving with angular "
          //                              "velocity = %.1f/%.1f deg/sec (thresh = %.1fdeg)\n",
          //                              RAD_TO_DEG(headSpeedPrev), RAD_TO_DEG(headSpeedNext),
          //                              HEAD_ANGULAR_VELOCITY_THRESHOLD_DEG_PER_SEC);
          return RESULT_OK;
        }
        
      } // if(!_visionWhileMovingEnabled)
      
      // Update the marker's camera to use a pose from pose history, and
      // create a new marker with the updated camera
      assert(nullptr != p);
      Vision::ObservedMarker marker(markerOrig.GetTimeStamp(), markerOrig.GetCode(),
                                    markerOrig.GetImageCorners(),
                                    GetHistoricalCamera(*p, markerOrig.GetTimeStamp()),
                                    markerOrig.GetUserHandle());
      
      // Queue the marker for processing by the blockWorld
      _blockWorld.QueueObservedMarker(poseKey, marker);
      
      // React to the marker if there is a callback for it
      auto reactionIter = _reactionCallbacks.find(marker.GetCode());
      if(reactionIter != _reactionCallbacks.end()) {
        // Run each reaction for this code, in order:
        for(auto & reactionCallback : reactionIter->second) {
          lastResult = reactionCallback(this, &marker);
          if(lastResult != RESULT_OK) {
            PRINT_NAMED_WARNING("Robot.Update.ReactionCallbackFailed",
                                "Reaction callback failed for robot %d observing marker with code %d.\n",
                                GetID(), marker.GetCode());
          }
        }
      }
      
      // Visualize the marker in 3D
      // TODO: disable this block when not debugging / visualizing
      if(true){
        
        // Note that this incurs extra computation to compute the 3D pose of
        // each observed marker so that we can draw in the 3D world, but this is
        // purely for debug / visualization
        u32 quadID = 0;
        
        // When requesting the markers' 3D corners below, we want them
        // not to be relative to the object the marker is part of, so we
        // will request them at a "canonical" pose (no rotation/translation)
        const Pose3d canonicalPose;
        
        
        // Block Markers
        std::set<const ObservableObject*> const& blocks = _blockWorld.GetObjectLibrary(ObjectFamily::Block).GetObjectsWithMarker(marker);
        for(auto block : blocks) {
          std::vector<Vision::KnownMarker*> const& blockMarkers = block->GetMarkersWithCode(marker.GetCode());
          
          for(auto blockMarker : blockMarkers) {
            
            Pose3d markerPose;
            Result poseResult = marker.GetSeenBy().ComputeObjectPose(marker.GetImageCorners(),
                                                                     blockMarker->Get3dCorners(canonicalPose),
                                                                     markerPose);
            if(poseResult != RESULT_OK) {
              PRINT_NAMED_WARNING("BlockWorld.QueueObservedMarker",
                                  "Could not estimate pose of block marker. Not visualizing.\n");
            } else {
              if(markerPose.GetWithRespectTo(marker.GetSeenBy().GetPose().FindOrigin(), markerPose) == true) {
                VizManager::getInstance()->DrawGenericQuad(quadID++, blockMarker->Get3dCorners(markerPose), NamedColors::OBSERVED_QUAD);
              } else {
                PRINT_NAMED_WARNING("BlockWorld.QueueObservedMarker.MarkerOriginNotCameraOrigin",
                                    "Cannot visualize a Block marker whose pose origin is not the camera's origin that saw it.\n");
              }
            }
          }
        }
        
        
        // Mat Markers
        std::set<const ObservableObject*> const& mats = _blockWorld.GetObjectLibrary(ObjectFamily::Mat).GetObjectsWithMarker(marker);
        for(auto mat : mats) {
          std::vector<Vision::KnownMarker*> const& matMarkers = mat->GetMarkersWithCode(marker.GetCode());
          
          for(auto matMarker : matMarkers) {
            Pose3d markerPose;
            Result poseResult = marker.GetSeenBy().ComputeObjectPose(marker.GetImageCorners(),
                                                                     matMarker->Get3dCorners(canonicalPose),
                                                                     markerPose);
            if(poseResult != RESULT_OK) {
              PRINT_NAMED_WARNING("BlockWorld.QueueObservedMarker",
                                  "Could not estimate pose of mat marker. Not visualizing.\n");
            } else {
              if(markerPose.GetWithRespectTo(marker.GetSeenBy().GetPose().FindOrigin(), markerPose) == true) {
                VizManager::getInstance()->DrawMatMarker(quadID++, matMarker->Get3dCorners(markerPose), NamedColors::RED);
              } else {
                PRINT_NAMED_WARNING("BlockWorld.QueueObservedMarker.MarkerOriginNotCameraOrigin",
                                    "Cannot visualize a Mat marker whose pose origin is not the camera's origin that saw it.\n");
              }
            }
          }
        }
        
      } // 3D marker visualization
      
      return lastResult;
      
    } // QueueObservedMarker()

    
    // Flashes a pattern on an active block
    void Robot::ActiveObjectLightTest(const ObjectID& objectID) {
      /*
      static int p=0;
      static int currFrame = 0;
      const u32 onColor = 0x00ff00;
      const u32 offColor = 0x0;
      const u8 NUM_FRAMES = 4;
      const u32 LIGHT_PATTERN[NUM_FRAMES][NUM_BLOCK_LEDS] =
      {
        {onColor, offColor, offColor, offColor, onColor, offColor, offColor, offColor}
        ,{offColor, onColor, offColor, offColor, offColor, onColor, offColor, offColor}
        ,{offColor, offColor, offColor, onColor, offColor, offColor, offColor, onColor}
        ,{offColor, offColor, onColor, offColor, offColor, offColor, onColor, offColor}
      };
      
      if (p++ == 10) {
        
        SendSetBlockLights(blockID, LIGHT_PATTERN[currFrame]);
        //SendFlashBlockIDs();
        
        if (++currFrame == NUM_FRAMES) {
          currFrame = 0;
        }
        
        p = 0;
      }
       */
    }
    
    
    
    Result Robot::Update(void)
    {
#if(0)
      ActiveBlockLightTest(1);
      return RESULT_OK;
#endif
      
      VizManager::getInstance()->SendStartRobotUpdate();
      
      /* DEBUG
       const double currentTime_sec = BaseStationTimer::getInstance()->GetCurrentTimeInSeconds();
       static double lastUpdateTime = currentTime_sec;
       
       const double updateTimeDiff = currentTime_sec - lastUpdateTime;
       if(updateTimeDiff > 1.0) {
       PRINT_NAMED_WARNING("Robot.Update", "Gap between robot update calls = %f\n", updateTimeDiff);
       }
       lastUpdateTime = currentTime_sec;
       */
      
      
      if(_visionComponent.GetCamera().IsCalibrated())
      {
        Result visionResult = RESULT_OK;

        // Helper macro for running a vision component, capturing result, and
        // printing error message / returning if that result was not RESULT_OK.
#       define TRY_AND_RETURN_ON_FAILURE(__NAME__) \
        do { if((visionResult = _visionComponent.__NAME__(*this)) != RESULT_OK) { \
          PRINT_NAMED_ERROR("Robot.Update." QUOTE(__NAME__) "Failed", ""); \
          return visionResult; } } while(0)
        
        TRY_AND_RETURN_ON_FAILURE(UpdateVisionMarkers);
        TRY_AND_RETURN_ON_FAILURE(UpdateFaces);
        TRY_AND_RETURN_ON_FAILURE(UpdateTrackingQuad);
        TRY_AND_RETURN_ON_FAILURE(UpdateDockingErrorSignal);
        TRY_AND_RETURN_ON_FAILURE(UpdateMotionCentroid);
        
#       undef TRY_AND_RETURN_ON_FAILURE
        
        // Update Block and Face Worlds
        if(RESULT_OK != _blockWorld.Update()) {
          PRINT_NAMED_WARNING("Robot.Update.BlockWorldUpdateFailed", "");
        }
        
        if(RESULT_OK != _faceWorld.Update()) {
          PRINT_NAMED_WARNING("Robot.Update.FaceWorldUpdateFailed", "");
        }
        
      } // if (GetCamera().IsCalibrated())
      
      ///////// Update the behavior manager ///////////
      
      // TODO: This object encompasses, for the time-being, what some higher level
      // module(s) would do.  e.g. Some combination of game state, build planner,
      // personality planner, etc.
      
      const double currentTime = BaseStationTimer::getInstance()->GetCurrentTimeInSeconds();
      
      _moodManager->Update(currentTime);
      
      _progressionManager->Update(currentTime);
      
      const char* behaviorChooserName = "";
      std::string behaviorName("<disabled>");
      if(_isBehaviorMgrEnabled) {
        _behaviorMgr.Update(currentTime);
        
        const IBehavior* behavior = _behaviorMgr.GetCurrentBehavior();
        if(behavior != nullptr) {
          behaviorName = behavior->GetName();
          const std::string& stateName = behavior->GetStateName();
          if (!stateName.empty())
          {
            behaviorName += "-" + stateName;
          }
        }
        
        const IBehaviorChooser* behaviorChooser = _behaviorMgr.GetBehaviorChooser();
        if (behaviorChooser)
        {
          behaviorChooserName = behaviorChooser->GetName();
        }
      }
      
      VizManager::getInstance()->SetText(VizManager::BEHAVIOR_STATE, NamedColors::MAGENTA,
                                         "Behavior:%s:%s", behaviorChooserName, behaviorName.c_str());

      
      //////// Update Robot's State Machine /////////////
      Result actionResult = _actionList.Update(*this);
      if(actionResult != RESULT_OK) {
        PRINT_NAMED_WARNING("Robot.Update", "Robot %d had an action fail.", GetID());
      }
        
      //////// Stream Animations /////////
      if(_timeSynced) { // Don't stream anything before we've connected
        Result animStreamResult = _animationStreamer.Update(*this);
        if(animStreamResult != RESULT_OK) {
          PRINT_NAMED_WARNING("Robot.Update",
                              "Robot %d had an animation streaming failure.", GetID());
        }
      }


      /////////// Update path planning / following ////////////


      if( _driveToPoseStatus != ERobotDriveToPoseStatus::Waiting ) {

        bool forceReplan = _driveToPoseStatus == ERobotDriveToPoseStatus::Error;

        if( _numPlansFinished == _numPlansStarted ) {
          // nothing to do with the planners, so just update the status based on the path following
          if( IsTraversingPath() ) {
            _driveToPoseStatus = ERobotDriveToPoseStatus::FollowingPath;

            if( GetBlockWorld().DidObjectsChange() || forceReplan ) {
              // see if we need to replan, but only bother checking if the world objects changed
              switch( _selectedPathPlanner->ComputeNewPathIfNeeded( GetDriveCenterPose(), forceReplan ) ) {
              case EComputePathStatus::Error:
                _driveToPoseStatus = ERobotDriveToPoseStatus::Error;
                AbortDrivingToPose();
                PRINT_NAMED_INFO("Robot.Update.Replan.Fail", "ComputeNewPathIfNeeded returned failure!");
                break;

              case EComputePathStatus::Running:
                _numPlansStarted++;
                PRINT_NAMED_INFO("Robot.Update.Replan.Running", "ComputeNewPathIfNeeded running");
                _driveToPoseStatus = ERobotDriveToPoseStatus::Replanning;
                break;

              case EComputePathStatus::NoPlanNeeded:
                // leave status as following, don't update plan attempts since no new planning is needed
                break;
              }
            }
          }
          else {
            _driveToPoseStatus = ERobotDriveToPoseStatus::Waiting;
          }
        }
        else {
          // we are waiting on a plan to currently compute
          // TODO:(bn) timeout logic might fit well here?
          switch( _selectedPathPlanner->CheckPlanningStatus() ) {
          case EPlannerStatus::Error:
            _driveToPoseStatus =  ERobotDriveToPoseStatus::Error;
            PRINT_NAMED_INFO("Robot.Update.Planner.Error", "Running planner returned error status");
            AbortDrivingToPose();
            _numPlansFinished = _numPlansStarted;
            break;

          case EPlannerStatus::Running:
            // status should stay the same, but double check it
            if( _driveToPoseStatus != ERobotDriveToPoseStatus::ComputingPath &&
                _driveToPoseStatus != ERobotDriveToPoseStatus::Replanning) {
              PRINT_NAMED_WARNING("Robot.Planning.StatusError.Running",
                                  "Status was invalid, setting to ComputePath");
              _driveToPoseStatus =  ERobotDriveToPoseStatus::ComputingPath;
            }
            break;

          case EPlannerStatus::CompleteWithPlan: {
            PRINT_NAMED_INFO("Robot.Update.Planner.CompleteWithPlan", "Running planner complete with a plan");

            _driveToPoseStatus = ERobotDriveToPoseStatus::FollowingPath;
            _numPlansFinished = _numPlansStarted;

            size_t selectedPoseIdx;
            Planning::Path newPath;

            _selectedPathPlanner->GetCompletePath(GetDriveCenterPose(), newPath, selectedPoseIdx, &_pathMotionProfile);
            ExecutePath(newPath, _usingManualPathSpeed);

            if( _plannerSelectedPoseIndexPtr != nullptr ) {
              // When someone called StartDrivingToPose with multiple possible poses, they had an option to pass
              // in a pointer to be set when we know which pose was selected by the planner. If that pointer is
              // non-null, set it now, then clear the pointer so we won't set it again

              // TODO:(bn) think about re-planning, here, what if replanning wanted to switch targets? For now,
              // replanning will always chose the same target pose, which should be OK for now
              *_plannerSelectedPoseIndexPtr = selectedPoseIdx;
              _plannerSelectedPoseIndexPtr = nullptr;
            }
            break;
          }


          case EPlannerStatus::CompleteNoPlan:
            PRINT_NAMED_INFO("Robot.Update.Planner.CompleteNoPlan", "Running planner complete with no plan");
            _driveToPoseStatus = ERobotDriveToPoseStatus::Waiting;
            _numPlansFinished = _numPlansStarted;
            break;
          }
        }
      }
      
      // update navigation memory map
      _blockWorld.UpdateNavMemoryMap();        
      
      /////////// Update visualization ////////////
      
      // Draw observed markers, but only if images are being streamed
      _blockWorld.DrawObsMarkers();
      
      // Draw All Objects by calling their Visualize() methods.
      _blockWorld.DrawAllObjects();
      
      // Nav memory map
      _blockWorld.DrawNavMemoryMap();
      
      // Always draw robot w.r.t. the origin, not in its current frame
      Pose3d robotPoseWrtOrigin = GetPose().GetWithRespectToOrigin();
      
      // Triangle pose marker
      VizManager::getInstance()->DrawRobot(GetID(), robotPoseWrtOrigin);
      
      // Full Webots CozmoBot model
      VizManager::getInstance()->DrawRobot(GetID(), robotPoseWrtOrigin, GetHeadAngle(), GetLiftAngle());
      
      // Robot bounding box
      static const ColorRGBA ROBOT_BOUNDING_QUAD_COLOR(0.0f, 0.8f, 0.0f, 0.75f);
      
      using namespace Quad;
      Quad2f quadOnGround2d = GetBoundingQuadXY(robotPoseWrtOrigin);
      const f32 zHeight = robotPoseWrtOrigin.GetTranslation().z() + WHEEL_RAD_TO_MM;
      Quad3f quadOnGround3d(Point3f(quadOnGround2d[TopLeft].x(),     quadOnGround2d[TopLeft].y(),     zHeight),
                            Point3f(quadOnGround2d[BottomLeft].x(),  quadOnGround2d[BottomLeft].y(),  zHeight),
                            Point3f(quadOnGround2d[TopRight].x(),    quadOnGround2d[TopRight].y(),    zHeight),
                            Point3f(quadOnGround2d[BottomRight].x(), quadOnGround2d[BottomRight].y(), zHeight));
    
      VizManager::getInstance()->DrawRobotBoundingBox(GetID(), quadOnGround3d, ROBOT_BOUNDING_QUAD_COLOR);
      
      /*
      // Draw 3d bounding box
      Vec3f vizTranslation = GetPose().GetTranslation();
      vizTranslation.z() += 0.5f*ROBOT_BOUNDING_Z;
      Pose3d vizPose(GetPose().GetRotation(), vizTranslation);
      
      VizManager::getInstance()->DrawCuboid(999, {ROBOT_BOUNDING_X, ROBOT_BOUNDING_Y, ROBOT_BOUNDING_Z},
                                            vizPose, ROBOT_BOUNDING_QUAD_COLOR);
      */
      
      VizManager::getInstance()->SendEndRobotUpdate();
      
      
      // Sending debug string to game and viz
      char buffer [128];

      // So we can have an arbitrary number of data here that is likely to change want just hash it all
      // together if anything changes without spamming
      snprintf(buffer, sizeof(buffer),
               "r:%c%c%c%c lock:%c%c%c %2dHz %s:%s ",
               GetMoveComponent().IsLiftMoving() ? 'L' : ' ',
               GetMoveComponent().IsHeadMoving() ? 'H' : ' ',
               GetMoveComponent().IsMoving() ? 'B' : ' ',
               IsCarryingObject() ? 'C' : ' ',
               _movementComponent.IsAnimTrackLocked(AnimTrackFlag::LIFT_TRACK) ? 'L' : ' ',
               _movementComponent.IsAnimTrackLocked(AnimTrackFlag::HEAD_TRACK) ? 'H' : ' ',
               _movementComponent.IsAnimTrackLocked(AnimTrackFlag::BODY_TRACK) ? 'B' : ' ',
               (u8)MIN(1000.f/GetAverageImageProcPeriodMS(), u8_MAX),
               behaviorChooserName,
               behaviorName.c_str());
      
      std::hash<std::string> hasher;
      size_t curr_hash = hasher(std::string(buffer));
      if( _lastDebugStringHash != curr_hash )
      {
        SendDebugString(buffer);
        _lastDebugStringHash = curr_hash;
      }
      
      
      return RESULT_OK;
      
    } // Update()
    
    bool Robot::GetCurrentImage(Vision::Image& img, TimeStamp_t newerThan)
    {
      PRINT_NAMED_ERROR("Robot.GetCurrentImage.Deprecated", "");
      return false;
    }
    
    u32 Robot::GetAverageImagePeriodMS() const
    {
      return _imgFramePeriod;
    }
    
    u32 Robot::GetAverageImageProcPeriodMS() const
    {
      return _imgProcPeriod;
    }
      
    static bool IsValidHeadAngle(f32 head_angle, f32* clipped_valid_head_angle)
    {
      if(head_angle < MIN_HEAD_ANGLE - HEAD_ANGLE_LIMIT_MARGIN) {
        //PRINT_NAMED_WARNING("Robot.HeadAngleOOB", "Head angle (%f rad) too small.\n", head_angle);
        if (clipped_valid_head_angle) {
          *clipped_valid_head_angle = MIN_HEAD_ANGLE;
        }
        return false;
      }
      else if(head_angle > MAX_HEAD_ANGLE + HEAD_ANGLE_LIMIT_MARGIN) {
        //PRINT_NAMED_WARNING("Robot.HeadAngleOOB", "Head angle (%f rad) too large.\n", head_angle);
        if (clipped_valid_head_angle) {
          *clipped_valid_head_angle = MAX_HEAD_ANGLE;
        }
        return false;
      }
      
      if (clipped_valid_head_angle) {
        *clipped_valid_head_angle = head_angle;
      }
      return true;
      
    } // IsValidHeadAngle()

    
    void Robot::SetPose(const Pose3d &newPose)
    {
      // Update our current pose and keep the name consistent
      const std::string name = _pose.GetName();
      _pose = newPose;
      _pose.SetName(name);
      
      ComputeDriveCenterPose(_pose, _driveCenterPose);
      
    } // SetPose()
    
    Pose3d Robot::GetCameraPose(f32 atAngle) const
    {
      // Start with canonical (untilted) headPose
      Pose3d newHeadPose(_headCamPose);
      
      // Rotate that by the given angle
      RotationVector3d Rvec(-atAngle, Y_AXIS_3D());
      newHeadPose.RotateBy(Rvec);
      newHeadPose.SetName("Camera");

      return newHeadPose;
    } // GetCameraHeadPose()
    
    void Robot::SetHeadAngle(const f32& angle)
    {
      if (!IsValidHeadAngle(angle, &_currentHeadAngle)) {
        PRINT_NAMED_WARNING("Robot.GetCameraHeadPose.HeadAngleOOB",
                            "Angle %.3frad / %.1f (TODO: Send correction or just recalibrate?)\n",
                            angle, RAD_TO_DEG(angle));
      }
      
      _visionComponent.GetCamera().SetPose(GetCameraPose(_currentHeadAngle));
      
    } // SetHeadAngle()
    
    

    void Robot::ComputeLiftPose(const f32 atAngle, Pose3d& liftPose)
    {
      // Reset to canonical position
      liftPose.SetRotation(atAngle, Y_AXIS_3D());
      liftPose.SetTranslation({{LIFT_ARM_LENGTH, 0.f, 0.f}});
      
      // Rotate to the given angle
      RotationVector3d Rvec(-atAngle, Y_AXIS_3D());
      liftPose.RotateBy(Rvec);
    }
    
    void Robot::SetLiftAngle(const f32& angle)
    {
      // TODO: Add lift angle limits?
      _currentLiftAngle = angle;
      
      Robot::ComputeLiftPose(_currentLiftAngle, _liftPose);

      CORETECH_ASSERT(_liftPose.GetParent() == &_liftBasePose);
    }
    
    f32 Robot::GetPitchAngle()
    {
      return _pitchAngle;
    }
        
    void Robot::SelectPlanner(const Pose3d& targetPose)
    {
      Pose2d target2d(targetPose);
      Pose2d start2d(GetPose());

      float distSquared = pow(target2d.GetX() - start2d.GetX(), 2) + pow(target2d.GetY() - start2d.GetY(), 2);

      if(distSquared < MAX_DISTANCE_FOR_SHORT_PLANNER * MAX_DISTANCE_FOR_SHORT_PLANNER) {

        Radians finalAngleDelta = targetPose.GetRotationAngle<'Z'>() - GetDriveCenterPose().GetRotationAngle<'Z'>();
        const bool withinFinalAngleTolerance = finalAngleDelta.getAbsoluteVal().ToFloat() <=
          2 * PLANNER_MAINTAIN_ANGLE_THRESHOLD;

        Radians initialTurnAngle = atan2( target2d.GetY() - GetDriveCenterPose().GetTranslation().y(),
                                          target2d.GetX() - GetDriveCenterPose().GetTranslation().x()) -
                                   GetDriveCenterPose().GetRotationAngle<'Z'>();

        const bool initialTurnAngleLarge = initialTurnAngle.getAbsoluteVal().ToFloat() >
          0.5 * PLANNER_MAINTAIN_ANGLE_THRESHOLD;

        const bool farEnoughAwayForMinAngle = distSquared > std::pow( MIN_DISTANCE_FOR_MINANGLE_PLANNER, 2);

        // if we would need to turn fairly far, but our current angle is fairly close to the goal, use the
        // planner which backs up first to minimize the turn
        if( withinFinalAngleTolerance && initialTurnAngleLarge && farEnoughAwayForMinAngle ) {
          PRINT_NAMED_INFO("Robot.SelectPlanner.ShortMinAngle",
                           "distance^2 is %f, angleDelta is %f, intiialTurnAngle is %f, selecting short min_angle planner\n",
                           distSquared,
                           finalAngleDelta.getAbsoluteVal().ToFloat(),
                           initialTurnAngle.getAbsoluteVal().ToFloat());
          _selectedPathPlanner = _shortMinAnglePathPlanner;
        }
        else {
          PRINT_NAMED_INFO("Robot.SelectPlanner.Short",
                           "distance^2 is %f, angleDelta is %f, intiialTurnAngle is %f, selecting short planner\n",
                           distSquared,
                           finalAngleDelta.getAbsoluteVal().ToFloat(),
                           initialTurnAngle.getAbsoluteVal().ToFloat());
          _selectedPathPlanner = _shortPathPlanner;
        }
      }
      else {
        PRINT_NAMED_INFO("Robot.SelectPlanner.Long", "distance^2 is %f, selecting long planner\n", distSquared);
        _selectedPathPlanner = _longPathPlanner;
      }
    }

    void Robot::SelectPlanner(const std::vector<Pose3d>& targetPoses)
    {
      if( ! targetPoses.empty() ) {
        size_t closest = IPathPlanner::ComputeClosestGoalPose(GetDriveCenterPose(), targetPoses);
        SelectPlanner(targetPoses[closest]);
      }
    }

    Result Robot::StartDrivingToPose(const Pose3d& targetPose,
                                     const PathMotionProfile motionProfile,
                                     bool useManualSpeed)
    {
      _usingManualPathSpeed = useManualSpeed;

      Pose3d targetPoseWrtOrigin;
      if(targetPose.GetWithRespectTo(*GetWorldOrigin(), targetPoseWrtOrigin) == false) {
        PRINT_NAMED_ERROR("Robot.StartDrivingToPose.OriginMisMatch",
                          "Could not get target pose w.r.t. robot %d's origin.\n", GetID());
        _driveToPoseStatus = ERobotDriveToPoseStatus::Error;
        return RESULT_FAIL;
      }

      SelectPlanner(targetPoseWrtOrigin);

      // Compute drive center pose of given target robot pose
      Pose3d targetDriveCenterPose;
      ComputeDriveCenterPose(targetPoseWrtOrigin, targetDriveCenterPose);

      // Compute drive center pose for start pose
      EComputePathStatus status = _selectedPathPlanner->ComputePath(GetDriveCenterPose(), targetDriveCenterPose);
      if( status == EComputePathStatus::Error ) {
        _driveToPoseStatus = ERobotDriveToPoseStatus::Error;
        return RESULT_FAIL;
      }

      if( IsTraversingPath() ) {
        _driveToPoseStatus = ERobotDriveToPoseStatus::FollowingPath;
      }
      else {
        _driveToPoseStatus = ERobotDriveToPoseStatus::ComputingPath;
      }

      _numPlansStarted++;
      
      _pathMotionProfile = motionProfile;

      return RESULT_OK;
    }

    Result Robot::StartDrivingToPose(const std::vector<Pose3d>& poses,
                                     const PathMotionProfile motionProfile,
                                     size_t* selectedPoseIndexPtr,
                                     bool useManualSpeed)
    {
      _usingManualPathSpeed = useManualSpeed;
      _plannerSelectedPoseIndexPtr = selectedPoseIndexPtr;

      SelectPlanner(poses);

      // Compute drive center pose for start pose and goal poses
      std::vector<Pose3d> targetDriveCenterPoses(poses.size());
      for (int i=0; i< poses.size(); ++i) {
        ComputeDriveCenterPose(poses[i], targetDriveCenterPoses[i]);
      }

      EComputePathStatus status = _selectedPathPlanner->ComputePath(GetDriveCenterPose(), targetDriveCenterPoses);
      if( status == EComputePathStatus::Error ) {
        _driveToPoseStatus = ERobotDriveToPoseStatus::Error;

        return RESULT_FAIL;
      }

      if( IsTraversingPath() ) {
        _driveToPoseStatus = ERobotDriveToPoseStatus::FollowingPath;
      }
      else {
        _driveToPoseStatus = ERobotDriveToPoseStatus::ComputingPath;
      }

      _numPlansStarted++;

      _pathMotionProfile = motionProfile;
      
      return RESULT_OK;
    }

    ERobotDriveToPoseStatus Robot::CheckDriveToPoseStatus() const
    {
      return _driveToPoseStatus;
    }
    
    Result Robot::PlaceObjectOnGround(const bool useManualSpeed)
    {
      if(!IsCarryingObject()) {
        PRINT_NAMED_ERROR("Robot.PlaceObjectOnGround.NotCarryingObject",
                          "Robot told to place object on ground, but is not carrying an object.\n");
        return RESULT_FAIL;
      }
      
      _usingManualPathSpeed = useManualSpeed;
      _lastPickOrPlaceSucceeded = false;
      
      return SendRobotMessage<Anki::Cozmo::PlaceObjectOnGround>(0, 0, 0,
                                                                DEFAULT_DOCK_SPEED_MMPS,
                                                                DEFAULT_DOCK_ACCEL_MMPS2,
                                                                useManualSpeed);
    }
    
    u8 Robot::PlayAnimation(const std::string& animName, u32 numLoops, bool interruptRunning)
    {
      u8 tag = _animationStreamer.SetStreamingAnimation(*this, animName, numLoops, interruptRunning);
      if(tag != AnimationStreamer::NotAnimatingTag) {
        _lastPlayedAnimationId = animName;
      }
      return tag;
    }
    
    Result Robot::SetIdleAnimation(const std::string &animName)
    {
      return _animationStreamer.SetIdleAnimation(animName);
    }

    const std::string& Robot::GetIdleAnimationName() const
    {
      return _animationStreamer.GetIdleAnimationName();
    }
  
    void Robot::SetProceduralFace(const ProceduralFace& face)
    {
      // First one
      if(_lastProceduralFace.GetTimeStamp() == 0) {
        _lastProceduralFace = face;
        _lastProceduralFace.MarkAsSentToRobot(true);
        _proceduralFace.MarkAsSentToRobot(true);
      } else {
        if(_proceduralFace.HasBeenSentToRobot()) {
          // If the current face has already been sent, make it the
          // last procedural face (sent). Otherwise, we'll just
          // replace the current face and leave "last" as is.
          std::swap(_lastProceduralFace, _proceduralFace);
        }
        _proceduralFace = face;
        _proceduralFace.MarkAsSentToRobot(false);
      }
    }
    
    void Robot::MarkProceduralFaceAsSent()
    {
      _proceduralFace.MarkAsSentToRobot(true);
    }
    
    const std::string Robot::GetStreamingAnimationName() const
    {
      return _animationStreamer.GetStreamingAnimationName();
    }

    void Robot::ShiftEyes(AnimationStreamer::Tag& tag, f32 xPix, f32 yPix,
                          TimeStamp_t duration_ms, const std::string& name)
    {
      ProceduralFace procFace;
      ProceduralFaceParams::Value xMin=0, xMax=0, yMin=0, yMax=0;
      procFace.GetParams().GetEyeBoundingBox(xMin, xMax, yMin, yMax);
      procFace.GetParams().LookAt(xPix, yPix,
                                  std::max(xMin, ProceduralFace::WIDTH-xMax),
                                  std::max(yMin, ProceduralFace::HEIGHT-yMax),
                                  1.1f, 0.85f, 0.1f);
      
      ProceduralFaceKeyFrame keyframe(procFace, duration_ms);
      
      if(AnimationStreamer::NotAnimatingTag == tag) {
        AnimationStreamer::FaceTrack faceTrack;
        if(duration_ms > 0) {
          // Add an initial no-adjustment frame so we have something to interpolate
          // from on our way to the specified shift
          faceTrack.AddKeyFrameToBack(ProceduralFaceKeyFrame());
        }
        faceTrack.AddKeyFrameToBack(std::move(keyframe));
        tag = GetAnimationStreamer().AddPersistentFaceLayer(name, std::move(faceTrack));
      } else {
        GetAnimationStreamer().AddToPersistentFaceLayer(tag, std::move(keyframe));
      }
    }
    
    Result Robot::PlaySound(const std::string& soundName, u8 numLoops, u8 volume)
    {
      Broadcast(ExternalInterface::MessageEngineToGame(ExternalInterface::PlaySound(soundName, numLoops, volume)));
      
      //CozmoEngineSignals::PlaySoundForRobotSignal().emit(GetID(), soundName, numLoops, volume);
      return RESULT_OK;
    } // PlaySound()
      
      
    void Robot::StopSound()
    {
      Broadcast(ExternalInterface::MessageEngineToGame(ExternalInterface::StopSound()));
    } // StopSound()

    // Read the animations in a dir
    void Robot::ReadAnimationFile(const char* filename, std::string& animationId)
    {
      Json::Value animDefs;
      const bool success = _dataPlatform->readAsJson(filename, animDefs);
      if (success && !animDefs.empty()) {
        //PRINT_NAMED_DEBUG("Robot.ReadAnimationFile", "reading %s", filename);
        _cannedAnimations.DefineFromJson(animDefs, animationId);
        
        if(std::string(filename).find(animationId) == std::string::npos) {
          PRINT_NAMED_WARNING("Robot.ReadAnimationFile.AnimationNameMismatch",
                              "Animation name '%s' does not match seem to match "
                              "filename '%s'", animationId.c_str(), filename);
        }
      }

    }
    
    // Read the animation groups in a dir
    void Robot::ReadAnimationGroupFile(const char* filename)
    {
      Json::Value animGroupDef;
      const bool success = _dataPlatform->readAsJson(filename, animGroupDef);
      if (success && !animGroupDef.empty()) {
        
        std::string fullName(filename);
        
        // remove path
        auto slashIndex = fullName.find_last_of("/");
        std::string jsonName = slashIndex == std::string::npos ? fullName : fullName.substr(slashIndex + 1);
        // remove extension
        auto dotIndex = jsonName.find_last_of(".");
        std::string animationGroupName = dotIndex == std::string::npos ? jsonName : jsonName.substr(0, dotIndex);

        PRINT_NAMED_INFO("Robot.ReadAnimationGroupFile", "reading %s - %s", animationGroupName.c_str(), filename);
        
        _animationGroups.DefineFromJson(animGroupDef, animationGroupName);
      }      
    }
    
    void Robot::LoadBehaviors()
    {
      if (_dataPlatform == nullptr)
      {
        return;
      }
      
      const std::string behaviorFolder = _dataPlatform->pathToResource(Util::Data::Scope::Resources, "assets/behaviors/");
      
      DIR* dir = opendir(behaviorFolder.c_str());
      if ( dir != nullptr)
      {
        dirent* ent = nullptr;
        while ( (ent = readdir(dir)) != nullptr)
        {
          if ((ent->d_type == DT_REG) && Util::FileUtils::FilenameHasSuffix(ent->d_name, ".json"))
          {
            std::string fullFileName = behaviorFolder + ent->d_name;
            
            Json::Value behaviorJson;
            const bool success = _dataPlatform->readAsJson(fullFileName, behaviorJson);
            if (success && !behaviorJson.empty())
            {
              //PRINT_NAMED_DEBUG("Robot.LoadBehavior", "Loading '%s'", fullFileName.c_str());
              _behaviorMgr.LoadBehaviorFromJson(behaviorJson);
            }
            else
            {
              PRINT_NAMED_WARNING("Robot.LoadBehavior", "Failed to read '%s'", fullFileName.c_str());
            }
          }
        }
      }
    }
    
    // Read the animations in a dir
    void Robot::ReadAnimationDir()
    {
<<<<<<< HEAD
      // Disable super-verbose warnings about clipping face parameters in json files
      // To help find bad/deprecated animations, try removing this.
      ProceduralFaceParams::EnableClippingWarning(false);
      
=======
      ReadAnimationDirImpl("assets/animations/");
      ReadAnimationDirImpl("config/basestation/animations/");
    }
    
    void Robot::ReadAnimationDirImpl(const std::string& animationDir)
    {
>>>>>>> cbf10fbc
      if (_dataPlatform == nullptr) { return; }
      static const std::regex jsonFilenameMatcher("[^.].*\\.json\0");
      SoundManager::getInstance()->LoadSounds(_dataPlatform);
      FaceAnimationManager::getInstance()->ReadFaceAnimationDir(_dataPlatform);
      
      const std::string animationFolder =
        _dataPlatform->pathToResource(Util::Data::Scope::Resources, animationDir);
      std::string animationId;
      s32 loadedFileCount = 0;
      DIR* dir = opendir(animationFolder.c_str());
      if ( dir != nullptr) {
        dirent* ent = nullptr;
        while ( (ent = readdir(dir)) != nullptr) {
          
          if (ent->d_type == DT_REG && std::regex_match(ent->d_name, jsonFilenameMatcher)) {
            std::string fullFileName = animationFolder + ent->d_name;
            struct stat attrib{0};
            int result = stat(fullFileName.c_str(), &attrib);
            if (result == -1) {
              PRINT_NAMED_WARNING("Robot.ReadAnimationFile", "could not get mtime for %s", fullFileName.c_str());
              continue;
            }
            bool loadFile = false;
            auto mapIt = _loadedAnimationFiles.find(fullFileName);
            if (mapIt == _loadedAnimationFiles.end()) {
              _loadedAnimationFiles.insert({fullFileName, attrib.st_mtimespec.tv_sec});
              loadFile = true;
            } else {
              if (mapIt->second < attrib.st_mtimespec.tv_sec) {
                mapIt->second = attrib.st_mtimespec.tv_sec;
                loadFile = true;
              } else {
                //PRINT_NAMED_INFO("Robot.ReadAnimationFile", "old time stamp for %s", fullFileName.c_str());
              }
            }
            if (loadFile) {
              ReadAnimationFile(fullFileName.c_str(), animationId);
              ++loadedFileCount;
            }
          }
        }
        closedir(dir);
      } else {
        PRINT_NAMED_INFO("Robot.ReadAnimationFile", "folder not found %s", animationFolder.c_str());
      }

      // Tell UI about available animations
      if (HasExternalInterface()) {
        std::vector<std::string> animNames(_cannedAnimations.GetAnimationNames());
        for (std::vector<std::string>::iterator i=animNames.begin(); i != animNames.end(); ++i) {
          _externalInterface->Broadcast(ExternalInterface::MessageEngineToGame(ExternalInterface::AnimationAvailable(*i)));
        }
      }
      
      ProceduralFaceParams::EnableClippingWarning(true);
    }
    
    // Read the animationGroups in a dir
    void Robot::ReadAnimationGroupDir()
    {
      if (_dataPlatform == nullptr) { return; }
      static const std::regex jsonFilenameMatcher("[^.].*\\.json\0");
      
      const std::string animationGroupFolder =
      _dataPlatform->pathToResource(Util::Data::Scope::Resources, "assets/animationGroups/");
      s32 loadedFileCount = 0;
      DIR* dir = opendir(animationGroupFolder.c_str());
      if ( dir != nullptr) {
        dirent* ent = nullptr;
        while ( (ent = readdir(dir)) != nullptr) {
          
          if (ent->d_type == DT_REG && std::regex_match(ent->d_name, jsonFilenameMatcher)) {
            std::string fullFileName = animationGroupFolder + ent->d_name;
            struct stat attrib{0};
            int result = stat(fullFileName.c_str(), &attrib);
            if (result == -1) {
              PRINT_NAMED_WARNING("Robot.ReadAnimationGroupFile", "could not get mtime for %s", fullFileName.c_str());
              continue;
            }
            bool loadFile = false;
            auto mapIt = _loadedAnimationGroupFiles.find(fullFileName);
            if (mapIt == _loadedAnimationGroupFiles.end()) {
              _loadedAnimationGroupFiles.insert({fullFileName, attrib.st_mtimespec.tv_sec});
              loadFile = true;
            } else {
              if (mapIt->second < attrib.st_mtimespec.tv_sec) {
                mapIt->second = attrib.st_mtimespec.tv_sec;
                loadFile = true;
              } else {
                //PRINT_NAMED_INFO("Robot.ReadAnimationGroupFile", "old time stamp for %s", fullFileName.c_str());
              }
            }
            if (loadFile) {
              ReadAnimationGroupFile(fullFileName.c_str());
              ++loadedFileCount;
            }
          }
        }
        closedir(dir);
      } else {
        PRINT_NAMED_INFO("Robot.ReadAnimationGroupFile", "folder not found %s", animationGroupFolder.c_str());
      }
      
      // TODO: Implement external interface
      /*
      // Tell UI about available animationGroups
      if (HasExternalInterface()) {
        std::vector<std::string> animNames(_cannedAnimationGroups.GetAnimationGroupNames());
        for (std::vector<std::string>::iterator i=animNames.begin(); i != animNames.end(); ++i) {
          _externalInterface->Broadcast(ExternalInterface::MessageEngineToGame(ExternalInterface::AnimationGroupAvailable(*i)));
        }
      }
       */
    }

    Result Robot::SyncTime()
    {
      _timeSynced = false;
      _poseHistory->Clear();
      
      return SendSyncTime();
    }
    
    Result Robot::LocalizeToObject(const ObservableObject* seenObject,
                                   ObservableObject* existingObject)
    {
      Result lastResult = RESULT_OK;
      
      if(existingObject == nullptr) {
        PRINT_NAMED_ERROR("Robot.LocalizeToObject.ExistingObjectPieceNullPointer", "\n");
        return RESULT_FAIL;
      }
      
      if(!existingObject->CanBeUsedForLocalization()) {
        PRINT_NAMED_ERROR("Robot.LocalizeToObject.UnlocalizedObject",
                          "Refusing to localize to object %d, which claims not to be localizable.\n",
                          existingObject->GetID().GetValue());
        return RESULT_FAIL;
      }
      
      /* Useful for Debug:
       PRINT_NAMED_INFO("Robot.LocalizeToMat.MatSeenChain",
       "%s\n", matSeen->GetPose().GetNamedPathToOrigin(true).c_str());
       
       PRINT_NAMED_INFO("Robot.LocalizeToMat.ExistingMatChain",
       "%s\n", existingMatPiece->GetPose().GetNamedPathToOrigin(true).c_str());
       */
      
      RobotPoseStamp* posePtr = nullptr;
      Pose3d robotPoseWrtObject;
      float  headAngle;
      float  liftAngle;
      if(nullptr == seenObject)
      {
        if(false == GetPose().GetWithRespectTo(existingObject->GetPose(), robotPoseWrtObject)) {
          PRINT_NAMED_ERROR("Robot.LocalizeToObject.ExistingObjectOriginMismatch",
                            "Could not get robot pose w.r.t. to existing object %d.",
                            existingObject->GetID().GetValue());
          return RESULT_FAIL;
        }
        liftAngle = GetLiftAngle();
        headAngle = GetHeadAngle();
      } else {
        // Get computed RobotPoseStamp at the time the object was observed.
        if ((lastResult = GetComputedPoseAt(seenObject->GetLastObservedTime(), &posePtr)) != RESULT_OK) {
          PRINT_NAMED_ERROR("Robot.LocalizeToObject.CouldNotFindHistoricalPose",
                            "Time %d\n", seenObject->GetLastObservedTime());
          return lastResult;
        }
        
        // The computed historical pose is always stored w.r.t. the robot's world
        // origin and parent chains are lost. Re-connect here so that GetWithRespectTo
        // will work correctly
        Pose3d robotPoseAtObsTime = posePtr->GetPose();
        robotPoseAtObsTime.SetParent(_worldOrigin);
        
        // Get the pose of the robot with respect to the observed object
        if(robotPoseAtObsTime.GetWithRespectTo(seenObject->GetPose(), robotPoseWrtObject) == false) {
          PRINT_NAMED_ERROR("Robot.LocalizeToObject.ObjectPoseOriginMisMatch",
                            "Could not get RobotPoseStamp w.r.t. seen object pose.\n");
          return RESULT_FAIL;
        }
        
        liftAngle = posePtr->GetLiftAngle();
        headAngle = posePtr->GetHeadAngle();
      }
      
      // Make the computed robot pose use the existing mat piece as its parent
      robotPoseWrtObject.SetParent(&existingObject->GetPose());
      //robotPoseWrtMat.SetName(std::string("Robot_") + std::to_string(robot->GetID()));
      
#     if 0
      // Don't snap to horizontal or discrete Z levels when we see a mat marker
      // while on a ramp
      if(IsOnRamp() == false)
      {
        // If there is any significant rotation, make sure that it is roughly
        // around the Z axis
        Radians rotAngle;
        Vec3f rotAxis;
        robotPoseWrtObject.GetRotationVector().GetAngleAndAxis(rotAngle, rotAxis);
        
        if(std::abs(rotAngle.ToFloat()) > DEG_TO_RAD(5) && !AreUnitVectorsAligned(rotAxis, Z_AXIS_3D(), DEG_TO_RAD(15))) {
          PRINT_NAMED_WARNING("Robot.LocalizeToObject.OutOfPlaneRotation",
                              "Refusing to localize to %s because "
                              "Robot %d's Z axis would not be well aligned with the world Z axis. "
                              "(angle=%.1fdeg, axis=(%.3f,%.3f,%.3f)\n",
                              existingObject->GetType().GetName().c_str(), GetID(),
                              rotAngle.getDegrees(), rotAxis.x(), rotAxis.y(), rotAxis.z());
          return RESULT_FAIL;
        }
        
        // Snap to purely horizontal rotation
        // TODO: Snap to surface of mat?
        /*
        if(existingMatPiece->IsPoseOn(robotPoseWrtObject, 0, 10.f)) {
          Vec3f robotPoseWrtObject_trans = robotPoseWrtObject.GetTranslation();
          robotPoseWrtObject_trans.z() = existingObject->GetDrivingSurfaceHeight();
          robotPoseWrtObject.SetTranslation(robotPoseWrtObject_trans);
        }
         */
        robotPoseWrtObject.SetRotation( robotPoseWrtObject.GetRotationAngle<'Z'>(), Z_AXIS_3D() );
        
      } // if robot is on ramp
#     endif
      
      // Add the new vision-based pose to the robot's history. Note that we use
      // the pose w.r.t. the origin for storing poses in history.
      Pose3d robotPoseWrtOrigin = robotPoseWrtObject.GetWithRespectToOrigin();
      
      if(IsLocalized()) {
        // Filter Z so it doesn't change too fast (unless we are switching from
        // delocalized to localized)
        
        // Make z a convex combination of new and previous value
        static const f32 zUpdateWeight = 0.1f; // weight of new value (previous gets weight of 1 - this)
        Vec3f T = robotPoseWrtOrigin.GetTranslation();
        T.z() = (zUpdateWeight*robotPoseWrtOrigin.GetTranslation().z() +
                 (1.f - zUpdateWeight) * GetPose().GetTranslation().z());
        robotPoseWrtOrigin.SetTranslation(T);
      }
      
      if(nullptr != seenObject)
      {
        //
        if((lastResult = AddVisionOnlyPoseToHistory(existingObject->GetLastObservedTime(),
                                                    robotPoseWrtOrigin.GetTranslation().x(),
                                                    robotPoseWrtOrigin.GetTranslation().y(),
                                                    robotPoseWrtOrigin.GetTranslation().z(),
                                                    robotPoseWrtOrigin.GetRotationAngle<'Z'>().ToFloat(),
                                                    headAngle, liftAngle)) != RESULT_OK)
        {
          PRINT_NAMED_ERROR("Robot.LocalizeToObject.FailedAddingVisionOnlyPoseToHistory", "\n");
          return lastResult;
        }
      }
      
      // If the robot's world origin is about to change by virtue of being localized
      // to existingObject, rejigger things so anything seen while the robot was
      // rooted to this world origin will get updated to be w.r.t. the new origin.
      if(_worldOrigin != &existingObject->GetPose().FindOrigin())
      {
        PRINT_NAMED_INFO("Robot.LocalizeToObject.RejiggeringOrigins",
                         "Robot %d's current world origin is %s, about to "
                         "localize to world origin %s.",
                         GetID(),
                         _worldOrigin->GetName().c_str(),
                         existingObject->GetPose().FindOrigin().GetName().c_str());
        
        // Store the current origin we are about to change so that we can
        // find objects that are using it below
        const Pose3d* oldOrigin = _worldOrigin;
        
        // Update the origin to which _worldOrigin currently points to contain
        // the transformation from its current pose to what is about to be the
        // robot's new origin.
        _worldOrigin->SetRotation(GetPose().GetRotation());
        _worldOrigin->SetTranslation(GetPose().GetTranslation());
        _worldOrigin->Invert();
        _worldOrigin->PreComposeWith(robotPoseWrtOrigin);
        _worldOrigin->SetParent(&robotPoseWrtObject.FindOrigin());
        _worldOrigin->SetName("RejiggeredOrigin");
        
        assert(_worldOrigin->IsOrigin() == false);
        
        // Now that the previous origin is hooked up to the new one (which is
        // now the old one's parent), point the worldOrigin at the new one.
        _worldOrigin = const_cast<Pose3d*>(_worldOrigin->GetParent()); // TODO: Avoid const cast?
        
        // Now we need to go through all objects whose poses have been adjusted
        // by this origin switch and notify the outside world of the change.
        _blockWorld.UpdateObjectOrigins(oldOrigin, _worldOrigin);
        
      } // if(_worldOrigin != &existingObject->GetPose().FindOrigin())
      
      
      if(nullptr != posePtr)
      {
        // Update the computed historical pose as well so that subsequent block
        // pose updates use obsMarkers whose camera's parent pose is correct.
        // Note again that we store the pose w.r.t. the origin in history.
        // TODO: Should SetPose() do the flattening w.r.t. origin?
        posePtr->SetPose(GetPoseFrameID(), robotPoseWrtOrigin, liftAngle, liftAngle);
      }

      
      // Compute the new "current" pose from history which uses the
      // past vision-based "ground truth" pose we just computed.
      assert(&existingObject->GetPose().FindOrigin() == _worldOrigin);
      assert(_worldOrigin != nullptr);
      if(UpdateCurrPoseFromHistory(*_worldOrigin) == false) {
        PRINT_NAMED_ERROR("Robot.LocalizeToObject.FailedUpdateCurrPoseFromHistory", "");
        return RESULT_FAIL;
      }
      
      // Mark the robot as now being localized to this object
      // NOTE: this should be _after_ calling AddVisionOnlyPoseToHistory, since
      //    that function checks whether the robot is already localized
      lastResult = SetLocalizedTo(existingObject);
      if(RESULT_OK != lastResult) {
        PRINT_NAMED_ERROR("Robot.LocalizeToObject.SetLocalizedToFail", "");
        return lastResult;
      }
      
      // Overly-verbose. Use for debugging localization issues
      /*
       PRINT_NAMED_INFO("Robot.LocalizeToObject",
                        "Using %s object %d to localize robot %d at (%.3f,%.3f,%.3f), %.1fdeg@(%.2f,%.2f,%.2f), frameID=%d\n",
                        ObjectTypeToString(existingObject->GetType()),
                        existingObject->GetID().GetValue(), GetID(),
                        GetPose().GetTranslation().x(),
                        GetPose().GetTranslation().y(),
                        GetPose().GetTranslation().z(),
                        GetPose().GetRotationAngle<'Z'>().getDegrees(),
                        GetPose().GetRotationAxis().x(),
                        GetPose().GetRotationAxis().y(),
                        GetPose().GetRotationAxis().z(),
                        GetPoseFrameID());
      */
      
      // Send the ground truth pose that was computed instead of the new current
      // pose and let the robot deal with updating its current pose based on the
      // history that it keeps.
      SendAbsLocalizationUpdate();
      
      return RESULT_OK;
    } // LocalizeToObject()
    
    
    Result Robot::LocalizeToMat(const MatPiece* matSeen, MatPiece* existingMatPiece)
    {
      Result lastResult;
      
      if(matSeen == nullptr) {
        PRINT_NAMED_ERROR("Robot.LocalizeToMat.MatSeenNullPointer", "\n");
        return RESULT_FAIL;
      } else if(existingMatPiece == nullptr) {
        PRINT_NAMED_ERROR("Robot.LocalizeToMat.ExistingMatPieceNullPointer", "\n");
        return RESULT_FAIL;
      }
      
      /* Useful for Debug:
      PRINT_NAMED_INFO("Robot.LocalizeToMat.MatSeenChain",
                       "%s\n", matSeen->GetPose().GetNamedPathToOrigin(true).c_str());
      
      PRINT_NAMED_INFO("Robot.LocalizeToMat.ExistingMatChain",
                       "%s\n", existingMatPiece->GetPose().GetNamedPathToOrigin(true).c_str());
      */
      
      // Get computed RobotPoseStamp at the time the mat was observed.
      RobotPoseStamp* posePtr = nullptr;
      if ((lastResult = GetComputedPoseAt(matSeen->GetLastObservedTime(), &posePtr)) != RESULT_OK) {
        PRINT_NAMED_ERROR("Robot.LocalizeToMat.CouldNotFindHistoricalPose", "Time %d\n", matSeen->GetLastObservedTime());
        return lastResult;
      }
      
      // The computed historical pose is always stored w.r.t. the robot's world
      // origin and parent chains are lost. Re-connect here so that GetWithRespectTo
      // will work correctly
      Pose3d robotPoseAtObsTime = posePtr->GetPose();
      robotPoseAtObsTime.SetParent(_worldOrigin);
      
      /*
       // Get computed Robot pose at the time the mat was observed (note that this
       // also makes the pose have the robot's current world origin as its parent
       Pose3d robotPoseAtObsTime;
       if(robot->GetComputedPoseAt(matSeen->GetLastObservedTime(), robotPoseAtObsTime) != RESULT_OK) {
       PRINT_NAMED_ERROR("BlockWorld.UpdateRobotPose.CouldNotComputeHistoricalPose", "Time %d\n", matSeen->GetLastObservedTime());
       return false;
       }
       */
      
      // Get the pose of the robot with respect to the observed mat piece
      Pose3d robotPoseWrtMat;
      if(robotPoseAtObsTime.GetWithRespectTo(matSeen->GetPose(), robotPoseWrtMat) == false) {
        PRINT_NAMED_ERROR("Robot.LocalizeToMat.MatPoseOriginMisMatch",
                          "Could not get RobotPoseStamp w.r.t. matPose.\n");
        return RESULT_FAIL;
      }
      
      // Make the computed robot pose use the existing mat piece as its parent
      robotPoseWrtMat.SetParent(&existingMatPiece->GetPose());
      //robotPoseWrtMat.SetName(std::string("Robot_") + std::to_string(robot->GetID()));
      
      // Don't snap to horizontal or discrete Z levels when we see a mat marker
      // while on a ramp
      if(IsOnRamp() == false)
      {
        // If there is any significant rotation, make sure that it is roughly
        // around the Z axis
        Radians rotAngle;
        Vec3f rotAxis;
        robotPoseWrtMat.GetRotationVector().GetAngleAndAxis(rotAngle, rotAxis);

        if(std::abs(rotAngle.ToFloat()) > DEG_TO_RAD(5) && !AreUnitVectorsAligned(rotAxis, Z_AXIS_3D(), DEG_TO_RAD(15))) {
          PRINT_NAMED_WARNING("Robot.LocalizeToMat.OutOfPlaneRotation",
                              "Refusing to localize to %s because "
                              "Robot %d's Z axis would not be well aligned with the world Z axis. "
                              "(angle=%.1fdeg, axis=(%.3f,%.3f,%.3f)\n",
                              ObjectTypeToString(existingMatPiece->GetType()), GetID(),
                              rotAngle.getDegrees(), rotAxis.x(), rotAxis.y(), rotAxis.z());
          return RESULT_FAIL;
        }
        
        // Snap to purely horizontal rotation and surface of the mat
        if(existingMatPiece->IsPoseOn(robotPoseWrtMat, 0, 10.f)) {
          Vec3f robotPoseWrtMat_trans = robotPoseWrtMat.GetTranslation();
          robotPoseWrtMat_trans.z() = existingMatPiece->GetDrivingSurfaceHeight();
          robotPoseWrtMat.SetTranslation(robotPoseWrtMat_trans);
        }
        robotPoseWrtMat.SetRotation( robotPoseWrtMat.GetRotationAngle<'Z'>(), Z_AXIS_3D() );
        
      } // if robot is on ramp
      
      if(!_localizedToFixedObject && !existingMatPiece->IsMoveable()) {
        // If we have not yet seen a fixed mat, and this is a fixed mat, rejigger
        // the origins so that we use it as the world origin
        PRINT_NAMED_INFO("Robot.LocalizeToMat.LocalizingToFirstFixedMat",
                         "Localizing robot %d to fixed %s mat for the first time.\n",
                         GetID(), ObjectTypeToString(existingMatPiece->GetType()));
        
        if((lastResult = UpdateWorldOrigin(robotPoseWrtMat)) != RESULT_OK) {
          PRINT_NAMED_ERROR("Robot.LocalizeToMat.SetPoseOriginFailure",
                            "Failed to update robot %d's pose origin when (re-)localizing it.\n", GetID());
          return lastResult;
        }
        
        _localizedToFixedObject = true;
      }
      else if(IsLocalized() == false) {
        // If the robot is not yet localized, it is about to be, so we need to
        // update pose origins so that anything it has seen so far becomes rooted
        // to this mat's origin (whether mat is fixed or not)
        PRINT_NAMED_INFO("Robot.LocalizeToMat.LocalizingRobotFirstTime",
                         "Localizing robot %d for the first time (to %s mat).\n",
                         GetID(), ObjectTypeToString(existingMatPiece->GetType()));
        
        if((lastResult = UpdateWorldOrigin(robotPoseWrtMat)) != RESULT_OK) {
          PRINT_NAMED_ERROR("Robot.LocalizeToMat.SetPoseOriginFailure",
                            "Failed to update robot %d's pose origin when (re-)localizing it.\n", GetID());
          return lastResult;
        }
        
        if(!existingMatPiece->IsMoveable()) {
          // If this also happens to be a fixed mat, then we have now localized
          // to a fixed mat
          _localizedToFixedObject = true;
        }
      }
      
      /*
      // Don't snap to horizontal or discrete Z levels when we see a mat marker
      // while on a ramp
      if(IsOnRamp() == false)
      {
        // If there is any significant rotation, make sure that it is roughly
        // around the Z axis
        Radians rotAngle;
        Vec3f rotAxis;
        robotPoseWrtMat.GetRotationVector().GetAngleAndAxis(rotAngle, rotAxis);
        const float dotProduct = DotProduct(rotAxis, Z_AXIS_3D());
        const float dotProductThreshold = 0.0152f; // 1.f - std::cos(DEG_TO_RAD(10)); // within 10 degrees
        if(!NEAR(rotAngle.ToFloat(), 0, DEG_TO_RAD(10)) && !NEAR(std::abs(dotProduct), 1.f, dotProductThreshold)) {
          PRINT_NAMED_WARNING("BlockWorld.UpdateRobotPose.RobotNotOnHorizontalPlane",
                              "Robot's Z axis is not well aligned with the world Z axis. "
                              "(angle=%.1fdeg, axis=(%.3f,%.3f,%.3f)\n",
                              rotAngle.getDegrees(), rotAxis.x(), rotAxis.y(), rotAxis.z());
        }
        
        // Snap to purely horizontal rotation and surface of the mat
        if(existingMatPiece->IsPoseOn(robotPoseWrtMat, 0, 10.f)) {
          Vec3f robotPoseWrtMat_trans = robotPoseWrtMat.GetTranslation();
          robotPoseWrtMat_trans.z() = existingMatPiece->GetDrivingSurfaceHeight();
          robotPoseWrtMat.SetTranslation(robotPoseWrtMat_trans);
        }
        robotPoseWrtMat.SetRotation( robotPoseWrtMat.GetRotationAngle<'Z'>(), Z_AXIS_3D() );
        
      } // if robot is on ramp
      */
      
      // Add the new vision-based pose to the robot's history. Note that we use
      // the pose w.r.t. the origin for storing poses in history.
      //RobotPoseStamp p(robot->GetPoseFrameID(), robotPoseWrtMat.GetWithRespectToOrigin(), posePtr->GetHeadAngle(), posePtr->GetLiftAngle());
      Pose3d robotPoseWrtOrigin = robotPoseWrtMat.GetWithRespectToOrigin();
      
      if((lastResult = AddVisionOnlyPoseToHistory(existingMatPiece->GetLastObservedTime(),
                                                  robotPoseWrtOrigin.GetTranslation().x(),
                                                  robotPoseWrtOrigin.GetTranslation().y(),
                                                  robotPoseWrtOrigin.GetTranslation().z(),
                                                  robotPoseWrtOrigin.GetRotationAngle<'Z'>().ToFloat(),
                                                  posePtr->GetHeadAngle(),
                                                  posePtr->GetLiftAngle())) != RESULT_OK)
      {
        PRINT_NAMED_ERROR("Robot.LocalizeToMat.FailedAddingVisionOnlyPoseToHistory", "\n");
        return lastResult;
      }
      
      
      // Update the computed historical pose as well so that subsequent block
      // pose updates use obsMarkers whose camera's parent pose is correct.
      // Note again that we store the pose w.r.t. the origin in history.
      // TODO: Should SetPose() do the flattening w.r.t. origin?
      posePtr->SetPose(GetPoseFrameID(), robotPoseWrtOrigin, posePtr->GetHeadAngle(), posePtr->GetLiftAngle());
      
      // Compute the new "current" pose from history which uses the
      // past vision-based "ground truth" pose we just computed.
      if(UpdateCurrPoseFromHistory(existingMatPiece->GetPose()) == false) {
        PRINT_NAMED_ERROR("Robot.LocalizeToMat.FailedUpdateCurrPoseFromHistory", "\n");
        return RESULT_FAIL;
      }
      
      // Mark the robot as now being localized to this mat
      // NOTE: this should be _after_ calling AddVisionOnlyPoseToHistory, since
      //    that function checks whether the robot is already localized
      lastResult = SetLocalizedTo(existingMatPiece);
      if(RESULT_OK != lastResult) {
        PRINT_NAMED_ERROR("Robot.LocalizeToMat.SetLocalizedToFail", "\n");
        return lastResult;
      }
      
      // Overly-verbose. Use for debugging localization issues
      /*
      PRINT_INFO("Using %s mat %d to localize robot %d at (%.3f,%.3f,%.3f), %.1fdeg@(%.2f,%.2f,%.2f)\n",
                 existingMatPiece->GetType().GetName().c_str(),
                 existingMatPiece->GetID().GetValue(), GetID(),
                 GetPose().GetTranslation().x(),
                 GetPose().GetTranslation().y(),
                 GetPose().GetTranslation().z(),
                 GetPose().GetRotationAngle<'Z'>().getDegrees(),
                 GetPose().GetRotationAxis().x(),
                 GetPose().GetRotationAxis().y(),
                 GetPose().GetRotationAxis().z());
      */
      
      // Send the ground truth pose that was computed instead of the new current
      // pose and let the robot deal with updating its current pose based on the
      // history that it keeps.
      SendAbsLocalizationUpdate();
      
      return RESULT_OK;
      
    } // LocalizeToMat()
    
    
    // Clears the path that the robot is executing which also stops the robot
    Result Robot::ClearPath()
    {
      VizManager::getInstance()->ErasePath(_ID);
      _pdo->ClearPath();
      return SendMessage(RobotInterface::EngineToRobot(RobotInterface::ClearPath(0)));
    }
    
    // Sends a path to the robot to be immediately executed
    Result Robot::ExecutePath(const Planning::Path& path, const bool useManualSpeed)
    {
      Result lastResult = RESULT_FAIL;
      
      if (path.GetNumSegments() == 0) {
        PRINT_NAMED_WARNING("Robot.ExecutePath.EmptyPath", "\n");
        lastResult = RESULT_OK;
      } else {
        
        // TODO: Clear currently executing path or write to buffered path?
        lastResult = ClearPath();
        if(lastResult == RESULT_OK) {
          ++_lastSentPathID;
          _pdo->SetPath(path);
          _usingManualPathSpeed = useManualSpeed;
          lastResult = SendExecutePath(path, useManualSpeed);
        }
        
        // Visualize path if robot has just started traversing it.
        VizManager::getInstance()->DrawPath(_ID, path, NamedColors::EXECUTED_PATH);
        
      }
      
      return lastResult;
    }
  
    
    Result Robot::SetOnRamp(bool t)
    {
      if(t == _onRamp) {
        // Nothing to do
        return RESULT_OK;
      }
      
      // We are either transition onto or off of a ramp
      
      Ramp* ramp = dynamic_cast<Ramp*>(_blockWorld.GetObjectByIDandFamily(_rampID, ObjectFamily::Ramp));
      if(ramp == nullptr) {
        PRINT_NAMED_WARNING("Robot.SetOnRamp.NoRampWithID",
                            "Robot %d is transitioning on/off of a ramp, but Ramp object with ID=%d not found in the world.\n",
                            _ID, _rampID.GetValue());
        return RESULT_FAIL;
      }
      
      assert(_rampDirection == Ramp::ASCENDING || _rampDirection == Ramp::DESCENDING);
      
      const bool transitioningOnto = (t == true);
      
      if(transitioningOnto) {
        // Record start (x,y) position coming from robot so basestation can
        // compute actual (x,y,z) position from upcoming odometry updates
        // coming from robot (which do not take slope of ramp into account)
        _rampStartPosition = {{_pose.GetTranslation().x(), _pose.GetTranslation().y()}};
        _rampStartHeight   = _pose.GetTranslation().z();
        
        PRINT_NAMED_INFO("Robot.SetOnRamp.TransitionOntoRamp",
                         "Robot %d transitioning onto ramp %d, using start (%.1f,%.1f,%.1f)\n",
                         _ID, ramp->GetID().GetValue(), _rampStartPosition.x(), _rampStartPosition.y(), _rampStartHeight);
        
      } else {
        // Just do an absolute pose update, setting the robot's position to
        // where we "know" he should be when he finishes ascending or
        // descending the ramp
        switch(_rampDirection)
        {
          case Ramp::ASCENDING:
            SetPose(ramp->GetPostAscentPose(WHEEL_BASE_MM).GetWithRespectToOrigin());
            break;
            
          case Ramp::DESCENDING:
            SetPose(ramp->GetPostDescentPose(WHEEL_BASE_MM).GetWithRespectToOrigin());
            break;
            
          default:
            PRINT_NAMED_WARNING("Robot.SetOnRamp.UnexpectedRampDirection",
                                "When transitioning on/off ramp, expecting the ramp direction to be either "
                                "ASCENDING or DESCENDING, not %d.\n", _rampDirection);
            return RESULT_FAIL;
        }
        
        _rampDirection = Ramp::UNKNOWN;
        
        const TimeStamp_t timeStamp = _poseHistory->GetNewestTimeStamp();
        
        PRINT_NAMED_INFO("Robot.SetOnRamp.TransitionOffRamp",
                         "Robot %d transitioning off of ramp %d, at (%.1f,%.1f,%.1f) @ %.1fdeg, timeStamp = %d\n",
                         _ID, ramp->GetID().GetValue(),
                         _pose.GetTranslation().x(), _pose.GetTranslation().y(), _pose.GetTranslation().z(),
                         _pose.GetRotationAngle<'Z'>().getDegrees(),
                         timeStamp);
        
        // We are creating a new pose frame at the top of the ramp
        //IncrementPoseFrameID();
        ++_frameId;
        Result lastResult = SendAbsLocalizationUpdate(_pose,
                                                      timeStamp,
                                                      _frameId);
        if(lastResult != RESULT_OK) {
          PRINT_NAMED_WARNING("Robot.SetOnRamp.SendAbsLocUpdateFailed",
                              "Robot %d failed to send absolute localization update.\n", _ID);
          return lastResult;
        }

      } // if/else transitioning onto ramp
      
      _onRamp = t;
      
      return RESULT_OK;
      
    } // SetOnPose()
    
    
    Result Robot::SetPoseOnCharger()
    {
      Charger* charger = dynamic_cast<Charger*>(_blockWorld.GetObjectByIDandFamily(_chargerID, ObjectFamily::Charger));
      if(charger == nullptr) {
        PRINT_NAMED_WARNING("Robot.SetPoseOnCharger.NoChargerWithID",
                            "Robot %d has docked to charger, but Charger object with ID=%d not found in the world.\n",
                            _ID, _chargerID.GetValue());
        return RESULT_FAIL;
      }
      
      // Just do an absolute pose update, setting the robot's position to
      // where we "know" he should be when he finishes ascending the charger.
      SetPose(charger->GetDockedPose().GetWithRespectToOrigin());

      const TimeStamp_t timeStamp = _poseHistory->GetNewestTimeStamp();
    
      PRINT_NAMED_INFO("Robot.SetPoseOnCharger.SetPose",
                       "Robot %d now on charger %d, at (%.1f,%.1f,%.1f) @ %.1fdeg, timeStamp = %d\n",
                       _ID, charger->GetID().GetValue(),
                       _pose.GetTranslation().x(), _pose.GetTranslation().y(), _pose.GetTranslation().z(),
                       _pose.GetRotationAngle<'Z'>().getDegrees(),
                       timeStamp);
      
      // We are creating a new pose frame at the top of the ramp
      //IncrementPoseFrameID();
      ++_frameId;
      Result lastResult = SendAbsLocalizationUpdate(_pose,
                                                    timeStamp,
                                                    _frameId);
      if(lastResult != RESULT_OK) {
        PRINT_NAMED_WARNING("Robot.SetPoseOnCharger.SendAbsLocUpdateFailed",
                            "Robot %d failed to send absolute localization update.\n", _ID);
        return lastResult;
      }
      
      return RESULT_OK;
      
    } // SetOnPose()
    
    
    Result Robot::DockWithObject(const ObjectID objectID,
                                 const f32 speed_mmps,
                                 const f32 accel_mmps2,
                                 const Vision::KnownMarker* marker,
                                 const Vision::KnownMarker* marker2,
                                 const DockAction dockAction,
                                 const f32 placementOffsetX_mm,
                                 const f32 placementOffsetY_mm,
                                 const f32 placementOffsetAngle_rad,
                                 const bool useManualSpeed)
    {
      return DockWithObject(objectID,
                            speed_mmps,
                            accel_mmps2,
                            marker,
                            marker2,
                            dockAction,
                            0, 0, u8_MAX,
                            placementOffsetX_mm, placementOffsetY_mm, placementOffsetAngle_rad,
                            useManualSpeed);
    }
    
    Result Robot::DockWithObject(const ObjectID objectID,
                                 const f32 speed_mmps,
                                 const f32 accel_mmps2,
                                 const Vision::KnownMarker* marker,
                                 const Vision::KnownMarker* marker2,
                                 const DockAction dockAction,
                                 const u16 image_pixel_x,
                                 const u16 image_pixel_y,
                                 const u8 pixel_radius,
                                 const f32 placementOffsetX_mm,
                                 const f32 placementOffsetY_mm,
                                 const f32 placementOffsetAngle_rad,
                                 const bool useManualSpeed)
    {
      ActionableObject* object = dynamic_cast<ActionableObject*>(_blockWorld.GetObjectByID(objectID));
      if(object == nullptr) {
        PRINT_NAMED_ERROR("Robot.DockWithObject.ObjectDoesNotExist",
          "Object with ID=%d no longer exists for docking.", objectID.GetValue());
        return RESULT_FAIL;
      }
      
      CORETECH_ASSERT(marker != nullptr);
      
      // Need to store these so that when we receive notice from the physical
      // robot that it has picked up an object we can transition the docking
      // object to being carried, using PickUpDockObject()
      _dockObjectID = objectID;
      _dockMarker   = marker;
      
      // Dock marker has to be a child of the dock block
      if(marker->GetPose().GetParent() != &object->GetPose()) {
        PRINT_NAMED_ERROR("Robot.DockWithObject.MarkerNotOnObject",
                          "Specified dock marker must be a child of the specified dock object.\n");
        return RESULT_FAIL;
      }

      // Mark as dirty so that the robot no longer localizes to this object
      object->SetPoseState(Anki::Vision::ObservableObject::PoseState::Dirty);
      
      _usingManualPathSpeed = useManualSpeed;
      _lastPickOrPlaceSucceeded = false;
      
      // Sends a message to the robot to dock with the specified marker
      // that it should currently be seeing. If pixel_radius == u8_MAX,
      // the marker can be seen anywhere in the image (same as above function), otherwise the
      // marker's center must be seen at the specified image coordinates
      // with pixel_radius pixels.
      Result sendResult = SendRobotMessage<::Anki::Cozmo::DockWithObject>(0.0f, speed_mmps, accel_mmps2, dockAction, useManualSpeed);
      
      
      if(sendResult == RESULT_OK) {
        
        // When we are "docking" with a ramp or crossing a bridge, we
        // don't want to worry about the X angle being large (since we
        // _expect_ it to be large, since the markers are facing upward).
        const bool checkAngleX = !(dockAction == DockAction::DA_RAMP_ASCEND  ||
                                   dockAction == DockAction::DA_RAMP_DESCEND ||
                                   dockAction == DockAction::DA_CROSS_BRIDGE);
        
        // Tell the VisionSystem to start tracking this marker:
        _visionComponent.SetMarkerToTrack(marker->GetCode(), marker->GetSize(),
                                          image_pixel_x, image_pixel_y, checkAngleX,
                                          placementOffsetX_mm, placementOffsetY_mm,
                                          placementOffsetAngle_rad);
      }
      
      return sendResult;
    }
    
    
    const std::set<ObjectID> Robot::GetCarryingObjects() const
    {
      std::set<ObjectID> objects;
      if (_carryingObjectID.IsSet()) {
        objects.insert(_carryingObjectID);
      }
      if (_carryingObjectOnTopID.IsSet()) {
        objects.insert(_carryingObjectOnTopID);
      }
      return objects;
    }
    
    void Robot::SetCarryingObject(ObjectID carryObjectID)
    {
      ObservableObject* object = _blockWorld.GetObjectByID(carryObjectID);
      if(object == nullptr) {
        PRINT_NAMED_ERROR("Robot.SetCarryingObject",
          "Object %d no longer exists in the world. Can't set it as robot's carried object.", carryObjectID.GetValue());
      } else {
        ActionableObject* carriedObject = dynamic_cast<ActionableObject*>(object);
        if(carriedObject == nullptr) {
          // This really should not happen
          PRINT_NAMED_ERROR("Robot.SetCarryingObject",
            "Object %d could not be cast as an ActionableObject, so cannot mark it as carried.", carryObjectID.GetValue());
        } else {
          if(carriedObject->IsBeingCarried()) {
            PRINT_NAMED_WARNING("Robot.SetCarryingObject",
              "Robot %d is about to mark object %d as carried but that object already thinks it is being carried.",
              GetID(), carryObjectID.GetValue());
          }
          carriedObject->SetBeingCarried(true);
          _carryingObjectID = carryObjectID;
          
          // Don't remain localized to an object if we are now carrying it
          if(_carryingObjectID == GetLocalizedTo())
          {
            // Note that the robot may still remaing localized (based on its
            // odometry), but just not *to an object*
            SetLocalizedTo(nullptr);
          } // if(_carryingObjectID == GetLocalizedTo())
          
          // Tell the robot it's carrying something
          // TODO: This is probably not the right way/place to do this (should we pass in carryObjectOnTopID?)
          if(_carryingObjectOnTopID.IsSet()) {
            SendSetCarryState(CarryState::CARRY_2_BLOCK);
          } else {
            SendSetCarryState(CarryState::CARRY_1_BLOCK);
          }
        } // if/else (carriedObject == nullptr)
      }
    }
    
    void Robot::UnSetCarryingObjects(bool topOnly)
    {
      std::set<ObjectID> carriedObjectIDs = GetCarryingObjects();
      for (auto& objID : carriedObjectIDs) {
        if (topOnly && objID != _carryingObjectOnTopID) {
          continue;
        }
        
        ObservableObject* object = _blockWorld.GetObjectByID(objID);
        if(object == nullptr) {
          PRINT_NAMED_ERROR("Robot.UnSetCarryingObjects",
                            "Object %d robot %d thought it was carrying no longer exists in the world.\n",
                            objID.GetValue(), GetID());
        } else {
          ActionableObject* carriedObject = dynamic_cast<ActionableObject*>(object);
          if(carriedObject == nullptr) {
            // This really should not happen
            PRINT_NAMED_ERROR("Robot.UnSetCarryingObjects",
                              "Carried object %d could not be cast as an ActionableObject.\n",
                              objID.GetValue());
          } else if(carriedObject->IsBeingCarried() == false) {
            PRINT_NAMED_WARNING("Robot.UnSetCarryingObjects",
                                "Robot %d thinks it is carrying object %d but that object "
                                "does not think it is being carried.\n", GetID(), objID.GetValue());
            
          } else {
            carriedObject->SetBeingCarried(false);
          }
        }
      }

      if (!topOnly) {      
        // Tell the robot it's not carrying anything
        if (_carryingObjectID.IsSet()) {
          SendSetCarryState(CarryState::CARRY_NONE);
        }

        // Even if the above failed, still mark the robot's carry ID as unset
        _carryingObjectID.UnSet();
      }
      _carryingObjectOnTopID.UnSet();
    }
    
    void Robot::UnSetCarryObject(ObjectID objID)
    {
      // If it's the bottom object in the stack, unset all carried objects.
      if (_carryingObjectID == objID) {
        UnSetCarryingObjects(false);
      } else if (_carryingObjectOnTopID == objID) {
        UnSetCarryingObjects(true);
      }
    }
    
    
    Result Robot::SetObjectAsAttachedToLift(const ObjectID& objectID, const Vision::KnownMarker* objectMarker)
    {
      if(!objectID.IsSet()) {
        PRINT_NAMED_ERROR("Robot.PickUpDockObject.ObjectIDNotSet",
                          "No docking object ID set, but told to pick one up.\n");
        return RESULT_FAIL;
      }
      
      if(objectMarker == nullptr) {
        PRINT_NAMED_ERROR("Robot.PickUpDockObject.NoDockMarkerSet",
                          "No docking marker set, but told to pick up object.\n");
        return RESULT_FAIL;
      }
      
      if(IsCarryingObject()) {
        PRINT_NAMED_ERROR("Robot.PickUpDockObject.AlreadyCarryingObject",
                          "Already carrying an object, but told to pick one up.\n");
        return RESULT_FAIL;
      }
      
      ActionableObject* object = dynamic_cast<ActionableObject*>(_blockWorld.GetObjectByID(objectID));
      if(object == nullptr) {
        PRINT_NAMED_ERROR("Robot.PickUpDockObject.ObjectDoesNotExist",
                          "Dock object with ID=%d no longer exists for picking up.\n", objectID.GetValue());
        return RESULT_FAIL;
      }
      
      // Base the object's pose relative to the lift on how far away the dock
      // marker is from the center of the block
      // TODO: compute the height adjustment per object or at least use values from cozmoConfig.h
      Pose3d objectPoseWrtLiftPose;
      if(object->GetPose().GetWithRespectTo(_liftPose, objectPoseWrtLiftPose) == false) {
        PRINT_NAMED_ERROR("Robot.PickUpDockObject.ObjectAndLiftPoseHaveDifferentOrigins",
                          "Object robot is picking up and robot's lift must share a common origin.\n");
        return RESULT_FAIL;
      }
      
      objectPoseWrtLiftPose.SetTranslation({{objectMarker->GetPose().GetTranslation().Length() +
        LIFT_FRONT_WRT_WRIST_JOINT, 0.f, -12.5f}});
      
      // make part of the lift's pose chain so the object will now be relative to
      // the lift and move with the robot
      objectPoseWrtLiftPose.SetParent(&_liftPose);
      

      // If we know there's an object on top of the object we are picking up,
      // mark it as being carried too
      // TODO: Do we need to be able to handle non-actionable objects on top of actionable ones?

      const f32 STACKED_HEIGHT_TOL_MM = 15.f; // TODO: make this a parameter somewhere
      ObservableObject* objectOnTop = _blockWorld.FindObjectOnTopOf(*object, STACKED_HEIGHT_TOL_MM);
      if(objectOnTop != nullptr) {
        ActionableObject* actionObjectOnTop = dynamic_cast<ActionableObject*>(objectOnTop);
        if(actionObjectOnTop != nullptr) {
          Pose3d onTopPoseWrtCarriedPose;
          if(actionObjectOnTop->GetPose().GetWithRespectTo(object->GetPose(), onTopPoseWrtCarriedPose) == false)
          {
            PRINT_NAMED_WARNING("Robot.SetObjectAsAttachedToLift",
                                "Found object on top of carried object, but could not get its "
                                "pose w.r.t. the carried object.\n");
          } else {
            PRINT_NAMED_INFO("Robot.SetObjectAsAttachedToLift",
                             "Setting object %d on top of carried object as also being carried.\n",
                             actionObjectOnTop->GetID().GetValue());
            onTopPoseWrtCarriedPose.SetParent(&object->GetPose());
            actionObjectOnTop->SetPose(onTopPoseWrtCarriedPose);
            _carryingObjectOnTopID = actionObjectOnTop->GetID();
            actionObjectOnTop->SetBeingCarried(true);
          }
        }
      } else {
        _carryingObjectOnTopID.UnSet();
      }
      
      SetCarryingObject(objectID); // also marks the object as carried
      _carryingMarker   = objectMarker;

      // Don't actually change the object's pose until we've checked for objects on top
      object->SetPose(objectPoseWrtLiftPose);

      return RESULT_OK;
      
    } // AttachObjectToLift()
    
    
    Result Robot::SetCarriedObjectAsUnattached()
    {
      if(IsCarryingObject() == false) {
        PRINT_NAMED_WARNING("Robot.SetCarriedObjectAsUnattached.CarryingObjectNotSpecified",
                            "Robot not carrying object, but told to place one. (Possibly actually rolling or balancing or popping a wheelie.\n");
        return RESULT_FAIL;
      }
      
      ActionableObject* object = dynamic_cast<ActionableObject*>(_blockWorld.GetObjectByID(_carryingObjectID));
      
      if(object == nullptr)
      {
        // This really should not happen.  How can a object being carried get deleted?
        PRINT_NAMED_ERROR("Robot.SetCarriedObjectAsUnattached.CarryingObjectDoesNotExist",
                          "Carrying object with ID=%d no longer exists.\n", _carryingObjectID.GetValue());
        return RESULT_FAIL;
      }
     
      Pose3d placedPose;
      if(object->GetPose().GetWithRespectTo(_pose.FindOrigin(), placedPose) == false) {
        PRINT_NAMED_ERROR("Robot.SetCarriedObjectAsUnattached.OriginMisMatch",
                          "Could not get carrying object's pose relative to robot's origin.\n");
        return RESULT_FAIL;
      }
      object->SetPose(placedPose);
      
      PRINT_NAMED_INFO("Robot.SetCarriedObjectAsUnattached.ObjectPlaced",
                       "Robot %d successfully placed object %d at (%.2f, %.2f, %.2f).\n",
                       _ID, object->GetID().GetValue(),
                       object->GetPose().GetTranslation().x(),
                       object->GetPose().GetTranslation().y(),
                       object->GetPose().GetTranslation().z());

      UnSetCarryingObjects(); // also sets carried objects as not being carried anymore
      _carryingMarker = nullptr;
      
      if(_carryingObjectOnTopID.IsSet()) {
        ActionableObject* objectOnTop = dynamic_cast<ActionableObject*>(_blockWorld.GetObjectByID(_carryingObjectOnTopID));
        if(objectOnTop == nullptr)
        {
          // This really should not happen.  How can a object being carried get deleted?
          PRINT_NAMED_ERROR("Robot.SetCarriedObjectAsUnattached",
                            "Object on top of carrying object with ID=%d no longer exists.\n",
                            _carryingObjectOnTopID.GetValue());
          return RESULT_FAIL;
        }
        
        Pose3d placedPoseOnTop;
        if(objectOnTop->GetPose().GetWithRespectTo(_pose.FindOrigin(), placedPoseOnTop) == false) {
          PRINT_NAMED_ERROR("Robot.SetCarriedObjectAsUnattached.OriginMisMatch",
                            "Could not get carrying object's pose relative to robot's origin.\n");
          return RESULT_FAIL;
          
        }
        objectOnTop->SetPose(placedPoseOnTop);
        objectOnTop->SetBeingCarried(false);
        _carryingObjectOnTopID.UnSet();
        PRINT_NAMED_INFO("Robot.SetCarriedObjectAsUnattached", "Updated object %d on top of carried object.\n",
                         objectOnTop->GetID().GetValue());
      }
      
      return RESULT_OK;
      
    } // UnattachCarriedObject()
    
    // ============ Messaging ================
    
    Result Robot::SendMessage(const RobotInterface::EngineToRobot& msg, bool reliable, bool hot) const
    {
      Result sendResult = _msgHandler->SendMessage(_ID, msg, reliable, hot);
      if(sendResult != RESULT_OK) {
        PRINT_NAMED_ERROR("Robot.SendMessage", "Robot %d failed to send a message.", _ID);
      }
      return sendResult;
    }
      
    // Sync time with physical robot and trigger it robot to send back camera calibration
    Result Robot::SendSyncTime() const
    {

      Result result = SendMessage(RobotInterface::EngineToRobot(
        RobotInterface::SyncTime(_ID, BaseStationTimer::getInstance()->GetCurrentTimeStamp())));
      
      if(result == RESULT_OK) {
        result = SendMessage(RobotInterface::EngineToRobot(
          RobotInterface::ImageRequest(ImageSendMode::Stream, ImageResolution::CVGA)));
        
        // Reset pose on connect
        PRINT_NAMED_INFO("Robot.SendSyncTime", "Setting pose to (0,0,0)");
        Pose3d zeroPose(0, Z_AXIS_3D(), {0,0,0});
        return SendAbsLocalizationUpdate(zeroPose, 0, GetPoseFrameID());
      } else {
        PRINT_NAMED_WARNING("Robot.SendSyncTime.FailedToSend","");
      }
      
      return result;
    }
    
    // Sends a path to the robot to be immediately executed
    Result Robot::SendExecutePath(const Planning::Path& path, const bool useManualSpeed) const
    {
      // Send start path execution message
      PRINT_NAMED_INFO("Robot::SendExecutePath", "sending start execution message (pathID = %d, manualSpeed == %d)", _lastSentPathID, useManualSpeed);
      return SendMessage(RobotInterface::EngineToRobot(RobotInterface::ExecutePath(_lastSentPathID, useManualSpeed)));
    }
    
    Result Robot::SendAbsLocalizationUpdate(const Pose3d&        pose,
                                            const TimeStamp_t&   t,
                                            const PoseFrameID_t& frameId) const
    {
      return SendMessage(RobotInterface::EngineToRobot(
        RobotInterface::AbsoluteLocalizationUpdate(
          t,
          frameId,
          pose.GetTranslation().x(),
          pose.GetTranslation().y(),
          pose.GetRotation().GetAngleAroundZaxis().ToFloat()
        )));
    }
    
    Result Robot::SendAbsLocalizationUpdate() const
    {
      // Look in history for the last vis pose and send it.
      TimeStamp_t t;
      RobotPoseStamp p;
      if (_poseHistory->GetLatestVisionOnlyPose(t, p) == RESULT_FAIL) {
        PRINT_NAMED_WARNING("Robot.SendAbsLocUpdate.NoVizPoseFound", "");
        return RESULT_FAIL;
      }

      return SendAbsLocalizationUpdate(p.GetPose().GetWithRespectToOrigin(), t, p.GetFrameId());
    }
    
    Result Robot::SendHeadAngleUpdate() const
    {
      return SendMessage(RobotInterface::EngineToRobot(
        RobotInterface::HeadAngleUpdate(_currentHeadAngle)));
    }

    Result Robot::SendIMURequest(const u32 length_ms) const
    {
      return SendRobotMessage<RobotInterface::ImuRequest>(length_ms);
    }

    Result Robot::SendEnablePickupParalysis(const bool enable) const
    {
      return SendRobotMessage<RobotInterface::EnablePickupParalysis>(enable);
    }
    
    void Robot::SetSaveStateMode(const SaveMode_t mode)
    {
      _stateSaveMode = mode;
    }

      
    void Robot::SetSaveImageMode(const SaveMode_t mode)
    {
      _imageSaveMode = mode;
    }
    
    Result Robot::ProcessImage(const Vision::ImageRGB& image)
    {
      Result lastResult = RESULT_OK;
      
      if (_imageSaveMode != SAVE_OFF) {
        
        // Make sure image capture folder exists
        std::string imageCaptureDir = _dataPlatform->pathToResource(Util::Data::Scope::Cache, AnkiUtil::kP_IMG_CAPTURE_DIR);
        if (!Util::FileUtils::CreateDirectory(imageCaptureDir, false, true)) {
          PRINT_NAMED_WARNING("Robot.ProcessImage.CreateDirFailed","%s",imageCaptureDir.c_str());
        }
        
        // Write image to file (recompressing as jpeg again!)
        static u32 imgCounter = 0;
        char imgFilename[256];
        std::vector<int> compression_params;
        compression_params.push_back(CV_IMWRITE_JPEG_QUALITY);
        compression_params.push_back(90);
        sprintf(imgFilename, "%s/cozmo%d_%dms_%d.jpg", imageCaptureDir.c_str(), GetID(), image.GetTimestamp(), imgCounter++);
        imwrite(imgFilename, image.get_CvMat_(), compression_params);
        
        if (_imageSaveMode == SAVE_ONE_SHOT) {
          _imageSaveMode = SAVE_OFF;
        }
      }
      
      // Compute framerate
      if (_lastImgTimeStamp > 0) {
        const f32 imgFramerateAvgCoeff = 0.25f;
        _imgFramePeriod = _imgFramePeriod * (1.f-imgFramerateAvgCoeff) + (image.GetTimestamp() - _lastImgTimeStamp) * imgFramerateAvgCoeff;
      }
      _lastImgTimeStamp = image.GetTimestamp();
      
      const f32 imgProcrateAvgCoeff = 0.9f;
      _imgProcPeriod = (_imgProcPeriod * (1.f-imgProcrateAvgCoeff) +
                        _visionComponent.GetProcessingPeriod() * imgProcrateAvgCoeff);
      
      _visionComponent.SetNextImage(image, *this);
      
      return lastResult;
    }
    
    /*
    const Pose3d Robot::ProxDetectTransform[] = { Pose3d(0, Z_AXIS_3D(), Vec3f(50, 25, 0)),
                                                  Pose3d(0, Z_AXIS_3D(), Vec3f(50, 0, 0)),
                                                  Pose3d(0, Z_AXIS_3D(), Vec3f(50, -25, 0)) };
    */


    Quad2f Robot::GetBoundingQuadXY(const f32 padding_mm) const
    {
      return GetBoundingQuadXY(_pose, padding_mm);
    }
    
    Quad2f Robot::GetBoundingQuadXY(const Pose3d& atPose, const f32 padding_mm) const
    {
      const RotationMatrix2d R(atPose.GetRotation().GetAngleAroundZaxis());

      static const Quad2f CanonicalBoundingBoxXY(
        (Point2f){{ROBOT_BOUNDING_X_FRONT, -0.5f*ROBOT_BOUNDING_Y}},
        {{ROBOT_BOUNDING_X_FRONT,  0.5f*ROBOT_BOUNDING_Y}},
        {{ROBOT_BOUNDING_X_FRONT - ROBOT_BOUNDING_X, -0.5f*ROBOT_BOUNDING_Y}},
        {{ROBOT_BOUNDING_X_FRONT - ROBOT_BOUNDING_X,  0.5f*ROBOT_BOUNDING_Y}});

      Quad2f boundingQuad(CanonicalBoundingBoxXY);
      if(padding_mm != 0.f) {
        Quad2f paddingQuad((const Point2f){{ padding_mm, -padding_mm}},
                           {{ padding_mm,  padding_mm}},
                           {{-padding_mm, -padding_mm}},
                           {{-padding_mm,  padding_mm}});
        boundingQuad += paddingQuad;
      }
      
      using namespace Quad;
      for(CornerName iCorner = FirstCorner; iCorner < NumCorners; ++iCorner) {
        // Rotate to given pose
        boundingQuad[iCorner] = R * boundingQuad[iCorner];
      }
      
      // Re-center
      Point2f center(atPose.GetTranslation().x(), atPose.GetTranslation().y());
      boundingQuad += center;
      
      return boundingQuad;
      
    } // GetBoundingBoxXY()
    
  
    
    
    f32 Robot::GetHeight() const
    {
      return std::max(ROBOT_BOUNDING_Z, GetLiftHeight() + LIFT_HEIGHT_ABOVE_GRIPPER);
    }
    
    f32 Robot::GetLiftHeight() const
    {
      return (std::sin(GetLiftAngle()) * LIFT_ARM_LENGTH) + LIFT_BASE_POSITION[2] + LIFT_FORK_HEIGHT_REL_TO_ARM_END;
    }
    
    f32 Robot::ConvertLiftHeightToLiftAngleRad(f32 height_mm)
    {
      height_mm = CLIP(height_mm, LIFT_HEIGHT_LOWDOCK, LIFT_HEIGHT_CARRY);
      return asinf((height_mm - LIFT_BASE_POSITION[2] - LIFT_FORK_HEIGHT_REL_TO_ARM_END)/LIFT_ARM_LENGTH);
    }

    f32 Robot::ConvertLiftAngleToLiftHeightMM(f32 angle_rad)
    {
      return (sinf(angle_rad) * LIFT_ARM_LENGTH) + LIFT_BASE_POSITION[2] + LIFT_FORK_HEIGHT_REL_TO_ARM_END;
    }
    
    Result Robot::RequestIMU(const u32 length_ms) const
    {
      return SendIMURequest(length_ms);
    }
    
    
    // ============ Pose history ===============
    
    Result Robot::AddRawOdomPoseToHistory(const TimeStamp_t t,
                                          const PoseFrameID_t frameID,
                                          const f32 pose_x, const f32 pose_y, const f32 pose_z,
                                          const f32 pose_angle,
                                          const f32 head_angle,
                                          const f32 lift_angle)
    {
      return _poseHistory->AddRawOdomPose(t, frameID, pose_x, pose_y, pose_z, pose_angle, head_angle, lift_angle);
    }
    
    
    Result Robot::UpdateWorldOrigin(Pose3d& newPoseWrtNewOrigin)
    {
      // Reverse the connection between origin and robot, and connect the new
      // reversed connection
      //CORETECH_ASSERT(p.GetPose().GetParent() == _poseOrigin);
      //Pose3d originWrtRobot = _pose.GetInverse();
      //originWrtRobot.SetParent(&newPoseOrigin);
      
      // TODO: get rid of nasty const_cast somehow
      Pose3d* newOrigin = const_cast<Pose3d*>(newPoseWrtNewOrigin.GetParent());
      newOrigin->SetParent(nullptr);
      
      // TODO: We should only be doing this (modifying what _worldOrigin points to) when it is one of the placeHolder poseOrigins, not if it is a mat!
      std::string origName(_worldOrigin->GetName());
      *_worldOrigin = _pose.GetInverse();
      _worldOrigin->SetParent(&newPoseWrtNewOrigin);
      
      
      // Connect the old origin's pose to the same root the robot now has.
      // It is no longer the robot's origin, but for any of its children,
      // it is now in the right coordinates.
      if(_worldOrigin->GetWithRespectTo(*newOrigin, *_worldOrigin) == false) {
        PRINT_NAMED_ERROR("Robot.UpdateWorldOrigin.NewLocalizationOriginProblem",
                          "Could not get pose origin w.r.t. new origin pose.\n");
        return RESULT_FAIL;
      }
      
      //_worldOrigin->PreComposeWith(*newOrigin);
      
      // Preserve the old world origin's name, despite updates above
      _worldOrigin->SetName(origName);
      
      // Now make the robot's world origin point to the new origin
      _worldOrigin = newOrigin;
      
      newOrigin->SetRotation(0, Z_AXIS_3D());
      newOrigin->SetTranslation({{0,0,0}});
      
      // Now make the robot's origin point to the new origin
      // TODO: avoid the icky const_cast here...
      _worldOrigin = const_cast<Pose3d*>(newPoseWrtNewOrigin.GetParent());

      _robotWorldOriginChangedSignal.emit(GetID());
      
      return RESULT_OK;
      
    } // UpdateWorldOrigin()
    
    
    Result Robot::AddVisionOnlyPoseToHistory(const TimeStamp_t t,
                                             const f32 pose_x, const f32 pose_y, const f32 pose_z,
                                             const f32 pose_angle,
                                             const f32 head_angle,
                                             const f32 lift_angle)
    {      
      // We have a new ("ground truth") key frame. Increment the pose frame!
      //IncrementPoseFrameID();
      ++_frameId;
      
      return _poseHistory->AddVisionOnlyPose(t, _frameId,
                                            pose_x, pose_y, pose_z,
                                            pose_angle,
                                            head_angle,
                                            lift_angle);
    }

    Result Robot::ComputeAndInsertPoseIntoHistory(const TimeStamp_t t_request,
                                                  TimeStamp_t& t, RobotPoseStamp** p,
                                                  HistPoseKey* key,
                                                  bool withInterpolation)
    {
      return _poseHistory->ComputeAndInsertPoseAt(t_request, t, p, key, withInterpolation);
    }

    Result Robot::GetVisionOnlyPoseAt(const TimeStamp_t t_request, RobotPoseStamp** p)
    {
      return _poseHistory->GetVisionOnlyPoseAt(t_request, p);
    }

    Result Robot::GetComputedPoseAt(const TimeStamp_t t_request, Pose3d& pose) const
    {
      const RobotPoseStamp* poseStamp;
      Result lastResult = GetComputedPoseAt(t_request, &poseStamp);
      if(lastResult == RESULT_OK) {
        // Grab the pose stored in the pose stamp we just found, and hook up
        // its parent to the robot's current world origin (since pose history
        // doesn't keep track of pose parent chains)
        pose = poseStamp->GetPose();
        pose.SetParent(_worldOrigin);
      }
      return lastResult;
    }
    
    Result Robot::GetComputedPoseAt(const TimeStamp_t t_request, const RobotPoseStamp** p, HistPoseKey* key) const
    {
      return _poseHistory->GetComputedPoseAt(t_request, p, key);
    }

    Result Robot::GetComputedPoseAt(const TimeStamp_t t_request, RobotPoseStamp** p, HistPoseKey* key)
    {
      return _poseHistory->GetComputedPoseAt(t_request, p, key);
    }

    TimeStamp_t Robot::GetLastMsgTimestamp() const
    {
      return _poseHistory->GetNewestTimeStamp();
    }
    
    bool Robot::IsValidPoseKey(const HistPoseKey key) const
    {
      return _poseHistory->IsValidPoseKey(key);
    }
    
    bool Robot::UpdateCurrPoseFromHistory(const Pose3d& wrtParent)
    {
      bool poseUpdated = false;
      
      TimeStamp_t t;
      RobotPoseStamp p;
      if (_poseHistory->ComputePoseAt(_poseHistory->GetNewestTimeStamp(), t, p) == RESULT_OK) {
        if (p.GetFrameId() == GetPoseFrameID()) {
          
          // Grab a copy of the pose from history, which has been flattened (i.e.,
          // made with respect to whatever its origin was when it was stored).
          // We just assume for now that is the same as the _current_ world origin
          // (bad assumption? or will differing frame IDs help us?), and make that
          // chaining connection so that we can get the pose w.r.t. the requested
          // parent.
          Pose3d histPoseWrtCurrentWorld(p.GetPose());
          histPoseWrtCurrentWorld.SetParent(&wrtParent.FindOrigin());
          
          Pose3d newPose;
          if((histPoseWrtCurrentWorld.GetWithRespectTo(wrtParent, newPose))==false) {
            PRINT_NAMED_ERROR("Robot.UpdateCurrPoseFromHistory.GetWrtParentFailed",
                              "Could not update robot %d's current pose from history w.r.t. specified pose %s.",
                              _ID, wrtParent.GetName().c_str());
          } else {
            SetPose(newPose);
            poseUpdated = true;
          }
           
        }
      }
      
      return poseUpdated;
    }
    
    void Robot::SetBackpackLights(const std::array<u32,(size_t)LEDId::NUM_BACKPACK_LEDS>& onColor,
                                  const std::array<u32,(size_t)LEDId::NUM_BACKPACK_LEDS>& offColor,
                                  const std::array<u32,(size_t)LEDId::NUM_BACKPACK_LEDS>& onPeriod_ms,
                                  const std::array<u32,(size_t)LEDId::NUM_BACKPACK_LEDS>& offPeriod_ms,
                                  const std::array<u32,(size_t)LEDId::NUM_BACKPACK_LEDS>& transitionOnPeriod_ms,
                                  const std::array<u32,(size_t)LEDId::NUM_BACKPACK_LEDS>& transitionOffPeriod_ms)
    {
      std::array<Anki::Cozmo::LightState, (size_t)LEDId::NUM_BACKPACK_LEDS> lights;
      for (int i = 0; i < (int)LEDId::NUM_BACKPACK_LEDS; ++i) {
        lights[i].onColor  = ENCODED_COLOR(onColor[i]);
        lights[i].offColor = ENCODED_COLOR(offColor[i]);
        lights[i].onFrames  = MS_TO_LED_FRAMES(onPeriod_ms[i]);
        lights[i].offFrames = MS_TO_LED_FRAMES(offPeriod_ms[i]);
        lights[i].transitionOnFrames  = MS_TO_LED_FRAMES(transitionOnPeriod_ms[i]);
        lights[i].transitionOffFrames = MS_TO_LED_FRAMES(transitionOffPeriod_ms[i]);
      }

      SendMessage(RobotInterface::EngineToRobot(RobotInterface::BackpackLights(lights)));
    }
    
    ObservableObject* Robot::GetActiveObject(const ObjectID     objectID,
                                             const ObjectFamily inFamily)
    {
      ObservableObject* object = nullptr;
      const char* familyStr = nullptr;
      if(inFamily == ObjectFamily::Unknown) {
        object = GetBlockWorld().GetObjectByID(objectID);
        familyStr = EnumToString(inFamily);
      } else {
        object = GetBlockWorld().GetObjectByIDandFamily(objectID, inFamily);
        familyStr = "any";
      }
      
      if(object == nullptr) {
        PRINT_NAMED_ERROR("Robot.GetActiveObject",
                          "Object %d does not exist in %s family.",
                          objectID.GetValue(), EnumToString(inFamily));
        return nullptr;
      }
      
      if(!object->IsActive()) {
        PRINT_NAMED_ERROR("Robot.GetActiveObject",
                          "Object %d does not appear to be an active object.",
                          objectID.GetValue());
        return nullptr;
      }
      
      if(object->GetIdentityState() != ActiveIdentityState::Identified) {
        PRINT_NAMED_ERROR("Robot.GetActiveObject",
                          "Object %d is active but has not been identified.",
                          objectID.GetValue());
        return nullptr;
      }
      
      return object;
    } // GetActiveObject()
    
    ObservableObject* Robot::GetActiveObjectByActiveID(const s32 activeID, const ObjectFamily inFamily)
    {
      for(auto objectsByType : GetBlockWorld().GetAllExistingObjects())
      {
        if(inFamily == ObjectFamily::Unknown || inFamily == objectsByType.first)
        {
          for(auto objectsByID : objectsByType.second)
          {
            for(auto objectWithID : objectsByID.second)
            {
              ObservableObject* object = objectWithID.second;
              if(object->IsActive() && object->GetActiveID() == activeID)
              {
                return object;
              }
            }
          }
        } // if(inFamily == ObjectFamily::Unknown || inFamily == objectsByFamily.first)
      } // for each family
      
      return nullptr;
    } // GetActiveObjectByActiveID()
    
    
    Result Robot::SetObjectLights(const ObjectID& objectID,
                                  const WhichCubeLEDs whichLEDs,
                                  const u32 onColor, const u32 offColor,
                                  const u32 onPeriod_ms, const u32 offPeriod_ms,
                                  const u32 transitionOnPeriod_ms, const u32 transitionOffPeriod_ms,
                                  const bool turnOffUnspecifiedLEDs,
                                  const MakeRelativeMode makeRelative,
                                  const Point2f& relativeToPoint)
    {
      ActiveCube* activeCube = dynamic_cast<ActiveCube*>(GetActiveObject(objectID, ObjectFamily::LightCube));
      if(activeCube == nullptr) {
        PRINT_NAMED_ERROR("Robot.SetObjectLights", "Null active object pointer.");
        return RESULT_FAIL_INVALID_OBJECT;
      } else {
        
        // NOTE: if make relative mode is "off", this call doesn't do anything:
        const WhichCubeLEDs rotatedWhichLEDs = activeCube->MakeWhichLEDsRelativeToXY(whichLEDs,
                                                                                      relativeToPoint,
                                                                                      makeRelative);
        
        activeCube->SetLEDs(rotatedWhichLEDs, onColor, offColor, onPeriod_ms, offPeriod_ms,
                            transitionOnPeriod_ms, transitionOffPeriod_ms,
                            turnOffUnspecifiedLEDs);
        
        std::array<Anki::Cozmo::LightState, 4> lights;
        ASSERT_NAMED((int)ActiveObjectConstants::NUM_CUBE_LEDS == 4, "Robot.wrong.number.of.cube.ligths");
        for (int i = 0; i < (int)ActiveObjectConstants::NUM_CUBE_LEDS; ++i){
          const ActiveCube::LEDstate& ledState = activeCube->GetLEDState(i);
          lights[i].onColor  = ENCODED_COLOR(ledState.onColor);
          lights[i].offColor = ENCODED_COLOR(ledState.offColor);
          lights[i].onFrames  = MS_TO_LED_FRAMES(ledState.onPeriod_ms);
          lights[i].offFrames = MS_TO_LED_FRAMES(ledState.offPeriod_ms);
          lights[i].transitionOnFrames  = MS_TO_LED_FRAMES(ledState.transitionOnPeriod_ms);
          lights[i].transitionOffFrames = MS_TO_LED_FRAMES(ledState.transitionOffPeriod_ms);
        }

        if( DEBUG_BLOCK_LIGHTS ) {
          PRINT_NAMED_DEBUG("Robot.SetObjectLights.Set1",
                            "Setting lights for object %d",
                            objectID.GetValue());
        }

        return SendMessage(RobotInterface::EngineToRobot(CubeLights(lights, (uint32_t)activeCube->GetActiveID())));
      }
    }
      
    Result Robot::SetObjectLights(const ObjectID& objectID,
                                  const std::array<u32,(size_t)ActiveObjectConstants::NUM_CUBE_LEDS>& onColor,
                                  const std::array<u32,(size_t)ActiveObjectConstants::NUM_CUBE_LEDS>& offColor,
                                  const std::array<u32,(size_t)ActiveObjectConstants::NUM_CUBE_LEDS>& onPeriod_ms,
                                  const std::array<u32,(size_t)ActiveObjectConstants::NUM_CUBE_LEDS>& offPeriod_ms,
                                  const std::array<u32,(size_t)ActiveObjectConstants::NUM_CUBE_LEDS>& transitionOnPeriod_ms,
                                  const std::array<u32,(size_t)ActiveObjectConstants::NUM_CUBE_LEDS>& transitionOffPeriod_ms,
                                  const MakeRelativeMode makeRelative,
                                  const Point2f& relativeToPoint)
    {
      ActiveCube* activeCube = dynamic_cast<ActiveCube*>(GetActiveObject(objectID, ObjectFamily::LightCube));
      if(activeCube == nullptr) {
        PRINT_NAMED_ERROR("Robot.SetObjectLights", "Null active object pointer.\n");
        return RESULT_FAIL_INVALID_OBJECT;
      } else {
        
        activeCube->SetLEDs(onColor, offColor, onPeriod_ms, offPeriod_ms, transitionOnPeriod_ms, transitionOffPeriod_ms);

        // NOTE: if make relative mode is "off", this call doesn't do anything:
        activeCube->MakeStateRelativeToXY(relativeToPoint, makeRelative);
        
        std::array<Anki::Cozmo::LightState, 4> lights;
        ASSERT_NAMED((int)ActiveObjectConstants::NUM_CUBE_LEDS == 4, "Robot.wrong.number.of.cube.ligths");
        for (int i = 0; i < (int)ActiveObjectConstants::NUM_CUBE_LEDS; ++i){
          const ActiveCube::LEDstate& ledState = activeCube->GetLEDState(i);
          lights[i].onColor  = ENCODED_COLOR(ledState.onColor);
          lights[i].offColor = ENCODED_COLOR(ledState.offColor);
          lights[i].onFrames  = MS_TO_LED_FRAMES(ledState.onPeriod_ms);
          lights[i].offFrames = MS_TO_LED_FRAMES(ledState.offPeriod_ms);
          lights[i].transitionOnFrames  = MS_TO_LED_FRAMES(ledState.transitionOnPeriod_ms);
          lights[i].transitionOffFrames = MS_TO_LED_FRAMES(ledState.transitionOffPeriod_ms);
        }

        if( DEBUG_BLOCK_LIGHTS ) {
          PRINT_NAMED_DEBUG("Robot.SetObjectLights.Set2",
                            "Setting lights for object %d",
                            objectID.GetValue());
        }
        
        return SendMessage(RobotInterface::EngineToRobot(CubeLights(lights, (uint32_t)activeCube->GetActiveID())));
      }

    }
      
    Robot::ReactionCallbackIter Robot::AddReactionCallback(const Vision::Marker::Code code, ReactionCallback callback)
    {
      //CoreTechPrint("_reactionCallbacks size = %lu\n", _reactionCallbacks.size());
      
      _reactionCallbacks[code].emplace_front(callback);
      
      return _reactionCallbacks[code].cbegin();
      
    } // AddReactionCallback()
    
    
    // Remove a preivously-added callback using the iterator returned by
    // AddReactionCallback above.
    void Robot::RemoveReactionCallback(const Vision::Marker::Code code, ReactionCallbackIter callbackToRemove)
    {
      _reactionCallbacks[code].erase(callbackToRemove);
      if(_reactionCallbacks[code].empty()) {
        _reactionCallbacks.erase(code);
      }
    } // RemoveReactionCallback()
    
    
    Result Robot::AbortAll()
    {
      bool anyFailures = false;
      
      _actionList.Cancel();
      
      if(AbortDrivingToPose() != RESULT_OK) {
        anyFailures = true;
      }
      
      if(AbortDocking() != RESULT_OK) {
        anyFailures = true;
      }
      
      if(AbortAnimation() != RESULT_OK) {
        anyFailures = true;
      }
      
      if(anyFailures) {
        return RESULT_FAIL;
      } else {
        return RESULT_OK;
      }
      
    }
      
    Result Robot::AbortDocking()
    {
      return SendAbortDocking();
    }
      
    Result Robot::AbortAnimation()
    {
      return SendAbortAnimation();
    }
    
    Result Robot::AbortDrivingToPose()
    {
      _selectedPathPlanner->StopPlanning();
      Result ret = ClearPath();
      _numPlansFinished = _numPlansStarted;

      return ret;
    }

    Result Robot::SendAbortAnimation()
    {
      return SendMessage(RobotInterface::EngineToRobot(RobotInterface::AbortAnimation()));
    }
    
    Result Robot::SendAbortDocking()
    {
      return SendMessage(RobotInterface::EngineToRobot(Anki::Cozmo::AbortDocking()));
    }
 
    Result Robot::SendSetCarryState(CarryState state)
    {
      return SendMessage(RobotInterface::EngineToRobot(Anki::Cozmo::CarryState(state)));
    }
      
    Result Robot::SendFlashObjectIDs()
    {
      return SendMessage(RobotInterface::EngineToRobot(FlashObjectIDs()));
    }
     
      /*
    Result Robot::SendSetBlockLights(const u8 blockID,
                                     const std::array<u32,NUM_BLOCK_LEDS>& color,
                                     const std::array<u32,NUM_BLOCK_LEDS>& onPeriod_ms,
                                     const std::array<u32,NUM_BLOCK_LEDS>& offPeriod_ms)
    {
      MessageSetBlockLights m;
      m.blockID = blockID;
      m.color = color;
      m.onPeriod_ms = onPeriod_ms;
      m.offPeriod_ms = offPeriod_ms;

      return _msgHandler->SendMessage(GetID(), m);
    }
       */
      
    Result Robot::SendSetObjectLights(const ObjectID& objectID, const u32 onColor, const u32 offColor,
                                      const u32 onPeriod_ms, const u32 offPeriod_ms)
    {
      PRINT_NAMED_ERROR("Robot.SendSetObjectLights", "Deprecated.\n");
      return RESULT_FAIL;
      /*
      // Need to determing the blockID (meaning its internal "active" ID) from the
      // objectID known to the robot / UI
      Vision::ObservableObject* object = _blockWorld.GetObjectByIDandFamily(objectID, ObjectFamily::ACTIVE_BLOCKS);
      if(!object->IsActive()) {
        PRINT_NAMED_ERROR("Robot.SendSetObjectLights",
                          "Object %d does not appear to be an active object.\n", objectID.GetValue());
        return RESULT_FAIL;
      }
      
      if(!object->IsIdentified()) {
        PRINT_NAMED_ERROR("Robot.SendSetObjectLights",
                          "Object %d is active but has not been identified.\n", objectID.GetValue());
        return RESULT_FAIL;
      }
      
      // TODO: Get rid of the need for reinterpret_cast here (add virtual GetActiveID() to ObsObject?)
      ActiveCube* activeCube = reinterpret_cast<ActiveCube*>(object);
      if(activeCube == nullptr) {
        PRINT_NAMED_ERROR("Robot.SendSetObjectLights",
                          "Object %d could not be cast to an ActiveCube.\n", objectID.GetValue());
        return RESULT_FAIL;
      }
      
      activeCube->SetLEDs(ActiveCube::WhichCubeLEDs::ALL, color, onPeriod_ms, offPeriod_ms);
      
      return SendSetObjectLights(activeCube);
      */
    } // SendSetObjectLights()
      
    Result Robot::SendSetObjectLights(const ActiveCube* activeCube)
    {
      if(activeCube == nullptr) {
        PRINT_NAMED_ERROR("Robot.SendSetObjectLights", "Null active object pointer provided.\n");
        return RESULT_FAIL_INVALID_OBJECT;
      }
      std::array<Anki::Cozmo::LightState, 4> lights;
      ASSERT_NAMED((int)ActiveObjectConstants::NUM_CUBE_LEDS == 4, "Robot.wrong.number.of.cube.ligths");
      for (int i = 0; i < (int)ActiveObjectConstants::NUM_CUBE_LEDS; ++i){
        const ActiveCube::LEDstate& ledState = activeCube->GetLEDState(i);
        lights[i].onColor  = ENCODED_COLOR(ledState.onColor);
        lights[i].offColor = ENCODED_COLOR(ledState.offColor);
        lights[i].onFrames  = MS_TO_LED_FRAMES(ledState.onPeriod_ms);
        lights[i].offFrames = MS_TO_LED_FRAMES(ledState.offPeriod_ms);
        lights[i].transitionOnFrames  = MS_TO_LED_FRAMES(ledState.transitionOnPeriod_ms);
        lights[i].transitionOffFrames = MS_TO_LED_FRAMES(ledState.transitionOffPeriod_ms);
      }
      return SendMessage(RobotInterface::EngineToRobot(CubeLights(lights, (uint32_t)activeCube->GetActiveID())));
    }
    
    Result Robot::SendDebugString(const char* format, ...)
    {
      int len = 0;
      const int kMaxDebugStringLen = u8_MAX;
      char text[kMaxDebugStringLen];
      strcpy(text, format);
      
      // Create formatted text
      va_list argptr;
      va_start(argptr, format);
      len = vsnprintf(text, kMaxDebugStringLen, format, argptr);
      va_end(argptr);
        
      std::string str(text);
      
      // Send message to game
      Broadcast(ExternalInterface::MessageEngineToGame(ExternalInterface::DebugString(str)));
      
      // Send message to viz
      VizManager::getInstance()->SetText(VizManager::DEBUG_STRING,
                                         NamedColors::ORANGE,
                                         "%s", text);
      
      return RESULT_OK;
    }
      
      
    void Robot::ComputeDriveCenterPose(const Pose3d &robotPose, Pose3d &driveCenterPose) const
    {
      MoveRobotPoseForward(robotPose, GetDriveCenterOffset(), driveCenterPose);
    }
      
    void Robot::ComputeOriginPose(const Pose3d &driveCenterPose, Pose3d &robotPose) const
    {
      MoveRobotPoseForward(driveCenterPose, -GetDriveCenterOffset(), robotPose);
    }

    void Robot::MoveRobotPoseForward(const Pose3d &startPose, f32 distance, Pose3d &movedPose) {
      movedPose = startPose;
      f32 angle = startPose.GetRotationAngle<'Z'>().ToFloat();
      Vec3f trans;
      trans.x() = startPose.GetTranslation().x() + distance * cosf(angle);
      trans.y() = startPose.GetTranslation().y() + distance * sinf(angle);
      movedPose.SetTranslation(trans);
    }
      
    f32 Robot::GetDriveCenterOffset() const {
      f32 driveCenterOffset = DRIVE_CENTER_OFFSET;
      if (IsCarryingObject()) {
        driveCenterOffset = 0;
      }
      return driveCenterOffset;
    }
    
    bool Robot::Broadcast(ExternalInterface::MessageEngineToGame&& event)
    {
      if(HasExternalInterface()) {
        GetExternalInterface()->Broadcast(event);
        return true;
      } else {
        return false;
      }
    }
  } // namespace Cozmo
} // namespace Anki<|MERGE_RESOLUTION|>--- conflicted
+++ resolved
@@ -1581,19 +1581,16 @@
     // Read the animations in a dir
     void Robot::ReadAnimationDir()
     {
-<<<<<<< HEAD
       // Disable super-verbose warnings about clipping face parameters in json files
       // To help find bad/deprecated animations, try removing this.
       ProceduralFaceParams::EnableClippingWarning(false);
-      
-=======
+
       ReadAnimationDirImpl("assets/animations/");
       ReadAnimationDirImpl("config/basestation/animations/");
     }
     
     void Robot::ReadAnimationDirImpl(const std::string& animationDir)
     {
->>>>>>> cbf10fbc
       if (_dataPlatform == nullptr) { return; }
       static const std::regex jsonFilenameMatcher("[^.].*\\.json\0");
       SoundManager::getInstance()->LoadSounds(_dataPlatform);
