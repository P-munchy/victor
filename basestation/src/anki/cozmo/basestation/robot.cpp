//
//  robot.cpp
//  Products_Cozmo
//
//  Created by Andrew Stein on 8/23/13.
//  Copyright (c) 2013 Anki, Inc. All rights reserved.
//

// TODO:(bn) should these be a full path?
#include "anki/cozmo/basestation/pathPlanner.h"
#include "anki/cozmo/basestation/latticePlanner.h"
#include "anki/cozmo/basestation/faceAndApproachPlanner.h"
#include "anki/cozmo/basestation/pathDolerOuter.h"
#include "anki/cozmo/basestation/blockWorld.h"
#include "anki/cozmo/basestation/block.h"
#include "anki/cozmo/basestation/activeCube.h"
#include "anki/cozmo/basestation/robot.h"
#include "anki/cozmo/basestation/utils/parsingConstants/parsingConstants.h"
#include "anki/cozmo/shared/cozmoEngineConfig.h"
#include "anki/common/basestation/math/point.h"
#include "anki/common/basestation/math/quad_impl.h"
#include "anki/common/basestation/math/point_impl.h"
#include "anki/common/basestation/math/rect_impl.h"
#include "anki/common/basestation/math/poseBase_impl.h"
#include "anki/common/basestation/utils/timer.h"
#include "anki/vision/CameraSettings.h"
// TODO: This is shared between basestation and robot and should be moved up
#include "anki/cozmo/shared/cozmoConfig.h"
#include "anki/cozmo/basestation/robotInterface/messageHandler.h"
#include "anki/cozmo/basestation/robotPoseHistory.h"
#include "anki/cozmo/basestation/ramp.h"
#include "anki/cozmo/basestation/viz/vizManager.h"
#include "opencv2/highgui/highgui.hpp" // For imwrite() in ProcessImage
#include "anki/cozmo/basestation/soundManager.h"
#include "anki/cozmo/basestation/faceAnimationManager.h"
#include "anki/cozmo/basestation/externalInterface/externalInterface.h"
#include "clad/externalInterface/messageEngineToGame.h"
#include "clad/types/robotStatusAndActions.h"
#include "anki/cozmo/basestation/behaviors/behaviorInterface.h"
#include "anki/common/basestation/utils/data/dataPlatform.h"
#include "anki/vision/basestation/visionMarker.h"
#include "anki/vision/basestation/observableObjectLibrary_impl.h"
#include "util/fileUtils/fileUtils.h"
#include "anki/vision/basestation/image.h"
#include "clad/robotInterface/messageEngineToRobot.h"
#include "util/helpers/templateHelpers.h"

#include <fstream>
#include <dirent.h>
#include <sys/stat.h>

#define MAX_DISTANCE_FOR_SHORT_PLANNER 40.0f
#define MAX_DISTANCE_TO_PREDOCK_POSE 20.0f

namespace Anki {
  namespace Cozmo {
    
    Robot::Robot(const RobotID_t robotID, RobotInterface::MessageHandler* msgHandler,
                 IExternalInterface* externalInterface, Util::Data::DataPlatform* dataPlatform)
    : _externalInterface(externalInterface)
    , _dataPlatform(dataPlatform)
    , _ID(robotID)
    , _msgHandler(msgHandler)
    , _blockWorld(this)
    , _faceWorld(*this)
    , _visionProcessor(dataPlatform)
    , _behaviorMgr(*this)
<<<<<<< HEAD
=======
    , _isBehaviorMgrEnabled(false)
#   if !ASYNC_VISION_PROCESSING
    , _haveNewImage(false)
#   endif
    , _movementComponent(*this)
    , _plannerSelectedPoseIndexPtr(nullptr)
    , _numPlansStarted(0)
    , _numPlansFinished(0)
    , _driveToPoseStatus(ERobotDriveToPoseStatus::Waiting)
    , _currPathSegment(-1)
    , _lastSentPathID(0)
    , _lastRecvdPathID(0)
    , _usingManualPathSpeed(false)
>>>>>>> b1213210
    , _camera(robotID)
    , _neckPose(0.f,Y_AXIS_3D(), {{NECK_JOINT_POSITION[0], NECK_JOINT_POSITION[1], NECK_JOINT_POSITION[2]}}, &_pose, "RobotNeck")
    , _headCamPose(RotationMatrix3d({0,0,1,  -1,0,0,  0,-1,0}),
                  {{HEAD_CAM_POSITION[0], HEAD_CAM_POSITION[1], HEAD_CAM_POSITION[2]}}, &_neckPose, "RobotHeadCam")
    , _liftBasePose(0.f, Y_AXIS_3D(), {{LIFT_BASE_POSITION[0], LIFT_BASE_POSITION[1], LIFT_BASE_POSITION[2]}}, &_pose, "RobotLiftBase")
    , _liftPose(0.f, Y_AXIS_3D(), {{LIFT_ARM_LENGTH, 0.f, 0.f}}, &_liftBasePose, "RobotLift")
    , _currentHeadAngle(MIN_HEAD_ANGLE)
<<<<<<< HEAD
=======
    , _currentLiftAngle(0)
    , _onRamp(false)
    , _isPickingOrPlacing(false)
    , _isPickedUp(false)
    , _isMoving(false)
    , _battVoltage(5)
    , _imageSendMode(ImageSendMode::Off)
    , _carryingMarker(nullptr)
    , _lastPickOrPlaceSucceeded(false)
    , _stateSaveMode(SAVE_OFF)
    , _imageSaveMode(SAVE_OFF)
    , _imgFramePeriod(0)
    , _lastImgTimeStamp(0)
>>>>>>> b1213210
    , _animationStreamer(_externalInterface, _cannedAnimations)
    , _emotionMgr(*this)
    , _imageDeChunker(new ImageDeChunker())
    {
      _poseHistory = new RobotPoseHistory();
      PRINT_NAMED_INFO("Robot.Robot", "Created");
      
      _pose.SetName("Robot_" + std::to_string(_ID));
      _driveCenterPose.SetName("RobotDriveCenter_" + std::to_string(_ID));
      
      // Initializes _pose, _poseOrigins, and _worldOrigin:
      Delocalize();
      InitRobotMessageComponent(_msgHandler,robotID);
      
      if (HasExternalInterface())
      {
        _signalHandles.push_back(_externalInterface->Subscribe(ExternalInterface::MessageGameToEngineTag::SetBehaviorSystemEnabled,
                                                               [this] (const AnkiEvent<ExternalInterface::MessageGameToEngine>& event)
        {
          _isBehaviorMgrEnabled = event.GetData().Get_SetBehaviorSystemEnabled().enabled;
        }));
      }
      
      _proceduralFace.MarkAsSentToRobot(false);
      _proceduralFace.SetTimeStamp(1); // Make greater than lastFace's timestamp, so it gets streamed
      _lastProceduralFace.MarkAsSentToRobot(true);
      
      // The call to Delocalize() will increment frameID, but we want it to be
      // initialzied to 0, to match the physical robot's initialization
      _frameId = 0;

      ReadAnimationDir();
      
      // Read in emotion and behavior manager Json
      Json::Value emotionConfig;
      Json::Value behaviorConfig;
      if (nullptr != _dataPlatform)
      {
        std::string jsonFilename = "config/basestation/config/behavior_config.json";
        bool success = _dataPlatform->readAsJson(Util::Data::Scope::Resources, jsonFilename, behaviorConfig);
        if (!success)
        {
          PRINT_NAMED_ERROR("Robot.BehaviorConfigJsonNotFound",
                            "Behavior Json config file %s not found.",
                            jsonFilename.c_str());
        }
        
        jsonFilename = "config/basestation/config/emotion_config.json";
        success = _dataPlatform->readAsJson(Util::Data::Scope::Resources, jsonFilename, emotionConfig);
        if (!success)
        {
          PRINT_NAMED_ERROR("Robot.EmotionConfigJsonNotFound",
                            "Emotion Json config file %s not found.",
                            jsonFilename.c_str());
        }
      }
      _emotionMgr.Init(emotionConfig);
      _behaviorMgr.Init(behaviorConfig);
      
      SetHeadAngle(_currentHeadAngle);
      _pdo = new PathDolerOuter(msgHandler, robotID);

      if (nullptr != _dataPlatform) {
        _longPathPlanner  = new LatticePlanner(this, _dataPlatform);
      }
      else {
        // For unit tests, or cases where we don't have data, use the short planner in it's place
        PRINT_NAMED_WARNING("Robot.NoDataPlatform.WrongPlanner",
                            "Using short planner as the long planner, since we dont have a data platform");
        _longPathPlanner = new FaceAndApproachPlanner;
      }

      _shortPathPlanner = new FaceAndApproachPlanner;
      _selectedPathPlanner = _longPathPlanner;
      
    } // Constructor: Robot

    Robot::~Robot()
    {
      Util::SafeDelete(_imageDeChunker);
      Util::SafeDelete(_poseHistory);
      Util::SafeDelete(_pdo);
      Util::SafeDelete(_longPathPlanner);
      Util::SafeDelete(_shortPathPlanner);
      
      _selectedPathPlanner = nullptr;
      
    }
    
    void Robot::SetPickedUp(bool t)
    {
      if(_isPickedUp == false && t == true) {
        // Robot is being picked up: de-localize it
        Delocalize();
        
        _visionProcessor.Pause(true);
        
        if (_externalInterface != nullptr) {
          _externalInterface->Broadcast(ExternalInterface::MessageEngineToGame(ExternalInterface::RobotPickedUp(GetID())));
        }
      }
      else if (true == _isPickedUp && false == t) {
        
        _visionProcessor.Pause(false);
        
        if (_externalInterface != nullptr) {
          _externalInterface->Broadcast(ExternalInterface::MessageEngineToGame(ExternalInterface::RobotPutDown(GetID())));
        }
      }
      _isPickedUp = t;
    }
    
    void Robot::Delocalize()
    {
      PRINT_NAMED_INFO("Robot.Delocalize", "Delocalizing robot %d.\n", GetID());
      
      _localizedToID.UnSet();
      _localizedToFixedObject = false;
      _localizedMarkerDistToCameraSq = -1.f;

      // NOTE: no longer doing this here because Delocalize() can be called by
      //  BlockWorld::ClearAllExistingObjects, resulting in a weird loop...
      //_blockWorld.ClearAllExistingObjects();
      
      // Add a new pose origin to use until the robot gets localized again
      _poseOrigins.emplace_back();
      _poseOrigins.back().SetName("Robot" + std::to_string(_ID) + "_PoseOrigin" + std::to_string(_poseOrigins.size() - 1));
      _worldOrigin = &_poseOrigins.back();
      
      _pose.SetRotation(0, Z_AXIS_3D());
      _pose.SetTranslation({{0.f, 0.f, 0.f}});
      _pose.SetParent(_worldOrigin);
      
      _driveCenterPose.SetRotation(0, Z_AXIS_3D());
      _driveCenterPose.SetTranslation({{0.f, 0.f, 0.f}});
      _driveCenterPose.SetParent(_worldOrigin);
      
      _poseHistory->Clear();
      //++_frameId;
     
      // Update VizText
      VizManager::getInstance()->SetText(VizManager::LOCALIZED_TO, NamedColors::YELLOW,
                                         "LocalizedTo: <nothing>");
      VizManager::getInstance()->SetText(VizManager::WORLD_ORIGIN, NamedColors::YELLOW,
                                         "WorldOrigin[%lu]: %s",
                                         _poseOrigins.size(),
                                         _worldOrigin->GetName().c_str());
    } // Delocalize()

    Result Robot::SetLocalizedTo(const ObservableObject* object)
    {
      if(object == nullptr) {
        PRINT_NAMED_WARNING("Robot.SetLocalizedTo.NullPtr",
                            "SetLocalizedTo called with nullptr object, delocalizing!\n");
        Delocalize();
        return RESULT_OK;
      }
      
      if(object->GetID().IsUnknown()) {
        PRINT_NAMED_ERROR("Robot.SetLocalizedTo.IdNotSet",
                          "Cannot localize to an object with no ID set.\n");
        return RESULT_FAIL;
      }
      
      // Find the closest, most recently observed marker on the object
      TimeStamp_t mostRecentObsTime = 0;
      for(auto marker : object->GetMarkers()) {
        if(marker.GetLastObservedTime() >= mostRecentObsTime) {
          Pose3d markerPoseWrtCamera;
          if(false == marker.GetPose().GetWithRespectTo(_camera.GetPose(), markerPoseWrtCamera)) {
            PRINT_NAMED_ERROR("Robot.SetLocalizedTo.MarkerOriginProblem",
                              "Could not get pose of marker w.r.t. robot camera.\n");
            return RESULT_FAIL;
          }
          const f32 distToMarkerSq = markerPoseWrtCamera.GetTranslation().LengthSq();
          if(_localizedMarkerDistToCameraSq < 0.f || distToMarkerSq < _localizedMarkerDistToCameraSq) {
            _localizedMarkerDistToCameraSq = distToMarkerSq;
            mostRecentObsTime = marker.GetLastObservedTime();
          }
        }
      }
      assert(_localizedMarkerDistToCameraSq >= 0.f);
      
      _localizedToID = object->GetID();
      _hasMovedSinceLocalization = false;
      
      // Update VizText
      VizManager::getInstance()->SetText(VizManager::LOCALIZED_TO, NamedColors::YELLOW,
                                         "LocalizedTo: %s_%d",
                                         ObjectTypeToString(object->GetType()), _localizedToID.GetValue());
      VizManager::getInstance()->SetText(VizManager::WORLD_ORIGIN, NamedColors::YELLOW,
                                         "WorldOrigin[%lu]: %s",
                                         _poseOrigins.size(),
                                         _worldOrigin->GetName().c_str());
      
      return RESULT_OK;
      
    } // SetLocalizedTo()
    
    
    Result Robot::UpdateFullRobotState(const RobotState& msg)
    {
      Result lastResult = RESULT_OK;

      // Save state to file
      if(_stateSaveMode != SAVE_OFF)
      {
        // Make sure image capture folder exists
        std::string robotStateCaptureDir = _dataPlatform->pathToResource(Util::Data::Scope::Cache, AnkiUtil::kP_ROBOT_STATE_CAPTURE_DIR);
        if (!Util::FileUtils::CreateDirectory(robotStateCaptureDir, false, true)) {
          PRINT_NAMED_ERROR("Robot.UpdateFullRobotState.CreateDirFailed","%s", robotStateCaptureDir.c_str());
        }
        
#if(0)
        // Compose line for entire state msg in hex
        char stateMsgLine[256];
        memset(stateMsgLine,0,256);
        
        u8 msgBytes[256];
        msg.GetBytes(msgBytes);
        for (int i=0; i< msg.GetSize(); i++){
          sprintf(&stateMsgLine[2*i], "%02x", (unsigned char)msgBytes[i]);
        }
        sprintf(&stateMsgLine[msg.GetSize() *2],"\n");
        FILE *stateFile;
        stateFile = fopen("RobotState.txt", "a");
        fputs(stateMsgLine, stateFile);
        fclose(stateFile);
#endif
        /*
        // clad functionality missing: ToJson()
        // Write state message to JSON file
        // TODO: (ds/as) use current game log folder instead?
        std::string msgFilename(std::string(AnkiUtil::kP_ROBOT_STATE_CAPTURE_DIR) + "/cozmo" + std::to_string(GetID()) + "_state_" + std::to_string(msg.timestamp) + ".json");
        
        Json::Value json = msg.CreateJson();
        PRINT_NAMED_INFO("Robot.UpdateFullRobotState", "Writing RobotState JSON to file %s", msgFilename.c_str());
        _dataPlatform->writeAsJson(Util::Data::Scope::Cache, msgFilename, json);
        */
#if(0)
        // Compose line for IMU output file.
        // Used for determining delay constant in image timestamp.
        char stateMsgLine[512];
        memset(stateMsgLine,0,512);
        sprintf(stateMsgLine, "%d, %f, %f\n", msg.timestamp, msg.rawGyroZ, msg.rawAccelY);
        
        FILE *stateFile;
        stateFile = fopen("cozmoIMUState.csv", "a");
        fputs(stateMsgLine, stateFile);
        fclose(stateFile);
#endif
        
        
        // Turn off save mode if we were in one-shot mode
        if (_stateSaveMode == SAVE_ONE_SHOT) {
          _stateSaveMode = SAVE_OFF;
        }
      }

      // Set flag indicating that robot state messages have been received
      _newStateMsgAvailable = true;
      
      // Update head angle
      SetHeadAngle(msg.headAngle);
      
      // Update lift angle
      SetLiftAngle(msg.liftAngle);

      // TODO: (KY/DS) remove SetProxSensorData
      //// Update proximity sensor values
      //SetProxSensorData(PROX_LEFT, msg. proxLeft, msg.status & IS_PROX_SIDE_BLOCKED);
      //SetProxSensorData(PROX_FORWARD, msg.proxForward, msg.status & IS_PROX_FORWARD_BLOCKED);
      //SetProxSensorData(PROX_RIGHT, msg.proxRight, msg.status & IS_PROX_SIDE_BLOCKED);
      
      // Get ID of last/current path that the robot executed
      SetLastRecvdPathID(msg.lastPathID);
      
      // Update other state vars
      SetCurrPathSegment( msg.currPathSegment );
      SetNumFreeSegmentSlots(msg.numFreeSegmentSlots);
      
      // Dole out more path segments to the physical robot if needed:
      if (IsTraversingPath() && GetLastRecvdPathID() == GetLastSentPathID()) {
        _pdo->Update(_currPathSegment, _numFreeSegmentSlots);
      }
      
      //robot->SetCarryingBlock( msg.status & IS_CARRYING_BLOCK ); // Still needed?
      SetPickingOrPlacing((bool)( msg.status & (uint16_t)RobotStatusFlag::IS_PICKING_OR_PLACING ));
      
      SetPickedUp((bool)( msg.status & (uint16_t)RobotStatusFlag::IS_PICKED_UP ));
      
      _battVoltage = (f32)msg.battVolt10x * 0.1f;
      _isMoving = static_cast<bool>(msg.status & (uint16_t)RobotStatusFlag::IS_MOVING);
      _isHeadMoving = !static_cast<bool>(msg.status & (uint16_t)RobotStatusFlag::HEAD_IN_POS);
      _isLiftMoving = !static_cast<bool>(msg.status & (uint16_t)RobotStatusFlag::LIFT_IN_POS);
      _leftWheelSpeed_mmps = msg.lwheel_speed_mmps;
      _rightWheelSpeed_mmps = msg.rwheel_speed_mmps;
      
      _hasMovedSinceLocalization |= _isMoving || _isPickedUp;
      
      Pose3d newPose;
      
      if(IsOnRamp()) {
        
        // Sanity check:
        CORETECH_ASSERT(_rampID.IsSet());
        
        // Don't update pose history while on a ramp.
        // Instead, just compute how far the robot thinks it has gone (in the plane)
        // and compare that to where it was when it started traversing the ramp.
        // Adjust according to the angle of the ramp we know it's on.
        
        const f32 distanceTraveled = (Point2f(msg.pose.x, msg.pose.y) - _rampStartPosition).Length();
        
        Ramp* ramp = dynamic_cast<Ramp*>(_blockWorld.GetObjectByIDandFamily(_rampID, ObjectFamily::Ramp));
        if(ramp == nullptr) {
          PRINT_NAMED_ERROR("Robot.UpdateFullRobotState.NoRampWithID",
                            "Updating robot %d's state while on a ramp, but Ramp object with ID=%d not found in the world.\n",
                            _ID, _rampID.GetValue());
          return RESULT_FAIL;
        }
        
        // Progress must be along ramp's direction (init assuming ascent)
        Radians headingAngle = ramp->GetPose().GetRotationAngle<'Z'>();
        
        // Initialize tilt angle assuming we are ascending
        Radians tiltAngle = ramp->GetAngle();
        
        switch(_rampDirection)
        {
          case Ramp::DESCENDING:
            tiltAngle    *= -1.f;
            headingAngle += M_PI;
            break;
          case Ramp::ASCENDING:
            break;
            
          default:
            PRINT_NAMED_ERROR("Robot.UpdateFullRobotState.UnexpectedRampDirection",
                              "Robot is on a ramp, expecting the ramp direction to be either "
                              "ASCEND or DESCENDING, not %d.\n", _rampDirection);
            return RESULT_FAIL;
        }

        const f32 heightAdjust = distanceTraveled*sin(tiltAngle.ToFloat());
        const Point3f newTranslation(_rampStartPosition.x() + distanceTraveled*cos(headingAngle.ToFloat()),
                                     _rampStartPosition.y() + distanceTraveled*sin(headingAngle.ToFloat()),
                                     _rampStartHeight + heightAdjust);
        
        const RotationMatrix3d R_heading(headingAngle, Z_AXIS_3D());
        const RotationMatrix3d R_tilt(tiltAngle, Y_AXIS_3D());
        
        newPose = Pose3d(R_tilt*R_heading, newTranslation, _pose.GetParent());
        //SetPose(newPose); // Done by UpdateCurrPoseFromHistory() below
        
      } else {
        // This is "normal" mode, where we udpate pose history based on the
        // reported odometry from the physical robot
        
        // Ignore physical robot's notion of z from the message? (msg.pose_z)
        f32 pose_z = 0.f;

        if(msg.pose_frame_id == GetPoseFrameID()) {
          // Frame IDs match. Use the robot's current Z (but w.r.t. world origin)
          pose_z = GetPose().GetWithRespectToOrigin().GetTranslation().z();
        } else {
          // This is an old odometry update from a previous pose frame ID. We
          // need to look up the correct Z value to use for putting this
          // message's (x,y) odometry info into history. Since it comes from
          // pose history, it will already be w.r.t. world origin, since that's
          // how we store everything in pose history.
          RobotPoseStamp p;
          lastResult = _poseHistory->GetLastPoseWithFrameID(msg.pose_frame_id, p);
          if(lastResult != RESULT_OK) {
            PRINT_NAMED_ERROR("Robot.UpdateFullRobotState.GetLastPoseWithFrameIdError",
                              "Failed to get last pose from history with frame ID=%d.\n",
                              msg.pose_frame_id);
            return lastResult;
          }
          pose_z = p.GetPose().GetTranslation().z();
        }
        
        // Need to put the odometry update in terms of the current robot origin
        newPose = Pose3d(msg.pose.angle, Z_AXIS_3D(), {msg.pose.x, msg.pose.y, pose_z}, _worldOrigin);
        
      } // if/else on ramp
      
      // Add to history
      lastResult = AddRawOdomPoseToHistory(msg.timestamp,
                                           msg.pose_frame_id,
                                           newPose.GetTranslation().x(),
                                           newPose.GetTranslation().y(),
                                           newPose.GetTranslation().z(),
                                           newPose.GetRotationAngle<'Z'>().ToFloat(),
                                           msg.headAngle,
                                           msg.liftAngle);
      
      if(lastResult != RESULT_OK) {
        PRINT_NAMED_WARNING("Robot.UpdateFullRobotState.AddPoseError",
                            "AddRawOdomPoseToHistory failed for timestamp=%d\n", msg.timestamp);
        return lastResult;
      }
      
      if(UpdateCurrPoseFromHistory(*_worldOrigin) == false) {
        lastResult = RESULT_FAIL;
      }
      
      /*
       PRINT_NAMED_INFO("Robot.UpdateFullRobotState.OdometryUpdate",
       "Robot %d's pose updated to (%.3f, %.3f, %.3f) @ %.1fdeg based on "
       "msg at time=%d, frame=%d saying (%.3f, %.3f) @ %.1fdeg\n",
       _ID, _pose.GetTranslation().x(), _pose.GetTranslation().y(), _pose.GetTranslation().z(),
       _pose.GetRotationAngle<'Z'>().getDegrees(),
       msg.timestamp, msg.pose_frame_id,
       msg.pose_x, msg.pose_y, msg.pose_angle*180.f/M_PI);
       */
      
      
      // Engine modifications to state message.
      // TODO: Should this just be a different message? Or one that includes the state message from the robot?
      RobotState stateMsg(msg);
      
      // Send state to visualizer for displaying
      VizManager::getInstance()->SendRobotState(stateMsg,
                                                KEYFRAME_BUFFER_SIZE - (_numAnimationBytesStreamed - _numAnimationBytesPlayed),
                                                (u8)MIN(1000.f/GetAverageImagePeriodMS(), u8_MAX), _animationTag);
      
      return lastResult;
      
    } // UpdateFullRobotState()
    
    bool Robot::HasReceivedRobotState() const
    {
      return _newStateMsgAvailable;
    }
    
    void Robot::SetPhysicalRobot(bool isPhysical)
    {
      if (_isPhysical != isPhysical) {
        if (isPhysical) {
          // "Recalibrate" camera pose within head for physical robot
          // TODO: Do this properly!
          _headCamPose.RotateBy(RotationVector3d(HEAD_CAM_YAW_CORR, Z_AXIS_3D()));
          _headCamPose.RotateBy(RotationVector3d(-HEAD_CAM_PITCH_CORR, Y_AXIS_3D()));
          _headCamPose.RotateBy(RotationVector3d(HEAD_CAM_ROLL_CORR, X_AXIS_3D()));
          _headCamPose.SetTranslation({HEAD_CAM_POSITION[0] + HEAD_CAM_TRANS_X_CORR, HEAD_CAM_POSITION[1], HEAD_CAM_POSITION[2]});
          PRINT_NAMED_INFO("Robot.SetPhysicalRobot", "Slop factor applied to head cam pose for physical robot: yaw_corr=%f, pitch_corr=%f, roll_corr=%f, x_trans_corr=%fmm", HEAD_CAM_YAW_CORR, HEAD_CAM_PITCH_CORR, HEAD_CAM_ROLL_CORR, HEAD_CAM_TRANS_X_CORR);
        } else {
          _headCamPose.SetRotation({0,0,1,  -1,0,0,  0,-1,0});
          _headCamPose.SetTranslation({HEAD_CAM_POSITION[0], HEAD_CAM_POSITION[1], HEAD_CAM_POSITION[2]});
          PRINT_STREAM_INFO("Robot.SetPhysicalRobot", "Slop factor removed from head cam pose for simulated robot");
        }
        _isPhysical = isPhysical;
      }
      
    }
    
    f32 ComputePoseAngularSpeed(const RobotPoseStamp& p1, const RobotPoseStamp& p2, const f32 dt)
    {
      const Radians poseAngle1( p1.GetPose().GetRotationAngle<'Z'>() );
      const Radians poseAngle2( p2.GetPose().GetRotationAngle<'Z'>() );
      const f32 poseAngSpeed = std::abs((poseAngle1-poseAngle2).ToFloat()) / dt;
      
      return poseAngSpeed;
    }

    f32 ComputeHeadAngularSpeed(const RobotPoseStamp& p1, const RobotPoseStamp& p2, const f32 dt)
    {
      const f32 headAngSpeed = std::abs((Radians(p1.GetHeadAngle()) - Radians(p2.GetHeadAngle())).ToFloat()) / dt;
      return headAngSpeed;
    }

    Vision::Camera Robot::GetHistoricalCamera(RobotPoseStamp* p, TimeStamp_t t)
    {
      Vision::Camera camera(GetCamera());
      
      // Compute pose from robot body to camera
      // Start with canonical (untilted) headPose
      Pose3d camPose(_headCamPose);
      
      // Rotate that by the given angle
      RotationVector3d Rvec(-p->GetHeadAngle(), Y_AXIS_3D());
      camPose.RotateBy(Rvec);
      
      // Precompose with robot body to neck pose
      camPose.PreComposeWith(_neckPose);
      
      // Set parent pose to be the historical robot pose
      camPose.SetParent(&(p->GetPose()));
      
      camPose.SetName("PoseHistoryCamera_" + std::to_string(t));
      
      // Update the head camera's pose
      camera.SetPose(camPose);
      
      return camera;
    }
    
    Result Robot::QueueObservedMarker(const Vision::ObservedMarker& markerOrig)
    {
      Result lastResult = RESULT_OK;
      
      // Get historical robot pose at specified timestamp to get
      // head angle and to attach as parent of the camera pose.
      TimeStamp_t t;
      RobotPoseStamp* p = nullptr;
      HistPoseKey poseKey;
      lastResult = ComputeAndInsertPoseIntoHistory(markerOrig.GetTimeStamp(), t, &p, &poseKey, true);
      if(lastResult != RESULT_OK) {
        PRINT_NAMED_WARNING("Robot.QueueObservedMarker.HistoricalPoseNotFound",
                            "Time: %d, hist: %d to %d\n",
                            markerOrig.GetTimeStamp(),
                            _poseHistory->GetOldestTimeStamp(),
                            _poseHistory->GetNewestTimeStamp());
        return lastResult;
      }
      
      // If we get here, ComputeAndInsertPoseIntoHistory() should have succeeded
      // and this should be true
      assert(markerOrig.GetTimeStamp() == t);
      
      // If this is not a face marker and "Vision while moving" is disabled and
      // we aren't picking/placing, check to see if the robot's body or head are
      // moving too fast to queue this marker
      if(!_visionWhileMovingEnabled && !IsPickingOrPlacing())
      {
        TimeStamp_t t_prev, t_next;
        RobotPoseStamp p_prev, p_next;
        
        lastResult = _poseHistory->GetRawPoseBeforeAndAfter(t, t_prev, p_prev, t_next, p_next);
        if(lastResult != RESULT_OK) {
          PRINT_NAMED_WARNING("Robot.QueueObservedMarker.HistoricalPoseNotFound",
                              "Could not get next/previous poses for t = %d, so "
                              "cannot compute angular velocity. Ignoring marker.\n", t);
          
          // Don't return failure, but don't queue the marker either (since we
          // couldn't check the angular velocity while seeing it
          return RESULT_OK;
        }

        const f32 ANGULAR_VELOCITY_THRESHOLD_DEG_PER_SEC = 135.f;
        const f32 HEAD_ANGULAR_VELOCITY_THRESHOLD_DEG_PER_SEC = 10.f;
        
        assert(t_prev < t);
        assert(t_next > t);
        const f32 dtPrev_sec = static_cast<f32>(t - t_prev) * 0.001f;
        const f32 dtNext_sec = static_cast<f32>(t_next - t) * 0.001f;
        const f32 headSpeedPrev = ComputeHeadAngularSpeed(*p, p_prev, dtPrev_sec);
        const f32 headSpeedNext = ComputeHeadAngularSpeed(*p, p_next, dtNext_sec);
        const f32 turnSpeedPrev = ComputePoseAngularSpeed(*p, p_prev, dtPrev_sec);
        const f32 turnSpeedNext = ComputePoseAngularSpeed(*p, p_next, dtNext_sec);
        
        if(turnSpeedNext > DEG_TO_RAD(ANGULAR_VELOCITY_THRESHOLD_DEG_PER_SEC) ||
           turnSpeedPrev > DEG_TO_RAD(ANGULAR_VELOCITY_THRESHOLD_DEG_PER_SEC))
        {
          //          PRINT_NAMED_WARNING("Robot.QueueObservedMarker",
          //                              "Ignoring vision marker seen while turning with angular "
          //                              "velocity = %.1f/%.1f deg/sec (thresh = %.1fdeg)\n",
          //                              RAD_TO_DEG(turnSpeedPrev), RAD_TO_DEG(turnSpeedNext),
          //                              ANGULAR_VELOCITY_THRESHOLD_DEG_PER_SEC);
          return RESULT_OK;
        } else if(headSpeedNext > DEG_TO_RAD(HEAD_ANGULAR_VELOCITY_THRESHOLD_DEG_PER_SEC) ||
                  headSpeedPrev > DEG_TO_RAD(HEAD_ANGULAR_VELOCITY_THRESHOLD_DEG_PER_SEC))
        {
          //          PRINT_NAMED_WARNING("Robot.QueueObservedMarker",
          //                              "Ignoring vision marker seen while head moving with angular "
          //                              "velocity = %.1f/%.1f deg/sec (thresh = %.1fdeg)\n",
          //                              RAD_TO_DEG(headSpeedPrev), RAD_TO_DEG(headSpeedNext),
          //                              HEAD_ANGULAR_VELOCITY_THRESHOLD_DEG_PER_SEC);
          return RESULT_OK;
        }
        
      } // if(!_visionWhileMovingEnabled)
   
      if(!GetCamera().IsCalibrated()) {
        PRINT_NAMED_WARNING("MessageHandler::CalibrationNotSet",
                            "Received VisionMarker message from robot before "
                            "camera calibration was set on Basestation.");
        return RESULT_FAIL;
      }
      
      // Update the marker's camera to use a pose from pose history, and
      // create a new marker with the updated camera
      Vision::ObservedMarker marker(markerOrig.GetTimeStamp(), markerOrig.GetCode(),
                                    markerOrig.GetImageCorners(),
                                    GetHistoricalCamera(p, markerOrig.GetTimeStamp()),
                                    markerOrig.GetUserHandle());
      
      // Queue the marker for processing by the blockWorld
      _blockWorld.QueueObservedMarker(poseKey, marker);
      
      // React to the marker if there is a callback for it
      auto reactionIter = _reactionCallbacks.find(marker.GetCode());
      if(reactionIter != _reactionCallbacks.end()) {
        // Run each reaction for this code, in order:
        for(auto & reactionCallback : reactionIter->second) {
          lastResult = reactionCallback(this, &marker);
          if(lastResult != RESULT_OK) {
            PRINT_NAMED_WARNING("Robot.Update.ReactionCallbackFailed",
                                "Reaction callback failed for robot %d observing marker with code %d.\n",
                                GetID(), marker.GetCode());
          }
        }
      }
      
      // Visualize the marker in 3D
      // TODO: disable this block when not debugging / visualizing
      if(true){
        
        // Note that this incurs extra computation to compute the 3D pose of
        // each observed marker so that we can draw in the 3D world, but this is
        // purely for debug / visualization
        u32 quadID = 0;
        
        // When requesting the markers' 3D corners below, we want them
        // not to be relative to the object the marker is part of, so we
        // will request them at a "canonical" pose (no rotation/translation)
        const Pose3d canonicalPose;
        
        
        // Block Markers
        std::set<const ObservableObject*> const& blocks = _blockWorld.GetObjectLibrary(ObjectFamily::Block).GetObjectsWithMarker(marker);
        for(auto block : blocks) {
          std::vector<Vision::KnownMarker*> const& blockMarkers = block->GetMarkersWithCode(marker.GetCode());
          
          for(auto blockMarker : blockMarkers) {
            
            Pose3d markerPose;
            Result poseResult = marker.GetSeenBy().ComputeObjectPose(marker.GetImageCorners(),
                                                                     blockMarker->Get3dCorners(canonicalPose),
                                                                     markerPose);
            if(poseResult != RESULT_OK) {
              PRINT_NAMED_WARNING("BlockWorld.QueueObservedMarker",
                                  "Could not estimate pose of block marker. Not visualizing.\n");
            } else {
              if(markerPose.GetWithRespectTo(marker.GetSeenBy().GetPose().FindOrigin(), markerPose) == true) {
                VizManager::getInstance()->DrawGenericQuad(quadID++, blockMarker->Get3dCorners(markerPose), NamedColors::OBSERVED_QUAD);
              } else {
                PRINT_NAMED_WARNING("BlockWorld.QueueObservedMarker.MarkerOriginNotCameraOrigin",
                                    "Cannot visualize a Block marker whose pose origin is not the camera's origin that saw it.\n");
              }
            }
          }
        }
        
        
        // Mat Markers
        std::set<const ObservableObject*> const& mats = _blockWorld.GetObjectLibrary(ObjectFamily::Mat).GetObjectsWithMarker(marker);
        for(auto mat : mats) {
          std::vector<Vision::KnownMarker*> const& matMarkers = mat->GetMarkersWithCode(marker.GetCode());
          
          for(auto matMarker : matMarkers) {
            Pose3d markerPose;
            Result poseResult = marker.GetSeenBy().ComputeObjectPose(marker.GetImageCorners(),
                                                                     matMarker->Get3dCorners(canonicalPose),
                                                                     markerPose);
            if(poseResult != RESULT_OK) {
              PRINT_NAMED_WARNING("BlockWorld.QueueObservedMarker",
                                  "Could not estimate pose of mat marker. Not visualizing.\n");
            } else {
              if(markerPose.GetWithRespectTo(marker.GetSeenBy().GetPose().FindOrigin(), markerPose) == true) {
                VizManager::getInstance()->DrawMatMarker(quadID++, matMarker->Get3dCorners(markerPose), NamedColors::RED);
              } else {
                PRINT_NAMED_WARNING("BlockWorld.QueueObservedMarker.MarkerOriginNotCameraOrigin",
                                    "Cannot visualize a Mat marker whose pose origin is not the camera's origin that saw it.\n");
              }
            }
          }
        }
        
      } // 3D marker visualization
      
      return lastResult;
      
    } // QueueObservedMarker()

    
    // Flashes a pattern on an active block
    void Robot::ActiveObjectLightTest(const ObjectID& objectID) {
      /*
      static int p=0;
      static int currFrame = 0;
      const u32 onColor = 0x00ff00;
      const u32 offColor = 0x0;
      const u8 NUM_FRAMES = 4;
      const u32 LIGHT_PATTERN[NUM_FRAMES][NUM_BLOCK_LEDS] =
      {
        {onColor, offColor, offColor, offColor, onColor, offColor, offColor, offColor}
        ,{offColor, onColor, offColor, offColor, offColor, onColor, offColor, offColor}
        ,{offColor, offColor, offColor, onColor, offColor, offColor, offColor, onColor}
        ,{offColor, offColor, onColor, offColor, offColor, offColor, onColor, offColor}
      };
      
      if (p++ == 10) {
        
        SendSetBlockLights(blockID, LIGHT_PATTERN[currFrame]);
        //SendFlashBlockIDs();
        
        if (++currFrame == NUM_FRAMES) {
          currFrame = 0;
        }
        
        p = 0;
      }
       */
    }
    
    Result Robot::Update(void)
    {
#if(0)
      ActiveBlockLightTest(1);
      return RESULT_OK;
#endif
      
      /* DEBUG
       const double currentTime_sec = BaseStationTimer::getInstance()->GetCurrentTimeInSeconds();
       static double lastUpdateTime = currentTime_sec;
       
       const double updateTimeDiff = currentTime_sec - lastUpdateTime;
       if(updateTimeDiff > 1.0) {
       PRINT_NAMED_WARNING("Robot.Update", "Gap between robot update calls = %f\n", updateTimeDiff);
       }
       lastUpdateTime = currentTime_sec;
       */
      
      
      if (GetCamera().IsCalibrated()) {
      
#     if !ASYNC_VISION_PROCESSING
      if(_haveNewImage)
        
        _visionProcessor.Update(_image, _robotStateForImage);
        _haveNewImage = false;
#     endif
      {
        
        // Signal the availability of an image
        //CozmoEngineSignals::RobotImageAvailableSignal().emit(GetID());
        
        ////////// Check for any messages from the Vision Thread ////////////
        
        Vision::ObservedMarker visionMarker;
        while(true == _visionProcessor.CheckMailbox(visionMarker)) {
          
          Result lastResult = QueueObservedMarker(visionMarker);
          if(lastResult != RESULT_OK) {
            PRINT_NAMED_ERROR("Robot.Update.FailedToQueueVisionMarker",
                              "Got VisionMarker message from vision processing thread but failed to queue it.");
            return lastResult;
          }
          
          const Quad2f& corners = visionMarker.GetImageCorners();
          VizManager::getInstance()->SendVisionMarker(corners[Quad::TopLeft].x(),  corners[Quad::TopLeft].y(),
                                                      corners[Quad::TopRight].x(),  corners[Quad::TopRight].y(),
                                                      corners[Quad::BottomRight].x(),  corners[Quad::BottomRight].y(),
                                                      corners[Quad::BottomLeft].x(),  corners[Quad::BottomLeft].y(),
                                                      visionMarker.GetCode() != Vision::MARKER_UNKNOWN);
        }
        
        Vision::TrackedFace faceDetection;
        while(true == _visionProcessor.CheckMailbox(faceDetection)) {
          /*
          PRINT_NAMED_INFO("Robot.Update",
                           "Robot %d reported seeing a face at (x,y,w,h)=(%d,%d,%d,%d).",
                           GetID(), faceDetection.x_upperLeft, faceDetection.y_upperLeft, faceDetection.width, faceDetection.height);
          */
          
          Result lastResult;
          
          // Get historical robot pose at specified timestamp to make sure we've
          // got a robot/camera in pose history
          TimeStamp_t t;
          RobotPoseStamp* p = nullptr;
          HistPoseKey poseKey;
          lastResult = ComputeAndInsertPoseIntoHistory(faceDetection.GetTimeStamp(),
                                                       t, &p, &poseKey, true);
          if(lastResult != RESULT_OK) {
            PRINT_NAMED_WARNING("Robot.Update.HistoricalPoseNotFound",
                                "For face seen at time: %d, hist: %d to %d\n",
                                faceDetection.GetTimeStamp(),
                                _poseHistory->GetOldestTimeStamp(),
                                _poseHistory->GetNewestTimeStamp());
            return lastResult;
          }

          // Use a camera from the robot's pose history to estimate the head's
          // 3D translation, w.r.t. that camera. Also puts the face's pose in
          // the camera's pose chain.
          faceDetection.UpdateTranslation(GetHistoricalCamera(p, t));
          
          // Now use the faceDetection to update FaceWorld:
          lastResult = _faceWorld.AddOrUpdateFace(faceDetection);
          if(lastResult != RESULT_OK) {
            PRINT_NAMED_ERROR("Robot.Update.FailedToUpdateFace",
                              "Got FaceDetection from vision processing but failed to update it.");
          }
          
          VizManager::getInstance()->DrawCameraFace(faceDetection,
            faceDetection.IsBeingTracked() ? NamedColors::GREEN : NamedColors::RED);

        }
        
        VizInterface::TrackerQuad trackerQuad;
        if(true == _visionProcessor.CheckMailbox(trackerQuad)) {
          // Send tracker quad info to viz
          VizManager::getInstance()->SendTrackerQuad(trackerQuad.topLeft_x, trackerQuad.topLeft_y,
                                                     trackerQuad.topRight_x, trackerQuad.topRight_y,
                                                     trackerQuad.bottomRight_x, trackerQuad.bottomRight_y,
                                                     trackerQuad.bottomLeft_x, trackerQuad.bottomLeft_y);
        }
        
        //MessageDockingErrorSignal dockingErrorSignal;
        std::pair<Pose3d, TimeStamp_t> markerPoseWrtCamera;
        if(true == _visionProcessor.CheckMailbox(markerPoseWrtCamera)) {
          
          // Convert from camera frame to robot frame
          Anki::Cozmo::RobotPoseStamp p;
          TimeStamp_t t;
          _poseHistory->GetRawPoseAt(markerPoseWrtCamera.second, t, p);
          
          // Hook the pose coming out of the vision system up to the historical
          // camera at that timestamp
          Vision::Camera histCamera(GetHistoricalCamera(&p, t));
          markerPoseWrtCamera.first.SetParent(&histCamera.GetPose());
          /*
          // Get the pose w.r.t. the (historical) robot pose instead of the camera pose
          Pose3d markerPoseWrtRobot;
          if(false == markerPoseWrtCamera.first.GetWithRespectTo(p.GetPose(), markerPoseWrtRobot)) {
            PRINT_NAMED_ERROR("Robot.Update.PoseOriginFail",
                              "Could not get marker pose w.r.t. robot.");
            return RESULT_FAIL;
          }
          */
          //Pose3d poseWrtRobot = poseWrtCam;
          //poseWrtRobot.PreComposeWith(camWrtRobotPose);
          Pose3d markerPoseWrtRobot(markerPoseWrtCamera.first);
          markerPoseWrtRobot.PreComposeWith(histCamera.GetPose());
          
          DockingErrorSignal dockErrMsg;
          dockErrMsg.timestamp = markerPoseWrtCamera.second;
          dockErrMsg.x_distErr = markerPoseWrtRobot.GetTranslation().x();
          dockErrMsg.y_horErr  = markerPoseWrtRobot.GetTranslation().y();
          dockErrMsg.z_height  = markerPoseWrtRobot.GetTranslation().z();
          dockErrMsg.angleErr  = markerPoseWrtRobot.GetRotation().GetAngleAroundZaxis().ToFloat() + M_PI_2;
                    
          // Visualize docking error signal
          VizManager::getInstance()->SetDockingError(dockErrMsg.x_distErr,
                                                     dockErrMsg.y_horErr,
                                                     dockErrMsg.angleErr);
          
          // Try to use this for closed-loop control by sending it on to the robot
          SendMessage(RobotInterface::EngineToRobot(std::move(dockErrMsg)));
        }
        {
          RobotInterface::PanAndTilt panTiltHead;
          if (true == _visionProcessor.CheckMailbox(panTiltHead)) {
            SendMessage(RobotInterface::EngineToRobot(std::move(panTiltHead)));
          }
        }
        
        ////////// Update the robot's blockworld //////////
        // (Note that we're only doing this if the vision processor completed)
        
        uint32_t numBlocksObserved = 0;

        if(RESULT_OK != _blockWorld.Update(numBlocksObserved)) {
          PRINT_NAMED_WARNING("Robot.Update.BlockWorldUpdateFailed", "");
        }
        
        if(RESULT_OK != _faceWorld.Update()) {
          PRINT_NAMED_WARNING("Robot.Update.FaceWorldUpdateFailed", "");
        }

      } // if(_visionProcessor.WasLastImageProcessed())
      } // if (GetCamera().IsCalibrated())
      
      ///////// Update the behavior manager ///////////
      
      // TODO: This object encompasses, for the time-being, what some higher level
      // module(s) would do.  e.g. Some combination of game state, build planner,
      // personality planner, etc.
      
      const double currentTime = BaseStationTimer::getInstance()->GetCurrentTimeInSeconds();
      
      _emotionMgr.Update(currentTime);
      
      std::string behaviorName("<disabled>");
      if(_isBehaviorMgrEnabled) {
        _behaviorMgr.Update(currentTime);
        
        const IBehavior* behavior = _behaviorMgr.GetCurrentBehavior();
        if(behavior != nullptr) {
          behaviorName = behavior->GetName();
          const std::string& stateName = behavior->GetStateName();
          if (!stateName.empty())
          {
            behaviorName += "-" + stateName;
          }
        }
      }
      
      VizManager::getInstance()->SetText(VizManager::BEHAVIOR_STATE, NamedColors::MAGENTA,
                                         "Behavior: %s", behaviorName.c_str());

      
      //////// Update Robot's State Machine /////////////
      Result actionResult = _actionList.Update(*this);
      if(actionResult != RESULT_OK) {
        PRINT_NAMED_WARNING("Robot.Update", "Robot %d had an action fail.", GetID());
      }
        
      //////// Stream Animations /////////
      Result animStreamResult = _animationStreamer.Update(*this);
      if(animStreamResult != RESULT_OK) {
        PRINT_NAMED_WARNING("Robot.Update",
                            "Robot %d had an animation streaming failure.", GetID());
      }


      /////////// Update path planning / following ////////////


      if( _driveToPoseStatus != ERobotDriveToPoseStatus::Waiting ) {

        bool forceReplan = _driveToPoseStatus == ERobotDriveToPoseStatus::Error;

        if( _numPlansFinished == _numPlansStarted ) {
          // nothing to do with the planners, so just update the status based on the path following
          if( IsTraversingPath() ) {
            _driveToPoseStatus = ERobotDriveToPoseStatus::FollowingPath;

            if( GetBlockWorld().DidObjectsChange() || forceReplan ) {
              // see if we need to replan, but only bother checking if the world objects changed
              switch( _selectedPathPlanner->ComputeNewPathIfNeeded( GetDriveCenterPose(), forceReplan ) ) {
              case EComputePathStatus::Error:
                _driveToPoseStatus = ERobotDriveToPoseStatus::Error;
                AbortDrivingToPose();
                PRINT_NAMED_INFO("Robot.Update.Replan.Fail", "ComputeNewPathIfNeeded returned failure!");
                break;

              case EComputePathStatus::Running:
                _numPlansStarted++;
                PRINT_NAMED_INFO("Robot.Update.Replan.Running", "ComputeNewPathIfNeeded running");
                _driveToPoseStatus = ERobotDriveToPoseStatus::Replanning;
                break;

              case EComputePathStatus::NoPlanNeeded:
                // leave status as following, don't update plan attempts since no new planning is needed
                break;
              }
            }
          }
          else {
            _driveToPoseStatus = ERobotDriveToPoseStatus::Waiting;
          }
        }
        else {
          // we are waiting on a plan to currently compute
          // TODO:(bn) timeout logic might fit well here?
          switch( _selectedPathPlanner->CheckPlanningStatus() ) {
          case EPlannerStatus::Error:
            _driveToPoseStatus =  ERobotDriveToPoseStatus::Error;
            PRINT_NAMED_INFO("Robot.Update.Planner.Error", "Running planner returned error status");
            AbortDrivingToPose();
            _numPlansFinished = _numPlansStarted;
            break;

          case EPlannerStatus::Running:
            // status should stay the same, but double check it
            if( _driveToPoseStatus != ERobotDriveToPoseStatus::ComputingPath &&
                _driveToPoseStatus != ERobotDriveToPoseStatus::Replanning) {
              PRINT_NAMED_WARNING("Robot.Planning.StatusError.Running",
                                  "Status was invalid, setting to ComputePath");
              _driveToPoseStatus =  ERobotDriveToPoseStatus::ComputingPath;
            }
            break;

          case EPlannerStatus::CompleteWithPlan: {
            PRINT_NAMED_INFO("Robot.Update.Planner.CompleteWithPlan", "Running planner complete with a plan");

            _driveToPoseStatus = ERobotDriveToPoseStatus::FollowingPath;
            _numPlansFinished = _numPlansStarted;

            size_t selectedPoseIdx;
            Planning::Path newPath;

            _selectedPathPlanner->GetCompletePath(GetDriveCenterPose(), newPath, selectedPoseIdx);
            ExecutePath(newPath, _usingManualPathSpeed);

            if( _plannerSelectedPoseIndexPtr != nullptr ) {
              // When someone called StartDrivingToPose with multiple possible poses, they had an option to pass
              // in a pointer to be set when we know which pose was selected by the planner. If that pointer is
              // non-null, set it now, then clear the pointer so we won't set it again

              // TODO:(bn) think about re-planning, here, what if replanning wanted to switch targets? For now,
              // replanning will always chose the same target pose, which should be OK for now
              *_plannerSelectedPoseIndexPtr = selectedPoseIdx;
              _plannerSelectedPoseIndexPtr = nullptr;
            }
            break;
          }


          case EPlannerStatus::CompleteNoPlan:
            PRINT_NAMED_INFO("Robot.Update.Planner.CompleteNoPlan", "Running planner complete with no plan");
            _driveToPoseStatus = ERobotDriveToPoseStatus::Waiting;
            _numPlansFinished = _numPlansStarted;
            break;
          }
        }
      }
        
      
      /////////// Update visualization ////////////
      
      // Draw observed markers, but only if images are being streamed
      _blockWorld.DrawObsMarkers();
      
      // Draw All Objects by calling their Visualize() methods.
      _blockWorld.DrawAllObjects();
      
      // Always draw robot w.r.t. the origin, not in its current frame
      Pose3d robotPoseWrtOrigin = GetPose().GetWithRespectToOrigin();
      
      // Triangle pose marker
      VizManager::getInstance()->DrawRobot(GetID(), robotPoseWrtOrigin);
      
      // Full Webots CozmoBot model
      VizManager::getInstance()->DrawRobot(GetID(), robotPoseWrtOrigin, GetHeadAngle(), GetLiftAngle());
      
      // Robot bounding box
      static const ColorRGBA ROBOT_BOUNDING_QUAD_COLOR(0.0f, 0.8f, 0.0f, 0.75f);
      
      using namespace Quad;
      Quad2f quadOnGround2d = GetBoundingQuadXY(robotPoseWrtOrigin);
      const f32 zHeight = robotPoseWrtOrigin.GetTranslation().z() + WHEEL_RAD_TO_MM;
      Quad3f quadOnGround3d(Point3f(quadOnGround2d[TopLeft].x(),     quadOnGround2d[TopLeft].y(),     zHeight),
                            Point3f(quadOnGround2d[BottomLeft].x(),  quadOnGround2d[BottomLeft].y(),  zHeight),
                            Point3f(quadOnGround2d[TopRight].x(),    quadOnGround2d[TopRight].y(),    zHeight),
                            Point3f(quadOnGround2d[BottomRight].x(), quadOnGround2d[BottomRight].y(), zHeight));
    
      VizManager::getInstance()->DrawRobotBoundingBox(GetID(), quadOnGround3d, ROBOT_BOUNDING_QUAD_COLOR);
      
      /*
      // Draw 3d bounding box
      Vec3f vizTranslation = GetPose().GetTranslation();
      vizTranslation.z() += 0.5f*ROBOT_BOUNDING_Z;
      Pose3d vizPose(GetPose().GetRotation(), vizTranslation);
      
      VizManager::getInstance()->DrawCuboid(999, {ROBOT_BOUNDING_X, ROBOT_BOUNDING_Y, ROBOT_BOUNDING_Z},
                                            vizPose, ROBOT_BOUNDING_QUAD_COLOR);
      */
      
      return RESULT_OK;
      
    } // Update()
    
    bool Robot::GetCurrentImage(Vision::Image& img, TimeStamp_t newerThan)
    {
#     if ASYNC_VISION_PROCESSING
      return _visionProcessor.GetCurrentImage(img, newerThan);
#     else
      if(!_image.IsEmpty() && _image.GetTimestamp() > newerThan ) {
        _image.CopyDataTo(img);
        img.SetTimestamp(_image.GetTimestamp());
        return true;
      } else {
        return false;
      }
#     endif
    }
    
    u32 Robot::GetAverageImagePeriodMS()
    {
      return _imgFramePeriod;
    }
      
    static bool IsValidHeadAngle(f32 head_angle, f32* clipped_valid_head_angle)
    {
      if(head_angle < MIN_HEAD_ANGLE - HEAD_ANGLE_LIMIT_MARGIN) {
        //PRINT_NAMED_WARNING("Robot.HeadAngleOOB", "Head angle (%f rad) too small.\n", head_angle);
        if (clipped_valid_head_angle) {
          *clipped_valid_head_angle = MIN_HEAD_ANGLE;
        }
        return false;
      }
      else if(head_angle > MAX_HEAD_ANGLE + HEAD_ANGLE_LIMIT_MARGIN) {
        //PRINT_NAMED_WARNING("Robot.HeadAngleOOB", "Head angle (%f rad) too large.\n", head_angle);
        if (clipped_valid_head_angle) {
          *clipped_valid_head_angle = MAX_HEAD_ANGLE;
        }
        return false;
      }
      
      if (clipped_valid_head_angle) {
        *clipped_valid_head_angle = head_angle;
      }
      return true;
      
    } // IsValidHeadAngle()

    
    void Robot::SetPose(const Pose3d &newPose)
    {
      // Update our current pose and keep the name consistent
      const std::string name = _pose.GetName();
      _pose = newPose;
      _pose.SetName(name);
      
      ComputeDriveCenterPose(_pose, _driveCenterPose);
      
    } // SetPose()
    
    void Robot::SetHeadAngle(const f32& angle)
    {
      if (!IsValidHeadAngle(angle, &_currentHeadAngle)) {
        PRINT_NAMED_WARNING("HeadAngleOOB","angle %f  (TODO: Send correction or just recalibrate?)\n", angle);
      }
      
      // Start with canonical (untilted) headPose
      Pose3d newHeadPose(_headCamPose);
      
      // Rotate that by the given angle
      RotationVector3d Rvec(-_currentHeadAngle, Y_AXIS_3D());
      newHeadPose.RotateBy(Rvec);
      newHeadPose.SetName("Camera");
      
      // Update the head camera's pose
      _camera.SetPose(newHeadPose);
      
    } // set_headAngle()

    void Robot::ComputeLiftPose(const f32 atAngle, Pose3d& liftPose)
    {
      // Reset to canonical position
      liftPose.SetRotation(atAngle, Y_AXIS_3D());
      liftPose.SetTranslation({{LIFT_ARM_LENGTH, 0.f, 0.f}});
      
      // Rotate to the given angle
      RotationVector3d Rvec(-atAngle, Y_AXIS_3D());
      liftPose.RotateBy(Rvec);
    }
    
    void Robot::SetLiftAngle(const f32& angle)
    {
      // TODO: Add lift angle limits?
      _currentLiftAngle = angle;
      
      Robot::ComputeLiftPose(_currentLiftAngle, _liftPose);

      CORETECH_ASSERT(_liftPose.GetParent() == &_liftBasePose);
    }
        
  void Robot::SelectPlanner(const Pose3d& targetPose)
    {
      Pose2d target2d(targetPose);
      Pose2d start2d(GetPose());

      float distSquared = pow(target2d.GetX() - start2d.GetX(), 2) + pow(target2d.GetY() - start2d.GetY(), 2);

      if(distSquared < MAX_DISTANCE_FOR_SHORT_PLANNER * MAX_DISTANCE_FOR_SHORT_PLANNER) {
        PRINT_NAMED_INFO("Robot.SelectPlanner", "distance^2 is %f, selecting short planner\n", distSquared);
        _selectedPathPlanner = _shortPathPlanner;
      }
      else {
        PRINT_NAMED_INFO("Robot.SelectPlanner", "distance^2 is %f, selecting long planner\n", distSquared);
        _selectedPathPlanner = _longPathPlanner;
      }
    }

    Result Robot::StartDrivingToPose(const Pose3d& targetPose, bool useManualSpeed)
    {
      _usingManualPathSpeed = useManualSpeed;

      Pose3d targetPoseWrtOrigin;
      if(targetPose.GetWithRespectTo(*GetWorldOrigin(), targetPoseWrtOrigin) == false) {
        PRINT_NAMED_ERROR("Robot.StartDrivingToPose.OriginMisMatch",
                          "Could not get target pose w.r.t. robot %d's origin.\n", GetID());
        _driveToPoseStatus = ERobotDriveToPoseStatus::Error;
        return RESULT_FAIL;
      }

      SelectPlanner(targetPoseWrtOrigin);

      // Compute drive center pose of given target robot pose
      Pose3d targetDriveCenterPose;
      ComputeDriveCenterPose(targetPoseWrtOrigin, targetDriveCenterPose);

      // Compute drive center pose for start pose
      EComputePathStatus status = _selectedPathPlanner->ComputePath(GetDriveCenterPose(), targetDriveCenterPose);
      if( status == EComputePathStatus::Error ) {
        _driveToPoseStatus = ERobotDriveToPoseStatus::Error;
        return RESULT_FAIL;
      }

      if( IsTraversingPath() ) {
        _driveToPoseStatus = ERobotDriveToPoseStatus::FollowingPath;
      }
      else {
        _driveToPoseStatus = ERobotDriveToPoseStatus::ComputingPath;
      }

      _numPlansStarted++;

      return RESULT_OK;
    }

    Result Robot::StartDrivingToPose(const std::vector<Pose3d>& poses, size_t* selectedPoseIndexPtr, bool useManualSpeed)
    {
      _usingManualPathSpeed = useManualSpeed;
      _plannerSelectedPoseIndexPtr = selectedPoseIndexPtr;

      // Let the long path (lattice) planner do its thing and choose a target
      _selectedPathPlanner = _longPathPlanner;

      // Compute drive center pose for start pose and goal poses
      std::vector<Pose3d> targetDriveCenterPoses(poses.size());
      for (int i=0; i< poses.size(); ++i) {
        ComputeDriveCenterPose(poses[i], targetDriveCenterPoses[i]);
      }

      EComputePathStatus status = _selectedPathPlanner->ComputePath(GetDriveCenterPose(), targetDriveCenterPoses);
      if( status == EComputePathStatus::Error ) {
        _driveToPoseStatus = ERobotDriveToPoseStatus::Error;

        return RESULT_FAIL;
      }

      if( IsTraversingPath() ) {
        _driveToPoseStatus = ERobotDriveToPoseStatus::FollowingPath;
      }
      else {
        _driveToPoseStatus = ERobotDriveToPoseStatus::ComputingPath;
      }

      _numPlansStarted++;

      return RESULT_OK;
    }

    void Robot::ExecuteTestPath()
    {
      Planning::Path p;
      _longPathPlanner->GetTestPath(GetPose(), p);
      ExecutePath(p);
    }

    ERobotDriveToPoseStatus Robot::CheckDriveToPoseStatus() const
    {
      return _driveToPoseStatus;
    }
    
    Result Robot::PlaceObjectOnGround(const bool useManualSpeed)
    {
      if(!IsCarryingObject()) {
        PRINT_NAMED_ERROR("Robot.PlaceObjectOnGround.NotCarryingObject",
                          "Robot told to place object on ground, but is not carrying an object.\n");
        return RESULT_FAIL;
      }
      
      _usingManualPathSpeed = useManualSpeed;
      _lastPickOrPlaceSucceeded = false;
      
      return SendPlaceObjectOnGround(0, 0, 0, useManualSpeed);
    }
    
    u8 Robot::PlayAnimation(const std::string& animName, const u32 numLoops)
    {
      u8 tag = _animationStreamer.SetStreamingAnimation(animName, numLoops);
      _lastPlayedAnimationId = animName;
      return tag;
    }
    
    Result Robot::SetIdleAnimation(const std::string &animName)
    {
      return _animationStreamer.SetIdleAnimation(animName);
    }
    
    void Robot::SetProceduralFace(const ProceduralFace& face)
    {
      // First one
      if(_lastProceduralFace.GetTimeStamp() == 0) {
        _lastProceduralFace = face;
        _lastProceduralFace.MarkAsSentToRobot(true);
        _proceduralFace.MarkAsSentToRobot(true);
      } else {
        if(_proceduralFace.HasBeenSentToRobot()) {
          // If the current face has already been sent, make it the
          // last procedural face (sent). Otherwise, we'll just
          // replace the current face and leave "last" as is.
          std::swap(_lastProceduralFace, _proceduralFace);
        }
        _proceduralFace = face;
        _proceduralFace.MarkAsSentToRobot(false);
      }
    }
    
    void Robot::MarkProceduralFaceAsSent()
    {
      _proceduralFace.MarkAsSentToRobot(true);
    }
    
    const std::string Robot::GetStreamingAnimationName() const
    {
      return _animationStreamer.GetStreamingAnimationName();
    }
    
    Result Robot::PlaySound(const std::string& soundName, u8 numLoops, u8 volume)
    {
      if (_externalInterface != nullptr) {
        _externalInterface->Broadcast(ExternalInterface::MessageEngineToGame(ExternalInterface::PlaySound(soundName, numLoops, volume)));
      }
      //CozmoEngineSignals::PlaySoundForRobotSignal().emit(GetID(), soundName, numLoops, volume);
      return RESULT_OK;
    } // PlaySound()
      
      
    void Robot::StopSound()
    {
      if (_externalInterface != nullptr) {
        _externalInterface->Broadcast(ExternalInterface::MessageEngineToGame(ExternalInterface::StopSound()));
      }
    } // StopSound()
      
      
    Result Robot::StopAnimation()
    {
      return SendAbortAnimation();
    }

    void Robot::ReplayLastAnimation(const s32 loopCount)
    {
      _animationStreamer.SetStreamingAnimation(_lastPlayedAnimationId, loopCount);
    }

    // Read the animations in a dir
    void Robot::ReadAnimationFile(const char* filename, std::string& animationId)
    {
      Json::Value animDefs;
      const bool success = _dataPlatform->readAsJson(filename, animDefs);
      if (success && !animDefs.empty()) {
        PRINT_NAMED_INFO("Robot.ReadAnimationFile", "reading %s", filename);
        _cannedAnimations.DefineFromJson(animDefs, animationId);
      }

    }


    // Read the animations in a dir
    void Robot::ReadAnimationDir()
    {
      if (_dataPlatform == nullptr) { return; }
      SoundManager::getInstance()->LoadSounds(_dataPlatform);
      FaceAnimationManager::getInstance()->ReadFaceAnimationDir(_dataPlatform);
      
      const std::string animationFolder =
        _dataPlatform->pathToResource(Util::Data::Scope::Resources, "assets/animations/");
      std::string animationId;
      s32 loadedFileCount = 0;
      DIR* dir = opendir(animationFolder.c_str());
      if ( dir != nullptr) {
        dirent* ent = nullptr;
        while ( (ent = readdir(dir)) != nullptr) {
          if (ent->d_type == DT_REG && ent->d_name[0] != '.') {
            std::string fullFileName = animationFolder + ent->d_name;
            struct stat attrib{0};
            int result = stat(fullFileName.c_str(), &attrib);
            if (result == -1) {
              PRINT_NAMED_WARNING("Robot.ReadAnimationFile", "could not get mtime for %s", fullFileName.c_str());
              continue;
            }
            bool loadFile = false;
            auto mapIt = _loadedAnimationFiles.find(fullFileName);
            if (mapIt == _loadedAnimationFiles.end()) {
              _loadedAnimationFiles.insert({fullFileName, attrib.st_mtimespec.tv_sec});
              loadFile = true;
            } else {
              if (mapIt->second < attrib.st_mtimespec.tv_sec) {
                mapIt->second = attrib.st_mtimespec.tv_sec;
                loadFile = true;
              } else {
                //PRINT_NAMED_INFO("Robot.ReadAnimationFile", "old time stamp for %s", fullFileName.c_str());
              }
            }
            if (loadFile) {
              ReadAnimationFile(fullFileName.c_str(), animationId);
              ++loadedFileCount;
            }
          }
        }
        closedir(dir);
      } else {
        PRINT_NAMED_INFO("Robot.ReadAnimationFile", "folder not found %s", animationFolder.c_str());
      }

      // Tell UI about available animations
      if (_externalInterface != nullptr) {
        std::vector<std::string> animNames(_cannedAnimations.GetAnimationNames());
        for (std::vector<std::string>::iterator i=animNames.begin(); i != animNames.end(); ++i) {
          _externalInterface->Broadcast(ExternalInterface::MessageEngineToGame(ExternalInterface::AnimationAvailable(*i)));
        }
      }
    }

    Result Robot::SyncTime()
    {
      return SendSyncTime();
    }
    
    Result Robot::LocalizeToObject(const ObservableObject* seenObject,
                                   ObservableObject* existingObject)
    {
      Result lastResult = RESULT_OK;
      
      if(seenObject == nullptr) {
        PRINT_NAMED_ERROR("Robot.LocalizeToObject.SeenObjectNullPointer", "\n");
        return RESULT_FAIL;
      } else if(existingObject == nullptr) {
        PRINT_NAMED_ERROR("Robot.LocalizeToObject.ExistingObjectPieceNullPointer", "\n");
        return RESULT_FAIL;
      }
      
      if(!existingObject->CanBeUsedForLocalization()) {
        PRINT_NAMED_ERROR("Robot.LocalizeToObject.UnlocalizedObject",
                          "Refusing to localize to object %d, which claims not to be localizable.\n",
                          existingObject->GetID().GetValue());
        return RESULT_FAIL;
      }
      
      /* Useful for Debug:
       PRINT_NAMED_INFO("Robot.LocalizeToMat.MatSeenChain",
       "%s\n", matSeen->GetPose().GetNamedPathToOrigin(true).c_str());
       
       PRINT_NAMED_INFO("Robot.LocalizeToMat.ExistingMatChain",
       "%s\n", existingMatPiece->GetPose().GetNamedPathToOrigin(true).c_str());
       */
      
      // Get computed RobotPoseStamp at the time the object was observed.
      RobotPoseStamp* posePtr = nullptr;
      if ((lastResult = GetComputedPoseAt(seenObject->GetLastObservedTime(), &posePtr)) != RESULT_OK) {
        PRINT_NAMED_ERROR("Robot.LocalizeToObject.CouldNotFindHistoricalPose",
                          "Time %d\n", seenObject->GetLastObservedTime());
        return lastResult;
      }
      
      // The computed historical pose is always stored w.r.t. the robot's world
      // origin and parent chains are lost. Re-connect here so that GetWithRespectTo
      // will work correctly
      Pose3d robotPoseAtObsTime = posePtr->GetPose();
      robotPoseAtObsTime.SetParent(_worldOrigin);
      
      // Get the pose of the robot with respect to the observed mat piece
      Pose3d robotPoseWrtObject;
      if(robotPoseAtObsTime.GetWithRespectTo(seenObject->GetPose(), robotPoseWrtObject) == false) {
        PRINT_NAMED_ERROR("Robot.LocalizeToObject.ObjectPoseOriginMisMatch",
                          "Could not get RobotPoseStamp w.r.t. seen object pose.\n");
        return RESULT_FAIL;
      }
      
      // Make the computed robot pose use the existing mat piece as its parent
      robotPoseWrtObject.SetParent(&existingObject->GetPose());
      //robotPoseWrtMat.SetName(std::string("Robot_") + std::to_string(robot->GetID()));
      
#     if 0
      // Don't snap to horizontal or discrete Z levels when we see a mat marker
      // while on a ramp
      if(IsOnRamp() == false)
      {
        // If there is any significant rotation, make sure that it is roughly
        // around the Z axis
        Radians rotAngle;
        Vec3f rotAxis;
        robotPoseWrtObject.GetRotationVector().GetAngleAndAxis(rotAngle, rotAxis);
        
        if(std::abs(rotAngle.ToFloat()) > DEG_TO_RAD(5) && !AreUnitVectorsAligned(rotAxis, Z_AXIS_3D(), DEG_TO_RAD(15))) {
          PRINT_NAMED_WARNING("Robot.LocalizeToObject.OutOfPlaneRotation",
                              "Refusing to localize to %s because "
                              "Robot %d's Z axis would not be well aligned with the world Z axis. "
                              "(angle=%.1fdeg, axis=(%.3f,%.3f,%.3f)\n",
                              existingObject->GetType().GetName().c_str(), GetID(),
                              rotAngle.getDegrees(), rotAxis.x(), rotAxis.y(), rotAxis.z());
          return RESULT_FAIL;
        }
        
        // Snap to purely horizontal rotation
        // TODO: Snap to surface of mat?
        /*
        if(existingMatPiece->IsPoseOn(robotPoseWrtObject, 0, 10.f)) {
          Vec3f robotPoseWrtObject_trans = robotPoseWrtObject.GetTranslation();
          robotPoseWrtObject_trans.z() = existingObject->GetDrivingSurfaceHeight();
          robotPoseWrtObject.SetTranslation(robotPoseWrtObject_trans);
        }
         */
        robotPoseWrtObject.SetRotation( robotPoseWrtObject.GetRotationAngle<'Z'>(), Z_AXIS_3D() );
        
      } // if robot is on ramp
#     endif
      
      // Add the new vision-based pose to the robot's history. Note that we use
      // the pose w.r.t. the origin for storing poses in history.
      Pose3d robotPoseWrtOrigin = robotPoseWrtObject.GetWithRespectToOrigin();
      
      if(IsLocalized()) {
        // Filter Z so it doesn't change too fast (unless we are switching from
        // delocalized to localized)
        
        // Make z a convex combination of new and previous value
        static const f32 zUpdateWeight = 0.1f; // weight of new value (previous gets weight of 1 - this)
        Vec3f T = robotPoseWrtOrigin.GetTranslation();
        T.z() = (zUpdateWeight*robotPoseWrtOrigin.GetTranslation().z() +
                 (1.f - zUpdateWeight) * GetPose().GetTranslation().z());
        robotPoseWrtOrigin.SetTranslation(T);
      }
      
      if((lastResult = AddVisionOnlyPoseToHistory(existingObject->GetLastObservedTime(),
                                                  robotPoseWrtOrigin.GetTranslation().x(),
                                                  robotPoseWrtOrigin.GetTranslation().y(),
                                                  robotPoseWrtOrigin.GetTranslation().z(),
                                                  robotPoseWrtOrigin.GetRotationAngle<'Z'>().ToFloat(),
                                                  posePtr->GetHeadAngle(),
                                                  posePtr->GetLiftAngle())) != RESULT_OK)
      {
        PRINT_NAMED_ERROR("Robot.LocalizeToObject.FailedAddingVisionOnlyPoseToHistory", "\n");
        return lastResult;
      }
      
      // If the robot's world origin is about to change by virtue of being localized
      // to existingObject, rejigger things so anything seen while the robot was
      // rooted to this world origin will get updated to be w.r.t. the new origin.
      if(_worldOrigin != &existingObject->GetPose().FindOrigin())
      {
        PRINT_NAMED_INFO("Robot.LocalizeToObject.RejiggeringOrigins",
                         "Robot %d's current world origin is %s, about to "
                         "localize to world origin %s.",
                         GetID(),
                         _worldOrigin->GetName().c_str(),
                         existingObject->GetPose().FindOrigin().GetName().c_str());
        
        // Store the current origin we are about to change so that we can
        // find objects that are using it below
        const Pose3d* oldOrigin = _worldOrigin;
        
        // Update the origin to which _worldOrigin currently points to contain
        // the transformation from its current pose to what is about to be the
        // robot's new origin.
        _worldOrigin->SetRotation(GetPose().GetRotation());
        _worldOrigin->SetTranslation(GetPose().GetTranslation());
        _worldOrigin->Invert();
        _worldOrigin->PreComposeWith(robotPoseWrtOrigin);
        _worldOrigin->SetParent(&robotPoseWrtObject.FindOrigin());
        _worldOrigin->SetName("RejiggeredOrigin");
        
        assert(_worldOrigin->IsOrigin() == false);
        
        // Now that the previous origin is hooked up to the new one (which is
        // now the old one's parent), point the worldOrigin at the new one.
        _worldOrigin = const_cast<Pose3d*>(_worldOrigin->GetParent()); // TODO: Avoid const cast?
        
        // Now we need to go through all objects whose poses have been adjusted
        // by this origin switch and notify the outside world of the change.
        _blockWorld.UpdateObjectOrigins(oldOrigin, _worldOrigin);
        
      } // if(_worldOrigin != &existingObject->GetPose().FindOrigin())
      
      
      // Update the computed historical pose as well so that subsequent block
      // pose updates use obsMarkers whose camera's parent pose is correct.
      // Note again that we store the pose w.r.t. the origin in history.
      // TODO: Should SetPose() do the flattening w.r.t. origin?
      posePtr->SetPose(GetPoseFrameID(), robotPoseWrtOrigin, posePtr->GetHeadAngle(), posePtr->GetLiftAngle());
      
      // Compute the new "current" pose from history which uses the
      // past vision-based "ground truth" pose we just computed.
      assert(&existingObject->GetPose().FindOrigin() == _worldOrigin);
      assert(_worldOrigin != nullptr);
      if(UpdateCurrPoseFromHistory(*_worldOrigin) == false) {
        PRINT_NAMED_ERROR("Robot.LocalizeToObject.FailedUpdateCurrPoseFromHistory", "");
        return RESULT_FAIL;
      }
      
      // Mark the robot as now being localized to this object
      // NOTE: this should be _after_ calling AddVisionOnlyPoseToHistory, since
      //    that function checks whether the robot is already localized
      lastResult = SetLocalizedTo(existingObject);
      if(RESULT_OK != lastResult) {
        PRINT_NAMED_ERROR("Robot.LocalizeToObject.SetLocalizedToFail", "");
        return lastResult;
      }
      
      // Overly-verbose. Use for debugging localization issues
      /*
       PRINT_NAMED_INFO("Robot.LocalizeToObject",
                        "Using %s object %d to localize robot %d at (%.3f,%.3f,%.3f), %.1fdeg@(%.2f,%.2f,%.2f), frameID=%d\n",
                        ObjectTypeToString(existingObject->GetType()),
                        existingObject->GetID().GetValue(), GetID(),
                        GetPose().GetTranslation().x(),
                        GetPose().GetTranslation().y(),
                        GetPose().GetTranslation().z(),
                        GetPose().GetRotationAngle<'Z'>().getDegrees(),
                        GetPose().GetRotationAxis().x(),
                        GetPose().GetRotationAxis().y(),
                        GetPose().GetRotationAxis().z(),
                        GetPoseFrameID());
      */
      
      // Send the ground truth pose that was computed instead of the new current
      // pose and let the robot deal with updating its current pose based on the
      // history that it keeps.
      SendAbsLocalizationUpdate();
      
      return RESULT_OK;
    } // LocalizeToObject()
    
    
    Result Robot::LocalizeToMat(const MatPiece* matSeen, MatPiece* existingMatPiece)
    {
      Result lastResult;
      
      if(matSeen == nullptr) {
        PRINT_NAMED_ERROR("Robot.LocalizeToMat.MatSeenNullPointer", "\n");
        return RESULT_FAIL;
      } else if(existingMatPiece == nullptr) {
        PRINT_NAMED_ERROR("Robot.LocalizeToMat.ExistingMatPieceNullPointer", "\n");
        return RESULT_FAIL;
      }
      
      /* Useful for Debug:
      PRINT_NAMED_INFO("Robot.LocalizeToMat.MatSeenChain",
                       "%s\n", matSeen->GetPose().GetNamedPathToOrigin(true).c_str());
      
      PRINT_NAMED_INFO("Robot.LocalizeToMat.ExistingMatChain",
                       "%s\n", existingMatPiece->GetPose().GetNamedPathToOrigin(true).c_str());
      */
      
      // Get computed RobotPoseStamp at the time the mat was observed.
      RobotPoseStamp* posePtr = nullptr;
      if ((lastResult = GetComputedPoseAt(matSeen->GetLastObservedTime(), &posePtr)) != RESULT_OK) {
        PRINT_NAMED_ERROR("Robot.LocalizeToMat.CouldNotFindHistoricalPose", "Time %d\n", matSeen->GetLastObservedTime());
        return lastResult;
      }
      
      // The computed historical pose is always stored w.r.t. the robot's world
      // origin and parent chains are lost. Re-connect here so that GetWithRespectTo
      // will work correctly
      Pose3d robotPoseAtObsTime = posePtr->GetPose();
      robotPoseAtObsTime.SetParent(_worldOrigin);
      
      /*
       // Get computed Robot pose at the time the mat was observed (note that this
       // also makes the pose have the robot's current world origin as its parent
       Pose3d robotPoseAtObsTime;
       if(robot->GetComputedPoseAt(matSeen->GetLastObservedTime(), robotPoseAtObsTime) != RESULT_OK) {
       PRINT_NAMED_ERROR("BlockWorld.UpdateRobotPose.CouldNotComputeHistoricalPose", "Time %d\n", matSeen->GetLastObservedTime());
       return false;
       }
       */
      
      // Get the pose of the robot with respect to the observed mat piece
      Pose3d robotPoseWrtMat;
      if(robotPoseAtObsTime.GetWithRespectTo(matSeen->GetPose(), robotPoseWrtMat) == false) {
        PRINT_NAMED_ERROR("Robot.LocalizeToMat.MatPoseOriginMisMatch",
                          "Could not get RobotPoseStamp w.r.t. matPose.\n");
        return RESULT_FAIL;
      }
      
      // Make the computed robot pose use the existing mat piece as its parent
      robotPoseWrtMat.SetParent(&existingMatPiece->GetPose());
      //robotPoseWrtMat.SetName(std::string("Robot_") + std::to_string(robot->GetID()));
      
      // Don't snap to horizontal or discrete Z levels when we see a mat marker
      // while on a ramp
      if(IsOnRamp() == false)
      {
        // If there is any significant rotation, make sure that it is roughly
        // around the Z axis
        Radians rotAngle;
        Vec3f rotAxis;
        robotPoseWrtMat.GetRotationVector().GetAngleAndAxis(rotAngle, rotAxis);

        if(std::abs(rotAngle.ToFloat()) > DEG_TO_RAD(5) && !AreUnitVectorsAligned(rotAxis, Z_AXIS_3D(), DEG_TO_RAD(15))) {
          PRINT_NAMED_WARNING("Robot.LocalizeToMat.OutOfPlaneRotation",
                              "Refusing to localize to %s because "
                              "Robot %d's Z axis would not be well aligned with the world Z axis. "
                              "(angle=%.1fdeg, axis=(%.3f,%.3f,%.3f)\n",
                              ObjectTypeToString(existingMatPiece->GetType()), GetID(),
                              rotAngle.getDegrees(), rotAxis.x(), rotAxis.y(), rotAxis.z());
          return RESULT_FAIL;
        }
        
        // Snap to purely horizontal rotation and surface of the mat
        if(existingMatPiece->IsPoseOn(robotPoseWrtMat, 0, 10.f)) {
          Vec3f robotPoseWrtMat_trans = robotPoseWrtMat.GetTranslation();
          robotPoseWrtMat_trans.z() = existingMatPiece->GetDrivingSurfaceHeight();
          robotPoseWrtMat.SetTranslation(robotPoseWrtMat_trans);
        }
        robotPoseWrtMat.SetRotation( robotPoseWrtMat.GetRotationAngle<'Z'>(), Z_AXIS_3D() );
        
      } // if robot is on ramp
      
      if(!_localizedToFixedObject && !existingMatPiece->IsMoveable()) {
        // If we have not yet seen a fixed mat, and this is a fixed mat, rejigger
        // the origins so that we use it as the world origin
        PRINT_NAMED_INFO("Robot.LocalizeToMat.LocalizingToFirstFixedMat",
                         "Localizing robot %d to fixed %s mat for the first time.\n",
                         GetID(), ObjectTypeToString(existingMatPiece->GetType()));
        
        if((lastResult = UpdateWorldOrigin(robotPoseWrtMat)) != RESULT_OK) {
          PRINT_NAMED_ERROR("Robot.LocalizeToMat.SetPoseOriginFailure",
                            "Failed to update robot %d's pose origin when (re-)localizing it.\n", GetID());
          return lastResult;
        }
        
        _localizedToFixedObject = true;
      }
      else if(IsLocalized() == false) {
        // If the robot is not yet localized, it is about to be, so we need to
        // update pose origins so that anything it has seen so far becomes rooted
        // to this mat's origin (whether mat is fixed or not)
        PRINT_NAMED_INFO("Robot.LocalizeToMat.LocalizingRobotFirstTime",
                         "Localizing robot %d for the first time (to %s mat).\n",
                         GetID(), ObjectTypeToString(existingMatPiece->GetType()));
        
        if((lastResult = UpdateWorldOrigin(robotPoseWrtMat)) != RESULT_OK) {
          PRINT_NAMED_ERROR("Robot.LocalizeToMat.SetPoseOriginFailure",
                            "Failed to update robot %d's pose origin when (re-)localizing it.\n", GetID());
          return lastResult;
        }
        
        if(!existingMatPiece->IsMoveable()) {
          // If this also happens to be a fixed mat, then we have now localized
          // to a fixed mat
          _localizedToFixedObject = true;
        }
      }
      
      /*
      // Don't snap to horizontal or discrete Z levels when we see a mat marker
      // while on a ramp
      if(IsOnRamp() == false)
      {
        // If there is any significant rotation, make sure that it is roughly
        // around the Z axis
        Radians rotAngle;
        Vec3f rotAxis;
        robotPoseWrtMat.GetRotationVector().GetAngleAndAxis(rotAngle, rotAxis);
        const float dotProduct = DotProduct(rotAxis, Z_AXIS_3D());
        const float dotProductThreshold = 0.0152f; // 1.f - std::cos(DEG_TO_RAD(10)); // within 10 degrees
        if(!NEAR(rotAngle.ToFloat(), 0, DEG_TO_RAD(10)) && !NEAR(std::abs(dotProduct), 1.f, dotProductThreshold)) {
          PRINT_NAMED_WARNING("BlockWorld.UpdateRobotPose.RobotNotOnHorizontalPlane",
                              "Robot's Z axis is not well aligned with the world Z axis. "
                              "(angle=%.1fdeg, axis=(%.3f,%.3f,%.3f)\n",
                              rotAngle.getDegrees(), rotAxis.x(), rotAxis.y(), rotAxis.z());
        }
        
        // Snap to purely horizontal rotation and surface of the mat
        if(existingMatPiece->IsPoseOn(robotPoseWrtMat, 0, 10.f)) {
          Vec3f robotPoseWrtMat_trans = robotPoseWrtMat.GetTranslation();
          robotPoseWrtMat_trans.z() = existingMatPiece->GetDrivingSurfaceHeight();
          robotPoseWrtMat.SetTranslation(robotPoseWrtMat_trans);
        }
        robotPoseWrtMat.SetRotation( robotPoseWrtMat.GetRotationAngle<'Z'>(), Z_AXIS_3D() );
        
      } // if robot is on ramp
      */
      
      // Add the new vision-based pose to the robot's history. Note that we use
      // the pose w.r.t. the origin for storing poses in history.
      //RobotPoseStamp p(robot->GetPoseFrameID(), robotPoseWrtMat.GetWithRespectToOrigin(), posePtr->GetHeadAngle(), posePtr->GetLiftAngle());
      Pose3d robotPoseWrtOrigin = robotPoseWrtMat.GetWithRespectToOrigin();
      
      if((lastResult = AddVisionOnlyPoseToHistory(existingMatPiece->GetLastObservedTime(),
                                                  robotPoseWrtOrigin.GetTranslation().x(),
                                                  robotPoseWrtOrigin.GetTranslation().y(),
                                                  robotPoseWrtOrigin.GetTranslation().z(),
                                                  robotPoseWrtOrigin.GetRotationAngle<'Z'>().ToFloat(),
                                                  posePtr->GetHeadAngle(),
                                                  posePtr->GetLiftAngle())) != RESULT_OK)
      {
        PRINT_NAMED_ERROR("Robot.LocalizeToMat.FailedAddingVisionOnlyPoseToHistory", "\n");
        return lastResult;
      }
      
      
      // Update the computed historical pose as well so that subsequent block
      // pose updates use obsMarkers whose camera's parent pose is correct.
      // Note again that we store the pose w.r.t. the origin in history.
      // TODO: Should SetPose() do the flattening w.r.t. origin?
      posePtr->SetPose(GetPoseFrameID(), robotPoseWrtOrigin, posePtr->GetHeadAngle(), posePtr->GetLiftAngle());
      
      // Compute the new "current" pose from history which uses the
      // past vision-based "ground truth" pose we just computed.
      if(UpdateCurrPoseFromHistory(existingMatPiece->GetPose()) == false) {
        PRINT_NAMED_ERROR("Robot.LocalizeToMat.FailedUpdateCurrPoseFromHistory", "\n");
        return RESULT_FAIL;
      }
      
      // Mark the robot as now being localized to this mat
      // NOTE: this should be _after_ calling AddVisionOnlyPoseToHistory, since
      //    that function checks whether the robot is already localized
      lastResult = SetLocalizedTo(existingMatPiece);
      if(RESULT_OK != lastResult) {
        PRINT_NAMED_ERROR("Robot.LocalizeToMat.SetLocalizedToFail", "\n");
        return lastResult;
      }
      
      // Overly-verbose. Use for debugging localization issues
      /*
      PRINT_INFO("Using %s mat %d to localize robot %d at (%.3f,%.3f,%.3f), %.1fdeg@(%.2f,%.2f,%.2f)\n",
                 existingMatPiece->GetType().GetName().c_str(),
                 existingMatPiece->GetID().GetValue(), GetID(),
                 GetPose().GetTranslation().x(),
                 GetPose().GetTranslation().y(),
                 GetPose().GetTranslation().z(),
                 GetPose().GetRotationAngle<'Z'>().getDegrees(),
                 GetPose().GetRotationAxis().x(),
                 GetPose().GetRotationAxis().y(),
                 GetPose().GetRotationAxis().z());
      */
      
      // Send the ground truth pose that was computed instead of the new current
      // pose and let the robot deal with updating its current pose based on the
      // history that it keeps.
      SendAbsLocalizationUpdate();
      
      return RESULT_OK;
      
    } // LocalizeToMat()
    
    
    // Clears the path that the robot is executing which also stops the robot
    Result Robot::ClearPath()
    {
      VizManager::getInstance()->ErasePath(_ID);
      _pdo->ClearPath();
      return SendMessage(RobotInterface::EngineToRobot(RobotInterface::ClearPath(0)));
    }
    
    // Sends a path to the robot to be immediately executed
    Result Robot::ExecutePath(const Planning::Path& path, const bool useManualSpeed)
    {
      Result lastResult = RESULT_FAIL;
      
      if (path.GetNumSegments() == 0) {
        PRINT_NAMED_WARNING("Robot.ExecutePath.EmptyPath", "\n");
        lastResult = RESULT_OK;
      } else {
        
        // TODO: Clear currently executing path or write to buffered path?
        lastResult = ClearPath();
        if(lastResult == RESULT_OK) {
          ++_lastSentPathID;
          _pdo->SetPath(path);
          _usingManualPathSpeed = useManualSpeed;
          lastResult = SendExecutePath(path, useManualSpeed);
        }
        
        // Visualize path if robot has just started traversing it.
        VizManager::getInstance()->DrawPath(_ID, path, NamedColors::EXECUTED_PATH);
        
      }
      
      return lastResult;
    }
  
    
    Result Robot::SetOnRamp(bool t)
    {
      if(t == _onRamp) {
        // Nothing to do
        return RESULT_OK;
      }
      
      // We are either transition onto or off of a ramp
      
      Ramp* ramp = dynamic_cast<Ramp*>(_blockWorld.GetObjectByIDandFamily(_rampID, ObjectFamily::Ramp));
      if(ramp == nullptr) {
        PRINT_NAMED_ERROR("Robot.SetOnRamp.NoRampWithID",
                          "Robot %d is transitioning on/off of a ramp, but Ramp object with ID=%d not found in the world.\n",
                          _ID, _rampID.GetValue());
        return RESULT_FAIL;
      }
      
      assert(_rampDirection == Ramp::ASCENDING || _rampDirection == Ramp::DESCENDING);
      
      const bool transitioningOnto = (t == true);
      
      if(transitioningOnto) {
        // Record start (x,y) position coming from robot so basestation can
        // compute actual (x,y,z) position from upcoming odometry updates
        // coming from robot (which do not take slope of ramp into account)
        _rampStartPosition = {{_pose.GetTranslation().x(), _pose.GetTranslation().y()}};
        _rampStartHeight   = _pose.GetTranslation().z();
        
        PRINT_NAMED_INFO("Robot.SetOnRamp.TransitionOntoRamp",
                         "Robot %d transitioning onto ramp %d, using start (%.1f,%.1f,%.1f)\n",
                         _ID, ramp->GetID().GetValue(), _rampStartPosition.x(), _rampStartPosition.y(), _rampStartHeight);
        
      } else {
        // Just do an absolute pose update, setting the robot's position to
        // where we "know" he should be when he finishes ascending or
        // descending the ramp
        switch(_rampDirection)
        {
          case Ramp::ASCENDING:
            SetPose(ramp->GetPostAscentPose(WHEEL_BASE_MM).GetWithRespectToOrigin());
            break;
            
          case Ramp::DESCENDING:
            SetPose(ramp->GetPostDescentPose(WHEEL_BASE_MM).GetWithRespectToOrigin());
            break;
            
          default:
            PRINT_NAMED_ERROR("Robot.SetOnRamp.UnexpectedRampDirection",
                              "When transitioning on/off ramp, expecting the ramp direction to be either "
                              "ASCENDING or DESCENDING, not %d.\n", _rampDirection);
            return RESULT_FAIL;
        }
        
        _rampDirection = Ramp::UNKNOWN;
        
        const TimeStamp_t timeStamp = _poseHistory->GetNewestTimeStamp();
        
        PRINT_NAMED_INFO("Robot.SetOnRamp.TransitionOffRamp",
                         "Robot %d transitioning off of ramp %d, at (%.1f,%.1f,%.1f) @ %.1fdeg, timeStamp = %d\n",
                         _ID, ramp->GetID().GetValue(),
                         _pose.GetTranslation().x(), _pose.GetTranslation().y(), _pose.GetTranslation().z(),
                         _pose.GetRotationAngle<'Z'>().getDegrees(),
                         timeStamp);
        
        // We are creating a new pose frame at the top of the ramp
        //IncrementPoseFrameID();
        ++_frameId;
        Result lastResult = SendAbsLocalizationUpdate(_pose,
                                                      timeStamp,
                                                      _frameId);
        if(lastResult != RESULT_OK) {
          PRINT_NAMED_ERROR("Robot.SetOnRamp.SendAbsLocUpdateFailed",
                            "Robot %d failed to send absolute localization update.\n", _ID);
          return lastResult;
        }

      } // if/else transitioning onto ramp
      
      _onRamp = t;
      
      return RESULT_OK;
      
    } // SetOnPose()
    
    Result Robot::StopDocking()
    {
      _visionProcessor.StopMarkerTracking();
      return RESULT_OK;
    }
    
    Result Robot::DockWithObject(const ObjectID objectID,
                                 const Vision::KnownMarker* marker,
                                 const Vision::KnownMarker* marker2,
                                 const DockAction dockAction,
                                 const f32 placementOffsetX_mm,
                                 const f32 placementOffsetY_mm,
                                 const f32 placementOffsetAngle_rad,
                                 const bool useManualSpeed)
    {
      return DockWithObject(objectID,
                            marker,
                            marker2,
                            dockAction,
                            0, 0, u8_MAX,
                            placementOffsetX_mm, placementOffsetY_mm, placementOffsetAngle_rad,
                            useManualSpeed);
    }
    
    Result Robot::DockWithObject(const ObjectID objectID,
                                 const Vision::KnownMarker* marker,
                                 const Vision::KnownMarker* marker2,
                                 const DockAction dockAction,
                                 const u16 image_pixel_x,
                                 const u16 image_pixel_y,
                                 const u8 pixel_radius,
                                 const f32 placementOffsetX_mm,
                                 const f32 placementOffsetY_mm,
                                 const f32 placementOffsetAngle_rad,
                                 const bool useManualSpeed)
    {
      ActionableObject* object = dynamic_cast<ActionableObject*>(_blockWorld.GetObjectByID(objectID));
      if(object == nullptr) {
        PRINT_NAMED_ERROR("Robot.DockWithObject.ObjectDoesNotExist",
          "Object with ID=%d no longer exists for docking.", objectID.GetValue());
        return RESULT_FAIL;
      }
      
      CORETECH_ASSERT(marker != nullptr);
      
      // Need to store these so that when we receive notice from the physical
      // robot that it has picked up an object we can transition the docking
      // object to being carried, using PickUpDockObject()
      _dockObjectID = objectID;
      _dockMarker   = marker;
      
      // Dock marker has to be a child of the dock block
      if(marker->GetPose().GetParent() != &object->GetPose()) {
        PRINT_NAMED_ERROR("Robot.DockWithObject.MarkerNotOnObject",
                          "Specified dock marker must be a child of the specified dock object.\n");
        return RESULT_FAIL;
      }

      _usingManualPathSpeed = useManualSpeed;
      _lastPickOrPlaceSucceeded = false;
      
      Result sendResult = SendDockWithObject(dockAction, useManualSpeed);
      
      if(sendResult == RESULT_OK) {
        
        // When we are "docking" with a ramp or crossing a bridge, we
        // don't want to worry about the X angle being large (since we
        // _expect_ it to be large, since the markers are facing upward).
        const bool checkAngleX = !(dockAction == DockAction::DA_RAMP_ASCEND  ||
                                   dockAction == DockAction::DA_RAMP_DESCEND ||
                                   dockAction == DockAction::DA_CROSS_BRIDGE);
        
        // Tell the VisionSystem to start tracking this marker:
        _visionProcessor.SetMarkerToTrack(marker->GetCode(), marker->GetSize(), image_pixel_x, image_pixel_y, checkAngleX,
                                          placementOffsetX_mm, placementOffsetY_mm, placementOffsetAngle_rad);
      }
      
      return sendResult;
    }
    
    
    // Sends a message to the robot to dock with the specified marker
    // that it should currently be seeing. If pixel_radius == u8_MAX,
    // the marker can be seen anywhere in the image (same as above function), otherwise the
    // marker's center must be seen at the specified image coordinates
    // with pixel_radius pixels.
    Result Robot::SendDockWithObject(const DockAction dockAction,
                                     const bool useManualSpeed)
    {
      return SendMessage(RobotInterface::EngineToRobot(::Anki::Cozmo::DockWithObject(0.0f, dockAction, useManualSpeed)));
    }
    
    const std::set<ObjectID> Robot::GetCarryingObjects() const
    {
      std::set<ObjectID> objects;
      if (_carryingObjectID.IsSet()) {
        objects.insert(_carryingObjectID);
      }
      if (_carryingObjectOnTopID.IsSet()) {
        objects.insert(_carryingObjectOnTopID);
      }
      return objects;
    }
    
    void Robot::SetCarryingObject(ObjectID carryObjectID)
    {
      ObservableObject* object = _blockWorld.GetObjectByID(carryObjectID);
      if(object == nullptr) {
        PRINT_NAMED_ERROR("Robot.SetCarryingObject",
          "Object %d no longer exists in the world. Can't set it as robot's carried object.", carryObjectID.GetValue());
      } else {
        ActionableObject* carriedObject = dynamic_cast<ActionableObject*>(object);
        if(carriedObject == nullptr) {
          // This really should not happen
          PRINT_NAMED_ERROR("Robot.SetCarryingObject",
            "Object %d could not be cast as an ActionableObject, so cannot mark it as carried.", carryObjectID.GetValue());
        } else {
          if(carriedObject->IsBeingCarried()) {
            PRINT_NAMED_WARNING("Robot.SetCarryingObject",
              "Robot %d is about to mark object %d as carried but that object already thinks it is being carried.",
              GetID(), carryObjectID.GetValue());
          }
          carriedObject->SetBeingCarried(true);
          _carryingObjectID = carryObjectID;
          
          // Tell the robot it's carrying something
          // TODO: This is probably not the right way/place to do this (should we pass in carryObjectOnTopID?)
          if(_carryingObjectOnTopID.IsSet()) {
            SendSetCarryState(CarryState::CARRY_2_BLOCK);
          } else {
            SendSetCarryState(CarryState::CARRY_1_BLOCK);
          }
        }
      }
    }
    
    void Robot::UnSetCarryingObjects()
    {
      std::set<ObjectID> carriedObjectIDs = GetCarryingObjects();
      for (auto& objID : carriedObjectIDs) {
        ObservableObject* object = _blockWorld.GetObjectByID(objID);
        if(object == nullptr) {
          PRINT_NAMED_ERROR("Robot.UnSetCarryingObjects",
                            "Object %d robot %d thought it was carrying no longer exists in the world.\n",
                            objID.GetValue(), GetID());
        } else {
          ActionableObject* carriedObject = dynamic_cast<ActionableObject*>(object);
          if(carriedObject == nullptr) {
            // This really should not happen
            PRINT_NAMED_ERROR("Robot.UnSetCarryingObjects",
                              "Carried object %d could not be cast as an ActionableObject.\n",
                              objID.GetValue());
          } else if(carriedObject->IsBeingCarried() == false) {
            PRINT_NAMED_WARNING("Robot.UnSetCarryingObjects",
                                "Robot %d thinks it is carrying object %d but that object "
                                "does not think it is being carried.\n", GetID(), objID.GetValue());
            
          } else {
            carriedObject->SetBeingCarried(false);
          }
        }
      }
      
      // Tell the robot it's not carrying anything
      if (_carryingObjectID.IsSet()) {
        SendSetCarryState(CarryState::CARRY_NONE);
      }

      // Even if the above failed, still mark the robot's carry ID as unset
      _carryingObjectID.UnSet();
      _carryingObjectOnTopID.UnSet();
    }
    
    Result Robot::SetObjectAsAttachedToLift(const ObjectID& objectID, const Vision::KnownMarker* objectMarker)
    {
      if(!objectID.IsSet()) {
        PRINT_NAMED_ERROR("Robot.PickUpDockObject.ObjectIDNotSet",
                          "No docking object ID set, but told to pick one up.\n");
        return RESULT_FAIL;
      }
      
      if(objectMarker == nullptr) {
        PRINT_NAMED_ERROR("Robot.PickUpDockObject.NoDockMarkerSet",
                          "No docking marker set, but told to pick up object.\n");
        return RESULT_FAIL;
      }
      
      if(IsCarryingObject()) {
        PRINT_NAMED_ERROR("Robot.PickUpDockObject.AlreadyCarryingObject",
                          "Already carrying an object, but told to pick one up.\n");
        return RESULT_FAIL;
      }
      
      ActionableObject* object = dynamic_cast<ActionableObject*>(_blockWorld.GetObjectByID(objectID));
      if(object == nullptr) {
        PRINT_NAMED_ERROR("Robot.PickUpDockObject.ObjectDoesNotExist",
                          "Dock object with ID=%d no longer exists for picking up.\n", objectID.GetValue());
        return RESULT_FAIL;
      }
      
      // Base the object's pose relative to the lift on how far away the dock
      // marker is from the center of the block
      // TODO: compute the height adjustment per object or at least use values from cozmoConfig.h
      Pose3d objectPoseWrtLiftPose;
      if(object->GetPose().GetWithRespectTo(_liftPose, objectPoseWrtLiftPose) == false) {
        PRINT_NAMED_ERROR("Robot.PickUpDockObject.ObjectAndLiftPoseHaveDifferentOrigins",
                          "Object robot is picking up and robot's lift must share a common origin.\n");
        return RESULT_FAIL;
      }
      
      objectPoseWrtLiftPose.SetTranslation({{objectMarker->GetPose().GetTranslation().Length() +
        LIFT_FRONT_WRT_WRIST_JOINT, 0.f, -12.5f}});
      
      // make part of the lift's pose chain so the object will now be relative to
      // the lift and move with the robot
      objectPoseWrtLiftPose.SetParent(&_liftPose);
      

      // If we know there's an object on top of the object we are picking up,
      // mark it as being carried too
      // TODO: Do we need to be able to handle non-actionable objects on top of actionable ones?

      const f32 STACKED_HEIGHT_TOL_MM = 15.f; // TODO: make this a parameter somewhere
      ObservableObject* objectOnTop = _blockWorld.FindObjectOnTopOf(*object, STACKED_HEIGHT_TOL_MM);
      if(objectOnTop != nullptr) {
        ActionableObject* actionObjectOnTop = dynamic_cast<ActionableObject*>(objectOnTop);
        if(actionObjectOnTop != nullptr) {
          Pose3d onTopPoseWrtCarriedPose;
          if(actionObjectOnTop->GetPose().GetWithRespectTo(object->GetPose(), onTopPoseWrtCarriedPose) == false)
          {
            PRINT_NAMED_WARNING("Robot.SetObjectAsAttachedToLift",
                                "Found object on top of carried object, but could not get its "
                                "pose w.r.t. the carried object.\n");
          } else {
            PRINT_NAMED_INFO("Robot.SetObjectAsAttachedToLift",
                             "Setting object %d on top of carried object as also being carried.\n",
                             actionObjectOnTop->GetID().GetValue());
            onTopPoseWrtCarriedPose.SetParent(&object->GetPose());
            actionObjectOnTop->SetPose(onTopPoseWrtCarriedPose);
            _carryingObjectOnTopID = actionObjectOnTop->GetID();
            actionObjectOnTop->SetBeingCarried(true);
          }
        }
      } else {
        _carryingObjectOnTopID.UnSet();
      }
      
      SetCarryingObject(objectID); // also marks the object as carried
      _carryingMarker   = objectMarker;

      // Don't actually change the object's pose until we've checked for objects on top
      object->SetPose(objectPoseWrtLiftPose);

      return RESULT_OK;
      
    } // AttachObjectToLift()
    
    
    Result Robot::SetCarriedObjectAsUnattached()
    {
      if(IsCarryingObject() == false) {
        PRINT_NAMED_WARNING("Robot.SetCarriedObjectAsUnattached.CarryingObjectNotSpecified",
                            "Robot not carrying object, but told to place one. (Possibly actually rolling.\n");
        return RESULT_FAIL;
      }
      
      ActionableObject* object = dynamic_cast<ActionableObject*>(_blockWorld.GetObjectByID(_carryingObjectID));
      
      if(object == nullptr)
      {
        // This really should not happen.  How can a object being carried get deleted?
        PRINT_NAMED_ERROR("Robot.SetCarriedObjectAsUnattached.CarryingObjectDoesNotExist",
                          "Carrying object with ID=%d no longer exists.\n", _carryingObjectID.GetValue());
        return RESULT_FAIL;
      }
     
      Pose3d placedPose;
      if(object->GetPose().GetWithRespectTo(_pose.FindOrigin(), placedPose) == false) {
        PRINT_NAMED_ERROR("Robot.SetCarriedObjectAsUnattached.OriginMisMatch",
                          "Could not get carrying object's pose relative to robot's origin.\n");
        return RESULT_FAIL;
      }
      object->SetPose(placedPose);
      
      PRINT_NAMED_INFO("Robot.SetCarriedObjectAsUnattached.ObjectPlaced",
                       "Robot %d successfully placed object %d at (%.2f, %.2f, %.2f).\n",
                       _ID, object->GetID().GetValue(),
                       object->GetPose().GetTranslation().x(),
                       object->GetPose().GetTranslation().y(),
                       object->GetPose().GetTranslation().z());

      UnSetCarryingObjects(); // also sets carried objects as not being carried anymore
      _carryingMarker = nullptr;
      
      if(_carryingObjectOnTopID.IsSet()) {
        ActionableObject* objectOnTop = dynamic_cast<ActionableObject*>(_blockWorld.GetObjectByID(_carryingObjectOnTopID));
        if(objectOnTop == nullptr)
        {
          // This really should not happen.  How can a object being carried get deleted?
          PRINT_NAMED_ERROR("Robot.SetCarriedObjectAsUnattached",
                            "Object on top of carrying object with ID=%d no longer exists.\n",
                            _carryingObjectOnTopID.GetValue());
          return RESULT_FAIL;
        }
        
        Pose3d placedPoseOnTop;
        if(objectOnTop->GetPose().GetWithRespectTo(_pose.FindOrigin(), placedPoseOnTop) == false) {
          PRINT_NAMED_ERROR("Robot.SetCarriedObjectAsUnattached.OriginMisMatch",
                            "Could not get carrying object's pose relative to robot's origin.\n");
          return RESULT_FAIL;
          
        }
        objectOnTop->SetPose(placedPoseOnTop);
        objectOnTop->SetBeingCarried(false);
        _carryingObjectOnTopID.UnSet();
        PRINT_NAMED_INFO("Robot.SetCarriedObjectAsUnattached", "Updated object %d on top of carried object.\n",
                         objectOnTop->GetID().GetValue());
      }
      
      return RESULT_OK;
      
    } // UnattachCarriedObject()
    
    // ============ Messaging ================
    
    Result Robot::SendMessage(const RobotInterface::EngineToRobot& msg, bool reliable, bool hot) const
    {
      Result sendResult = _msgHandler->SendMessage(_ID, msg, reliable, hot);
      if(sendResult != RESULT_OK) {
        PRINT_NAMED_ERROR("Robot.SendMessage", "Robot %d failed to send a message.", _ID);
      }
      return sendResult;
    }
      
    // Sync time with physical robot and trigger it robot to send back camera calibration
    Result Robot::SendSyncTime() const
    {

      Result result = SendMessage(RobotInterface::EngineToRobot(
        RobotInterface::SyncTime(_ID, BaseStationTimer::getInstance()->GetCurrentTimeStamp())));
      
      if(result == RESULT_OK) {
        result = SendMessage(RobotInterface::EngineToRobot(
          RobotInterface::ImageRequest(ImageSendMode::Stream, ImageResolution::CVGA)));
        
        // Reset pose on connect
        PRINT_NAMED_INFO("Robot.SendSyncTime", "Setting pose to (0,0,0)");
        Pose3d zeroPose(0, Z_AXIS_3D(), {0,0,0});
        return SendAbsLocalizationUpdate(zeroPose, 0, GetPoseFrameID());
      } else {
        PRINT_NAMED_WARNING("Robot.SendSyncTime.FailedToSend","");
      }
      
      return result;
    }
    
    // Sends a path to the robot to be immediately executed
    Result Robot::SendExecutePath(const Planning::Path& path, const bool useManualSpeed) const
    {
      // Send start path execution message
      PRINT_NAMED_INFO("Robot::SendExecutePath", "sending start execution message (pathID = %d, manualSpeed == %d)", _lastSentPathID, useManualSpeed);
      return SendMessage(RobotInterface::EngineToRobot(RobotInterface::ExecutePath(_lastSentPathID, useManualSpeed)));
    }
    
    Result Robot::SendPlaceObjectOnGround(const f32 rel_x, const f32 rel_y, const f32 rel_angle, const bool useManualSpeed)
    {
      return SendMessage(RobotInterface::EngineToRobot(
        Anki::Cozmo::PlaceObjectOnGround(rel_x, rel_y, rel_angle, useManualSpeed)));
    }
    
    Result Robot::SendAbsLocalizationUpdate(const Pose3d&        pose,
                                            const TimeStamp_t&   t,
                                            const PoseFrameID_t& frameId) const
    {
      return SendMessage(RobotInterface::EngineToRobot(
        RobotInterface::AbsoluteLocalizationUpdate(
          t,
          frameId,
          pose.GetTranslation().x(),
          pose.GetTranslation().y(),
          pose.GetRotation().GetAngleAroundZaxis().ToFloat()
        )));
    }
    
    Result Robot::SendAbsLocalizationUpdate() const
    {
      // Look in history for the last vis pose and send it.
      TimeStamp_t t;
      RobotPoseStamp p;
      if (_poseHistory->GetLatestVisionOnlyPose(t, p) == RESULT_FAIL) {
        PRINT_NAMED_WARNING("Robot.SendAbsLocUpdate.NoVizPoseFound", "");
        return RESULT_FAIL;
      }

      return SendAbsLocalizationUpdate(p.GetPose().GetWithRespectToOrigin(), t, p.GetFrameId());
    }
    
    Result Robot::SendHeadAngleUpdate() const
    {
      return SendMessage(RobotInterface::EngineToRobot(
        RobotInterface::HeadAngleUpdate(_currentHeadAngle)));
    }

    Result Robot::SendIMURequest(const u32 length_ms) const
    {
      /*
      MessageIMURequest m;
      m.length_ms = length_ms;

      return SendMessage(m);
      */
      return Result::RESULT_OK;
    }

    void Robot::SetSaveStateMode(const SaveMode_t mode)
    {
      _stateSaveMode = mode;
    }

      
    void Robot::SetSaveImageMode(const SaveMode_t mode)
    {
      _imageSaveMode = mode;
    }
    
    Result Robot::ProcessImage(const Vision::Image& image)
    {
      Result lastResult = RESULT_OK;
      
      if (_imageSaveMode != SAVE_OFF) {
        
        // Make sure image capture folder exists
        std::string imageCaptureDir = _dataPlatform->pathToResource(Util::Data::Scope::Cache, AnkiUtil::kP_IMG_CAPTURE_DIR);
        if (!Util::FileUtils::CreateDirectory(imageCaptureDir, false, true)) {
          PRINT_NAMED_WARNING("Robot.ProcessImage.CreateDirFailed","%s",imageCaptureDir.c_str());
        }
        
        // Write image to file (recompressing as jpeg again!)
        static u32 imgCounter = 0;
        char imgFilename[256];
        std::vector<int> compression_params;
        compression_params.push_back(CV_IMWRITE_JPEG_QUALITY);
        compression_params.push_back(90);
        sprintf(imgFilename, "%s/cozmo%d_%dms_%d.jpg", imageCaptureDir.c_str(), GetID(), image.GetTimestamp(), imgCounter++);
        imwrite(imgFilename, image.get_CvMat_(), compression_params);
        
        if (_imageSaveMode == SAVE_ONE_SHOT) {
          _imageSaveMode = SAVE_OFF;
        }
      }
      
      // Compute framerate
      if (_lastImgTimeStamp > 0) {
        const f32 imgFramerateAvgCoeff = 0.25f;
        _imgFramePeriod = _imgFramePeriod * (1.f-imgFramerateAvgCoeff) + (image.GetTimestamp() - _lastImgTimeStamp) * imgFramerateAvgCoeff;
      }
      _lastImgTimeStamp = image.GetTimestamp();
      
      
      // For now, we need to reassemble a RobotState message to provide the
      // vision system (because it is just copied from the embedded vision
      // implementation on the robot). We'll just reassemble that from
      // pose history, but this should not be necessary forever.
      // NOTE: only the info found in pose history will be valid in the state message!
      RobotState robotState;
      
      RobotPoseStamp p;
      TimeStamp_t actualTimestamp;
      //lastResult = _poseHistory->GetRawPoseAt(image.GetTimestamp(), actualTimestamp, p);
      lastResult = _poseHistory->ComputePoseAt(image.GetTimestamp(), actualTimestamp, p, true); // TODO: use interpolation??
      if(lastResult != RESULT_OK) {
      PRINT_NAMED_ERROR("Robot.ProcessImage.PoseHistoryFail",
                        "Unable to get computed pose at image timestamp of %d.\n", image.GetTimestamp());
        return lastResult;
      }
      
      robotState.timestamp     = actualTimestamp;
      robotState.pose_frame_id = p.GetFrameId();
      robotState.headAngle     = p.GetHeadAngle();
      robotState.liftAngle = p.GetLiftAngle();
      robotState.pose.x    = p.GetPose().GetTranslation().x();
      robotState.pose.y    = p.GetPose().GetTranslation().y();
      robotState.pose.z    = p.GetPose().GetTranslation().z();
      robotState.pose.angle= p.GetPose().GetRotationAngle<'Z'>().ToFloat();
      
#     if ASYNC_VISION_PROCESSING
      
      // Note this copies the image
      _visionProcessor.SetNextImage(image, robotState);
      
#     else
      
      image.CopyDataTo(_image);
      _image.SetTimestamp(image.GetTimestamp());
      _robotStateForImage = robotState;
      _haveNewImage = true;
      
#     endif
      
      return lastResult;
    }
    
    Result Robot::StartFaceTracking(u8 timeout_sec)
    {
      _visionProcessor.EnableFaceDetection(true);
      return RESULT_OK;
    }
    
    Result Robot::StopFaceTracking()
    {
      _visionProcessor.EnableFaceDetection(false);
      return RESULT_OK;
    }
    
    Result Robot::StartLookingForMarkers()
    {
      _visionProcessor.EnableMarkerDetection(true);
      return RESULT_OK;
    }

    Result Robot::StopLookingForMarkers()
    {
      _visionProcessor.EnableMarkerDetection(false);
      return RESULT_OK;
    }
      
    /*
    const Pose3d Robot::ProxDetectTransform[] = { Pose3d(0, Z_AXIS_3D(), Vec3f(50, 25, 0)),
                                                  Pose3d(0, Z_AXIS_3D(), Vec3f(50, 0, 0)),
                                                  Pose3d(0, Z_AXIS_3D(), Vec3f(50, -25, 0)) };
    */


    Quad2f Robot::GetBoundingQuadXY(const f32 padding_mm) const
    {
      return GetBoundingQuadXY(_pose, padding_mm);
    }
    
    Quad2f Robot::GetBoundingQuadXY(const Pose3d& atPose, const f32 padding_mm) const
    {
      const RotationMatrix2d R(atPose.GetRotation().GetAngleAroundZaxis());

      static const Quad2f CanonicalBoundingBoxXY(
        (Point2f){{ROBOT_BOUNDING_X_FRONT, -0.5f*ROBOT_BOUNDING_Y}},
        {{ROBOT_BOUNDING_X_FRONT,  0.5f*ROBOT_BOUNDING_Y}},
        {{ROBOT_BOUNDING_X_FRONT - ROBOT_BOUNDING_X, -0.5f*ROBOT_BOUNDING_Y}},
        {{ROBOT_BOUNDING_X_FRONT - ROBOT_BOUNDING_X,  0.5f*ROBOT_BOUNDING_Y}});

      Quad2f boundingQuad(CanonicalBoundingBoxXY);
      if(padding_mm != 0.f) {
        Quad2f paddingQuad((const Point2f){{ padding_mm, -padding_mm}},
                           {{ padding_mm,  padding_mm}},
                           {{-padding_mm, -padding_mm}},
                           {{-padding_mm,  padding_mm}});
        boundingQuad += paddingQuad;
      }
      
      using namespace Quad;
      for(CornerName iCorner = FirstCorner; iCorner < NumCorners; ++iCorner) {
        // Rotate to given pose
        boundingQuad[iCorner] = R * boundingQuad[iCorner];
      }
      
      // Re-center
      Point2f center(atPose.GetTranslation().x(), atPose.GetTranslation().y());
      boundingQuad += center;
      
      return boundingQuad;
      
    } // GetBoundingBoxXY()
    
  
    
    
    f32 Robot::GetHeight() const
    {
      return std::max(ROBOT_BOUNDING_Z, GetLiftHeight() + LIFT_HEIGHT_ABOVE_GRIPPER);
    }
    
    f32 Robot::GetLiftHeight() const
    {
      return (std::sin(GetLiftAngle()) * LIFT_ARM_LENGTH) + LIFT_BASE_POSITION[2] + LIFT_FORK_HEIGHT_REL_TO_ARM_END;
    }

    Result Robot::SetWheelControllerGains(const f32 kpLeft, const f32 kiLeft, const f32 maxIntegralErrorLeft,
                                          const f32 kpRight, const f32 kiRight, const f32 maxIntegralErrorRight)
    {
      return SendMessage(RobotInterface::EngineToRobot(
        RobotInterface::ControllerGains(kpLeft, kiLeft, 0.0f, maxIntegralErrorLeft,
          Anki::Cozmo::RobotInterface::ControllerChannel::controller_wheel
        )));
    }
      
    Result Robot::SetHeadControllerGains(const f32 kp, const f32 ki, const f32 kd, const f32 maxIntegralError)
    {
      return SendMessage(RobotInterface::EngineToRobot(
        RobotInterface::ControllerGains(kp, ki, kd, maxIntegralError,
          Anki::Cozmo::RobotInterface::ControllerChannel::controller_head
        )));
    }
    
    Result Robot::SetLiftControllerGains(const f32 kp, const f32 ki, const f32 kd, const f32 maxIntegralError)
    {
      return SendMessage(RobotInterface::EngineToRobot(
        RobotInterface::ControllerGains(kp, ki, kd, maxIntegralError,
          Anki::Cozmo::RobotInterface::ControllerChannel::controller_lift
        )));
    }
    
    Result Robot::SetSteeringControllerGains(const f32 k1, const f32 k2)
    {
      return SendMessage(RobotInterface::EngineToRobot(
        RobotInterface::ControllerGains(k1, k2, 0.0f, 0.0f,
          Anki::Cozmo::RobotInterface::ControllerChannel::controller_stearing
        )));
    }

    Result Robot::StartTestMode(const TestMode mode, s32 p1, s32 p2, s32 p3) const
    {
      return SendMessage(RobotInterface::EngineToRobot(
        StartControllerTestMode(p1, p2, p3, mode)));
    }
    
    Result Robot::RequestImage(const ImageSendMode mode, const ImageResolution resolution) const
    {
      return SendMessage(RobotInterface::EngineToRobot(
        RobotInterface::ImageRequest(mode, resolution)));
    }
    
    Result Robot::RequestIMU(const u32 length_ms) const
    {
      return SendIMURequest(length_ms);
    }
    
    
    // ============ Pose history ===============
    
    Result Robot::AddRawOdomPoseToHistory(const TimeStamp_t t,
                                          const PoseFrameID_t frameID,
                                          const f32 pose_x, const f32 pose_y, const f32 pose_z,
                                          const f32 pose_angle,
                                          const f32 head_angle,
                                          const f32 lift_angle)
    {
      return _poseHistory->AddRawOdomPose(t, frameID, pose_x, pose_y, pose_z, pose_angle, head_angle, lift_angle);
    }
    
    
    Result Robot::UpdateWorldOrigin(Pose3d& newPoseWrtNewOrigin)
    {
      // Reverse the connection between origin and robot, and connect the new
      // reversed connection
      //CORETECH_ASSERT(p.GetPose().GetParent() == _poseOrigin);
      //Pose3d originWrtRobot = _pose.GetInverse();
      //originWrtRobot.SetParent(&newPoseOrigin);
      
      // TODO: get rid of nasty const_cast somehow
      Pose3d* newOrigin = const_cast<Pose3d*>(newPoseWrtNewOrigin.GetParent());
      newOrigin->SetParent(nullptr);
      
      // TODO: We should only be doing this (modifying what _worldOrigin points to) when it is one of the placeHolder poseOrigins, not if it is a mat!
      std::string origName(_worldOrigin->GetName());
      *_worldOrigin = _pose.GetInverse();
      _worldOrigin->SetParent(&newPoseWrtNewOrigin);
      
      
      // Connect the old origin's pose to the same root the robot now has.
      // It is no longer the robot's origin, but for any of its children,
      // it is now in the right coordinates.
      if(_worldOrigin->GetWithRespectTo(*newOrigin, *_worldOrigin) == false) {
        PRINT_NAMED_ERROR("Robot.UpdateWorldOrigin.NewLocalizationOriginProblem",
                          "Could not get pose origin w.r.t. new origin pose.\n");
        return RESULT_FAIL;
      }
      
      //_worldOrigin->PreComposeWith(*newOrigin);
      
      // Preserve the old world origin's name, despite updates above
      _worldOrigin->SetName(origName);
      
      // Now make the robot's world origin point to the new origin
      _worldOrigin = newOrigin;
      
      newOrigin->SetRotation(0, Z_AXIS_3D());
      newOrigin->SetTranslation({{0,0,0}});
      
      // Now make the robot's origin point to the new origin
      // TODO: avoid the icky const_cast here...
      _worldOrigin = const_cast<Pose3d*>(newPoseWrtNewOrigin.GetParent());

      _robotWorldOriginChangedSignal.emit(GetID());
      
      return RESULT_OK;
      
    } // UpdateWorldOrigin()
    
    
    Result Robot::AddVisionOnlyPoseToHistory(const TimeStamp_t t,
                                             const f32 pose_x, const f32 pose_y, const f32 pose_z,
                                             const f32 pose_angle,
                                             const f32 head_angle,
                                             const f32 lift_angle)
    {      
      // We have a new ("ground truth") key frame. Increment the pose frame!
      //IncrementPoseFrameID();
      ++_frameId;
      
      return _poseHistory->AddVisionOnlyPose(t, _frameId,
                                            pose_x, pose_y, pose_z,
                                            pose_angle,
                                            head_angle,
                                            lift_angle);
    }

    Result Robot::ComputeAndInsertPoseIntoHistory(const TimeStamp_t t_request,
                                                  TimeStamp_t& t, RobotPoseStamp** p,
                                                  HistPoseKey* key,
                                                  bool withInterpolation)
    {
      return _poseHistory->ComputeAndInsertPoseAt(t_request, t, p, key, withInterpolation);
    }

    Result Robot::GetVisionOnlyPoseAt(const TimeStamp_t t_request, RobotPoseStamp** p)
    {
      return _poseHistory->GetVisionOnlyPoseAt(t_request, p);
    }

    Result Robot::GetComputedPoseAt(const TimeStamp_t t_request, Pose3d& pose)
    {
      RobotPoseStamp* poseStamp;
      Result lastResult = GetComputedPoseAt(t_request, &poseStamp);
      if(lastResult == RESULT_OK) {
        // Grab the pose stored in the pose stamp we just found, and hook up
        // its parent to the robot's current world origin (since pose history
        // doesn't keep track of pose parent chains)
        pose = poseStamp->GetPose();
        pose.SetParent(_worldOrigin);
      }
      return lastResult;
    }
    
    Result Robot::GetComputedPoseAt(const TimeStamp_t t_request, RobotPoseStamp** p, HistPoseKey* key)
    {
      return _poseHistory->GetComputedPoseAt(t_request, p, key);
    }

    TimeStamp_t Robot::GetLastMsgTimestamp() const
    {
      return _poseHistory->GetNewestTimeStamp();
    }
    
    bool Robot::IsValidPoseKey(const HistPoseKey key) const
    {
      return _poseHistory->IsValidPoseKey(key);
    }
    
    bool Robot::UpdateCurrPoseFromHistory(const Pose3d& wrtParent)
    {
      bool poseUpdated = false;
      
      TimeStamp_t t;
      RobotPoseStamp p;
      if (_poseHistory->ComputePoseAt(_poseHistory->GetNewestTimeStamp(), t, p) == RESULT_OK) {
        if (p.GetFrameId() == GetPoseFrameID()) {
          
          // Grab a copy of the pose from history, which has been flattened (i.e.,
          // made with respect to whatever its origin was when it was stored).
          // We just assume for now that is the same as the _current_ world origin
          // (bad assumption? or will differing frame IDs help us?), and make that
          // chaining connection so that we can get the pose w.r.t. the requested
          // parent.
          Pose3d histPoseWrtCurrentWorld(p.GetPose());
          histPoseWrtCurrentWorld.SetParent(&wrtParent.FindOrigin());
          
          Pose3d newPose;
          if((histPoseWrtCurrentWorld.GetWithRespectTo(wrtParent, newPose))==false) {
            PRINT_NAMED_ERROR("Robot.UpdateCurrPoseFromHistory.GetWrtParentFailed",
                              "Could not update robot %d's current pose from history w.r.t. specified pose %s.",
                              _ID, wrtParent.GetName().c_str());
          } else {
            SetPose(newPose);
            poseUpdated = true;
          }
           
        }
      }
      
      return poseUpdated;
    }
    

    void Robot::SetBackpackLights(const std::array<u32,(size_t)LEDId::NUM_BACKPACK_LEDS>& onColor,
                                  const std::array<u32,(size_t)LEDId::NUM_BACKPACK_LEDS>& offColor,
                                  const std::array<u32,(size_t)LEDId::NUM_BACKPACK_LEDS>& onPeriod_ms,
                                  const std::array<u32,(size_t)LEDId::NUM_BACKPACK_LEDS>& offPeriod_ms,
                                  const std::array<u32,(size_t)LEDId::NUM_BACKPACK_LEDS>& transitionOnPeriod_ms,
                                  const std::array<u32,(size_t)LEDId::NUM_BACKPACK_LEDS>& transitionOffPeriod_ms)
    {
      ASSERT_NAMED((int)LEDId::NUM_BACKPACK_LEDS == 5, "Robot.wrong.number.of.backpack.ligths");
      std::array<Anki::Cozmo::LightState, 5> lights;
      for (int i = 0; i < (int)LEDId::NUM_BACKPACK_LEDS; ++i){
        lights[i].onColor = onColor[i];
        lights[i].offColor = offColor[i];
        lights[i].onPeriod_ms = onPeriod_ms[i];
        lights[i].offPeriod_ms = offPeriod_ms[i];
        lights[i].transitionOnPeriod_ms = transitionOnPeriod_ms[i];
        lights[i].transitionOffPeriod_ms = transitionOffPeriod_ms[i];
      }

      SendMessage(RobotInterface::EngineToRobot(RobotInterface::BackpackLights(lights)));
    }
    
    ObservableObject* Robot::GetActiveObject(const ObjectID     objectID,
                                             const ObjectFamily inFamily)
    {
      ObservableObject* object = nullptr;
      const char* familyStr = nullptr;
      if(inFamily == ObjectFamily::Unknown) {
        object = GetBlockWorld().GetObjectByID(objectID);
        familyStr = EnumToString(inFamily);
      } else {
        object = GetBlockWorld().GetObjectByIDandFamily(objectID, inFamily);
        familyStr = "any";
      }
      
      if(object == nullptr) {
        PRINT_NAMED_ERROR("Robot.GetActiveObject",
                          "Object %d does not exist in %s family.",
                          objectID.GetValue(), EnumToString(inFamily));
        return nullptr;
      }
      
      if(!object->IsActive()) {
        PRINT_NAMED_ERROR("Robot.GetActiveObject",
                          "Object %d does not appear to be an active object.",
                          objectID.GetValue());
        return nullptr;
      }
      
      if(object->GetIdentityState() != ActiveIdentityState::Identified) {
        PRINT_NAMED_ERROR("Robot.GetActiveObject",
                          "Object %d is active but has not been identified.",
                          objectID.GetValue());
        return nullptr;
      }
      
      return object;
    } // GetActiveObject()
    
    ObservableObject* Robot::GetActiveObjectByActiveID(const s32 activeID, const ObjectFamily inFamily)
    {
      for(auto objectsByType : GetBlockWorld().GetAllExistingObjects())
      {
        if(inFamily == ObjectFamily::Unknown || inFamily == objectsByType.first)
        {
          for(auto objectsByID : objectsByType.second)
          {
            for(auto objectWithID : objectsByID.second)
            {
              ObservableObject* object = objectWithID.second;
              if(object->IsActive() && object->GetActiveID() == activeID)
              {
                return object;
              }
            }
          }
        } // if(inFamily == ObjectFamily::Unknown || inFamily == objectsByFamily.first)
      } // for each family
      
      return nullptr;
    } // GetActiveObjectByActiveID()
    
    
    Result Robot::SetObjectLights(const ObjectID& objectID,
                                  const WhichCubeLEDs whichLEDs,
                                  const u32 onColor, const u32 offColor,
                                  const u32 onPeriod_ms, const u32 offPeriod_ms,
                                  const u32 transitionOnPeriod_ms, const u32 transitionOffPeriod_ms,
                                  const bool turnOffUnspecifiedLEDs,
                                  const MakeRelativeMode makeRelative,
                                  const Point2f& relativeToPoint)
    {
      ActiveCube* activeCube = dynamic_cast<ActiveCube*>(GetActiveObject(objectID, ObjectFamily::LightCube));
      if(activeCube == nullptr) {
        PRINT_NAMED_ERROR("Robot.SetObjectLights", "Null active object pointer.");
        return RESULT_FAIL_INVALID_OBJECT;
      } else {
        
        // NOTE: if make relative mode is "off", this call doesn't do anything:
        const WhichCubeLEDs rotatedWhichLEDs = activeCube->MakeWhichLEDsRelativeToXY(whichLEDs,
                                                                                      relativeToPoint,
                                                                                      makeRelative);
        
        activeCube->SetLEDs(rotatedWhichLEDs, onColor, offColor, onPeriod_ms, offPeriod_ms,
                            transitionOnPeriod_ms, transitionOffPeriod_ms,
                            turnOffUnspecifiedLEDs);
        
        std::array<Anki::Cozmo::LightState, 4> lights;
        ASSERT_NAMED((int)ActiveObjectConstants::NUM_CUBE_LEDS == 4, "Robot.wrong.number.of.cube.ligths");
        for (int i = 0; i < (int)ActiveObjectConstants::NUM_CUBE_LEDS; ++i){
          const ActiveCube::LEDstate& ledState = activeCube->GetLEDState(i);
          lights[i].onColor = ledState.onColor;
          lights[i].offColor = ledState.offColor;
          lights[i].onPeriod_ms = ledState.onPeriod_ms;
          lights[i].offPeriod_ms = ledState.offPeriod_ms;
          lights[i].transitionOnPeriod_ms = ledState.transitionOnPeriod_ms;
          lights[i].transitionOffPeriod_ms = ledState.transitionOffPeriod_ms;
        }
        return SendMessage(RobotInterface::EngineToRobot(CubeLights(lights, (uint32_t)activeCube->GetActiveID())));
      }
    }
      
    Result Robot::SetObjectLights(const ObjectID& objectID,
                                  const std::array<u32,(size_t)ActiveObjectConstants::NUM_CUBE_LEDS>& onColor,
                                  const std::array<u32,(size_t)ActiveObjectConstants::NUM_CUBE_LEDS>& offColor,
                                  const std::array<u32,(size_t)ActiveObjectConstants::NUM_CUBE_LEDS>& onPeriod_ms,
                                  const std::array<u32,(size_t)ActiveObjectConstants::NUM_CUBE_LEDS>& offPeriod_ms,
                                  const std::array<u32,(size_t)ActiveObjectConstants::NUM_CUBE_LEDS>& transitionOnPeriod_ms,
                                  const std::array<u32,(size_t)ActiveObjectConstants::NUM_CUBE_LEDS>& transitionOffPeriod_ms,
                                  const MakeRelativeMode makeRelative,
                                  const Point2f& relativeToPoint)
    {
      ActiveCube* activeCube = dynamic_cast<ActiveCube*>(GetActiveObject(objectID, ObjectFamily::LightCube));
      if(activeCube == nullptr) {
        PRINT_NAMED_ERROR("Robot.SetObjectLights", "Null active object pointer.\n");
        return RESULT_FAIL_INVALID_OBJECT;
      } else {
        
        activeCube->SetLEDs(onColor, offColor, onPeriod_ms, offPeriod_ms, transitionOnPeriod_ms, transitionOffPeriod_ms);

        // NOTE: if make relative mode is "off", this call doesn't do anything:
        activeCube->MakeStateRelativeToXY(relativeToPoint, makeRelative);
        
        std::array<Anki::Cozmo::LightState, 4> lights;
        ASSERT_NAMED((int)ActiveObjectConstants::NUM_CUBE_LEDS == 4, "Robot.wrong.number.of.cube.ligths");
        for (int i = 0; i < (int)ActiveObjectConstants::NUM_CUBE_LEDS; ++i){
          lights[i].onColor = onColor[i];
          lights[i].offColor = offColor[i];
          lights[i].onPeriod_ms = onPeriod_ms[i];
          lights[i].offPeriod_ms = offPeriod_ms[i];
          lights[i].transitionOnPeriod_ms = transitionOnPeriod_ms[i];
          lights[i].transitionOffPeriod_ms = transitionOffPeriod_ms[i];
        }

        return SendMessage(RobotInterface::EngineToRobot(CubeLights(lights, (uint32_t)activeCube->GetActiveID())));
      }

    }
      
    Robot::ReactionCallbackIter Robot::AddReactionCallback(const Vision::Marker::Code code, ReactionCallback callback)
    {
      //CoreTechPrint("_reactionCallbacks size = %lu\n", _reactionCallbacks.size());
      
      _reactionCallbacks[code].emplace_front(callback);
      
      return _reactionCallbacks[code].cbegin();
      
    } // AddReactionCallback()
    
    
    // Remove a preivously-added callback using the iterator returned by
    // AddReactionCallback above.
    void Robot::RemoveReactionCallback(const Vision::Marker::Code code, ReactionCallbackIter callbackToRemove)
    {
      _reactionCallbacks[code].erase(callbackToRemove);
      if(_reactionCallbacks[code].empty()) {
        _reactionCallbacks.erase(code);
      }
    } // RemoveReactionCallback()
    
    
    Result Robot::AbortAll()
    {
      bool anyFailures = false;
      
      _actionList.Cancel();
      
      if(AbortDrivingToPose() != RESULT_OK) {
        anyFailures = true;
      }
      
      if(AbortDocking() != RESULT_OK) {
        anyFailures = true;
      }
      
      if(AbortAnimation() != RESULT_OK) {
        anyFailures = true;
      }
      
      if(anyFailures) {
        return RESULT_FAIL;
      } else {
        return RESULT_OK;
      }
      
    }
      
    Result Robot::AbortDocking()
    {
      return SendAbortDocking();
    }
      
    Result Robot::AbortAnimation()
    {
      _animationStreamer.SetStreamingAnimation("");
      return SendAbortAnimation();
    }
    
    Result Robot::AbortDrivingToPose()
    {
      _selectedPathPlanner->StopPlanning();
      Result ret = ClearPath();
      _numPlansFinished = _numPlansStarted;

      return ret;
    }

    Result Robot::SendAbortAnimation()
    {
      return SendMessage(RobotInterface::EngineToRobot(RobotInterface::AbortAnimation()));
    }
    
    Result Robot::SendAbortDocking()
    {
      return SendMessage(RobotInterface::EngineToRobot(Anki::Cozmo::AbortDocking()));
    }
 
    Result Robot::SendSetCarryState(CarryState state)
    {
      return SendMessage(RobotInterface::EngineToRobot(Anki::Cozmo::CarryState(state)));
    }
      
    Result Robot::SendFlashObjectIDs()
    {
      return SendMessage(RobotInterface::EngineToRobot(FlashObjectIDs()));
    }
     
      /*
    Result Robot::SendSetBlockLights(const u8 blockID,
                                     const std::array<u32,NUM_BLOCK_LEDS>& color,
                                     const std::array<u32,NUM_BLOCK_LEDS>& onPeriod_ms,
                                     const std::array<u32,NUM_BLOCK_LEDS>& offPeriod_ms)
    {
      MessageSetBlockLights m;
      m.blockID = blockID;
      m.color = color;
      m.onPeriod_ms = onPeriod_ms;
      m.offPeriod_ms = offPeriod_ms;

      return _msgHandler->SendMessage(GetID(), m);
    }
       */
      
    Result Robot::SendSetObjectLights(const ObjectID& objectID, const u32 onColor, const u32 offColor,
                                      const u32 onPeriod_ms, const u32 offPeriod_ms)
    {
      PRINT_NAMED_ERROR("Robot.SendSetObjectLights", "Deprecated.\n");
      return RESULT_FAIL;
      /*
      // Need to determing the blockID (meaning its internal "active" ID) from the
      // objectID known to the robot / UI
      Vision::ObservableObject* object = _blockWorld.GetObjectByIDandFamily(objectID, ObjectFamily::ACTIVE_BLOCKS);
      if(!object->IsActive()) {
        PRINT_NAMED_ERROR("Robot.SendSetObjectLights",
                          "Object %d does not appear to be an active object.\n", objectID.GetValue());
        return RESULT_FAIL;
      }
      
      if(!object->IsIdentified()) {
        PRINT_NAMED_ERROR("Robot.SendSetObjectLights",
                          "Object %d is active but has not been identified.\n", objectID.GetValue());
        return RESULT_FAIL;
      }
      
      // TODO: Get rid of the need for reinterpret_cast here (add virtual GetActiveID() to ObsObject?)
      ActiveCube* activeCube = reinterpret_cast<ActiveCube*>(object);
      if(activeCube == nullptr) {
        PRINT_NAMED_ERROR("Robot.SendSetObjectLights",
                          "Object %d could not be cast to an ActiveCube.\n", objectID.GetValue());
        return RESULT_FAIL;
      }
      
      activeCube->SetLEDs(ActiveCube::WhichCubeLEDs::ALL, color, onPeriod_ms, offPeriod_ms);
      
      return SendSetObjectLights(activeCube);
      */
    } // SendSetObjectLights()
      
    Result Robot::SendSetObjectLights(const ActiveCube* activeCube)
    {
      if(activeCube == nullptr) {
        PRINT_NAMED_ERROR("Robot.SendSetObjectLights", "Null active object pointer provided.\n");
        return RESULT_FAIL_INVALID_OBJECT;
      }
      std::array<Anki::Cozmo::LightState, 4> lights;
      ASSERT_NAMED((int)ActiveObjectConstants::NUM_CUBE_LEDS == 4, "Robot.wrong.number.of.cube.ligths");
      for (int i = 0; i < (int)ActiveObjectConstants::NUM_CUBE_LEDS; ++i){
        const ActiveCube::LEDstate& ledState = activeCube->GetLEDState(i);
        lights[i].onColor = ledState.onColor;
        lights[i].offColor = ledState.offColor;
        lights[i].onPeriod_ms = ledState.onPeriod_ms;
        lights[i].offPeriod_ms = ledState.offPeriod_ms;
        lights[i].transitionOnPeriod_ms = ledState.transitionOnPeriod_ms;
        lights[i].transitionOffPeriod_ms = ledState.transitionOffPeriod_ms;
      }
      return SendMessage(RobotInterface::EngineToRobot(CubeLights(lights, (uint32_t)activeCube->GetActiveID())));
    }
      
      
    void Robot::ComputeDriveCenterPose(const Pose3d &robotPose, Pose3d &driveCenterPose) const
    {
      MoveRobotPoseForward(robotPose, GetDriveCenterOffset(), driveCenterPose);
    }
      
    void Robot::ComputeOriginPose(const Pose3d &driveCenterPose, Pose3d &robotPose) const
    {
      MoveRobotPoseForward(driveCenterPose, -GetDriveCenterOffset(), robotPose);
    }

    void Robot::MoveRobotPoseForward(const Pose3d &startPose, f32 distance, Pose3d &movedPose) {
      movedPose = startPose;
      f32 angle = startPose.GetRotationAngle<'Z'>().ToFloat();
      Vec3f trans;
      trans.x() = startPose.GetTranslation().x() + distance * cosf(angle);
      trans.y() = startPose.GetTranslation().y() + distance * sinf(angle);
      movedPose.SetTranslation(trans);
    }
      
    f32 Robot::GetDriveCenterOffset() const {
      f32 driveCenterOffset = DRIVE_CENTER_OFFSET;
      if (IsCarryingObject()) {
        driveCenterOffset = 0;
      }
      return driveCenterOffset;
    }
    
  } // namespace Cozmo
} // namespace Anki<|MERGE_RESOLUTION|>--- conflicted
+++ resolved
@@ -65,22 +65,7 @@
     , _faceWorld(*this)
     , _visionProcessor(dataPlatform)
     , _behaviorMgr(*this)
-<<<<<<< HEAD
-=======
-    , _isBehaviorMgrEnabled(false)
-#   if !ASYNC_VISION_PROCESSING
-    , _haveNewImage(false)
-#   endif
     , _movementComponent(*this)
-    , _plannerSelectedPoseIndexPtr(nullptr)
-    , _numPlansStarted(0)
-    , _numPlansFinished(0)
-    , _driveToPoseStatus(ERobotDriveToPoseStatus::Waiting)
-    , _currPathSegment(-1)
-    , _lastSentPathID(0)
-    , _lastRecvdPathID(0)
-    , _usingManualPathSpeed(false)
->>>>>>> b1213210
     , _camera(robotID)
     , _neckPose(0.f,Y_AXIS_3D(), {{NECK_JOINT_POSITION[0], NECK_JOINT_POSITION[1], NECK_JOINT_POSITION[2]}}, &_pose, "RobotNeck")
     , _headCamPose(RotationMatrix3d({0,0,1,  -1,0,0,  0,-1,0}),
@@ -88,22 +73,6 @@
     , _liftBasePose(0.f, Y_AXIS_3D(), {{LIFT_BASE_POSITION[0], LIFT_BASE_POSITION[1], LIFT_BASE_POSITION[2]}}, &_pose, "RobotLiftBase")
     , _liftPose(0.f, Y_AXIS_3D(), {{LIFT_ARM_LENGTH, 0.f, 0.f}}, &_liftBasePose, "RobotLift")
     , _currentHeadAngle(MIN_HEAD_ANGLE)
-<<<<<<< HEAD
-=======
-    , _currentLiftAngle(0)
-    , _onRamp(false)
-    , _isPickingOrPlacing(false)
-    , _isPickedUp(false)
-    , _isMoving(false)
-    , _battVoltage(5)
-    , _imageSendMode(ImageSendMode::Off)
-    , _carryingMarker(nullptr)
-    , _lastPickOrPlaceSucceeded(false)
-    , _stateSaveMode(SAVE_OFF)
-    , _imageSaveMode(SAVE_OFF)
-    , _imgFramePeriod(0)
-    , _lastImgTimeStamp(0)
->>>>>>> b1213210
     , _animationStreamer(_externalInterface, _cannedAnimations)
     , _emotionMgr(*this)
     , _imageDeChunker(new ImageDeChunker())
