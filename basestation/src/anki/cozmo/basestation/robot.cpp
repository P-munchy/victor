--- conflicted
+++ resolved
@@ -2814,92 +2814,6 @@
     
 Result Robot::SetOnRamp(bool t)
 {
-<<<<<<< HEAD
-// Unsupported, remove in new PR
-//  ANKI_CPU_PROFILE("Robot::SetOnRamp");
-//  
-//  if(t == _onRamp) {
-//    // Nothing to do
-//    return RESULT_OK;
-//  }
-//      
-//  // We are either transition onto or off of a ramp
-//      
-//  Ramp* ramp = dynamic_cast<Ramp*>(GetBlockWorld().GetLocatedObjectByID(_rampID, ObjectFamily::Ramp));
-//  if(ramp == nullptr) {
-//    PRINT_NAMED_WARNING("Robot.SetOnRamp.NoRampWithID",
-//                        "Robot %d is transitioning on/off of a ramp, but Ramp object with ID=%d not found in the world",
-//                        _ID, _rampID.GetValue());
-//    return RESULT_FAIL;
-//  }
-//      
-//  assert(_rampDirection == Ramp::ASCENDING || _rampDirection == Ramp::DESCENDING);
-//      
-//  const bool transitioningOnto = (t == true);
-//      
-//  if(transitioningOnto) {
-//    // Record start (x,y) position coming from robot so basestation can
-//    // compute actual (x,y,z) position from upcoming odometry updates
-//    // coming from robot (which do not take slope of ramp into account)
-//    _rampStartPosition = {_pose.GetTranslation().x(), _pose.GetTranslation().y()};
-//    _rampStartHeight   = _pose.GetTranslation().z();
-//        
-//    PRINT_NAMED_INFO("Robot.SetOnRamp.TransitionOntoRamp",
-//                     "Robot %d transitioning onto ramp %d, using start (%.1f,%.1f,%.1f)",
-//                     _ID, ramp->GetID().GetValue(), _rampStartPosition.x(), _rampStartPosition.y(), _rampStartHeight);
-//        
-//  } else {
-//    // Just do an absolute pose update, setting the robot's position to
-//    // where we "know" he should be when he finishes ascending or
-//    // descending the ramp
-//    switch(_rampDirection)
-//    {
-//      case Ramp::ASCENDING:
-//        SetPose(ramp->GetPostAscentPose(WHEEL_BASE_MM).GetWithRespectToOrigin());
-//        break;
-//            
-//      case Ramp::DESCENDING:
-//        SetPose(ramp->GetPostDescentPose(WHEEL_BASE_MM).GetWithRespectToOrigin());
-//        break;
-//            
-//      default:
-//        PRINT_NAMED_WARNING("Robot.SetOnRamp.UnexpectedRampDirection",
-//                            "When transitioning on/off ramp, expecting the ramp direction to be either "
-//                            "ASCENDING or DESCENDING, not %d.", _rampDirection);
-//        return RESULT_FAIL;
-//    }
-//        
-//    _rampDirection = Ramp::UNKNOWN;
-//        
-//    const TimeStamp_t timeStamp = _poseHistory->GetNewestTimeStamp();
-//        
-//    PRINT_NAMED_INFO("Robot.SetOnRamp.TransitionOffRamp",
-//                     "Robot %d transitioning off of ramp %d, at (%.1f,%.1f,%.1f) @ %.1fdeg, timeStamp = %d",
-//                     _ID, ramp->GetID().GetValue(),
-//                     _pose.GetTranslation().x(), _pose.GetTranslation().y(), _pose.GetTranslation().z(),
-//                     _pose.GetRotationAngle<'Z'>().getDegrees(),
-//                     timeStamp);
-//        
-//    // We are creating a new pose frame at the top of the ramp
-//    //IncrementPoseFrameID();
-//    ++_frameId;
-//    Result lastResult = SendAbsLocalizationUpdate(_pose,
-//                                                  timeStamp,
-//                                                  _frameId);
-//    if(lastResult != RESULT_OK) {
-//      PRINT_NAMED_WARNING("Robot.SetOnRamp.SendAbsLocUpdateFailed",
-//                          "Robot %d failed to send absolute localization update.", _ID);
-//      return lastResult;
-//    }
-//
-//  } // if/else transitioning onto ramp
-//      
-//  _onRamp = t;
-//      
-//  return RESULT_OK;
-  return RESULT_FAIL;
-}
-=======
   ANKI_CPU_PROFILE("Robot::SetOnRamp");
   
   if(t == _onRamp) {
@@ -2977,7 +2891,6 @@
   return RESULT_OK;
       
 } // SetOnPose()
->>>>>>> c3dc8ad5
     
     
 Result Robot::SetPoseOnCharger()
@@ -2994,16 +2907,12 @@
       
   // Just do an absolute pose update, setting the robot's position to
   // where we "know" he should be when he finishes ascending the charger.
-<<<<<<< HEAD
-  SetPose(charger->GetRobotDockedPose().GetWithRespectToOrigin());
-=======
-  Result lastResult = SetNewPose(charger->GetDockedPose().GetWithRespectToOrigin());
+  Result lastResult = SetNewPose(charger->GetRobotDockedPose().GetWithRespectToOrigin());
   if(lastResult != RESULT_OK) {
     PRINT_NAMED_WARNING("Robot.SetPoseOnCharger.SetNewPose",
                         "Robot %d failed to set new pose", _ID);
     return lastResult;
   }
->>>>>>> c3dc8ad5
 
   const TimeStamp_t timeStamp = _poseHistory->GetNewestTimeStamp();
     
