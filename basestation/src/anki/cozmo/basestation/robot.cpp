--- conflicted
+++ resolved
@@ -1434,98 +1434,26 @@
                           TimeStamp_t duration_ms, const std::string& name)
     {
       ProceduralFace procFace;
-      ProceduralFaceParams::Value xMin=0, xMax=0, yMin=0, yMax=0;
-      procFace.GetParams().GetEyeBoundingBox(xMin, xMax, yMin, yMax);
-      procFace.GetParams().LookAt(xPix, yPix,
-                                  std::max(xMin, ProceduralFace::WIDTH-xMax),
-                                  std::max(yMin, ProceduralFace::HEIGHT-yMax),
-                                  1.1f, 0.85f, 0.1f);
+      ProceduralFace::Value xMin=0, xMax=0, yMin=0, yMax=0;
+      procFace.GetEyeBoundingBox(xMin, xMax, yMin, yMax);
+      procFace.LookAt(xPix, yPix,
+                      std::max(xMin, ProceduralFace::WIDTH-xMax),
+                      std::max(yMin, ProceduralFace::HEIGHT-yMax),
+                      1.1f, 0.85f, 0.1f);
       
       ProceduralFaceKeyFrame keyframe(procFace, duration_ms);
       
-<<<<<<< HEAD
-      //PRINT_NAMED_DEBUG("Robot.ShiftAndScaleEyes", "shift=(%.3f,%.3f) scale=(%.3f,%.3f)",
-      //                  xPix, yPix, xScale, yScale);
-      
-      AnimationStreamer::FaceTrack faceTrack;
-      
-      if(duration_ms == 0) {
-        // Dart over three frames: go 2/3 of the distance in the first frame,
-        // 2/9 the second (that's 2/3 of the remaining 1/3) and then the final 1/9
-        // at the end.
-        
-        const f32 dist = std::sqrt(xPix*xPix + yPix*yPix);
-        const f32 divisor = (dist > 0 ? 1.f/dist : 1.f); // prevent divide by zero when (xPix==yPix==0)
-        const f32 cosAngle = xPix * divisor;
-        const f32 sinAngle = yPix * divisor;
-        
-        ProceduralFace procFace;
-        
-        TimeStamp_t t=0;
-        for(auto frac : {0.666667f, 0.888889f, 1.f})
-        {
-          const f32 x = frac * dist * cosAngle;
-          const f32 y = frac * dist * sinAngle;
-          procFace.SetFacePosition(Point2f(x,y));
-          
-          // Scale "further" eye down a little and "closer" eye up a little
-          const f32 MaxScaleAdj = 0.25f;
-          f32 leftScaleY = 1.f, rightScaleY = 1.f;
-          const f32 xScaleAdj = std::abs(x) * MaxScaleAdj / (0.5f * ProceduralFace::WIDTH);
-          if(x > 0) {
-            leftScaleY  += xScaleAdj;
-            rightScaleY -= xScaleAdj;
-          } else if(x < 0) {
-            leftScaleY  -= xScaleAdj;
-            rightScaleY += xScaleAdj;
-          }
-
-          const f32 scaleY = (frac*(yScale-1.f)+1.f) - std::abs(y) / (0.5f * ProceduralFace::HEIGHT) * 0.2f;
-          
-          procFace.SetParameter(ProceduralFace::WhichEye::Left,
-                                ProceduralEyeParameter::EyeScaleY, leftScaleY * scaleY);
-          procFace.SetParameter(ProceduralFace::WhichEye::Right,
-                                ProceduralEyeParameter::EyeScaleY, rightScaleY * scaleY);
-          
-          const f32 scaleX = frac*(xScale-1.f)+1.f;
-          procFace.SetParameterBothEyes(ProceduralEyeParameter::EyeScaleX, scaleX);
-          
-          ASSERT_NAMED(!(std::isnan(leftScaleY) || std::isnan(rightScaleY) ||
-                         std::isnan(scaleY) || std::isnan(scaleX) ||
-                         std::isnan(x) || std::isnan(y)),
-                       "Shift/scale values should be non-nan!");
-          
-          faceTrack.AddKeyFrameToBack(ProceduralFaceKeyFrame(procFace, t+=IKeyFrame::SAMPLE_LENGTH_MS));
-=======
       if(AnimationStreamer::NotAnimatingTag == tag) {
         AnimationStreamer::FaceTrack faceTrack;
         if(duration_ms > 0) {
           // Add an initial no-adjustment frame so we have something to interpolate
           // from on our way to the specified shift
           faceTrack.AddKeyFrameToBack(ProceduralFaceKeyFrame());
->>>>>>> 30256680
         }
         faceTrack.AddKeyFrameToBack(std::move(keyframe));
         tag = GetAnimationStreamer().AddPersistentFaceLayer(name, std::move(faceTrack));
       } else {
-<<<<<<< HEAD
-        //PRINT_NAMED_INFO("Robot.ShiftEyes", "Shifting eyes by (%.1f,%.1f) pixels", xPix, yPix);
-        
-        ProceduralFace procFace;
-        procFace.SetFacePosition({xPix, yPix});
-        procFace.SetParameterBothEyes(ProceduralEyeParameter::EyeScaleX, xScale);
-        procFace.SetParameterBothEyes(ProceduralEyeParameter::EyeScaleY, yScale);
-        
-        faceTrack.AddKeyFrameToBack(ProceduralFaceKeyFrame(procFace, duration_ms));
-      }
-      
-      if(makePersistent) {
-        layerTag = _animationStreamer.AddPersistentFaceLayer(std::move(faceTrack));
-      } else {
-        _animationStreamer.AddFaceLayer(std::move(faceTrack));
-=======
         GetAnimationStreamer().AddToPersistentFaceLayer(tag, std::move(keyframe));
->>>>>>> 30256680
       }
     }
     
