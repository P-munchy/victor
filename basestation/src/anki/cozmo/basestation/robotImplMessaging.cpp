--- conflicted
+++ resolved
@@ -189,28 +189,13 @@
   {
     PRINT_NAMED_WARNING("Robot.HandleActiveObjectMoved.UnknownActiveID",
                         "Could not find match for active object ID %d", payload.objectID);
-<<<<<<< HEAD
-  } else {
-    assert(object->IsActive());
-    PRINT_NAMED_INFO("Robot.HandleActiveObjectMoved.ActiveObjectMoved",
-                     "Received message that %s %d (Active ID %d) moved. Delocalizing it.",
-                     EnumToString(object->GetType()),
-                     object->GetID().GetValue(), object->GetActiveID());
-    
-    // Once an object moves, we can no longer use it for localization because
-    // we don't know where it is anymore. Next time we see it, relocalize it
-    // relative to robot's pose estimate. Then we can use it for localization
-    // again.
-    object->SetPoseState(ObservableObject::PoseState::Dirty);
-=======
   }
   // Ignore move messages for objects we are docking to, since we expect to bump them
   else if(object->GetID() != GetDockObject())
   {
     ASSERT_NAMED(object->IsActive(), "Got movement message from non-active object?");
->>>>>>> edae47e5
-    
-    if(object->IsLocalized()) // TODO: Change this to checking PoseState once Lee's stuff gets merged in
+    
+    if(object->GetPoseState() == ObservableObject::PoseState::Known)
     {
       PRINT_NAMED_INFO("Robot.HandleActiveObjectMoved.ActiveObjectMoved",
                        "Received message that %s %d (Active ID %d) moved. Delocalizing it.",
@@ -221,7 +206,7 @@
       // we don't know where it is anymore. Next time we see it, relocalize it
       // relative to robot's pose estimate. Then we can use it for localization
       // again.
-      object->Delocalize();
+      object->SetPoseState(ObservableObject::PoseState::Dirty);
       
       // If this is the object we were localized to, unset our localizedToID.
       // Note we are still "localized" by odometry, however.
@@ -273,7 +258,7 @@
       // Not sure how an object could have a known pose before it stopped moving,
       // but just to be safe, re-delocalize and force a re-localization now
       // that we've gotten the stopped-moving message.
-      object->Delocalize();
+      object->SetPoseState(ObservableObject::PoseState::Dirty);
       
       // If this is the object we were localized to, unset our localizedToID.
       // Note we are still "localized" by odometry, however.
