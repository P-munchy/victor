--- conflicted
+++ resolved
@@ -632,7 +632,7 @@
                          "Unsetting %s %d, which moved, as robot %d's localization object.",
                          ObjectTypeToString(object->GetType()), object->GetID().GetValue(), robot->GetID());
         robot->SetLocalizedTo(nullptr);
-      } else if(!(robot->IsLocalized()) && !(robot->IsPickedUp())) {
+      } else if(!(robot->IsLocalized()) && robot->GetOffTreadsState() == OffTreadsState::OnTreads) {
         // If we are not localized and there is nothing else left in the world that
         // we could localize to, then go ahead and mark us as localized (via
         // odometry alone)
@@ -641,19 +641,6 @@
                            "Marking previously-unlocalized robot %d as localized to odometry because "
                            "there are no more objects to localize to in the world.", robot->GetID());
           robot->SetLocalizedTo(nullptr);
-<<<<<<< HEAD
-=======
-        } else if(!(robot->IsLocalized()) && robot->GetOffTreadsState() == OffTreadsState::OnTreads) {
-          // If we are not localized and there is nothing else left in the world that
-          // we could localize to, then go ahead and mark us as localized (via
-          // odometry alone)
-          if(false == robot->GetBlockWorld().AnyRemainingLocalizableObjects()) {
-            PRINT_NAMED_INFO("Robot.HandleActiveObjectMoved.NoMoreRemainingLocalizableObjects",
-                             "Marking previously-unlocalized robot %d as localized to odometry because "
-                             "there are no more objects to localize to in the world.", robot->GetID());
-            robot->SetLocalizedTo(nullptr);
-          }
->>>>>>> 70bf9b79
         }
       }
     }
@@ -736,7 +723,7 @@
                          "Unsetting %s %d, which stopped moving, as robot %d's localization object.",
                          ObjectTypeToString(object->GetType()), object->GetID().GetValue(), robot->GetID());
         robot->SetLocalizedTo(nullptr);
-      } else if(!(robot->IsLocalized()) && !(robot->IsPickedUp())) {
+      } else if(!(robot->IsLocalized()) && robot->GetOffTreadsState() == OffTreadsState::OnTreads) {
         // If we are not localized and there is nothing else left in the world that
         // we could localize to, then go ahead and mark us as localized (via
         // odometry alone)
@@ -745,19 +732,6 @@
                            "Marking previously-unlocalized robot %d as localized to odometry because "
                            "there are no more objects to localize to in the world.", robot->GetID());
           robot->SetLocalizedTo(nullptr);
-<<<<<<< HEAD
-=======
-        } else if(!(robot->IsLocalized()) && robot->GetOffTreadsState() == OffTreadsState::OnTreads) {
-          // If we are not localized and there is nothing else left in the world that
-          // we could localize to, then go ahead and mark us as localized (via
-          // odometry alone)
-          if(false == robot->GetBlockWorld().AnyRemainingLocalizableObjects()) {
-            PRINT_NAMED_INFO("Robot.HandleActiveObjectStopped.NoMoreRemainingLocalizableObjects",
-                             "Marking previously-unlocalized robot %d as localized to odometry because "
-                             "there are no more objects to localize to in the world.", robot->GetID());
-            robot->SetLocalizedTo(nullptr);
-          }
->>>>>>> 70bf9b79
         }
       }
     }
