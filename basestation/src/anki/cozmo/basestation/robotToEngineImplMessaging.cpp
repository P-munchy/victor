--- conflicted
+++ resolved
@@ -624,21 +624,7 @@
     PRINT_NAMED_WARNING(MAKE_EVENT_NAME("UnknownActiveID"),
                         "Could not find match for active object ID %d", payload.objectID);
   }
-<<<<<<< HEAD
   else
-=======
-
-  DEV_ASSERT(firstObject->IsActive(), MAKE_EVENT_NAME("NonActiveObject"));
-
-  PRINT_NAMED_INFO(MAKE_EVENT_NAME("ObjectMovedOrStopped"),
-                   "ObjectID: %d (Active ID %d), type: %s, axisOfAccel: %s, accel: %f %f %f, time: %d ms",
-                   firstObject->GetID().GetValue(), firstObject->GetActiveID(),
-                   EnumToString(firstObject->GetType()), GetAxisString(payload),
-                   GetXAccelVal(payload), GetYAccelVal(payload), GetZAccelVal(payload), payload.timestamp );
-  
-  const bool shouldIgnoreMovement = robot->GetBlockTapFilter().ShouldIgnoreMovementDueToDoubleTap(firstObject->GetID());
-  if(shouldIgnoreMovement && GetIsMoving<PayloadType>())
->>>>>>> 8b4be302
   {
     // Only do this stuff once, since these checks should be the same across all frames. Use connected instance
     if( connectedObj->GetID() == robot->GetCharger() )
@@ -646,9 +632,9 @@
       PRINT_NAMED_INFO(MAKE_EVENT_NAME("Charger"), "Charger sending garbage move messages");
       return;
     }
-    
+  
     DEV_ASSERT(connectedObj->IsActive(), MAKE_EVENT_NAME("NonActiveObject"));
-    
+  
     PRINT_NAMED_INFO(MAKE_EVENT_NAME("ObjectMovedOrStopped"),
                      "ObjectID: %d (Active ID %d), type: %s, axisOfAccel: %s, accel: %f %f %f, time: %d ms",
                      connectedObj->GetID().GetValue(), connectedObj->GetActiveID(),
