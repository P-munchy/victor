--- conflicted
+++ resolved
@@ -451,67 +451,6 @@
     Array<u8> grayscaleImage(captureHeight, captureWidth,
                              _memory._onchipScratch, Flags::Buffer(false,false,false));
     
-<<<<<<< HEAD
-    GetImageHelper(inputImageGray, grayscaleImage);
-    
-    PreprocessImage(grayscaleImage);
-    
-    Embedded::FixedLengthList<Embedded::VisionMarker>& markers = _memory._markers;
-    const s32 maxMarkers = markers.get_maximumSize();
-    
-    markers.set_size(maxMarkers);
-    for(s32 i=0; i<maxMarkers; i++) {
-      Array<f32> newArray(3, 3, _memory._ccmScratch);
-      markers[i].homography = newArray;
-    }
-    
-    // TODO: Re-enable DebugStream for Basestation
-    //MatlabVisualization::ResetFiducialDetection(grayscaleImage);
-    
-#   if USE_MATLAB_DETECTOR
-    const Result result = MatlabVisionProcessor::DetectMarkers(grayscaleImage, markers, homographies, ccmScratch);
-#   else
-    const CornerMethod cornerMethod = CORNER_METHOD_LAPLACIAN_PEAKS; // {CORNER_METHOD_LAPLACIAN_PEAKS, CORNER_METHOD_LINE_FITS};
-    
-    // Convert "basestation" detection parameters to "embedded" parameters
-    // TODO: Merge the fiducial detection parameters structs
-    Embedded::FiducialDetectionParameters embeddedParams;
-    embeddedParams.useIntegralImageFiltering = true;
-    embeddedParams.scaleImage_numPyramidLevels = _detectionParameters.scaleImage_numPyramidLevels;
-    embeddedParams.scaleImage_thresholdMultiplier = _detectionParameters.scaleImage_thresholdMultiplier;
-    embeddedParams.component1d_minComponentWidth = _detectionParameters.component1d_minComponentWidth;
-    embeddedParams.component1d_maxSkipDistance =  _detectionParameters.component1d_maxSkipDistance;
-    embeddedParams.component_minimumNumPixels = _detectionParameters.component_minimumNumPixels;
-    embeddedParams.component_maximumNumPixels = _detectionParameters.component_maximumNumPixels;
-    embeddedParams.component_sparseMultiplyThreshold = _detectionParameters.component_sparseMultiplyThreshold;
-    embeddedParams.component_solidMultiplyThreshold = _detectionParameters.component_solidMultiplyThreshold;
-    embeddedParams.component_minHollowRatio = _detectionParameters.component_minHollowRatio;
-    embeddedParams.cornerMethod = cornerMethod;
-    embeddedParams.minLaplacianPeakRatio = _detectionParameters.minLaplacianPeakRatio;
-    embeddedParams.quads_minQuadArea = _detectionParameters.quads_minQuadArea;
-    embeddedParams.quads_quadSymmetryThreshold = _detectionParameters.quads_quadSymmetryThreshold;
-    embeddedParams.quads_minDistanceFromImageEdge = _detectionParameters.quads_minDistanceFromImageEdge;
-    embeddedParams.decode_minContrastRatio = _detectionParameters.decode_minContrastRatio;
-    embeddedParams.maxConnectedComponentSegments = _detectionParameters.maxConnectedComponentSegments;
-    embeddedParams.maxExtractedQuads = _detectionParameters.maxExtractedQuads;
-    embeddedParams.refine_quadRefinementIterations = _detectionParameters.quadRefinementIterations;
-    embeddedParams.refine_numRefinementSamples = _detectionParameters.numRefinementSamples;
-    embeddedParams.refine_quadRefinementMaxCornerChange = _detectionParameters.quadRefinementMaxCornerChange;
-    embeddedParams.refine_quadRefinementMinCornerChange = _detectionParameters.quadRefinementMinCornerChange;
-    embeddedParams.returnInvalidMarkers = _detectionParameters.keepUnverifiedMarkers;
-    embeddedParams.doCodeExtraction = true;
-    
-    const Result result = DetectFiducialMarkers(grayscaleImage,
-                                                markers,
-                                                embeddedParams,
-                                                _memory._ccmScratch,
-                                                _memory._onchipScratch,
-                                                _memory._offchipScratch);
-#   endif // USE_MATLAB_DETECTOR
-    
-    if(result != RESULT_OK) {
-      return result;
-=======
     std::list<bool> imageInversions;
     switch(_detectionParameters.markerAppearance)
     {
@@ -536,7 +475,6 @@
                             "Will use normal processing without inversion.");
         imageInversions.push_back(false);
         break;
->>>>>>> 88bcb726
     }
     
     for(auto invertImage : imageInversions)
@@ -552,15 +490,7 @@
       Embedded::FixedLengthList<Embedded::VisionMarker>& markers = _memory._markers;
       const s32 maxMarkers = markers.get_maximumSize();
       
-      FixedLengthList<Array<f32> > homographies(maxMarkers, _memory._ccmScratch);
-      
       markers.set_size(maxMarkers);
-      homographies.set_size(maxMarkers);
-      
-      for(s32 i=0; i<maxMarkers; i++) {
-        Array<f32> newArray(3, 3, _memory._ccmScratch);
-        homographies[i] = newArray;
-      }
       
       // TODO: Re-enable DebugStream for Basestation
       //MatlabVisualization::ResetFiducialDetection(grayscaleImage);
@@ -600,7 +530,6 @@
       
       const Result result = DetectFiducialMarkers(grayscaleImage,
                                                   markers,
-                                                  homographies,
                                                   embeddedParams,
                                                   _memory._ccmScratch,
                                                   _memory._onchipScratch,
