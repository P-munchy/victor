/**
 * File: visionSystem.h [Basestation]
 *
 * Author: Andrew Stein
 * Date:   (various)
 *
 * Description: High-level module that controls the basestation vision system
 *              Runs on its own thread inside VisionProcessingThread.
 *
 *  NOTE: Current implementation is basically a copy of the Embedded vision system
 *    on the robot, so we can first see if vision-over-WiFi is feasible before a
 *    native Basestation implementation of everything.
 *
 * Copyright: Anki, Inc. 2014
 **/

#ifndef ANKI_COZMO_BASESTATION_VISIONSYSTEM_H
#define ANKI_COZMO_BASESTATION_VISIONSYSTEM_H

#if ANKICORETECH_USE_MATLAB
   // You can manually adjust this one
#  define ANKI_COZMO_USE_MATLAB_VISION 0
#else
   // Leave this one always set to 0
#  define ANKI_COZMO_USE_MATLAB_VISION 0
#endif


#include "anki/common/types.h"

#include "anki/common/basestation/mailbox.h"

// Robot includes should eventually go away once Basestation vision is natively
// implemented
#include "anki/common/robot/fixedLengthList.h"
#include "anki/common/robot/geometry_declarations.h"

#include "anki/common/basestation/matlabInterface.h"

#include "anki/vision/robot/fiducialMarkers.h"

#include "anki/cozmo/shared/cozmoConfig.h"

#include "anki/cozmo/shared/cozmoTypes.h"

#include "anki/vision/basestation/camera.h"
#include "anki/vision/basestation/cameraCalibration.h"
#include "anki/vision/basestation/image.h"
#include "anki/vision/basestation/faceTracker.h"

#include "visionParameters.h"
#include "clad/vizInterface/messageViz.h"
#include "clad/robotInterface/messageEngineToRobot.h"


namespace Anki {  
namespace Cozmo {
    
  // Forward declaration:
  class Robot;

  class VisionSystem
  {
  public:

    VisionSystem(const std::string& dataPath);
    ~VisionSystem();
    
    enum Mode {
      IDLE                 = 0x00,
      LOOKING_FOR_MARKERS  = 0x01,
      TRACKING             = 0x02,
      DETECTING_FACES      = 0x04,
      TAKING_SNAPSHOT      = 0x08,
      LOOKING_FOR_SALIENCY = 0x10
    };
    
    //
    // Methods:
    //
    
    Result Init(const Vision::CameraCalibration& camCalib);
    bool IsInitialized() const;
    
    void StartMarkerDetection();
    void StopMarkerDetection();
    
    // Accessors
    //const HAL::CameraInfo* GetCameraCalibration();
    f32 GetTrackingMarkerWidth();
    
    // This is main Update() call to be called in a loop from above.
    //
    // NOTE: It is important the passed-in robot state message be passed by
    //   value and NOT by reference, since the vision system can be interrupted
    //   by main execution (which updates the state).
    Result Update(const RobotState robotState,
                  const Vision::Image&    inputImg);
    
    void StopTracking();

    // Select a block type to look for to dock with.
    // Use MARKER_UNKNOWN to disable.
    // Next time the vision system sees a block of this type while looking
    // for blocks, it will initialize a template tracker and switch to
    // docking mode.
    // If checkAngleX is true, then tracking will be considered as a failure if
    // the X angle is greater than TrackerParameters::MAX_BLOCK_DOCKING_ANGLE.
    Result SetMarkerToTrack(const Vision::MarkerType&  markerToTrack,
                            const f32                  markerWidth_mm,
                            const bool                 checkAngleX);
    
    // Same as above, except the robot will only start tracking the marker
    // if its observed centroid is within the specified radius (in pixels)
    // from the given image point.
    Result SetMarkerToTrack(const Vision::MarkerType&  markerToTrack,
                            const f32                  markerWidth_mm,
                            const Embedded::Point2f&   imageCenter,
                            const f32                  radius,
                            const bool                 checkAngleX,
                            const f32                  postOffsetX_mm = 0,
                            const f32                  postOffsetY_mm = 0,
                            const f32                  posttOffsetAngle_rad = 0);
    
    u32 DownsampleHelper(const Embedded::Array<u8>& imageIn,
                         Embedded::Array<u8>&       imageOut,
                         Embedded::MemoryStack      scratch);
    
    
    // Returns a const reference to the list of the most recently observed
    // vision markers.
    const Embedded::FixedLengthList<Embedded::VisionMarker>& GetObservedMarkerList();
    
    // Return a const pointer to the largest (in terms of image size)
    // VisionMarker of the specified type.  Pointer is NULL if there is none.
    const Embedded::VisionMarker* GetLargestVisionMarker(const Vision::MarkerType withType);
    
    // Compute the 3D pose of a VisionMarker w.r.t. the camera.
    // - If the pose w.r.t. the robot is required, follow this with a call to
    //    the GetWithRespectToRobot() method below.
    // - If ignoreOrientation=true, the orientation of the marker within the
    //    image plane will be ignored (by sorting the marker's corners such
    //    that they always represent an upright marker).
    // NOTE: rotation should already be allocated as a 3x3 array.
    Result GetVisionMarkerPose(const Embedded::VisionMarker& marker,
                               const bool                    ignoreOrientation,
                               Embedded::Array<f32>&         rotationWrtCamera,
                               Embedded::Point3<f32>&        translationWrtCamera);
    
    // Find the VisionMarker with the specified type whose 3D pose is closest
    // to the given 3D position (with respect to *robot*) and also within the
    // specified maxDistance (in mm).  If such a marker is found, the pose is
    // returned and the "markerFound" flag will be true.
    // NOTE: rotation should already be allocated as a 3x3 array.
    Result GetVisionMarkerPoseNearestTo(const Embedded::Point3<f32>&  atPosition,
                                        const Vision::MarkerType&     withType,
                                        const f32                     maxDistance_mm,
                                        Embedded::Array<f32>&         rotationWrtRobot,
                                        Embedded::Point3<f32>&        translationWrtRobot,
                                        bool&                         markerFound);
    
    // Convert a point or pose in camera coordinates to robot coordinates,
    // using the kinematic chain of the neck and head geometry.
    // NOTE: the rotation matrices should already be allocated as 3x3 arrays.
    Result GetWithRespectToRobot(const Embedded::Point3<f32>& pointWrtCamera,
                                 Embedded::Point3<f32>&       pointWrtRobot);
    
    Result GetWithRespectToRobot(const Embedded::Array<f32>&  rotationWrtCamera,
                                 const Embedded::Point3<f32>& translationWrtCamera,
                                 Embedded::Array<f32>&        rotationWrtRobot,
                                 Embedded::Point3<f32>&       translationWrtRobot);
    
    // Tell the vision system to grab a snapshot on the next call to Update(),
    // within the specified Region of Interest (roi), subsampled by the
    // given amount (e.g. every subsample=4 pixels) and put it in the given
    // snapshot array.  readyFlag will be set to true once this is done.
    // Calling this multiple times before the snapshot is ready does nothing
    // extra (internally, the system already knows it is waiting on a snapshot).
    Result TakeSnapshot(const Embedded::Rectangle<s32> roi, const s32 subsample,
                        Embedded::Array<u8>& snapshot, bool& readyFlag);

    
    // Tell the vision system to switch to face-detection mode
    Result StartDetectingFaces();
    Result StopDetectingFaces();
    
    // Returns field of view (radians) of camera
    f32 GetVerticalFOV();
    f32 GetHorizontalFOV();
    
    const FaceDetectionParameters& GetFaceDetectionParams();
    
    std::string GetModeName(Mode mode) const;
    std::string GetCurrentModeName() const;
    
    void SetParams(const bool autoExposureOn,
                   const f32 exposureTime,
                   const s32 integerCountsIncrement,
                   const f32 minExposureTime,
                   const f32 maxExposureTime,
                   const u8 highValue,
                   const f32 percentileToMakeHigh);

    void SetFaceDetectParams(const f32 scaleFactor,
                             const s32 minNeighbors,
                             const s32 minObjectHeight,
                             const s32 minObjectWidth,
                             const s32 maxObjectHeight,
                             const s32 maxObjectWidth);
  
    // These return true if a mailbox messages was available, and they copy
    // that message into the passed-in message struct.
    //bool CheckMailbox(ImageChunk&          msg);
<<<<<<< HEAD
    bool CheckMailbox(DockingErrorSignal&  msg);
    //bool CheckMailbox(MessageFaceDetection&       msg);
    bool CheckMailbox(Vision::ObservedMarker&     msg);
    bool CheckMailbox(VizInterface::TrackerQuad& msg);
    bool CheckMailbox(RobotInterface::PanAndTilt& msg);
    bool CheckMailbox(Vision::TrackedFace&        msg);
=======
    bool CheckMailbox(std::pair<Pose3d, TimeStamp_t>& markerPoseWrtCamera);
    //bool CheckMailbox(MessageFaceDetection&       msg);
    bool CheckMailbox(Vision::ObservedMarker&     observedMarker);
    bool CheckMailbox(MessageTrackerQuad&         msg);
    bool CheckMailbox(MessagePanAndTiltHead&      msg);
    bool CheckMailbox(Vision::TrackedFace&        trackedFace);
>>>>>>> c5e7746d
    
  protected:
    
#   if ANKI_COZMO_USE_MATLAB_VISION
    // For prototyping with Matlab
    Matlab _matlab;
#   endif
    
    // Previous image for doing background subtraction, e.g. for saliency
    Vision::Image _prevImage;
    
    //
    // Formerly in Embedded VisionSystem "private" namespace:
    //
    
    bool _isInitialized;
    const std::string _dataPath;
    
    // Just duplicating this from HAL for vision functions to work with less re-writing
    struct CameraInfo {
      f32 focalLength_x, focalLength_y;
      f32 center_x, center_y;
      f32 skew;
      u16 nrows, ncols;
      f32 distortionCoeffs[NUM_RADIAL_DISTORTION_COEFFS];
      
      CameraInfo(const Vision::CameraCalibration& camCalib);
    } *_headCamInfo;
    
    // Bogus camera object to reference in Vision::ObservedMarkers until we have
    // fully moved embedded vision code into basestation
    Vision::Camera _camera;
    
    enum VignettingCorrection
    {
      VignettingCorrection_Off,
      VignettingCorrection_CameraHardware,
      VignettingCorrection_Software
    };
    
    // The tracker can fail to converge this many times before we give up
    // and reset the docker
    // TODO: Move this to visionParameters
    const s32 MAX_TRACKING_FAILURES = 1;
    
    //const Anki::Cozmo::HAL::CameraInfo* _headCamInfo;
    f32 _headCamFOV_ver;
    f32 _headCamFOV_hor;
    Embedded::Array<f32> _RcamWrtRobot;
    
    u32 _mode;
    u32 _modeBeforeTracking;
    
    // Camera parameters
    // TODO: Should these be moved to (their own struct in) visionParameters.h/cpp?
    f32 _exposureTime;
    
    VignettingCorrection _vignettingCorrection = VignettingCorrection_Off;

    // For OV7725 (cozmo 2.0)
    //static const f32 _vignettingCorrectionParameters[5] = {1.56852140958887f, -0.00619880766167132f, -0.00364222219719291f, 2.75640497906470e-05f, 1.75476361058157e-05f}; //< for _vignettingCorrection == VignettingCorrection_Software, computed by fit2dCurve.m
    
    // For OV7739 (cozmo 2.1)
    // TODO: figure these out
    const f32 _vignettingCorrectionParameters[5] = {0,0,0,0,0};
    
    s32 _frameNumber;
    bool _autoExposure_enabled = true;
    s32 _trackingIteration; // Simply for display at this point
    
    // TEMP: Un-const-ing these so that we can adjust them from basestation for dev purposes.
    /*
     const s32 autoExposure_integerCountsIncrement = 3;
     const f32 autoExposure_minExposureTime = 0.02f;
     const f32 autoExposure_maxExposureTime = 0.98f;
     const u8 autoExposure_highValue = 250;
     const f32 autoExposure_percentileToMakeHigh = 0.97f;
     const s32 autoExposure_adjustEveryNFrames = 1;
     */
    s32 _autoExposure_integerCountsIncrement = 3;
    f32 _autoExposure_minExposureTime = 0.02f;
    f32 _autoExposure_maxExposureTime = 0.50f;
    u8  _autoExposure_highValue = 250;
    f32 _autoExposure_percentileToMakeHigh = 0.95f;
    f32 _autoExposure_tooHighPercentMultiplier = 0.7f;
    s32 _autoExposure_adjustEveryNFrames = 2;
    
    // Tracking marker related members
    struct MarkerToTrack {
      Anki::Vision::MarkerType  type;
      f32                       width_mm;
      Embedded::Point2f         imageCenter;
      f32                       imageSearchRadius;
      bool                      checkAngleX;
      f32                       postOffsetX_mm;
      f32                       postOffsetY_mm;
      f32                       postOffsetAngle_rad;
      
      MarkerToTrack();
      bool IsSpecified() const {
        return type != Anki::Vision::MARKER_UNKNOWN;
      }
      void Clear();
      bool Matches(const Embedded::VisionMarker& marker) const;
    };
    
    MarkerToTrack _markerToTrack;
    MarkerToTrack _newMarkerToTrack;
    bool          _newMarkerToTrackWasProvided = false;
    
    Embedded::Quadrilateral<f32>    _trackingQuad;
    s32                             _numTrackFailures ;
    Tracker                         _tracker;
    
    Embedded::Point3<P3P_PRECISION> _canonicalMarker3d[4];
    
    // Snapshots of robot state
    bool _wasCalledOnce, _havePreviousRobotState;
    RobotState _robotState, _prevRobotState;
    
    // Parameters defined in visionParameters.h
    DetectFiducialMarkersParameters _detectionParameters;
    TrackerParameters               _trackerParameters;
    FaceDetectionParameters         _faceDetectionParameters;
    Vision::CameraResolution        _captureResolution;
    
    // For sending images to basestation
    ImageSendMode                 _imageSendMode = ImageSendMode::Off;
    Vision::CameraResolution        _nextSendImageResolution = Vision::CAMERA_RES_NONE;
    
    // For taking snapshots
    bool                            _isWaitingOnSnapShot;
    bool*                           _isSnapshotReady;
    Embedded::Rectangle<s32>        _snapshotROI;
    s32                             _snapshotSubsample;
    Embedded::Array<u8>*            _snapshot;

    // FaceTracking
    Vision::FaceTracker*            _faceTracker;

    struct VisionMemory {
      /* 10X the memory for debugging on a PC
       static const s32 OFFCHIP_BUFFER_SIZE = 20000000;
       static const s32 ONCHIP_BUFFER_SIZE = 1700000; // The max here is somewhere between 175000 and 180000 bytes
       static const s32 CCM_BUFFER_SIZE = 500000; // The max here is probably 65536 (0x10000) bytes
       */
      static const s32 OFFCHIP_BUFFER_SIZE = 4000000;
      static const s32 ONCHIP_BUFFER_SIZE  = 600000;
      static const s32 CCM_BUFFER_SIZE     = 200000; 

      static const s32 MAX_MARKERS = 100; // TODO: this should probably be in visionParameters
      
      OFFCHIP char offchipBuffer[OFFCHIP_BUFFER_SIZE];
      ONCHIP  char onchipBuffer[ONCHIP_BUFFER_SIZE];
      CCM     char ccmBuffer[CCM_BUFFER_SIZE];
      
      Embedded::MemoryStack _offchipScratch;
      Embedded::MemoryStack _onchipScratch;
      Embedded::MemoryStack _ccmScratch;
      
      // Markers is the one things that can move between functions, so it is always allocated in memory
      Embedded::FixedLengthList<Embedded::VisionMarker> _markers;
      
      // WARNING: ResetBuffers should be used with caution
      Result ResetBuffers();
      
      Result Initialize();
    }; // VisionMemory
    
    VisionMemory _memory;
    
    void EnableModeHelper(Mode mode);
    void DisableModeHelper(Mode mode);
    
    Embedded::Quadrilateral<f32> GetTrackerQuad(Embedded::MemoryStack scratch);
    Result UpdateRobotState(const RobotState newRobotState);
    void GetPoseChange(f32& xChange, f32& yChange, Radians& angleChange);
    Result UpdateMarkerToTrack();
    Radians GetCurrentHeadAngle();
    Radians GetPreviousHeadAngle();
    
    //void DownsampleAndSendImage(const Embedded::Array<u8> &img);
    
    Result LookForMarkers(const Embedded::Array<u8> &grayscaleImage,
                          const DetectFiducialMarkersParameters &parameters,
                          Embedded::FixedLengthList<Embedded::VisionMarker> &markers,
                          Embedded::MemoryStack ccmScratch,
                          Embedded::MemoryStack onchipScratch,
                          Embedded::MemoryStack offchipScratch);
    
    Result InitTemplate(const Embedded::Array<u8> &grayscaleImage,
                        const Embedded::Quadrilateral<f32> &trackingQuad,
                        const TrackerParameters &parameters,
                        Tracker &tracker,
                        Embedded::MemoryStack ccmScratch,
                        Embedded::MemoryStack &onchipMemory, //< NOTE: onchip is a reference
                        Embedded::MemoryStack &offchipMemory);
    
    Result TrackTemplate(const Embedded::Array<u8> &grayscaleImage,
                         const Embedded::Quadrilateral<f32> &trackingQuad,
                         const TrackerParameters &parameters,
                         Tracker &tracker,
                         bool &trackingSucceeded,
                         Embedded::MemoryStack ccmScratch,
                         Embedded::MemoryStack onchipScratch,
                         Embedded::MemoryStack offchipScratch);
    
    Result TrackerPredictionUpdate(const Embedded::Array<u8>& grayscaleImage,
                                   Embedded::MemoryStack scratch);
    
    void FillDockErrMsg(const Embedded::Quadrilateral<f32>& currentQuad,
                        DockingErrorSignal& dockErrMsg,
                        Embedded::MemoryStack scratch);
    
    Result TakeSnapshotHelper(const Embedded::Array<u8>& grayscaleImage);
    
    
    // Mailboxes for different types of messages that the vision
    // system communicates to main execution:
    //MultiMailbox<Messages::BlockMarkerObserved, MAX_BLOCK_MARKER_MESSAGES> blockMarkerMailbox_;
    //Mailbox<Messages::MatMarkerObserved>    matMarkerMailbox_;
<<<<<<< HEAD
    Mailbox<DockingErrorSignal>   _dockingMailbox;
    Mailbox<VizInterface::TrackerQuad>          _trackerMailbox;
    Mailbox<RobotInterface::PanAndTilt>       _panTiltMailbox;
=======
    Mailbox<std::pair<Pose3d, TimeStamp_t> > _dockingMailbox; // holds timestamped marker pose w.r.t. camera
    Mailbox<MessageTrackerQuad>          _trackerMailbox;
    Mailbox<MessagePanAndTiltHead>       _panTiltMailbox;
>>>>>>> c5e7746d
    MultiMailbox<Vision::ObservedMarker, DetectFiducialMarkersParameters::MAX_MARKERS>   _visionMarkerMailbox;
    //MultiMailbox<MessageFaceDetection, FaceDetectionParameters::MAX_FACE_DETECTIONS>   _faceDetectMailbox;
    
    MultiMailbox<Vision::TrackedFace, FaceDetectionParameters::MAX_FACE_DETECTIONS> _faceMailbox;
    
    void RestoreNonTrackingMode();
    
  }; // class VisionSystem
  
      
} // namespace Cozmo
} // namespace Anki

#endif // ANKI_COZMO_BASESTATION_VISIONSYSTEM_H<|MERGE_RESOLUTION|>--- conflicted
+++ resolved
@@ -211,21 +211,12 @@
     // These return true if a mailbox messages was available, and they copy
     // that message into the passed-in message struct.
     //bool CheckMailbox(ImageChunk&          msg);
-<<<<<<< HEAD
-    bool CheckMailbox(DockingErrorSignal&  msg);
     //bool CheckMailbox(MessageFaceDetection&       msg);
+    bool CheckMailbox(std::pair<Pose3d, TimeStamp_t>& markerPoseWrtCamera);
     bool CheckMailbox(Vision::ObservedMarker&     msg);
     bool CheckMailbox(VizInterface::TrackerQuad& msg);
     bool CheckMailbox(RobotInterface::PanAndTilt& msg);
     bool CheckMailbox(Vision::TrackedFace&        msg);
-=======
-    bool CheckMailbox(std::pair<Pose3d, TimeStamp_t>& markerPoseWrtCamera);
-    //bool CheckMailbox(MessageFaceDetection&       msg);
-    bool CheckMailbox(Vision::ObservedMarker&     observedMarker);
-    bool CheckMailbox(MessageTrackerQuad&         msg);
-    bool CheckMailbox(MessagePanAndTiltHead&      msg);
-    bool CheckMailbox(Vision::TrackedFace&        trackedFace);
->>>>>>> c5e7746d
     
   protected:
     
@@ -447,15 +438,9 @@
     // system communicates to main execution:
     //MultiMailbox<Messages::BlockMarkerObserved, MAX_BLOCK_MARKER_MESSAGES> blockMarkerMailbox_;
     //Mailbox<Messages::MatMarkerObserved>    matMarkerMailbox_;
-<<<<<<< HEAD
-    Mailbox<DockingErrorSignal>   _dockingMailbox;
     Mailbox<VizInterface::TrackerQuad>          _trackerMailbox;
     Mailbox<RobotInterface::PanAndTilt>       _panTiltMailbox;
-=======
     Mailbox<std::pair<Pose3d, TimeStamp_t> > _dockingMailbox; // holds timestamped marker pose w.r.t. camera
-    Mailbox<MessageTrackerQuad>          _trackerMailbox;
-    Mailbox<MessagePanAndTiltHead>       _panTiltMailbox;
->>>>>>> c5e7746d
     MultiMailbox<Vision::ObservedMarker, DetectFiducialMarkersParameters::MAX_MARKERS>   _visionMarkerMailbox;
     //MultiMailbox<MessageFaceDetection, FaceDetectionParameters::MAX_FACE_DETECTIONS>   _faceDetectMailbox;
     
