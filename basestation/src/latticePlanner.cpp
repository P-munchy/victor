/**
 * File: latticePlanner.cpp
 *
 * Author: Brad Neuman
 * Created: 2014-06-04
 *
 * Description: Cozmo wrapper for the xytheta lattice planner in
 * coretech/planning
 *
 * Copyright: Anki, Inc. 2014
 *
 **/

#include "anki/common/basestation/math/rotatedRect.h"
#include "anki/cozmo/basestation/blockWorld.h"
#include "anki/cozmo/robot/cozmoConfig.h"
#include "pathPlanner.h"
#include "vizManager.h"
#include "anki/planning/basestation/xythetaPlanner.h"
#include "anki/planning/basestation/xythetaEnvironment.h"
#include "json/json.h"


namespace Anki {
namespace Cozmo {

using namespace Planning;

class LatticePlannerImpl
{
public:

  LatticePlannerImpl(const BlockWorld* blockWorld, const Json::Value& mprims)
    : blockWorld_(blockWorld)
    , planner_(env_)
    {
      env_.Init(mprims);
    }

  // imports and pads obstacles
  void ImportBlockworldObstacles(float paddingRadius);

  const BlockWorld* blockWorld_;
  xythetaEnvironment env_;
  xythetaPlanner planner_;
};

LatticePlanner::LatticePlanner(const BlockWorld* blockWorld, const Json::Value& mprims)
{
  impl_ = new LatticePlannerImpl(blockWorld, mprims);
}

LatticePlanner::~LatticePlanner()
{
  delete impl_;
  impl_ = nullptr;
}
<<<<<<< HEAD
=======
      
Result LatticePlanner::GetPlan(Planning::Path &path, const Pose3d &startPose, const Pose3d &targetPose)
{
  impl_->env_.ClearObstacles();
  VizManager::getInstance()->EraseAllQuads(); // TODO: only erase bounding box quads
>>>>>>> 084745b3

void LatticePlannerImpl::ImportBlockworldObstacles(float paddingRadius)
{
  env_.ClearObstacles();

  assert(blockWorld_);

<<<<<<< HEAD
  for(auto blocksByType : blockWorld_->GetAllExistingBlocks()) {
    for(auto blocksByID : blocksByType.second) {
          
      const Block* block = dynamic_cast<Block*>(blocksByID.second);

      // TODO:(bn) real parameters
      float blockRadius = 44.0;
      float paddingFactor = (paddingRadius + blockRadius) / blockRadius;
      Quad2f quadOnGround2d = block->GetBoundingQuadXY(paddingFactor);

      RotatedRectangle *boundingRect = new RotatedRectangle;
      boundingRect->ImportQuad(quadOnGround2d);

      // printf("adding obstacle (%f padding): (%f, %f) width: %f height: %f\n",
      //        paddingRadius,
      //        boundingRect->GetX(),
      //        boundingRect->GetY(),
      //        boundingRect->GetWidth(),
      //        boundingRect->GetHeight());

      env_.AddObstacle(boundingRect);
    }
=======
  std::vector<Quad2f> boundingBoxes;
  impl_->blockWorld_->GetBlockBoundingBoxesXY(0.f, ROBOT_BOUNDING_Z,
                                              ROBOT_BOUNDING_RADIUS,
                                              boundingBoxes,
                                              _ignoreTypes, _ignoreIDs);
  
  for(auto boundingQuad : boundingBoxes) {
    
    // TODO: manage the quadID better so we don't conflict
    VizManager::getInstance()->DrawQuad(500+numAdded, boundingQuad, 0.5f, VIZ_COLOR_BLOCK_BOUNDING_QUAD);
    
    impl_->env_.AddObstacle(boundingQuad);
    ++numAdded;
>>>>>>> 084745b3
  }
}

      
Result LatticePlanner::GetPlan(Planning::Path &path, const Pose3d &startPose, const Pose3d &targetPose)
{
  impl_->ImportBlockworldObstacles(65.0);

  State_c start(startPose.get_translation().x(),
                startPose.get_translation().y(),
                startPose.get_rotationAngle<'Z'>().ToFloat());

  if(!impl_->planner_.SetStart(start))
    return RESULT_FAIL_INVALID_PARAMETER;

  State_c target(targetPose.get_translation().x(),
                    targetPose.get_translation().y(),
                    targetPose.get_rotationAngle<'Z'>().ToFloat());

  if(!impl_->planner_.SetGoal(target))
    return RESULT_FAIL_INVALID_PARAMETER;

  printf("planning from (%f, %f, %f) to (%f %f %f)\n",
             start.x_mm, start.y_mm, start.theta,
             target.x_mm, target.y_mm, target.theta);


  // TODO:(bn) param!
  impl_->planner_.AllowFreeTurnInPlaceAtGoal(false);

  printf("planning....\n");
  if(!impl_->planner_.ComputePath()) {
    return RESULT_FAIL;
  }

  path.Clear();
  impl_->env_.AppendToPath(impl_->planner_.GetPlan(), path);

  path.PrintPath();

  // impl_->env_.WriteEnvironment("/Users/bneuman/blockWorld.env");

  // TODO:(bn) return value!
  return RESULT_OK;
}

<<<<<<< HEAD
bool LatticePlanner::ReplanIfNeeded(Planning::Path &path, const Pose3d& startPose, const u8 currentPathSegment)
=======
LatticePlanner::EReplanStatus LatticePlanner::ReplanIfNeeded(Planning::Path &path, const Pose3d& startPose)
>>>>>>> 084745b3
{

  // TODO:(bn) don't do this every time! Get an update from BlockWorld
  // if a new block shows up or one moves significantly
<<<<<<< HEAD
=======
  impl_->env_.ClearObstacles();
  VizManager::getInstance()->EraseAllQuads(); // TODO: only erase bounding box quads
>>>>>>> 084745b3

  // TODO:(bn) parameters!

<<<<<<< HEAD
  // pad slightly less than when doing planning so we don't trigger a
  // replan if the blocks move very slightly
  impl_->ImportBlockworldObstacles(60.0);

  State_c lastSafeState;
  xythetaPlan validOldPlan;

  State_c currentRobotState(startPose.get_translation().x(),
                            startPose.get_translation().y(),
                            startPose.get_rotationAngle().ToFloat());
                    

  // plan Idx is the number of plan actions to execute before getting
  // to the starting point closest to start
  size_t planIdx = impl_->planner_.FindClosestPlanSegmentToPose(currentRobotState);

  // TODO:(bn) param
  const float maxDistancetoFollowOldPlan_mm = 60.0;

  if(!impl_->planner_.PlanIsSafe(maxDistancetoFollowOldPlan_mm, planIdx, lastSafeState, validOldPlan)) {
    // at this point, we know the plan isn't completely
    // safe. lastSafeState will be set to the furthest state along the
    // plan (after planIdx) which is safe. validOldPlan will contain a
    // partial plan starting at planIdx and ending at lastSafeState

    printf("old plan unsafe! Will replan, starting from %zu, keeping %zu actions from oldPlan.\n",
           planIdx, validOldPlan.Size());

    if(validOldPlan.Size() == 0) {
      // if we can't safely complete the action we are currently
      // executing, then valid old plan will be empty and we will
      // replan from the current state of the robot
      lastSafeState = currentRobotState;
    }

    path.Clear();

    if(!impl_->planner_.SetStart(lastSafeState)) {
      printf("ERROR: ReplanIfNeeded, invalid start!\n");      
    }
    else if(!impl_->planner_.GoalIsValid()) {
      printf("ReplanIfNeeded, invalid goal! Goal may have moved into collision.\n");
=======
  std::vector<Quad2f> boundingBoxes;
  impl_->blockWorld_->GetBlockBoundingBoxesXY(0.f, ROBOT_BOUNDING_Z,
                                              ROBOT_BOUNDING_RADIUS,
                                              boundingBoxes,
                                              _ignoreTypes, _ignoreIDs);
  unsigned int numAdded = 0;
  for(auto boundingQuad : boundingBoxes) {
    
    // TODO: manage the quadID better so we don't conflict
    VizManager::getInstance()->DrawQuad(500 + numAdded++, boundingQuad, 0.5f, VIZ_COLOR_BLOCK_BOUNDING_QUAD);
   
    impl_->env_.AddObstacle(boundingQuad);
  }

  if(!impl_->planner_.PlanIsSafe()) {
    printf("Old plan unsafe! Will replan.\n");

    State_c start(startPose.get_translation().x(),
                  startPose.get_translation().y(),
                  startPose.get_rotationAngle<'Z'>().ToFloat());

    path.Clear();

    if(!impl_->planner_.SetStart(start)) {
      printf("ERROR: ReplanIfNeeded, invalid start!\n");
      return REPLAN_NEEDED_BUT_START_FAILURE;
    }
    else if(!impl_->planner_.GoalIsValid()) {
      printf("ERROR: ReplanIfNeeded, invalid goal!\n");
      return REPLAN_NEEDED_BUT_GOAL_FAILURE;
>>>>>>> 084745b3
    }
    else {
      impl_->planner_.SetReplanFromScratch();

      // use real padding for re-plab
      impl_->ImportBlockworldObstacles(65.0);

      printf("(re-)planning from (%f, %f, %f)\n",
             lastSafeState.x_mm, lastSafeState.y_mm, lastSafeState.theta);

      if(!impl_->planner_.ComputePath()) {
        printf("plan failed during replanning!\n");
      }
      else {

        assert(impl_->planner_.GetPlan().Size() == 0 ||
               impl_->planner_.GetPlan().start_ == impl_->env_.State_c2State(lastSafeState));

        path.Clear();

        impl_->env_.AppendToPath(validOldPlan, path);
        printf("from old plan:\n");
        path.PrintPath();

        impl_->env_.AppendToPath(impl_->planner_.GetPlan(), path);
        printf("total plan:\n");
        path.PrintPath();
      }
    }

    return DID_REPLAN;
  }

  return REPLAN_NOT_NEEDED;
}

}
}<|MERGE_RESOLUTION|>--- conflicted
+++ resolved
@@ -21,6 +21,9 @@
 #include "json/json.h"
 
 
+#define LATTICE_PLANNER_BOUNDING_DISTANCE_REPLAN_CHECK ROBOT_BOUNDING_RADIUS
+#define LATTICE_PLANNER_BOUNDING_DISTANCE ROBOT_BOUNDING_RADIUS + 5.0
+
 namespace Anki {
 namespace Cozmo {
 
@@ -55,48 +58,20 @@
   delete impl_;
   impl_ = nullptr;
 }
-<<<<<<< HEAD
-=======
       
 Result LatticePlanner::GetPlan(Planning::Path &path, const Pose3d &startPose, const Pose3d &targetPose)
 {
   impl_->env_.ClearObstacles();
   VizManager::getInstance()->EraseAllQuads(); // TODO: only erase bounding box quads
->>>>>>> 084745b3
-
-void LatticePlannerImpl::ImportBlockworldObstacles(float paddingRadius)
-{
-  env_.ClearObstacles();
-
-  assert(blockWorld_);
-
-<<<<<<< HEAD
-  for(auto blocksByType : blockWorld_->GetAllExistingBlocks()) {
-    for(auto blocksByID : blocksByType.second) {
-          
-      const Block* block = dynamic_cast<Block*>(blocksByID.second);
-
-      // TODO:(bn) real parameters
-      float blockRadius = 44.0;
-      float paddingFactor = (paddingRadius + blockRadius) / blockRadius;
-      Quad2f quadOnGround2d = block->GetBoundingQuadXY(paddingFactor);
-
-      RotatedRectangle *boundingRect = new RotatedRectangle;
-      boundingRect->ImportQuad(quadOnGround2d);
-
-      // printf("adding obstacle (%f padding): (%f, %f) width: %f height: %f\n",
-      //        paddingRadius,
-      //        boundingRect->GetX(),
-      //        boundingRect->GetY(),
-      //        boundingRect->GetWidth(),
-      //        boundingRect->GetHeight());
-
-      env_.AddObstacle(boundingRect);
-    }
-=======
+
+  impl_->env_.ClearObstacles();
+
+  assert(impl_->blockWorld_);
+  unsigned int numAdded = 0;
+
   std::vector<Quad2f> boundingBoxes;
   impl_->blockWorld_->GetBlockBoundingBoxesXY(0.f, ROBOT_BOUNDING_Z,
-                                              ROBOT_BOUNDING_RADIUS,
+                                              LATTICE_PLANNER_BOUNDING_DISTANCE,
                                               boundingBoxes,
                                               _ignoreTypes, _ignoreIDs);
   
@@ -107,14 +82,7 @@
     
     impl_->env_.AddObstacle(boundingQuad);
     ++numAdded;
->>>>>>> 084745b3
-  }
-}
-
-      
-Result LatticePlanner::GetPlan(Planning::Path &path, const Pose3d &startPose, const Pose3d &targetPose)
-{
-  impl_->ImportBlockworldObstacles(65.0);
+  }
 
   State_c start(startPose.get_translation().x(),
                 startPose.get_translation().y(),
@@ -154,27 +122,19 @@
   return RESULT_OK;
 }
 
-<<<<<<< HEAD
-bool LatticePlanner::ReplanIfNeeded(Planning::Path &path, const Pose3d& startPose, const u8 currentPathSegment)
-=======
 LatticePlanner::EReplanStatus LatticePlanner::ReplanIfNeeded(Planning::Path &path, const Pose3d& startPose)
->>>>>>> 084745b3
-{
-
-  // TODO:(bn) don't do this every time! Get an update from BlockWorld
-  // if a new block shows up or one moves significantly
-<<<<<<< HEAD
-=======
+{
+  // first check plan with slightly smaller radius to see if we need to replan
+  std::vector<Quad2f> boundingBoxes;
+  impl_->blockWorld_->GetBlockBoundingBoxesXY(0.f, ROBOT_BOUNDING_Z,
+                                              LATTICE_PLANNER_BOUNDING_DISTANCE_REPLAN_CHECK,
+                                              boundingBoxes,
+                                              _ignoreTypes, _ignoreIDs);
+  unsigned int numAdded = 0;
   impl_->env_.ClearObstacles();
-  VizManager::getInstance()->EraseAllQuads(); // TODO: only erase bounding box quads
->>>>>>> 084745b3
-
-  // TODO:(bn) parameters!
-
-<<<<<<< HEAD
-  // pad slightly less than when doing planning so we don't trigger a
-  // replan if the blocks move very slightly
-  impl_->ImportBlockworldObstacles(60.0);
+  for(auto boundingQuad : boundingBoxes) {
+    impl_->env_.AddObstacle(boundingQuad);
+  }
 
   State_c lastSafeState;
   xythetaPlan validOldPlan;
@@ -182,7 +142,6 @@
   State_c currentRobotState(startPose.get_translation().x(),
                             startPose.get_translation().y(),
                             startPose.get_rotationAngle().ToFloat());
-                    
 
   // plan Idx is the number of plan actions to execute before getting
   // to the starting point closest to start
@@ -214,44 +173,26 @@
     }
     else if(!impl_->planner_.GoalIsValid()) {
       printf("ReplanIfNeeded, invalid goal! Goal may have moved into collision.\n");
-=======
-  std::vector<Quad2f> boundingBoxes;
-  impl_->blockWorld_->GetBlockBoundingBoxesXY(0.f, ROBOT_BOUNDING_Z,
-                                              ROBOT_BOUNDING_RADIUS,
-                                              boundingBoxes,
-                                              _ignoreTypes, _ignoreIDs);
-  unsigned int numAdded = 0;
-  for(auto boundingQuad : boundingBoxes) {
-    
-    // TODO: manage the quadID better so we don't conflict
-    VizManager::getInstance()->DrawQuad(500 + numAdded++, boundingQuad, 0.5f, VIZ_COLOR_BLOCK_BOUNDING_QUAD);
-   
-    impl_->env_.AddObstacle(boundingQuad);
-  }
-
-  if(!impl_->planner_.PlanIsSafe()) {
-    printf("Old plan unsafe! Will replan.\n");
-
-    State_c start(startPose.get_translation().x(),
-                  startPose.get_translation().y(),
-                  startPose.get_rotationAngle<'Z'>().ToFloat());
-
-    path.Clear();
-
-    if(!impl_->planner_.SetStart(start)) {
-      printf("ERROR: ReplanIfNeeded, invalid start!\n");
-      return REPLAN_NEEDED_BUT_START_FAILURE;
-    }
-    else if(!impl_->planner_.GoalIsValid()) {
-      printf("ERROR: ReplanIfNeeded, invalid goal!\n");
       return REPLAN_NEEDED_BUT_GOAL_FAILURE;
->>>>>>> 084745b3
     }
     else {
       impl_->planner_.SetReplanFromScratch();
 
-      // use real padding for re-plab
-      impl_->ImportBlockworldObstacles(65.0);
+      // use real padding for re-plan
+      boundingBoxes.clear();
+      impl_->blockWorld_->GetBlockBoundingBoxesXY(0.f, ROBOT_BOUNDING_Z,
+                                                  LATTICE_PLANNER_BOUNDING_DISTANCE,
+                                                  boundingBoxes,
+                                                  _ignoreTypes, _ignoreIDs);
+      unsigned int numAdded = 0;
+      impl_->env_.ClearObstacles();
+      for(auto boundingQuad : boundingBoxes) {
+
+        // TODO: manage the quadID better so we don't conflict
+        VizManager::getInstance()->DrawQuad(500 + numAdded++, boundingQuad, 0.5f, VIZ_COLOR_BLOCK_BOUNDING_QUAD);
+
+        impl_->env_.AddObstacle(boundingQuad);
+      }
 
       printf("(re-)planning from (%f, %f, %f)\n",
              lastSafeState.x_mm, lastSafeState.y_mm, lastSafeState.theta);
