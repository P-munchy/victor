--- conflicted
+++ resolved
@@ -217,14 +217,9 @@
                                          msg.pose_x, msg.pose_y, msg.pose_z,
                                          msg.pose_angle,
                                          msg.headAngle,
-<<<<<<< HEAD
-                                         msg.liftAngle) == RESULT_FAIL) {
-        PRINT_NAMED_WARNING("ProcessMessageRobotState.AddPoseError", "t=%d\n", msg.timestamp);
-=======
                                          msg.liftAngle,
                                          robot->GetPoseOrigin()) == RESULT_FAIL) {
-        PRINT_NAMED_WARNING("ProcessMessageRobotState.AddPoseError", "");
->>>>>>> 34b4d064
+        PRINT_NAMED_WARNING("ProcessMessageRobotState.AddPoseError", "t=%d\n", msg.timestamp);
       }
       
       robot->UpdateCurrPoseFromHistory();
