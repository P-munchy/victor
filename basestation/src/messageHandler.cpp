/**
 * File: messageHandler.cpp
 *
 * Author: Andrew Stein
 * Date:   1/22/2014
 *
 * Description: Implements the singleton MessageHandler object. See 
 *              corresponding header for more detail.
 *
 * Copyright: Anki, Inc. 2014
 **/

#include "anki/common/basestation/utils/logging/logging.h"
#include "anki/vision/CameraSettings.h"
#include "anki/cozmo/basestation/blockWorld.h"
#include "anki/cozmo/basestation/robot.h"
#include "messageHandler.h"
#include "vizManager.h"

namespace Anki {
  namespace Cozmo {

#if USE_SINGLETON_MESSAGE_HANDLER
    MessageHandler* MessageHandler::singletonInstance_ = 0;
#endif
    
    MessageHandler::MessageHandler()
    : comms_(NULL), robotMgr_(NULL), blockWorld_(NULL)
    {
      
    }
    Result MessageHandler::Init(Comms::IComms* comms,
                                    RobotManager*  robotMgr,
                                    BlockWorld*    blockWorld)
    {
      Result retVal = RESULT_FAIL;
      
      //TODO: PRINT_NAMED_DEBUG("MessageHandler", "Initializing comms");
      comms_ = comms;
      robotMgr_ = robotMgr;
      blockWorld_ = blockWorld;
      
      if(comms_) {
        isInitialized_ = comms_->IsInitialized();
        if (isInitialized_ == false) {
          // TODO: PRINT_NAMED_ERROR("MessageHandler", "Unable to initialize comms!");
          retVal = RESULT_OK;
        }
      }
      
      return retVal;
    }
    

    Result MessageHandler::SendMessage(const RobotID_t robotID, const Message& msg)
    {
      Comms::MsgPacket p;
      p.data[0] = msg.GetID();
      msg.GetBytes(p.data+1);
      p.dataLen = msg.GetSize() + 1;
      p.destId = robotID;
      
      return comms_->Send(p) > 0 ? RESULT_OK : RESULT_FAIL;
    }

    
    Result MessageHandler::ProcessPacket(const Comms::MsgPacket& packet)
    {
      Result retVal = RESULT_FAIL;
      
      if(robotMgr_ == NULL) {
        PRINT_NAMED_ERROR("MessageHandler.NullRobotManager",
                          "RobotManager NULL when MessageHandler::ProcessPacket() called.\n");
      }
      else {
        const u8 msgID = packet.data[0];
        
        if(lookupTable_[msgID].size != packet.dataLen-1) {
          PRINT_NAMED_ERROR("MessageHandler.MessageBufferWrongSize",
                            "Buffer's size does not match expected size for this message ID. (Msg %d, expected %d, recvd %d)\n",
                            msgID,
                            lookupTable_[msgID].size,
                            packet.dataLen - 1
                            );
        }
        else {
          const RobotID_t robotID = packet.sourceId;
          //Robot* robot = RobotManager::getInstance()->GetRobotByID(robotID);
          Robot* robot = robotMgr_->GetRobotByID(robotID);
          if(robot == NULL) {
            PRINT_NAMED_ERROR("MessageFromInvalidRobotSource",
                              "Message %d received from invalid robot source ID %d.\n",
                              msgID, robotID);
          }
          else {
            // This calls the (macro-generated) ProcessPacketAs_MessageX() method
            // indicated by the lookup table, which will cast the buffer as the
            // correct message type and call the specified robot's ProcessMessage(MessageX)
            // method.
            retVal = (*this.*lookupTable_[msgID].ProcessPacketAs)(robot, packet.data+1);
          }
        }
      } // if(robotMgr_ != NULL)
      
      return retVal;
    } // ProcessBuffer()
    
    Result MessageHandler::ProcessMessages()
    {
      Result retVal = RESULT_FAIL;
      
      if(isInitialized_) {
        retVal = RESULT_OK;
        
        while(comms_->GetNumPendingMsgPackets() > 0)
        {
          Comms::MsgPacket packet;
          comms_->GetNextMsgPacket(packet);
          
          if(ProcessPacket(packet) != RESULT_OK) {
            retVal = RESULT_FAIL;
          }
        } // while messages are still available from comms
      }
      
      return retVal;
    } // ProcessMessages()
    
    
    // Convert a MessageVisionMarker into a VisionMarker object and hand it off
    // to the BlockWorld
    Result MessageHandler::ProcessMessage(Robot* robot, const MessageVisionMarker& msg)
    {
      Result retVal = RESULT_FAIL;
      
      if(blockWorld_ == NULL) {
        PRINT_NAMED_ERROR("MessageHandler:NullBlockWorld",
                          "BlockWorld NULL when MessageHandler::ProcessMessage(VisionMarker) called.");
      }
      else {
        CORETECH_ASSERT(robot != NULL);
        retVal = blockWorld_->QueueObservedMarker(msg, *robot);
      }
      
      return retVal;
    } // ProcessMessage(MessageVisionMarker)
    
    
    Result MessageHandler::ProcessMessage(Robot* robot, MessageCameraCalibration const& msg)
    {
      // Convert calibration message into a calibration object to pass to
      // the robot
      Vision::CameraCalibration calib(msg.nrows,
                                      msg.ncols,
                                      msg.focalLength_x,
                                      msg.focalLength_y,
                                      msg.center_x,
                                      msg.center_y,
                                      msg.skew);
      
      robot->SetCameraCalibration(calib);
      
      return RESULT_OK;
    }
    
    Result MessageHandler::ProcessMessage(Robot* robot, MessageRobotState const& msg)
    {
      /*
      PRINT_NAMED_INFO("RobotStateMsgRecvd",
                       "RobotStateMsg received \n"
                       "  ID: %d\n"
                       "  pose (%f,%f,%f,%f), frame %d\n"
                       "  wheel speeds (l=%f, r=%f)\n"
                       "  headAngle %f\n"
                       "  liftAngle %f\n"
                       "  liftHeight %f\n"
                       ,robot->GetID()
                       ,msg.pose_x, msg.pose_y, msg.pose_z, msg.pose_angle, msg.pose_frame_id
                       ,msg.lwheel_speed_mmps, msg.rwheel_speed_mmps
                       ,msg.headAngle, msg.liftAngle, msg.liftHeight
                       );
       */
      
<<<<<<< HEAD
      return robot->UpdateFullRobotState(msg);
=======
      // Update head angle
      robot->SetHeadAngle(msg.headAngle);

      // Update lift angle
      robot->SetLiftAngle(msg.liftAngle);
      
      // Get ID of last/current path that the robot executed
      robot->SetLastRecvdPathID(msg.lastPathID);
      
      // Update other state vars
      robot->SetCurrPathSegment( msg.currPathSegment );
      robot->SetNumFreeSegmentSlots(msg.numFreeSegmentSlots);
      
      //robot->SetCarryingBlock( msg.status & IS_CARRYING_BLOCK ); // Still needed?
      robot->SetPickingOrPlacing( msg.status & IS_PICKING_OR_PLACING );
      robot->SetPickedUp( msg.status & IS_PICKED_UP );
      
      const f32 WheelSpeedToConsiderStopped = 2.f;
      if(std::abs(msg.lwheel_speed_mmps) < WheelSpeedToConsiderStopped &&
         std::abs(msg.rwheel_speed_mmps) < WheelSpeedToConsiderStopped)
      {
        robot->SetIsMoving(false);
      } else {
        robot->SetIsMoving(true);
      }
      
      // Add to history
      if (robot->AddRawOdomPoseToHistory(msg.timestamp,
                                         msg.pose_frame_id,
                                         msg.pose_x, msg.pose_y, msg.pose_z,
                                         msg.pose_angle,
                                         msg.headAngle,
                                         msg.liftAngle,
                                         robot->GetPoseOrigin()) == RESULT_FAIL) {
        PRINT_NAMED_WARNING("ProcessMessageRobotState.AddPoseError", "t=%d\n", msg.timestamp);
      }
      
      robot->UpdateCurrPoseFromHistory();
      
      return RESULT_OK;
>>>>>>> a5b8e99d
    }

    Result MessageHandler::ProcessMessage(Robot* robot, MessagePrintText const& msg)
    {
      const u32 MAX_PRINT_STRING_LENGTH = 1024;
      static char text[MAX_PRINT_STRING_LENGTH];  // Local storage for large messages which may come across in multiple packets
      static u32 textIdx = 0;

      char *newText = (char*)&(msg.text.front());
      
      // If the last byte is 0, it means this is the last packet (possibly of a series of packets).
      if (msg.text[PRINT_TEXT_MSG_LENGTH-1] == 0) {
        // Text is ready to print
        if (textIdx == 0) {
          // This message is not a part of a longer message. Just print!
          printf("ROBOT-PRINT (%d): %s", robot->GetID(), newText);
        } else {
          // This message is part of a longer message. Copy to local buffer and print.
          memcpy(text + textIdx, newText, strlen(newText)+1);
          printf("ROBOT-PRINT (%d): %s", robot->GetID(), text);
          textIdx = 0;
        }
      } else {
        // This message is part of a larger text. Copy to local buffer. There is more to come!
        memcpy(text + textIdx, newText, PRINT_TEXT_MSG_LENGTH);
        textIdx = MIN(textIdx + PRINT_TEXT_MSG_LENGTH, MAX_PRINT_STRING_LENGTH-1);
        
        // The message received was too long or garbled (i.e. chunks somehow lost)
        if (textIdx == MAX_PRINT_STRING_LENGTH-1) {
          text[MAX_PRINT_STRING_LENGTH-1] = 0;
          printf("ROBOT-PRINT-garbled (%d): %s", robot->GetID(), text);
          textIdx = 0;
        }
        
      }

      return RESULT_OK;
    }
    
    // For visualization of docking error signal
    Result MessageHandler::ProcessMessage(Robot* robot, MessageDockingErrorSignal const& msg)
    {
      VizManager::getInstance()->SetDockingError(msg.x_distErr, msg.y_horErr, msg.angleErr);
      return RESULT_OK;
    }
    

    
    Result MessageHandler::ProcessMessage(Robot* robot, MessageImageChunk const& msg)
    {
      return robot->ProcessImageChunk(msg);
    }
    
    
    Result MessageHandler::ProcessMessage(Robot* robot, MessageTrackerQuad const& msg)
    {
      /*
      PRINT_INFO("TrackerQuad: (%d,%d) (%d,%d) (%d,%d) (%d,%d)\n",
                 msg.topLeft_x, msg.topLeft_y,
                 msg.topRight_x, msg.topRight_y,
                 msg.bottomRight_x, msg.bottomRight_y,
                 msg.bottomLeft_x, msg.bottomRight_y);
      */
     
      // Send tracker quad info to viz
      VizManager::getInstance()->SendTrackerQuad(msg.topLeft_x, msg.topLeft_y,
                                                 msg.topRight_x, msg.topRight_y,
                                                 msg.bottomRight_x, msg.bottomRight_y,
                                                 msg.bottomLeft_x, msg.bottomLeft_y);
      
      return RESULT_OK;
    }
    
    Result MessageHandler::ProcessMessage(Robot* robot, MessageBlockPickedUp const& msg)
    {
      const char* successStr = (msg.didSucceed ? "succeeded" : "failed");
      PRINT_INFO("Robot %d reported it %s picking up block.\n", robot->GetID(), successStr);

      Result lastResult = RESULT_OK;
      if(msg.didSucceed) {
        lastResult = robot->PickUpDockObject();
      }
      else {
        // TODO: what do we do on failure? Need to trigger reattempt?
      }
      
      return lastResult;
    }
    
    Result MessageHandler::ProcessMessage(Robot* robot, MessageBlockPlaced const& msg)
    {
      const char* successStr = (msg.didSucceed ? "succeeded" : "failed");
      PRINT_INFO("Robot %d reported it %s placing block.\n", robot->GetID(), successStr);
      
      Result lastResult = RESULT_OK;
      if(msg.didSucceed) {
        lastResult = robot->PlaceCarriedObject(); //msg.timestamp);
      }
      else {
        // TODO: what do we do on failure? Need to trigger reattempt?
      }
      
      return lastResult;
    }
    
    Result MessageHandler::ProcessMessage(Robot* robot, MessageRampTraverseStart const& msg)
    {
      PRINT_INFO("Robot %d reported it started traversing a ramp.\n", robot->GetID());

      robot->SetOnRamp(true);
      
      return RESULT_OK;
    }
    
    Result MessageHandler::ProcessMessage(Robot* robot, MessageRampTraverseComplete const& msg)
    {
      PRINT_INFO("Robot %d reported it completed traversing a ramp.\n", robot->GetID());

      robot->SetOnRamp(false);
      
      return RESULT_OK;
    }
    
    Result MessageHandler::ProcessMessage(Robot* robot, MessageBridgeTraverseStart const& msg)
    {
      PRINT_INFO("Robot %d reported it started traversing a bridge.\n", robot->GetID());
      
      // TODO: What does this message trigger?
      //robot->SetOnBridge(true);
      
      return RESULT_OK;
    }
    
    Result MessageHandler::ProcessMessage(Robot* robot, MessageBridgeTraverseComplete const& msg)
    {
      PRINT_INFO("Robot %d reported it completed traversing a bridge.\n", robot->GetID());
      
      // TODO: What does this message trigger?
      //robot->SetOnBridge(false);
      
      return RESULT_OK;
    }
    
    Result MessageHandler::ProcessMessage(Robot* robot, MessageMainCycleTimeError const& msg)
    {
      Result lastResult = RESULT_OK;
    
      if (msg.numMainTooLongErrors > 0) {
        PRINT_NAMED_WARNING("* * * MainCycleTooLong * * *", "Num errors: %d, Avg time: %d us\n", msg.numMainTooLongErrors, msg.avgMainTooLongTime);
      }
      
      if (msg.numMainTooLateErrors > 0) {
        PRINT_NAMED_WARNING("* * * MainCycleTooLate * * *", "Num errors: %d, Avg time: %d us\n", msg.numMainTooLateErrors, msg.avgMainTooLateTime);
      }
      
      return lastResult;
    }

    

    Result MessageHandler::ProcessMessage(Robot* robot, MessageIMUDataChunk const& msg)
    {
      return robot->ProcessIMUDataChunk(msg);
    }
    
    
    Result MessageHandler::ProcessMessage(Robot* robot, MessageRobotAvailable const&)
    {
      return RESULT_OK;
    }

  } // namespace Cozmo
} // namespace Anki<|MERGE_RESOLUTION|>--- conflicted
+++ resolved
@@ -181,50 +181,7 @@
                        );
        */
       
-<<<<<<< HEAD
       return robot->UpdateFullRobotState(msg);
-=======
-      // Update head angle
-      robot->SetHeadAngle(msg.headAngle);
-
-      // Update lift angle
-      robot->SetLiftAngle(msg.liftAngle);
-      
-      // Get ID of last/current path that the robot executed
-      robot->SetLastRecvdPathID(msg.lastPathID);
-      
-      // Update other state vars
-      robot->SetCurrPathSegment( msg.currPathSegment );
-      robot->SetNumFreeSegmentSlots(msg.numFreeSegmentSlots);
-      
-      //robot->SetCarryingBlock( msg.status & IS_CARRYING_BLOCK ); // Still needed?
-      robot->SetPickingOrPlacing( msg.status & IS_PICKING_OR_PLACING );
-      robot->SetPickedUp( msg.status & IS_PICKED_UP );
-      
-      const f32 WheelSpeedToConsiderStopped = 2.f;
-      if(std::abs(msg.lwheel_speed_mmps) < WheelSpeedToConsiderStopped &&
-         std::abs(msg.rwheel_speed_mmps) < WheelSpeedToConsiderStopped)
-      {
-        robot->SetIsMoving(false);
-      } else {
-        robot->SetIsMoving(true);
-      }
-      
-      // Add to history
-      if (robot->AddRawOdomPoseToHistory(msg.timestamp,
-                                         msg.pose_frame_id,
-                                         msg.pose_x, msg.pose_y, msg.pose_z,
-                                         msg.pose_angle,
-                                         msg.headAngle,
-                                         msg.liftAngle,
-                                         robot->GetPoseOrigin()) == RESULT_FAIL) {
-        PRINT_NAMED_WARNING("ProcessMessageRobotState.AddPoseError", "t=%d\n", msg.timestamp);
-      }
-      
-      robot->UpdateCurrPoseFromHistory();
-      
-      return RESULT_OK;
->>>>>>> a5b8e99d
     }
 
     Result MessageHandler::ProcessMessage(Robot* robot, MessagePrintText const& msg)
