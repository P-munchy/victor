//
//  robot.cpp
//  Products_Cozmo
//
//  Created by Andrew Stein on 8/23/13.
//  Copyright (c) 2013 Anki, Inc. All rights reserved.
//

// TODO:(bn) should these be a full path?
#include "pathPlanner.h"
#include "pathDolerOuter.h"

#include "anki/cozmo/basestation/blockWorld.h"
#include "anki/cozmo/basestation/block.h"
#include "anki/cozmo/basestation/messages.h"
#include "anki/cozmo/basestation/robot.h"


#include "anki/common/basestation/general.h"
#include "anki/common/basestation/math/quad_impl.h"
#include "anki/common/basestation/math/point_impl.h"
#include "anki/common/basestation/math/poseBase_impl.h"
#include "anki/common/basestation/utils/timer.h"

#include "anki/vision/CameraSettings.h"
#include "anki/vision/basestation/imageIO.h"

// TODO: This is shared between basestation and robot and should be moved up
#include "anki/cozmo/robot/cozmoConfig.h"

#include "messageHandler.h"
#include "vizManager.h"

#define MAX_DISTANCE_FOR_SHORT_PLANNER 40.0f
#define MAX_DISTANCE_TO_PREDOCK_POSE 20.0f

namespace Anki {
  namespace Cozmo {
    
#pragma mark --- RobotManager Class Implementations ---

#if USE_SINGLETON_ROBOT_MANAGER
    RobotManager* RobotManager::singletonInstance_ = 0;
#endif
    
    RobotManager::RobotManager()
    {
      
    }
    
    Result RobotManager::Init(IMessageHandler* msgHandler, BlockWorld* blockWorld, IPathPlanner* pathPlanner)
    {
      _msgHandler  = msgHandler;
      _blockWorld  = blockWorld;
      _pathPlanner = pathPlanner;
      
      return RESULT_OK;
    }
    
    void RobotManager::AddRobot(const RobotID_t withID)
    {
      _robots[withID] = new Robot(withID, _msgHandler, _blockWorld, _pathPlanner);
      _IDs.push_back(withID);
    }
    
    std::vector<RobotID_t> const& RobotManager::GetRobotIDList() const
    {
      return _IDs;
    }
    
    // Get a pointer to a robot by ID
    Robot* RobotManager::GetRobotByID(const RobotID_t robotID)
    {
      if (_robots.find(robotID) != _robots.end()) {
        return _robots[robotID];
      }
      
      return nullptr;
    }
    
    size_t RobotManager::GetNumRobots() const
    {
      return _robots.size();
    }
    
    bool RobotManager::DoesRobotExist(const RobotID_t withID) const
    {
      return _robots.count(withID) > 0;
    }

    
    void RobotManager::UpdateAllRobots()
    {
      for (auto &r : _robots) {
        // Call update
        r.second->Update();
      }
    }
    
    
#pragma mark --- Robot Class Implementations ---
    
    Robot::Robot(const RobotID_t robotID, IMessageHandler* msgHandler, BlockWorld* world, IPathPlanner* pathPlanner)
    : _ID(robotID)
    , _msgHandler(msgHandler)
    , _world(world)
    , _longPathPlanner(pathPlanner)
    , _currPathSegment(-1)
    , _goalDistanceThreshold(DEFAULT_POSE_EQUAL_DIST_THRESOLD_MM)
    , _goalAngleThreshold(DEG_TO_RAD(10))
    , _lastSentPathID(0)
    , _lastRecvdPathID(0)
    , _forceReplanOnNextWorldChange(false)
    , _saveImages(false)
    , _poseOrigin(&Pose3d::AddOrigin())
    , _pose(-M_PI_2, Z_AXIS_3D, {{0.f, 0.f, 0.f}}, _poseOrigin) // Until this robot is localized be seeing a mat marker, create an origin for it to use as its pose parent
    , _frameId(0)
    , _isLocalized(false)
    , _neckPose(0.f,Y_AXIS_3D, {{NECK_JOINT_POSITION[0], NECK_JOINT_POSITION[1], NECK_JOINT_POSITION[2]}}, &_pose)
    , _headCamPose({0,0,1,  -1,0,0,  0,-1,0},
                  {{HEAD_CAM_POSITION[0], HEAD_CAM_POSITION[1], HEAD_CAM_POSITION[2]}}, &_neckPose)
    , _liftBasePose(0.f, Y_AXIS_3D, {{LIFT_BASE_POSITION[0], LIFT_BASE_POSITION[1], LIFT_BASE_POSITION[2]}}, &_pose)
    , _liftPose(0.f, Y_AXIS_3D, {{LIFT_ARM_LENGTH, 0.f, 0.f}}, &_liftBasePose)
    , _currentHeadAngle(0)
    , _currentLiftAngle(0)
    , _isPickingOrPlacing(false)
    , _carryingBlockID(ANY_OBJECT)
    , _state(IDLE)
    , _dockBlockID(ANY_OBJECT)
    , _dockMarker(nullptr)
    {
      SetHeadAngle(_currentHeadAngle);
      pdo_ = new PathDolerOuter(msgHandler, robotID);
      _shortPathPlanner = new FaceAndApproachPlanner;
      _selectedPathPlanner = _longPathPlanner;
    } // Constructor: Robot

    Robot::~Robot()
    {
      delete pdo_;
      pdo_ = nullptr;

      delete _shortPathPlanner;
      _shortPathPlanner = nullptr;
      _selectedPathPlanner = nullptr;
    }
    
    void Robot::Update(void)
    {
      static bool wasTraversingPath = false;
      
      switch(_state)
      {
        case IDLE:
        {
          // Nothing to do in IDLE mode?
          break;
        } // case IDLE
          
        case FOLLOWING_PATH:
        {
          if(IsTraversingPath())
          {
            // If the robot is traversing a path, consider replanning it
            if(_world->DidBlocksChange())
            {
              Planning::Path newPath;
              switch(_selectedPathPlanner->GetPlan(newPath, GetPose(), _forceReplanOnNextWorldChange))
              {
                case IPathPlanner::DID_PLAN:
                {
                  // clear path, but flag that we are replanning
                  ClearPath();
                  wasTraversingPath = false;
                  _forceReplanOnNextWorldChange = false;
                  
                  PRINT_NAMED_INFO("Robot.Update.ClearPath", "sending message to clear old path\n");
                  MessageClearPath clearMessage;
                  _msgHandler->SendMessage(_ID, clearMessage);
                  
                  _path = newPath;
                  PRINT_NAMED_INFO("Robot.Update.UpdatePath", "sending new path to robot\n");
                  ExecutePath(_path);
                  break;
                } // case DID_PLAN:
                  
                case IPathPlanner::PLAN_NEEDED_BUT_GOAL_FAILURE:
                {
                  ClearPath();
                  if(_nextState == BEGIN_DOCKING) {
                    PRINT_NAMED_INFO("Robot.Update.NewGoalForReplanNeededWhileDocking",
                                     "Replan failed during docking due to bad goal. Will try to update goal.\n");
                    ExecuteDockingSequence(_dockBlockID);
                  } else {
                    PRINT_NAMED_INFO("Robot.Update.NewGoalForReplanNeeded",
                                     "Replan failed due to bad goal. Aborting path.\n");
                    SetState(IDLE);
                  }
                  break;
                } // PLAN_NEEDED_BUT_GOAL_FAILURE:
                  
                case IPathPlanner::PLAN_NEEDED_BUT_START_FAILURE:
                {
                  PRINT_NAMED_INFO("Robot.Update.NewStartForReplanNeeded",
                                   "Replan failed during docking due to bad start. Will try again, and hope robot moves.\n");
                  break;
                }

                case IPathPlanner::PLAN_NEEDED_BUT_PLAN_FAILURE:
                {
                  PRINT_NAMED_INFO("Robot.Update.NewEnvironmentForReplanNeeded",
                                   "Replan failed during docking due to a planner failure. Will try again, and hope environment changes.\n");
                  // clear the path, but don't change the state
                  ClearPath();
                  _forceReplanOnNextWorldChange = true;
                  break;
                }
                  
                default:
                {
                  // Don't do anything just proceed with the current plan...
                  break;
                }
                  
              } // switch(GetPlan())
            } // if blocks changed

            if (GetLastRecvdPathID() == GetLastSentPathID()) {
              pdo_->Update(GetCurrPathSegment(), GetNumFreeSegmentSlots());
            }
          } else { // IsTraversingPath is false?
            
            // The last path sent was definitely received by the robot
            // and it is no longer executing it.
            if (_lastSentPathID == _lastRecvdPathID) {
              PRINT_NAMED_INFO("Robot.Update.FollowToIdle", "lastPathID %d\n", _lastRecvdPathID);
              SetState(IDLE);
            } else {
              PRINT_NAMED_INFO("Robot.Update.FollowPathStateButNotTraversingPath",
                               "Robot's state is FOLLOWING_PATH, but IsTraversingPath() returned false. currPathSegment = %d\n",
                               _currPathSegment);
            }
          }
          
          // Visualize path if robot has just started traversing it.
          // Clear the path when it has stopped.
          if ((wasTraversingPath && !IsTraversingPath()) ||
              _pose.IsSameAs(_goalPose, _goalDistanceThreshold, _goalAngleThreshold))
          {
            PRINT_INFO("Robot %d finished following path.\n", _ID);
            ClearPath(); // clear path and indicate that we are not replanning
            SetState(_nextState);
          }
          break;
        } // case FOLLOWING_PATH
      
        case BEGIN_DOCKING:
        {
          if (BaseStationTimer::getInstance()->GetCurrentTimeInSeconds() > _waitUntilTime) {
            // TODO: Check that the marker was recently seen at roughly the expected image location
            // ...
            //const Point2f& imgCorners = dockMarker_->GetImageCorners().computeCentroid();
            // For now, just docking to the marker no matter where it is in the image.
            Block* dockBlock = _world->GetBlockByID(_dockBlockID);
            // Get dock action
            if(dockBlock == nullptr) {
              PRINT_NAMED_ERROR("Robot.Update.DockBlockGone", "Docking block with ID=%d no longer exists in the world. Returning to IDLE state.\n", _dockBlockID);
              SetState(IDLE);
              return;
            }

            // first, re-compute the pre-dock pose and make sure we
            // are close enough to the closest one
            std::vector<Block::PoseMarkerPair_t> preDockPoseMarkerPairs;
            dockBlock->GetPreDockPoses(PREDOCK_DISTANCE_MM, preDockPoseMarkerPairs);

            float closestDist2 = FLT_MAX;
            for(auto const& preDockPair : preDockPoseMarkerPairs) {
              float dist2 = std::pow(preDockPair.first.GetTranslation().x() - GetPose().GetTranslation().x(), 2)
                + std::pow(preDockPair.first.GetTranslation().y() - GetPose().GetTranslation().y(), 2);
              if(dist2 < closestDist2)
                closestDist2 = dist2;
            }

            float distanceToGoal = sqrtf(closestDist2);
            PRINT_NAMED_INFO("Robot.Update.GoalTolerance", "robot is within %f of the nearest pre-dock pose\n",
                             distanceToGoal);

            if(distanceToGoal > MAX_DISTANCE_TO_PREDOCK_POSE) {
              PRINT_NAMED_INFO("Robot.Update.ReDock", "robot is too far from pose, re-docking\n");
              ExecuteDockingSequence(_dockBlockID);
              break;
            }

                        
            const f32 dockBlockHeight = dockBlock->GetPose().GetTranslation().z();
            _dockAction = DA_PICKUP_LOW;
            if (dockBlockHeight > dockBlock->GetSize().z()) {
              if(IsCarryingBlock()) {
                PRINT_INFO("Already carrying block. Can't dock to high block. Aborting.\n");
                SetState(IDLE);
                return;
                
              } else {
                _dockAction = DA_PICKUP_HIGH;
              }
            } else if (IsCarryingBlock()) {
              _dockAction = DA_PLACE_HIGH;
            }
            
            // Start dock
            PRINT_INFO("Docking with marker %d (action = %d)\n", _dockMarker->GetCode(), _dockAction);
            DockWithBlock(_dockBlockID, _dockMarker, _dockAction);
            _waitUntilTime = BaseStationTimer::getInstance()->GetCurrentTimeInSeconds() + 0.5;
            SetState(DOCKING);
          }
          break;
        } // case BEGIN_DOCKING
          
        case DOCKING:
        {
          if (!IsPickingOrPlacing() && !IsMoving() &&
              _waitUntilTime < BaseStationTimer::getInstance()->GetCurrentTimeInSeconds())
          {
            // Stopped executing docking path. Did it successfully dock?
            if ((_dockAction == DA_PICKUP_LOW || _dockAction == DA_PICKUP_HIGH) && IsCarryingBlock()) {
              PRINT_INFO("Picked up block successful!\n");
            } else {
              
              if((_dockAction == DA_PLACE_HIGH) && !IsCarryingBlock()) {
                PRINT_INFO("Placed block successfully!\n");
              } else {
                PRINT_INFO("Deleting block that I failed to dock to, and aborting.\n");
                _world->ClearBlock(_dockBlockID);
              }
            }
            
            _dockBlockID = ANY_OBJECT;
            _dockMarker  = nullptr;
            
            SetState(IDLE);
          }
          break;
        } // case DOCKING
          
        default:
          PRINT_NAMED_ERROR("Robot::Update", "Transitioned to unknown state %d!\n", _state);
          assert(false);
          _state = IDLE;
          return;
          
      } // switch(state_)
      
      
      // Visualize path if robot has just started traversing it.
      // Clear the path when it has stopped.
      if (!IsPickingOrPlacing()) {
        if (!wasTraversingPath && IsTraversingPath() && _path.GetNumSegments() > 0) {
          VizManager::getInstance()->DrawPath(_ID,_path,VIZ_COLOR_EXECUTED_PATH);
          wasTraversingPath = true;
        } else if (wasTraversingPath && !IsTraversingPath()){
          ClearPath(); // clear path and indicate that we are not replanning
          VizManager::getInstance()->ErasePath(_ID);
          VizManager::getInstance()->EraseAllPlannerObstacles(true);
          VizManager::getInstance()->EraseAllPlannerObstacles(false);
          wasTraversingPath = false;
        }
      }

      
    } // Update()

    void Robot::SetState(const State nextState)
    {
      // TODO: Provide string name lookup for each state
      PRINT_INFO("Robot %d switching from state %d to state %d.\n", _ID, _state, nextState);

      switch(nextState) {
        case IDLE:
        case FOLLOWING_PATH:
        case BEGIN_DOCKING:
        case DOCKING:
          break;

        default:
          PRINT_NAMED_ERROR("Robot::SetState", "Trying to transition to invalid state %d!\n", nextState);
          assert(false);
          return;
      }

      _state = nextState;
    }

    
    void Robot::SetPose(const Pose3d &newPose)
    {
      // Update our current pose and let the physical robot know where it is:
      _pose = newPose;
      
    } // set_pose()
    
    void Robot::SetHeadAngle(const f32& angle)
    {
      if(angle < MIN_HEAD_ANGLE) {
        PRINT_NAMED_WARNING("Robot.HeadAngleOOB", "Requested head angle (%f rad) too small. Clipping.\n", angle);
        _currentHeadAngle = MIN_HEAD_ANGLE;
        SendHeadAngleUpdate();
      }
      else if(angle > MAX_HEAD_ANGLE) {
        PRINT_NAMED_WARNING("Robot.HeadAngleOOB", "Requested head angle (%f rad) too large. Clipping.\n", angle);
        _currentHeadAngle = MAX_HEAD_ANGLE;
        SendHeadAngleUpdate();
      }
      else {
        _currentHeadAngle = angle;
      }
      
      // Start with canonical (untilted) headPose
      Pose3d newHeadPose(_headCamPose);
      
      // Rotate that by the given angle
      RotationVector3d Rvec(-_currentHeadAngle, Y_AXIS_3D);
      newHeadPose.RotateBy(Rvec);
      
      // Update the head camera's pose
      _camera.SetPose(newHeadPose);
      
    } // set_headAngle()

    void Robot::ComputeLiftPose(const f32 atAngle, Pose3d& liftPose)
    {
      // Reset to canonical position
      liftPose.SetRotation(atAngle, Y_AXIS_3D);
      liftPose.SetTranslation({{LIFT_ARM_LENGTH, 0.f, 0.f}});
      
      // Rotate to the given angle
      RotationVector3d Rvec(-atAngle, Y_AXIS_3D);
      liftPose.RotateBy(Rvec);
    }
    
<<<<<<< HEAD
    
    Result Robot::GetPathToPose(const Pose3d& targetPose, Planning::Path& path)
=======
    void Robot::SetLiftAngle(const f32& angle)
    {
      // TODO: Add lift angle limits?
      _currentLiftAngle = angle;
      
      Robot::ComputeLiftPose(_currentLiftAngle, _liftPose);

      CORETECH_ASSERT(_liftPose.GetParent() == &_liftBasePose);
    }
        
    Result Robot::GetPathToPose(const Pose3d& targetPose, Planning::Path& path)
    {
      SelectPlanner(targetPose);

      IPathPlanner::EPlanStatus status = _selectedPathPlanner->GetPlan(path, GetPose(), targetPose);

      if(status == IPathPlanner::PLAN_NOT_NEEDED || status == IPathPlanner::DID_PLAN)
        return RESULT_OK;
      else
        return RESULT_FAIL;
    }
    
    Result Robot::ExecutePathToPose(const Pose3d& pose)
    {
      return ExecutePathToPose(pose, GetHeadAngle());
    }
    
    void Robot::SelectPlanner(const Pose3d& targetPose)
    {
      Pose2d target2d(targetPose);
      Pose2d start2d(GetPose());

      float distSquared = pow(target2d.GetX() - start2d.GetX(), 2) + pow(target2d.GetY() - start2d.GetY(), 2);

      if(distSquared < MAX_DISTANCE_FOR_SHORT_PLANNER * MAX_DISTANCE_FOR_SHORT_PLANNER) {
        PRINT_NAMED_INFO("Robot.SelectPlanner", "distance^2 is %f, selecting short planner\n", distSquared);
        _selectedPathPlanner = _shortPathPlanner;
      }
      else {
        PRINT_NAMED_INFO("Robot.SelectPlanner", "distance^2 is %f, selecting long planner\n", distSquared);
        _selectedPathPlanner = _longPathPlanner;
      }
    }

    Result Robot::ExecutePathToPose(const Pose3d& pose, const Radians headAngle)
    {
      Planning::Path p;
      Result lastResult = GetPathToPose(pose, p);
      
      if(lastResult == RESULT_OK)
      {
        _path = p;
        _goalPose = pose;
      
        MoveHeadToAngle(headAngle.ToFloat(), 5, 10);
        
        lastResult = ExecutePath(p);
      }
      
      return lastResult;
    }
    
    Result Robot::GetPathToPose(const std::vector<Pose3d>& poses, size_t& selectedIndex, Planning::Path& path)
>>>>>>> 69aa2051
    {
      // Let the long path (lattice) planner do its thing and choose a target
      _selectedPathPlanner = _longPathPlanner;
      IPathPlanner::EPlanStatus status = _selectedPathPlanner->GetPlan(path, GetPose(), poses, selectedIndex);
      
      if(status == IPathPlanner::PLAN_NOT_NEEDED || status == IPathPlanner::DID_PLAN)
      {
        // See if SelectPlanner selects the long path planner based on the pose it
        // selected
        SelectPlanner(poses[selectedIndex]);
        
        // If SelectPlanner would rather use the short path planner, let it get a
        // plan and use that one instead.
        if(_selectedPathPlanner != _longPathPlanner) {
          _selectedPathPlanner->GetPlan(path, GetPose(), poses[selectedIndex]);
        }
        
        if(status == IPathPlanner::PLAN_NOT_NEEDED || status == IPathPlanner::DID_PLAN) {
          return RESULT_OK;
        } else {
          return RESULT_FAIL;
        }
      } else {
        return RESULT_FAIL;
      }
      
    } // GetPathToPose(multiple poses)
    
    Result Robot::ExecutePathToPose(const std::vector<Pose3d>& poses, size_t& selectedIndex)
    {
      return ExecutePathToPose(poses, GetHeadAngle(), selectedIndex);
    }
    
    Result Robot::ExecutePathToPose(const std::vector<Pose3d>& poses, const Radians headAngle, size_t& selectedIndex)
    {
      Planning::Path p;
      Result lastResult = GetPathToPose(poses, selectedIndex, p);
      
      if(lastResult == RESULT_OK) {
        _path = p;
        _goalPose = poses[selectedIndex];
        
        MoveHeadToAngle(headAngle.ToFloat(), 5, 10);
        
        lastResult = ExecutePath(p);
      }
      
      return lastResult;
    }

    void Robot::ExecuteTestPath()
    {
      Planning::Path p;
      _longPathPlanner->GetTestPath(GetPose(), p);
      _path = p;
      ExecutePath(p);
    }
    
    void Robot::AbortCurrentPath()
    {
      ClearPath();
      SetState(IDLE);
    }
    
    // =========== Motor commands ============
    
    // Sends message to move lift at specified speed
    Result Robot::MoveLift(const f32 speed_rad_per_sec)
    {
      return SendMoveLift(speed_rad_per_sec);
    }
    
    // Sends message to move head at specified speed
    Result Robot::MoveHead(const f32 speed_rad_per_sec)
    {
      return SendMoveHead(speed_rad_per_sec);
    }
    
    // Sends a message to the robot to move the lift to the specified height
    Result Robot::MoveLiftToHeight(const f32 height_mm,
                                   const f32 max_speed_rad_per_sec,
                                   const f32 accel_rad_per_sec2)
    {
      return SendSetLiftHeight(height_mm, max_speed_rad_per_sec, accel_rad_per_sec2);
    }
    
    // Sends a message to the robot to move the head to the specified angle
    Result Robot::MoveHeadToAngle(const f32 angle_rad,
                                  const f32 max_speed_rad_per_sec,
                                  const f32 accel_rad_per_sec2)
    {
      return SendSetHeadAngle(angle_rad, max_speed_rad_per_sec, accel_rad_per_sec2);
    }
    
    Result Robot::DriveWheels(const f32 lwheel_speed_mmps,
                              const f32 rwheel_speed_mmps)
    {
      return SendDriveWheels(lwheel_speed_mmps, rwheel_speed_mmps);
    }
    
    Result Robot::StopAllMotors()
    {
      return SendStopAllMotors();
    }

    Result Robot::TrimPath(const u8 numPopFrontSegments, const u8 numPopBackSegments)
    {
      return SendTrimPath(numPopFrontSegments, numPopBackSegments);
    }
    
    // Clears the path that the robot is executing which also stops the robot
    Result Robot::ClearPath()
    {
      // TODO: SetState(IDLE) ?
      VizManager::getInstance()->ErasePath(_ID);
      pdo_->ClearPath();
      return SendClearPath();
    }
    
    // Sends a path to the robot to be immediately executed
    Result Robot::ExecutePath(const Planning::Path& path)
    {
      if (path.GetNumSegments() == 0) {
        PRINT_NAMED_WARNING("Robot.ExecutePath.EmptyPath", "\n");
        return RESULT_OK;
      }
      
      // TODO: Clear currently executing path or write to buffered path?
      if (ClearPath() == RESULT_FAIL)
        return RESULT_FAIL;

      SetState(FOLLOWING_PATH);
      _nextState = IDLE; // for when the path is complete
      ++_lastSentPathID;
      
      pdo_->SetPath(path);

      return SendExecutePath(path);
    }
    
  
    Result Robot::ExecuteDockingSequence(ObjectID_t blockToDockWith)
    {
      Result lastResult = RESULT_OK;
      
      Block* block = _world->GetBlockByID(blockToDockWith);
      if(block == nullptr) {
        PRINT_NAMED_ERROR("Robot.ExecuteDockingSequence.DockBlockDoesNotExist",
                          "Robot %d asked to dock with Block ID=%d, but it does not exist.",
                          _ID, blockToDockWith);

        return RESULT_FAIL;
      }
      
      _dockBlockID = blockToDockWith;
      _dockMarker = nullptr; // should get set to a predock pose below
      
      std::vector<Block::PoseMarkerPair_t> preDockPoseMarkerPairs;
      block->GetPreDockPoses(PREDOCK_DISTANCE_MM, preDockPoseMarkerPairs);
      
      if (preDockPoseMarkerPairs.empty()) {
        PRINT_NAMED_ERROR("Robot.ExecuteDockingSequence.NoPreDockPoses",
                          "Dock block did not provide any pre-dock poses!\n");
        return RESULT_FAIL;
      }
      
      // Let the planner choose which pre-dock pose to use. Create a vector of
      // pose options
      size_t selectedIndex = preDockPoseMarkerPairs.size();
      std::vector<Pose3d> preDockPoses;
      preDockPoses.reserve(preDockPoseMarkerPairs.size());
      for(auto const& preDockPair : preDockPoseMarkerPairs) {
        preDockPoses.emplace_back(preDockPair.first);
      }
      
      _goalDistanceThreshold = DEFAULT_POSE_EQUAL_DIST_THRESOLD_MM;
      _goalAngleThreshold    = DEG_TO_RAD(10);
      
      lastResult = ExecutePathToPose(preDockPoses, DEG_TO_RAD(-15), selectedIndex);
      if(lastResult != RESULT_OK) {
        return lastResult;
      }
      
      _goalPose = preDockPoses[selectedIndex];
      _dockMarker = &(preDockPoseMarkerPairs[selectedIndex].second);
      
      
      PRINT_INFO("Executing path to nearest pre-dock pose: (%.2f, %.2f) @ %.1fdeg\n",
                 _goalPose.GetTranslation().x(),
                 _goalPose.GetTranslation().y(),
                 _goalPose.GetRotationAngle().getDegrees());
      
      _waitUntilTime = BaseStationTimer::getInstance()->GetCurrentTimeInSeconds() + 0.5f;
      _state = FOLLOWING_PATH;
      _nextState = BEGIN_DOCKING;
      
      return lastResult;
      
    } // ExecuteDockingSequence()
    
    
    // Sends a message to the robot to dock with the specified block
    // that it should currently be seeing.
    Result Robot::DockWithBlock(const ObjectID_t blockID,
                                const Vision::KnownMarker* marker,
                                const DockAction_t dockAction)
    {
      return DockWithBlock(blockID, marker, dockAction, 0, 0, u8_MAX);
    }
    
    // Sends a message to the robot to dock with the specified block
    // that it should currently be seeing. If pixel_radius == u8_MAX,
    // the marker can be seen anywhere in the image (same as above function), otherwise the
    // marker's center must be seen at the specified image coordinates
    // with pixel_radius pixels.
    Result Robot::DockWithBlock(const ObjectID_t blockID,
                                const Vision::KnownMarker* marker,
                                const DockAction_t dockAction,
                                const u16 image_pixel_x,
                                const u16 image_pixel_y,
                                const u8 pixel_radius)
    {
      Block* block = _world->GetBlockByID(blockID);
      if(block == nullptr) {
        PRINT_NAMED_ERROR("Robot.DockWithBlock.BlockDoesNotExist", "Block with ID=%d no longer exists for docking.\n", blockID);
        return RESULT_FAIL;
      }

      CORETECH_ASSERT(marker != nullptr);
      
      _dockBlockID = blockID;
      _dockMarker  = marker;
      
      // Dock marker has to be a child of the dock block
      if(_dockMarker->GetPose().GetParent() != &block->GetPose()) {
        PRINT_NAMED_ERROR("Robot.DockWithBlock.MarkerNotOnBlock",
                          "Specified dock marker must be a child of the specified dock block.\n");
        return RESULT_FAIL;
      }
      
      return SendDockWithBlock(_dockMarker->GetCode(), _dockMarker->GetSize(), dockAction,
                               image_pixel_x, image_pixel_y, pixel_radius);
    }
    
    
    Result Robot::PickUpDockBlock()
    {
      if(_dockBlockID == ANY_OBJECT) {
        PRINT_NAMED_ERROR("Robot.NoDockBlockIDSet", "No docking block ID set, but told to pick one up.\n");
        return RESULT_FAIL;
      }
      
      Block* block = _world->GetBlockByID(_dockBlockID);
      if(block == nullptr) {
        PRINT_NAMED_ERROR("Robot.PickUpDockBlock.BlockDoesNotExist",
                          "Dock block with ID=%d no longer exists for picking up.\n", _dockBlockID);
        return RESULT_FAIL;
      }
      
      _carryingBlockID = _dockBlockID;

      // Base the block's pose relative to the lift on how far away the dock
      // marker is from the center of the block
      // TODO: compute the height adjustment per block or at least use values from cozmoConfig.h
      Pose3d newPose(block->GetPose().GetRotationMatrix(),
                     {{_dockMarker->GetPose().GetTranslation().Length() +
                       LIFT_FRONT_WRT_WRIST_JOINT, 0.f, -12.5f}});
      
      // make part of the lift's pose chain so the block will now be relative to
      // the lift and move with the robot
      newPose.SetParent(&_liftPose);

      _dockBlockID = ANY_OBJECT;
      _dockMarker  = nullptr;
      
      block->SetPose(newPose);
      block->SetIsBeingCarried(true);
      
      return RESULT_OK;
      
    } // PickUpDockBlock()
    
    
    Result Robot::PlaceCarriedBlock() //const TimeStamp_t atTime)
    {
      if(_carryingBlockID == ANY_OBJECT) {
        PRINT_NAMED_WARNING("Robot.PlaceCarriedBlock.CarryingBlockNotSpecified",
                          "No carrying block set, but told to place one.");
        return RESULT_FAIL;
      }
      
      Block* block = _world->GetBlockByID(_carryingBlockID);
      
      if(block == nullptr)
      {
        // This really should not happen.  How can a block being carried get deleted?
        PRINT_NAMED_ERROR("Robot.PlaceCarriedBlock.CarryingBlockDoesNotExist",
                          "Carrying block with ID=%d no longer exists.\n", _carryingBlockID);
        return RESULT_FAIL;
      }
      
      /*
      Result lastResult = RESULT_OK;
      
      TimeStamp_t histTime;
      RobotPoseStamp* histPosePtr = nullptr;
      if ((lastResult = ComputeAndInsertPoseIntoHistory(atTime, histTime, &histPosePtr)) != RESULT_OK) {
        PRINT_NAMED_WARNING("Robot.PlaceCarriedBlock.CouldNotComputeHistoricalPose", "Time %d\n", atTime);
        return lastResult;
      }
      
      Pose3d liftBasePoseAtTime(_liftBasePose);
      liftBasePoseAtTime.SetParent(&histPosePtr->GetPose());
      
      Pose3d liftPoseAtTime;
      Robot::ComputeLiftPose(histPosePtr->GetLiftAngle(), liftPoseAtTime);
      liftPoseAtTime.SetParent(&liftBasePoseAtTime);
      
      Pose3d blockPoseAtTime(_carryingBlock->GetPose());
      blockPoseAtTime.SetParent(&liftPoseAtTime);
       
      _carryingBlock->SetPose(blockPoseAtTime.GetWithRespectTo(Pose3d::World));
      */
      
      Pose3d placedPose;
      if(block->GetPose().GetWithRespectTo(_pose.FindOrigin(), placedPose) == false) {
        PRINT_NAMED_ERROR("Robot.PlaceCarriedBlock.OriginMisMatch",
                          "Could not get carrying block's pose relative to robot's origin.\n");
        return RESULT_FAIL;
      }
      block->SetPose(placedPose);
      
      block->SetIsBeingCarried(false);
      
      PRINT_NAMED_INFO("Robot.PlaceCarriedBlock.BlockPlaced",
                       "Robot %d successfully placed block %d at (%.2f, %.2f, %.2f).\n",
                       _ID, block->GetID(),
                       block->GetPose().GetTranslation().x(),
                       block->GetPose().GetTranslation().y(),
                       block->GetPose().GetTranslation().z());

      _carryingBlockID = ANY_OBJECT;
      
      return RESULT_OK;
      
    } // PlaceCarriedBlock()
    
    

    Result Robot::SetHeadlight(u8 intensity)
    {
      return SendHeadlight(intensity);
    }
    
    // ============ Messaging ================
    
    // Sync time with physical robot and trigger it robot to send back camera calibration
    Result Robot::SendInit() const
    {
      MessageRobotInit m;
      m.robotID  = _ID;
      m.syncTime = BaseStationTimer::getInstance()->GetCurrentTimeStamp();
      
      return _msgHandler->SendMessage(_ID, m);
    }
    
    // Clears the path that the robot is executing which also stops the robot
    Result Robot::SendClearPath() const
    {
      MessageClearPath m;
      m.pathID = 0;
      
      return _msgHandler->SendMessage(_ID, m);
    }
    
    // Removes the specified number of segments from the front and back of the path
    Result Robot::SendTrimPath(const u8 numPopFrontSegments, const u8 numPopBackSegments) const
    {
      MessageTrimPath m;
      m.numPopFrontSegments = numPopFrontSegments;
      m.numPopBackSegments = numPopBackSegments;

      return _msgHandler->SendMessage(_ID, m);
    }
    
    // Sends a path to the robot to be immediately executed
    Result Robot::SendExecutePath(const Planning::Path& path) const
    {
      // Send start path execution message
      MessageExecutePath m;
      m.pathID = _lastSentPathID;
      PRINT_NAMED_INFO("Robot::SendExecutePath", "sending start execution message\n");
      return _msgHandler->SendMessage(_ID, m);
    }
    
    /*
    Result Robot::SendDockWithBlock(const Vision::Marker::Code& markerType, const f32 markerWidth_mm, const DockAction_t dockAction) const
    {
      return SendDockWithBlock(markerType, markerWidth_mm, dockAction, 0, 0, u8_MAX);
    }
     */

    
    Result Robot::SendDockWithBlock(const Vision::Marker::Code& markerType,
                                    const f32 markerWidth_mm,
                                    const DockAction_t dockAction,
                                    const u16 image_pixel_x,
                                    const u16 image_pixel_y,
                                    const u8 pixel_radius) const
    {
      MessageDockWithBlock m;
      m.markerWidth_mm = markerWidth_mm;
      CORETECH_ASSERT(markerType <= u8_MAX);
      m.markerType = static_cast<u8>(markerType);
      m.dockAction = dockAction;
      m.image_pixel_x = image_pixel_x;
      m.image_pixel_y = image_pixel_y;
      m.pixel_radius = pixel_radius;
      return _msgHandler->SendMessage(_ID, m);
    }
    
    Result Robot::SendMoveLift(const f32 speed_rad_per_sec) const
    {
      MessageMoveLift m;
      m.speed_rad_per_sec = speed_rad_per_sec;
      
      return _msgHandler->SendMessage(_ID,m);
    }
    
    Result Robot::SendMoveHead(const f32 speed_rad_per_sec) const
    {
      MessageMoveHead m;
      m.speed_rad_per_sec = speed_rad_per_sec;
      
      return _msgHandler->SendMessage(_ID,m);
    }

    Result Robot::SendSetLiftHeight(const f32 height_mm,
                                    const f32 max_speed_rad_per_sec,
                                    const f32 accel_rad_per_sec2) const
    {
      MessageSetLiftHeight m;
      m.height_mm = height_mm;
      m.max_speed_rad_per_sec = max_speed_rad_per_sec;
      m.accel_rad_per_sec2 = accel_rad_per_sec2;
      
      return _msgHandler->SendMessage(_ID,m);
    }
    
    Result Robot::SendSetHeadAngle(const f32 angle_rad,
                                   const f32 max_speed_rad_per_sec,
                                   const f32 accel_rad_per_sec2) const
    {
      MessageSetHeadAngle m;
      m.angle_rad = angle_rad;
      m.max_speed_rad_per_sec = max_speed_rad_per_sec;
      m.accel_rad_per_sec2 = accel_rad_per_sec2;
      
      return _msgHandler->SendMessage(_ID,m);
    }
    
    Result Robot::SendDriveWheels(const f32 lwheel_speed_mmps, const f32 rwheel_speed_mmps) const
    {
      MessageDriveWheels m;
      m.lwheel_speed_mmps = lwheel_speed_mmps;
      m.rwheel_speed_mmps = rwheel_speed_mmps;
      
      return _msgHandler->SendMessage(_ID,m);
    }
    
    Result Robot::SendStopAllMotors() const
    {
      MessageStopAllMotors m;
      return _msgHandler->SendMessage(_ID,m);
    }
    
    Result Robot::SendAbsLocalizationUpdate() const
    {
      // TODO: Add z?
      MessageAbsLocalizationUpdate m;
      
      // Look in history for the last vis pose and send it.
      TimeStamp_t t;
      RobotPoseStamp p;
      if (_poseHistory.GetLatestVisionOnlyPose(t, p) == RESULT_FAIL) {
        PRINT_NAMED_WARNING("Robot.SendAbsLocUpdate.NoVizPoseFound", "");
        return RESULT_FAIL;
      }

      m.timestamp = t;
      
      m.pose_frame_id = p.GetFrameId();
      
      m.xPosition = p.GetPose().GetTranslation().x();
      m.yPosition = p.GetPose().GetTranslation().y();

      m.headingAngle = p.GetPose().GetRotationMatrix().GetAngleAroundZaxis().ToFloat();
      
      return _msgHandler->SendMessage(_ID, m);
    }
    
    Result Robot::SendHeadAngleUpdate() const
    {
      MessageHeadAngleUpdate m;
      
      m.newAngle = _currentHeadAngle;
      
      return _msgHandler->SendMessage(_ID, m);
    }

    Result Robot::SendImageRequest(const ImageSendMode_t mode) const
    {
      MessageImageRequest m;
      
      m.imageSendMode = mode;
      m.resolution = IMG_STREAM_RES;
      
      return _msgHandler->SendMessage(_ID, m);
    }
    
    Result Robot::SendStartTestMode(const TestMode mode) const
    {
      MessageStartTestMode m;
      
      m.mode = mode;
      
      return _msgHandler->SendMessage(_ID, m);
    }
    
    Result Robot::SendHeadlight(u8 intensity)
    {
      MessageSetHeadlight m;
      m.intensity = intensity;
      return _msgHandler->SendMessage(_ID, m);
    }
    
    const Quad2f Robot::CanonicalBoundingBoxXY({{ROBOT_BOUNDING_X_FRONT, -0.5f*ROBOT_BOUNDING_Y}},
                                               {{ROBOT_BOUNDING_X_FRONT,  0.5f*ROBOT_BOUNDING_Y}},
                                               {{ROBOT_BOUNDING_X_FRONT - ROBOT_BOUNDING_X, -0.5f*ROBOT_BOUNDING_Y}},
                                               {{ROBOT_BOUNDING_X_FRONT - ROBOT_BOUNDING_X,  0.5f*ROBOT_BOUNDING_Y}});
    
    Quad2f Robot::GetBoundingQuadXY(const f32 padding_mm) const
    {
      return GetBoundingQuadXY(_pose, padding_mm);
    }
    
    Quad2f Robot::GetBoundingQuadXY(const Pose3d& atPose, const f32 padding_mm) const
    {
      const RotationMatrix2d R(atPose.GetRotationMatrix().GetAngleAroundZaxis());
      
      Quad2f boundingQuad(Robot::CanonicalBoundingBoxXY);
      if(padding_mm != 0.f) {
        Quad2f paddingQuad({{ padding_mm, -padding_mm}},
                           {{ padding_mm,  padding_mm}},
                           {{-padding_mm, -padding_mm}},
                           {{-padding_mm,  padding_mm}});
        boundingQuad += paddingQuad;
      }
      
      using namespace Quad;
      for(CornerName iCorner = FirstCorner; iCorner < NumCorners; ++iCorner) {
        // Rotate to given pose
        boundingQuad[iCorner] = R*Robot::CanonicalBoundingBoxXY[iCorner];
      }
      
      // Re-center
      Point2f center(atPose.GetTranslation().x(), atPose.GetTranslation().y());
      boundingQuad += center;
      
      return boundingQuad;
      
    } // GetBoundingBoxXY()
    

    Result Robot::SendHeadControllerGains(const f32 kp, const f32 ki, const f32 maxIntegralError)
    {
      MessageSetHeadControllerGains m;
      m.kp = kp;
      m.ki = ki;
      m.maxIntegralError = maxIntegralError;
      return _msgHandler->SendMessage(_ID, m);
    }
    
    Result Robot::SendLiftControllerGains(const f32 kp, const f32 ki, const f32 maxIntegralError)
    {
      MessageSetLiftControllerGains m;
      m.kp = kp;
      m.ki = ki;
      m.maxIntegralError = maxIntegralError;
      return _msgHandler->SendMessage(_ID, m);
    }
    
    Result Robot::SendSetVisionSystemParams(VisionSystemParams_t p)
    {
      MessageSetVisionSystemParams m;
      m.minExposureTime = p.minExposureTime;
      m.maxExposureTime = p.maxExposureTime;
      m.percentileToMakeHigh = p.percentileToMakeHigh;
      m.integerCountsIncrement = p.integerCountsIncrement;
      m.highValue = p.highValue;
      return _msgHandler->SendMessage(_ID,m);
    }

    Result Robot::SendPlayAnimation(const AnimationID_t id, const u32 numLoops)
    {
      MessagePlayAnimation m;
      m.animationID = id;
      m.numLoops = numLoops;
      return _msgHandler->SendMessage(_ID, m);
    }
    
    Result Robot::ProcessImageChunk(const MessageImageChunk &msg)
    {
      static u8 imgID = 0;
      static u32 totalImgSize = 0;
      static u8 data[ 320*240 ];
      static u32 dataSize = 0;
      static u32 width;
      static u32 height;
      
      //PRINT_INFO("Img %d, chunk %d, size %d, res %d, dataSize %d\n",
      //           msg.imageId, msg.chunkId, msg.chunkSize, msg.resolution, dataSize);
      
      // Check that resolution is supported
      if (msg.resolution != Vision::CAMERA_RES_QVGA &&
          msg.resolution != Vision::CAMERA_RES_QQVGA &&
          msg.resolution != Vision::CAMERA_RES_QQQVGA &&
          msg.resolution != Vision::CAMERA_RES_QQQQVGA &&
          msg.resolution != Vision::CAMERA_RES_VERIFICATION_SNAPSHOT
          ) {
        return RESULT_FAIL;
      }
      
      // If msgID has changed, then start over.
      if (msg.imageId != imgID) {
        imgID = msg.imageId;
        dataSize = 0;
        width = Vision::CameraResInfo[msg.resolution].width;
        height = Vision::CameraResInfo[msg.resolution].height;
        totalImgSize = width * height;
      }
      
      // Msgs are guaranteed to be received in order so just append data to array
      memcpy(data + dataSize, msg.data.data(), msg.chunkSize);
      dataSize += msg.chunkSize;
      
      // When dataSize matches the expected size, print to file
      if (dataSize >= totalImgSize) {
        if (_saveImages) {
          char imgCaptureFilename[64];
          snprintf(imgCaptureFilename, sizeof(imgCaptureFilename), "robot%d_img%d.pgm", GetID(), imgID);
          PRINT_INFO("Printing image to %s\n", imgCaptureFilename);
          Vision::WritePGM(imgCaptureFilename, data, width, height);
        }
        VizManager::getInstance()->SendGreyImage(data, (Vision::CameraResolution)msg.resolution);
      }
      
      return RESULT_OK;
    }
    
    void Robot::SaveImages(bool on)
    {
      _saveImages = on;
    }
    
    bool Robot::IsSavingImages() const
    {
      return _saveImages;
    }
    
    
    // ============ Pose history ===============
    
    Result Robot::AddRawOdomPoseToHistory(const TimeStamp_t t,
                                          const PoseFrameID_t frameID,
                                          const f32 pose_x, const f32 pose_y, const f32 pose_z,
                                          const f32 pose_angle,
                                          const f32 head_angle,
                                          const f32 lift_angle,
                                          const Pose3d* pose_origin)
    {
      return _poseHistory.AddRawOdomPose(t, frameID, pose_x, pose_y, pose_z, pose_angle, head_angle, lift_angle, pose_origin);
    }
    
    Result Robot::AddVisionOnlyPoseToHistory(const TimeStamp_t t,
                                             const RobotPoseStamp& p)
    {
      if(!_isLocalized) {
        // If we aren't localized yet, we are about to be, by virtue of this pose
        // stamp.  So we need to take the current origin (which may be the
        // the pose parent of observed objects) and update it
        
        // Reverse the connection between origin and robot
        //CORETECH_ASSERT(p.GetPose().GetParent() == _poseOrigin);
        *_poseOrigin = _pose.GetInverse();
        _poseOrigin->SetParent(&p.GetPose());
        
        // Connect the old origin's pose to the same root the robot now has.
        // It is no longer the robot's origin, but for any of its children,
        // it is now in the right coordinates.
        if(_poseOrigin->GetWithRespectTo(p.GetPose().FindOrigin(), *_poseOrigin) == false) {
          PRINT_NAMED_ERROR("Robot.AddVisionOnlyPoseToHistory.NewLocalizationOriginProblem",
                            "Could not get pose origin w.r.t. RobotPoseStamp's pose.\n");
          return RESULT_FAIL;
        }
        
        // Now make the robot's origin point to the robot's pose's parent.
        // TODO: avoid the icky const cast here...
        _poseOrigin = const_cast<Pose3d*>(p.GetPose().GetParent());
        
        _isLocalized = true;
      }
      
      return _poseHistory.AddVisionOnlyPose(t, p);
    }

    Result Robot::ComputeAndInsertPoseIntoHistory(const TimeStamp_t t_request,
                                                  TimeStamp_t& t, RobotPoseStamp** p,
                                                  HistPoseKey* key,
                                                  bool withInterpolation)
    {
      return _poseHistory.ComputeAndInsertPoseAt(t_request, t, p, key, withInterpolation);
    }

    Result Robot::GetVisionOnlyPoseAt(const TimeStamp_t t_request, RobotPoseStamp** p)
    {
      return _poseHistory.GetVisionOnlyPoseAt(t_request, p);
    }

    Result Robot::GetComputedPoseAt(const TimeStamp_t t_request, RobotPoseStamp** p, HistPoseKey* key)
    {
      return _poseHistory.GetComputedPoseAt(t_request, p, key);
    }

    TimeStamp_t Robot::GetLastMsgTimestamp() const
    {
      return _poseHistory.GetNewestTimeStamp();
    }
    
    bool Robot::IsValidPoseKey(const HistPoseKey key) const
    {
      return _poseHistory.IsValidPoseKey(key);
    }
    
    bool Robot::UpdateCurrPoseFromHistory()
    {
      bool poseUpdated = false;
      
      TimeStamp_t t;
      RobotPoseStamp p;
      if (_poseHistory.ComputePoseAt(_poseHistory.GetNewestTimeStamp(), t, p) == RESULT_OK) {
        if (p.GetFrameId() == GetPoseFrameID()) {
          _pose = p.GetPose();
          poseUpdated = true;
        }
      }
      
      return poseUpdated;
    }
    
    
    void Robot::SetDefaultLights(const u32 eye_left_color, const u32 eye_right_color)
    {
      MessageSetDefaultLights m;
      m.eye_left_color = eye_left_color;
      m.eye_right_color = eye_right_color;
      _msgHandler->SendMessage(GetID(), m);
    }
    
    
  } // namespace Cozmo
} // namespace Anki<|MERGE_RESOLUTION|>--- conflicted
+++ resolved
@@ -438,10 +438,6 @@
       liftPose.RotateBy(Rvec);
     }
     
-<<<<<<< HEAD
-    
-    Result Robot::GetPathToPose(const Pose3d& targetPose, Planning::Path& path)
-=======
     void Robot::SetLiftAngle(const f32& angle)
     {
       // TODO: Add lift angle limits?
@@ -505,7 +501,6 @@
     }
     
     Result Robot::GetPathToPose(const std::vector<Pose3d>& poses, size_t& selectedIndex, Planning::Path& path)
->>>>>>> 69aa2051
     {
       // Let the long path (lattice) planner do its thing and choose a target
       _selectedPathPlanner = _longPathPlanner;
