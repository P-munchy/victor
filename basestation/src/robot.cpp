//
//  robot.cpp
//  Products_Cozmo
//
//  Created by Andrew Stein on 8/23/13.
//  Copyright (c) 2013 Anki, Inc. All rights reserved.
//

// TODO:(bn) should these be a full path?
#include "pathPlanner.h"
#include "pathDolerOuter.h"

#include "anki/cozmo/basestation/blockWorld.h"
#include "anki/cozmo/basestation/block.h"
#include "anki/cozmo/basestation/comms/robot/robotMessages.h"
#include "anki/cozmo/basestation/robot.h"
#include "anki/cozmo/basestation/signals/cozmoEngineSignals.h"

#include "anki/common/basestation/math/quad_impl.h"
#include "anki/common/basestation/math/point_impl.h"
#include "anki/common/basestation/math/poseBase_impl.h"
#include "anki/common/basestation/platformPathManager.h"
#include "anki/common/basestation/utils/timer.h"

#include "anki/vision/CameraSettings.h"

// TODO: This is shared between basestation and robot and should be moved up
#include "anki/cozmo/shared/cozmoConfig.h"

#include "anki/cozmo/shared/activeBlockTypes.h"

#include "robotMessageHandler.h"
#include "robotPoseHistory.h"
#include "anki/cozmo/basestation/ramp.h"
#include "anki/cozmo/basestation/viz/vizManager.h"

#include <fstream>

#define MAX_DISTANCE_FOR_SHORT_PLANNER 40.0f
#define MAX_DISTANCE_TO_PREDOCK_POSE 20.0f

#define DISPLAY_PROX_OVERLAY 1

namespace Anki {
  namespace Cozmo {
    
    Robot::Robot(const RobotID_t robotID, IRobotMessageHandler* msgHandler)
    : _ID(robotID)
    , _lastStateMsgTime_sec(-1.f)
    , _msgHandler(msgHandler)
    , _blockWorld(this)
#   if !ASYNC_VISION_PROCESSING
    , _haveNewImage(false)
#   endif
    , _behaviorMgr(this)
    , _currPathSegment(-1)
    , _lastSentPathID(0)
    , _lastRecvdPathID(0)
    , _camera(robotID)
    , _poseOrigins(1)
    , _worldOrigin(&_poseOrigins.front())
    , _pose(-M_PI_2, Z_AXIS_3D, {{0.f, 0.f, 0.f}}, _worldOrigin, "Robot_" + std::to_string(_ID))
    , _frameId(0)
    , _neckPose(0.f,Y_AXIS_3D, {{NECK_JOINT_POSITION[0], NECK_JOINT_POSITION[1], NECK_JOINT_POSITION[2]}}, &_pose, "RobotNeck")
    , _headCamPose({0,0,1,  -1,0,0,  0,-1,0},
                  {{HEAD_CAM_POSITION[0], HEAD_CAM_POSITION[1], HEAD_CAM_POSITION[2]}}, &_neckPose, "RobotHeadCam")
    , _liftBasePose(0.f, Y_AXIS_3D, {{LIFT_BASE_POSITION[0], LIFT_BASE_POSITION[1], LIFT_BASE_POSITION[2]}}, &_pose, "RobotLiftBase")
    , _liftPose(0.f, Y_AXIS_3D, {{LIFT_ARM_LENGTH, 0.f, 0.f}}, &_liftBasePose, "RobotLift")
    , _currentHeadAngle(MIN_HEAD_ANGLE)
    , _currentLiftAngle(0)
    , _onRamp(false)
    , _isPickingOrPlacing(false)
    , _isPickedUp(false)
    , _isMoving(false)
    , _isAnimating(false)
    , _carryingMarker(nullptr)
    {
      _poseHistory = new RobotPoseHistory();
      
      _pose.SetName("Robot_" + std::to_string(_ID));
      
      // Initializes _pose, _poseOrigins, and _worldOrigin:
      Delocalize();
      
      // The call to Delocalize() will increment frameID, but we want it to be
      // initialzied to 0, to match the physical robot's initialization
      _frameId = 0;
      
      Json::Reader reader;
      
      // Read planner motion primitives
      // TODO: Use different motions primitives depending on the type/personality of this robot
      // TODO: Stop storing *cozmo* motion primitives in a coretech location
      Json::Value mprims;
      {
        const std::string subPath = "cozmo_mprim.json";
        const std::string jsonFilename = PREPEND_SCOPED_PATH(Config, subPath);
        std::ifstream jsonFile(jsonFilename);
        reader.parse(jsonFile, mprims);
        jsonFile.close();
      }
      
      ReadAnimationFile();
      
      SetHeadAngle(_currentHeadAngle);
      _pdo = new PathDolerOuter(msgHandler, robotID);
      _longPathPlanner  = new LatticePlanner(this, mprims);
      _shortPathPlanner = new FaceAndApproachPlanner;
      _selectedPathPlanner = _longPathPlanner;
      
      _poseOrigins.front().SetName("Robot" + std::to_string(_ID) + "_PoseOrigin0");
      
    } // Constructor: Robot

    Robot::~Robot()
    {
      delete _poseHistory;
      _poseHistory = nullptr;
      
      delete _pdo;
      _pdo = nullptr;

      delete _longPathPlanner;
      _longPathPlanner = nullptr;
      
      delete _shortPathPlanner;
      _shortPathPlanner = nullptr;
      
      _selectedPathPlanner = nullptr;
      
    }
    
    void Robot::SetPickedUp(bool t)
    {
      if(_isPickedUp == false && t == true) {
        // Robot is being picked up: de-localize it
        Delocalize();
      }
      _isPickedUp = t;
    }
    
    void Robot::Delocalize()
    {
      _localizedToID.UnSet();
      _localizedToFixedMat = false;
      
      // Add a new pose origin to use until the robot gets localized again
      _poseOrigins.emplace_back();
      _poseOrigins.back().SetName("Robot" + std::to_string(_ID) + "_PoseOrigin" + std::to_string(_poseOrigins.size() - 1));
      _worldOrigin = &_poseOrigins.back();
      
      _pose.SetRotation(0, Z_AXIS_3D);
      _pose.SetTranslation({{0.f, 0.f, 0.f}});
      _pose.SetParent(_worldOrigin);
      
      _poseHistory->Clear();
      ++_frameId;
    }

    Result Robot::UpdateFullRobotState(const MessageRobotState& msg)
    {
      Result lastResult = RESULT_OK;
      
      // Keep up with the time we received the last state message (which is
      // effectively the robot's "ping", so we know we're still connected to
      // a working robot. Note that basestation and robot time aren't necessarily
      // sync'd, so don't use the message's (i.e. robot's) timestamp here, since
      // we're going to compare to basestation time to check for a timeout.
      _lastStateMsgTime_sec = BaseStationTimer::getInstance()->GetCurrentTimeInSeconds();
      
      //PRINT_NAMED_INFO("Robot.UpdateFullRobotState", "Received robot state message at %f seconds\n", _lastStateMsgTime_sec);
      
      // Update head angle
      SetHeadAngle(msg.headAngle);
      
      // Update lift angle
      SetLiftAngle(msg.liftAngle);

      // Update proximity sensor values
      SetProxSensorData(PROX_LEFT, msg.proxLeft, msg.status & IS_PROX_SIDE_BLOCKED);
      SetProxSensorData(PROX_FORWARD, msg.proxForward, msg.status & IS_PROX_FORWARD_BLOCKED);
      SetProxSensorData(PROX_RIGHT, msg.proxRight, msg.status & IS_PROX_SIDE_BLOCKED);

      if(DISPLAY_PROX_OVERLAY) {
        // printf("displaying: prox L,F,R (%2u, %2u, %2u), blocked: (%d,%d,%d)\n",
        //        msg.proxLeft, msg.proxForward, msg.proxRight,
        //        msg.status & IS_PROX_SIDE_BLOCKED,
        //        msg.status & IS_PROX_FORWARD_BLOCKED,
        //        msg.status & IS_PROX_SIDE_BLOCKED);

        VizManager::getInstance()->SetText(VizManager::TextLabelType::PROX_SENSORS,
                                           Anki::NamedColors::GREEN,
                                           "speed L: %4d  R: %4d mm/s\n"
                                           "prox: (%2u, %2u, %2u) %d%d%d",
                                           
                                           (int)msg.lwheel_speed_mmps,
                                           (int)msg.rwheel_speed_mmps,
                                           
                                           GetProxSensorVal(PROX_LEFT),
                                           GetProxSensorVal(PROX_FORWARD),
                                           GetProxSensorVal(PROX_RIGHT),
                                           IsProxSensorBlocked(PROX_LEFT),
                                           IsProxSensorBlocked(PROX_FORWARD),
                                           IsProxSensorBlocked(PROX_RIGHT));
      }
      
      // Get ID of last/current path that the robot executed
      SetLastRecvdPathID(msg.lastPathID);
      
      // Update other state vars
      SetCurrPathSegment( msg.currPathSegment );
      SetNumFreeSegmentSlots(msg.numFreeSegmentSlots);
      
      // Dole out more path segments to the physical robot if needed:
      if (IsTraversingPath() && GetLastRecvdPathID() == GetLastSentPathID()) {
        _pdo->Update(_currPathSegment, _numFreeSegmentSlots);
      }
      
      //robot->SetCarryingBlock( msg.status & IS_CARRYING_BLOCK ); // Still needed?
      SetPickingOrPlacing( msg.status & IS_PICKING_OR_PLACING );
      
      SetPickedUp( msg.status & IS_PICKED_UP );
      
      _isAnimating = static_cast<bool>(msg.status & IS_ANIMATING);
      
      // TODO: Make this a parameters somewhere?
      const f32 WheelSpeedToConsiderStopped = 2.f;
      if(std::abs(msg.lwheel_speed_mmps) < WheelSpeedToConsiderStopped &&
         std::abs(msg.rwheel_speed_mmps) < WheelSpeedToConsiderStopped)
      {
        _isMoving = false;
      } else {
        _isMoving = true;
      }
      
      _leftWheelSpeed_mmps = msg.lwheel_speed_mmps;
      _rightWheelSpeed_mmps = msg.rwheel_speed_mmps;
      
      Pose3d newPose;
      
      if(IsOnRamp()) {
        
        // Sanity check:
        CORETECH_ASSERT(_rampID.IsSet());
        
        // Don't update pose history while on a ramp.
        // Instead, just compute how far the robot thinks it has gone (in the plane)
        // and compare that to where it was when it started traversing the ramp.
        // Adjust according to the angle of the ramp we know it's on.
        
        const f32 distanceTraveled = (Point2f(msg.pose_x, msg.pose_y) - _rampStartPosition).Length();
        
        Ramp* ramp = dynamic_cast<Ramp*>(_blockWorld.GetObjectByIDandFamily(_rampID, BlockWorld::ObjectFamily::RAMPS));
        if(ramp == nullptr) {
          PRINT_NAMED_ERROR("Robot.UpdateFullRobotState.NoRampWithID",
                            "Updating robot %d's state while on a ramp, but Ramp object with ID=%d not found in the world.\n",
                            _ID, _rampID.GetValue());
          return RESULT_FAIL;
        }
        
        // Progress must be along ramp's direction (init assuming ascent)
        Radians headingAngle = ramp->GetPose().GetRotationAngle<'Z'>();
        
        // Initialize tilt angle assuming we are ascending
        Radians tiltAngle = ramp->GetAngle();
        
        switch(_rampDirection)
        {
          case Ramp::DESCENDING:
            tiltAngle    *= -1.f;
            headingAngle += M_PI;
            break;
          case Ramp::ASCENDING:
            break;
            
          default:
            PRINT_NAMED_ERROR("Robot.UpdateFullRobotState.UnexpectedRampDirection",
                              "Robot is on a ramp, expecting the ramp direction to be either "
                              "ASCEND or DESCENDING, not %d.\n", _rampDirection);
            return RESULT_FAIL;
        }

        const f32 heightAdjust = distanceTraveled*sin(tiltAngle.ToFloat());
        const Point3f newTranslation(_rampStartPosition.x() + distanceTraveled*cos(headingAngle.ToFloat()),
                                     _rampStartPosition.y() + distanceTraveled*sin(headingAngle.ToFloat()),
                                     _rampStartHeight + heightAdjust);
        
        const RotationMatrix3d R_heading(headingAngle, Z_AXIS_3D);
        const RotationMatrix3d R_tilt(tiltAngle, Y_AXIS_3D);
        
        newPose = Pose3d(R_tilt*R_heading, newTranslation, _pose.GetParent());
        //SetPose(newPose); // Done by UpdateCurrPoseFromHistory() below
        
      } else {
        // This is "normal" mode, where we udpate pose history based on the
        // reported odometry from the physical robot
        
        // Ignore physical robot's notion of z from the message? (msg.pose_z)
        f32 pose_z = 0.f;

        if(msg.pose_frame_id == GetPoseFrameID()) {
          // Frame IDs match. Use the robot's current Z (but w.r.t. world origin)
          pose_z = GetPose().GetWithRespectToOrigin().GetTranslation().z();
        } else {
          // This is an old odometry update from a previous pose frame ID. We
          // need to look up the correct Z value to use for putting this
          // message's (x,y) odometry info into history. Since it comes from
          // pose history, it will already be w.r.t. world origin, since that's
          // how we store everything in pose history.
          RobotPoseStamp p;
          lastResult = _poseHistory->GetLastPoseWithFrameID(msg.pose_frame_id, p);
          if(lastResult != RESULT_OK) {
            PRINT_NAMED_ERROR("Robot.UpdateFullRobotState.GetLastPoseWithFrameIdError",
                              "Failed to get last pose from history with frame ID=%d.\n", msg.pose_frame_id);
            return lastResult;
          }
          pose_z = p.GetPose().GetTranslation().z();
        }
        
        // Need to put the odometry update in terms of the current robot origin
        newPose = Pose3d(msg.pose_angle, Z_AXIS_3D, {{msg.pose_x, msg.pose_y, pose_z}}, _worldOrigin);
        
      } // if/else on ramp
      
      // Add to history
      lastResult = AddRawOdomPoseToHistory(msg.timestamp,
                                           msg.pose_frame_id,
                                           newPose.GetTranslation().x(),
                                           newPose.GetTranslation().y(),
                                           newPose.GetTranslation().z(),
                                           newPose.GetRotationAngle<'Z'>().ToFloat(),
                                           msg.headAngle,
                                           msg.liftAngle);
      
      if(lastResult != RESULT_OK) {
        PRINT_NAMED_WARNING("Robot.UpdateFullRobotState.AddPoseError",
                            "AddRawOdomPoseToHistory failed for timestamp=%d\n", msg.timestamp);
        return lastResult;
      }
      
      if(UpdateCurrPoseFromHistory(*_worldOrigin) == false) {
        lastResult = RESULT_FAIL;
      }
      
      /*
       PRINT_NAMED_INFO("Robot.UpdateFullRobotState.OdometryUpdate",
       "Robot %d's pose updated to (%.3f, %.3f, %.3f) @ %.1fdeg based on "
       "msg at time=%d, frame=%d saying (%.3f, %.3f) @ %.1fdeg\n",
       _ID, _pose.GetTranslation().x(), _pose.GetTranslation().y(), _pose.GetTranslation().z(),
       _pose.GetRotationAngle<'Z'>().getDegrees(),
       msg.timestamp, msg.pose_frame_id,
       msg.pose_x, msg.pose_y, msg.pose_angle*180.f/M_PI);
       */
      
      return lastResult;
      
    } // UpdateFullRobotState()
    
    
    Result Robot::QueueObservedMarker(const MessageVisionMarker& msg)
    {
      Result lastResult = RESULT_OK;
      
      if(!GetCamera().IsCalibrated()) {
        PRINT_NAMED_WARNING("MessageHandler::CalibrationNotSet",
                            "Received VisionMarker message from robot before "
                            "camera calibration was set on Basestation.");
        return RESULT_FAIL;
      }
      
      Vision::Camera camera(GetCamera());
      
      // Get corners
      Quad2f corners;
      
      corners[Quad::TopLeft].x()     = msg.x_imgUpperLeft;
      corners[Quad::TopLeft].y()     = msg.y_imgUpperLeft;
      
      corners[Quad::BottomLeft].x()  = msg.x_imgLowerLeft;
      corners[Quad::BottomLeft].y()  = msg.y_imgLowerLeft;
      
      corners[Quad::TopRight].x()    = msg.x_imgUpperRight;
      corners[Quad::TopRight].y()    = msg.y_imgUpperRight;
      
      corners[Quad::BottomRight].x() = msg.x_imgLowerRight;
      corners[Quad::BottomRight].y() = msg.y_imgLowerRight;
      
      
      // Get historical robot pose at specified timestamp to get
      // head angle and to attach as parent of the camera pose.
      TimeStamp_t t;
      RobotPoseStamp* p = nullptr;
      HistPoseKey poseKey;
      lastResult = ComputeAndInsertPoseIntoHistory(msg.timestamp, t, &p, &poseKey);
      if(lastResult != RESULT_OK) {
        PRINT_NAMED_WARNING("MessageHandler.ProcessMessageVisionMarker.HistoricalPoseNotFound",
                            "Time: %d, hist: %d to %d\n",
                            msg.timestamp, _poseHistory->GetOldestTimeStamp(),
                            _poseHistory->GetNewestTimeStamp());
        return lastResult;
      }
      
      // Compute pose from robot body to camera
      // Start with canonical (untilted) headPose
      Pose3d camPose(_headCamPose);
      
      // Rotate that by the given angle
      RotationVector3d Rvec(-p->GetHeadAngle(), Y_AXIS_3D);
      camPose.RotateBy(Rvec);
      
      // Precompute with robot body to neck pose
      camPose.PreComposeWith(_neckPose);
      
      // Set parent pose to be the historical robot pose
      camPose.SetParent(&(p->GetPose()));
      
      camPose.SetName("PoseHistoryCamera_" + std::to_string(msg.timestamp));
      
      // Update the head camera's pose
      camera.SetPose(camPose);
      
      // Create observed marker
      Vision::ObservedMarker marker(t, msg.markerType, corners, camera);
      
      // Queue the marker for processing by the blockWorld
      _blockWorld.QueueObservedMarker(poseKey, marker);
      
      // React to the marker if there is a callback for it
      auto reactionIter = _reactionCallbacks.find(marker.GetCode());
      if(reactionIter != _reactionCallbacks.end()) {
        // Run each reaction for this code, in order:
        for(auto & reactionCallback : reactionIter->second) {
          lastResult = reactionCallback(this, &marker);
          if(lastResult != RESULT_OK) {
            PRINT_NAMED_WARNING("Robot.Update.ReactionCallbackFailed",
                                "Reaction callback failed for robot %d observing marker with code %d.\n",
                                GetID(), marker.GetCode());
          }
        }
      }
      
      // Visualize the marker in 3D
      // TODO: disable this block when not debugging / visualizing
      if(true){
        
        // Note that this incurs extra computation to compute the 3D pose of
        // each observed marker so that we can draw in the 3D world, but this is
        // purely for debug / visualization
        u32 quadID = 0;
        
        // When requesting the markers' 3D corners below, we want them
        // not to be relative to the object the marker is part of, so we
        // will request them at a "canonical" pose (no rotation/translation)
        const Pose3d canonicalPose;
        
        /*
         // Block Markers
         std::set<const Vision::ObservableObject*> const& blocks = blockLibrary_.GetObjectsWithMarker(marker);
         for(auto block : blocks) {
         std::vector<Vision::KnownMarker*> const& blockMarkers = block->GetMarkersWithCode(marker.GetCode());
         
         for(auto blockMarker : blockMarkers) {
         
         Pose3d markerPose = marker.GetSeenBy().ComputeObjectPose(marker.GetImageCorners(),
         blockMarker->Get3dCorners(canonicalPose));
         markerPose = markerPose.GetWithRespectTo(Pose3d::World);
         VizManager::getInstance()->DrawQuad(quadID++, blockMarker->Get3dCorners(markerPose), NamedColors::OBSERVED_QUAD);
         }
         }
         */
        
        // Mat Markers
        std::set<const Vision::ObservableObject*> const& mats = _blockWorld.GetObjectLibrary(BlockWorld::ObjectFamily::MATS).GetObjectsWithMarker(marker);
        for(auto mat : mats) {
          std::vector<Vision::KnownMarker*> const& matMarkers = mat->GetMarkersWithCode(marker.GetCode());
          
          for(auto matMarker : matMarkers) {
            Pose3d markerPose = marker.GetSeenBy().ComputeObjectPose(marker.GetImageCorners(),
                                                                     matMarker->Get3dCorners(canonicalPose));
            if(markerPose.GetWithRespectTo(marker.GetSeenBy().GetPose().FindOrigin(), markerPose) == true) {
              VizManager::getInstance()->DrawMatMarker(quadID++, matMarker->Get3dCorners(markerPose), ::Anki::NamedColors::RED);
            } else {
              PRINT_NAMED_WARNING("BlockWorld.QueueObservedMarker.MarkerOriginNotCameraOrigin",
                                  "Cannot visualize a Mat marker whose pose origin is not the camera's origin that saw it.\n");
            }
          }
        }
        
      } // 3D marker visualization
      
      return lastResult;
      
    } // QueueObservedMarker()

    
    // Flashes a pattern on an active block
    void Robot::ActiveBlockLightTest(const u8 blockID) {
      static int p=0;
      static int currFrame = 0;
      const u32 onColor = 0x00ff00;
      const u32 offColor = 0x0;
      const u8 NUM_FRAMES = 4;
      const u32 LIGHT_PATTERN[NUM_FRAMES][NUM_BLOCK_LEDS] =
      {
        {onColor, offColor, offColor, offColor, onColor, offColor, offColor, offColor}
        ,{offColor, onColor, offColor, offColor, offColor, onColor, offColor, offColor}
        ,{offColor, offColor, offColor, onColor, offColor, offColor, offColor, onColor}
        ,{offColor, offColor, onColor, offColor, offColor, offColor, onColor, offColor}
      };
      
      if (p++ == 10) {
        
        SendSetBlockLights(blockID, LIGHT_PATTERN[currFrame]);
        //SendFlashBlockIDs();
        
        if (++currFrame == NUM_FRAMES) {
          currFrame = 0;
        }
        
        p = 0;
      }
    }
    
    
    Result Robot::Update(void)
    {
<<<<<<< HEAD
      /* DEBUG
      const double currentTime_sec = BaseStationTimer::getInstance()->GetCurrentTimeInSeconds();
      static double lastUpdateTime = currentTime_sec;
      
      const double updateTimeDiff = currentTime_sec - lastUpdateTime;
      if(updateTimeDiff > 1.0) {
        PRINT_NAMED_WARNING("Robot.Update", "Gap between robot update calls = %f\n", updateTimeDiff);
      }
      lastUpdateTime = currentTime_sec;
      */
=======
#if(0)
      ActiveBlockLightTest(1);
      return RESULT_OK;
#endif
>>>>>>> e3c5e279
      
      // Make sure physical robot is still alive and sending us state updates
      if(_lastStateMsgTime_sec > 0.f) {
        const double timeDiff_sec = BaseStationTimer::getInstance()->GetCurrentTimeInSeconds() - _lastStateMsgTime_sec;
        if(timeDiff_sec > R2B_STATE_MESSAGE_TIMEOUT_SEC) {
          PRINT_NAMED_ERROR("Robot.Update",
                            "No state message received from robot %d in %.1f seconds, "
                            "sending disconnected signal.\n", GetID(), timeDiff_sec);
          
          CozmoEngineSignals::RobotDisconnectedSignal().emit(GetID(), timeDiff_sec);
          _lastStateMsgTime_sec = -1.f;
        }
      }
      
      
#     if !ASYNC_VISION_PROCESSING
      if(_haveNewImage) {
        
        _visionProcessor.Update(_image, _robotStateForImage);
        _haveNewImage = false;
        
#     else
      if(_visionProcessor.WasLastImageProcessed())
      {
#endif
        
        // Signal the availability of an image
        CozmoEngineSignals::RobotImageAvailableSignal().emit(GetID());
        
        ////////// Check for any messages from the Vision Thread ////////////
        
        MessageVisionMarker visionMarker;
        while(true == _visionProcessor.CheckMailbox(visionMarker)) {
          Result lastResult = QueueObservedMarker(visionMarker);
          if(lastResult != RESULT_OK) {
            PRINT_NAMED_ERROR("Robot.Update.FailedToQueueVisionMarker",
                              "Got VisionMarker message from vision processing thread but failed to queue it.\n");
            return lastResult;
          }
          
          VizManager::getInstance()->SendVisionMarker(visionMarker.x_imgUpperLeft,  visionMarker.y_imgUpperLeft,
                                                      visionMarker.x_imgUpperRight, visionMarker.y_imgUpperRight,
                                                      visionMarker.x_imgLowerRight, visionMarker.y_imgLowerRight,
                                                      visionMarker.x_imgLowerLeft,  visionMarker.y_imgLowerLeft,
                                                      visionMarker.markerType != Vision::MARKER_UNKNOWN);
        }
        
        MessageFaceDetection faceDetection;
        while(true == _visionProcessor.CheckMailbox(faceDetection)) {
          PRINT_INFO("Robot %d reported seeing a face at (x,y,w,h)=(%d,%d,%d,%d).\n",
                     GetID(), faceDetection.x_upperLeft, faceDetection.y_upperLeft, faceDetection.width, faceDetection.height);
          
          
          if(faceDetection.visualize > 0) {
            // Send tracker quad info to viz
            const u16 left_x   = faceDetection.x_upperLeft;
            const u16 right_x  = left_x + faceDetection.width;
            const u16 top_y    = faceDetection.y_upperLeft;
            const u16 bottom_y = top_y + faceDetection.height;
            
            VizManager::getInstance()->SendTrackerQuad(left_x, top_y,
                                                       right_x, top_y,
                                                       right_x, bottom_y,
                                                       left_x, bottom_y);
          }
          
          _msgHandler->SendMessage(_ID, faceDetection);
          
          // Signal the detection of a face
          CozmoEngineSignals::RobotObservedFaceSignal().emit(GetID(),
                                                                faceDetection.x_upperLeft,
                                                                faceDetection.y_upperLeft,
                                                                faceDetection.width,
                                                                faceDetection.height);
        }
        
        MessageTrackerQuad trackerQuad;
        if(true == _visionProcessor.CheckMailbox(trackerQuad)) {
          // Send tracker quad info to viz
          VizManager::getInstance()->SendTrackerQuad(trackerQuad.topLeft_x, trackerQuad.topLeft_y,
                                                     trackerQuad.topRight_x, trackerQuad.topRight_y,
                                                     trackerQuad.bottomRight_x, trackerQuad.bottomRight_y,
                                                     trackerQuad.bottomLeft_x, trackerQuad.bottomLeft_y);
        }
        
        MessageDockingErrorSignal dockingErrorSignal;
        if(true == _visionProcessor.CheckMailbox(dockingErrorSignal)) {
          
          // Visualize docking error signal
          VizManager::getInstance()->SetDockingError(dockingErrorSignal.x_distErr,
                                                     dockingErrorSignal.y_horErr,
                                                     dockingErrorSignal.angleErr);
          
          // Try to use this for closed-loop control by sending it on to the robot
          _msgHandler->SendMessage(_ID, dockingErrorSignal);
          
        }
        
        MessagePanAndTiltHead panTiltHead;
        if(true == _visionProcessor.CheckMailbox(panTiltHead)) {
          
          _msgHandler->SendMessage(_ID, panTiltHead);
          
        }
        
        ////////// Update the robot's blockworld //////////
        // (Note that we're only doing this if the vision processor completed)
        
        uint32_t numBlocksObserved = 0;
        _blockWorld.Update(numBlocksObserved);

      } // if(_visionProcessor.WasLastImageProcessed())
      
      // Send ping to keep connection alive.
      // TODO: Don't send ping if there are already outgoing messages this tic.
      //       This should probably be done outside of Robot at the end of the basestation tic.
      if (_msgHandler->GetNumMsgsSentThisTic(GetID()) == 0) {
        SendPing();
      }
      
      ///////// Update the behavior manager ///////////
      
      // TODO: This object encompasses, for the time-being, what some higher level
      // module(s) would do.  e.g. Some combination of game state, build planner,
      // personality planner, etc.
      
      _behaviorMgr.Update();
      
      
      //////// Update Robot's State Machine /////////////
      _actionList.Update(*this);
      
      /////////// Update visualization ////////////
      
      // Draw observed markers, but only if images are being streamed
      _blockWorld.DrawObsMarkers();
      
      // Draw All Objects by calling their Visualize() methods.
      _blockWorld.DrawAllObjects();
      
      // Always draw robot w.r.t. the origin, not in its current frame
      Pose3d robotPoseWrtOrigin = GetPose().GetWithRespectToOrigin();
      
      // Triangle pose marker
      VizManager::getInstance()->DrawRobot(GetID(), robotPoseWrtOrigin);
      
      // Full Webots CozmoBot model
      VizManager::getInstance()->DrawRobot(GetID(), robotPoseWrtOrigin, GetHeadAngle(), GetLiftAngle());
      
      // Robot bounding box
      using namespace Quad;
      Quad2f quadOnGround2d = GetBoundingQuadXY(robotPoseWrtOrigin);
      const f32 zHeight = robotPoseWrtOrigin.GetTranslation().z() + 0.5f;
      Quad3f quadOnGround3d(Point3f(quadOnGround2d[TopLeft].x(),     quadOnGround2d[TopLeft].y(),     zHeight),
                            Point3f(quadOnGround2d[BottomLeft].x(),  quadOnGround2d[BottomLeft].y(),  zHeight),
                            Point3f(quadOnGround2d[TopRight].x(),    quadOnGround2d[TopRight].y(),    zHeight),
                            Point3f(quadOnGround2d[BottomRight].x(), quadOnGround2d[BottomRight].y(), zHeight));
      
      static const ColorRGBA ROBOT_BOUNDING_QUAD_COLOR(0.0f, 0.8f, 0.0f, 0.75f);
      VizManager::getInstance()->DrawRobotBoundingBox(GetID(), quadOnGround3d, ROBOT_BOUNDING_QUAD_COLOR);
      
      if(IsCarryingObject()) {
        ActionableObject* carryBlock = dynamic_cast<ActionableObject*>(_blockWorld.GetObjectByID(GetCarryingObject()));
        if(carryBlock == nullptr) {
          PRINT_NAMED_ERROR("BlockWorldController.CarryBlockDoesNotExist",
                            "Robot %d is marked as carrying block %d but that block no longer exists.\n",
                            GetID(), GetCarryingObject().GetValue());
          UnSetCarryingObject();
        } else {
          carryBlock->Visualize();
        }
      }

      return RESULT_OK;
      
    } // Update()
    
    bool Robot::GetCurrentImage(Vision::Image& img, TimeStamp_t newerThan)
    {
#     if ASYNC_VISION_PROCESSING
      return _visionProcessor.GetCurrentImage(img, newerThan);
#     else
      if(!_image.IsEmpty() && _image.GetTimestamp() > newerThan ) {
        _image.CopyDataTo(img);
        img.SetTimestamp(_image.GetTimestamp());
        return true;
      } else {
        return false;
      }
#     endif
    }
    
    static bool IsValidHeadAngle(f32 head_angle, f32* clipped_valid_head_angle)
    {
      if(head_angle < MIN_HEAD_ANGLE - HEAD_ANGLE_LIMIT_MARGIN) {
        //PRINT_NAMED_WARNING("Robot.HeadAngleOOB", "Head angle (%f rad) too small.\n", head_angle);
        if (clipped_valid_head_angle) {
          *clipped_valid_head_angle = MIN_HEAD_ANGLE;
        }
        return false;
      }
      else if(head_angle > MAX_HEAD_ANGLE + HEAD_ANGLE_LIMIT_MARGIN) {
        //PRINT_NAMED_WARNING("Robot.HeadAngleOOB", "Head angle (%f rad) too large.\n", head_angle);
        if (clipped_valid_head_angle) {
          *clipped_valid_head_angle = MAX_HEAD_ANGLE;
        }
        return false;
      }
      
      if (clipped_valid_head_angle) {
        *clipped_valid_head_angle = head_angle;
      }
      return true;
      
    } // IsValidHeadAngle()

    
    void Robot::SetPose(const Pose3d &newPose)
    {
      // Update our current pose and keep the name consistent
      const std::string name = _pose.GetName();
      _pose = newPose;
      _pose.SetName(name);
      
    } // SetPose()
    
    void Robot::SetHeadAngle(const f32& angle)
    {
      if (!IsValidHeadAngle(angle, &_currentHeadAngle)) {
        PRINT_NAMED_WARNING("HeadAngleOOB","angle %f  (TODO: Send correction or just recalibrate?)\n", angle);
      }
      
      // Start with canonical (untilted) headPose
      Pose3d newHeadPose(_headCamPose);
      
      // Rotate that by the given angle
      RotationVector3d Rvec(-_currentHeadAngle, Y_AXIS_3D);
      newHeadPose.RotateBy(Rvec);
      newHeadPose.SetName("Camera");
      
      // Update the head camera's pose
      _camera.SetPose(newHeadPose);
      
    } // set_headAngle()

    void Robot::ComputeLiftPose(const f32 atAngle, Pose3d& liftPose)
    {
      // Reset to canonical position
      liftPose.SetRotation(atAngle, Y_AXIS_3D);
      liftPose.SetTranslation({{LIFT_ARM_LENGTH, 0.f, 0.f}});
      
      // Rotate to the given angle
      RotationVector3d Rvec(-atAngle, Y_AXIS_3D);
      liftPose.RotateBy(Rvec);
    }
    
    void Robot::SetLiftAngle(const f32& angle)
    {
      // TODO: Add lift angle limits?
      _currentLiftAngle = angle;
      
      Robot::ComputeLiftPose(_currentLiftAngle, _liftPose);

      CORETECH_ASSERT(_liftPose.GetParent() == &_liftBasePose);
    }
        
    Result Robot::GetPathToPose(const Pose3d& targetPose, Planning::Path& path)
    {
      Pose3d targetPoseWrtOrigin;
      if(targetPose.GetWithRespectTo(*GetWorldOrigin(), targetPoseWrtOrigin) == false) {
        PRINT_NAMED_ERROR("Robot.GetPathToPose.OriginMisMatch",
                          "Could not get target pose w.r.t. robot %d's origin.\n", GetID());
        return RESULT_FAIL;
      }
      
      SelectPlanner(targetPoseWrtOrigin);

      IPathPlanner::EPlanStatus status = _selectedPathPlanner->GetPlan(path, GetPose(), targetPoseWrtOrigin);

      if(status == IPathPlanner::PLAN_NOT_NEEDED || status == IPathPlanner::DID_PLAN)
        return RESULT_OK;
      else
        return RESULT_FAIL;
    }

    
    void Robot::SelectPlanner(const Pose3d& targetPose)
    {
      Pose2d target2d(targetPose);
      Pose2d start2d(GetPose());

      float distSquared = pow(target2d.GetX() - start2d.GetX(), 2) + pow(target2d.GetY() - start2d.GetY(), 2);

      if(distSquared < MAX_DISTANCE_FOR_SHORT_PLANNER * MAX_DISTANCE_FOR_SHORT_PLANNER) {
        PRINT_NAMED_INFO("Robot.SelectPlanner", "distance^2 is %f, selecting short planner\n", distSquared);
        _selectedPathPlanner = _shortPathPlanner;
      }
      else {
        PRINT_NAMED_INFO("Robot.SelectPlanner", "distance^2 is %f, selecting long planner\n", distSquared);
        _selectedPathPlanner = _longPathPlanner;
      }
    }
    
    Result Robot::GetPathToPose(const std::vector<Pose3d>& poses, size_t& selectedIndex, Planning::Path& path)
    {
      // Let the long path (lattice) planner do its thing and choose a target
      _selectedPathPlanner = _longPathPlanner;
      IPathPlanner::EPlanStatus status = _selectedPathPlanner->GetPlan(path, GetPose(), poses, selectedIndex);
      
      if(status == IPathPlanner::PLAN_NOT_NEEDED || status == IPathPlanner::DID_PLAN)
      {
        // See if SelectPlanner selects the long path planner based on the pose it
        // selected
        SelectPlanner(poses[selectedIndex]);
        
        // If SelectPlanner would rather use the short path planner, let it get a
        // plan and use that one instead.
        if(_selectedPathPlanner != _longPathPlanner) {
          status = _selectedPathPlanner->GetPlan(path, GetPose(), poses[selectedIndex]);
        }
        
        if(status == IPathPlanner::PLAN_NOT_NEEDED || status == IPathPlanner::DID_PLAN) {
          return RESULT_OK;
        } else {
          return RESULT_FAIL;
        }
      } else {
        return RESULT_FAIL;
      }
      
    } // GetPathToPose(multiple poses)
    
  
    void Robot::ExecuteTestPath()
    {
      Planning::Path p;
      _longPathPlanner->GetTestPath(GetPose(), p);
      ExecutePath(p);
    }
    
    // =========== Motor commands ============
    
    // Sends message to move lift at specified speed
    Result Robot::MoveLift(const f32 speed_rad_per_sec)
    {
      return SendMoveLift(speed_rad_per_sec);
    }
    
    // Sends message to move head at specified speed
    Result Robot::MoveHead(const f32 speed_rad_per_sec)
    {
      return SendMoveHead(speed_rad_per_sec);
    }
    
    // Sends a message to the robot to move the lift to the specified height
    Result Robot::MoveLiftToHeight(const f32 height_mm,
                                   const f32 max_speed_rad_per_sec,
                                   const f32 accel_rad_per_sec2)
    {
      return SendSetLiftHeight(height_mm, max_speed_rad_per_sec, accel_rad_per_sec2);
    }
    
    // Sends a message to the robot to move the head to the specified angle
    Result Robot::MoveHeadToAngle(const f32 angle_rad,
                                  const f32 max_speed_rad_per_sec,
                                  const f32 accel_rad_per_sec2)
    {
      return SendSetHeadAngle(angle_rad, max_speed_rad_per_sec, accel_rad_per_sec2);
    }
    
    Result Robot::DriveWheels(const f32 lwheel_speed_mmps,
                              const f32 rwheel_speed_mmps)
    {
      return SendDriveWheels(lwheel_speed_mmps, rwheel_speed_mmps);
    }
    
    Result Robot::StopAllMotors()
    {
      return SendStopAllMotors();
    }
    
    Result Robot::PlaceObjectOnGround(const bool useManualSpeed)
    {
      if(!IsCarryingObject()) {
        PRINT_NAMED_ERROR("Robot.PlaceObjectOnGround.NotCarryingObject",
                          "Robot told to place object on ground, but is not carrying an object.\n");
        return RESULT_FAIL;
      }
      
      return SendPlaceObjectOnGround(0, 0, 0, useManualSpeed);
    }
    
    Result Robot::PlayAnimation(const char* animName, const u32 numLoops)
    {
      return SendPlayAnimation(animName, numLoops);
    }
    
    s32 Robot::GetAnimationID(const std::string& animationName) const
    {
      return _cannedAnimations.GetID(animationName);
    }
      
    Result Robot::PlaySound(SoundID_t soundID, u8 numLoops, u8 volume)
    {
      CozmoEngineSignals::PlaySoundForRobotSignal().emit(GetID(),soundID, numLoops, volume);
      return RESULT_OK;
    } // PlaySound()
      
      
    void Robot::StopSound()
    {
      CozmoEngineSignals::StopSoundForRobotSignal().emit(GetID());
    } // StopSound()
      
      
    Result Robot::TransitionToStateAnimation(const char *transitionAnimName,
                                             const char *stateAnimName)
    {
      return SendTransitionToStateAnimation(transitionAnimName, stateAnimName);
    }
    
    Result Robot::StopAnimation()
    {
      return SendAbortAnimation();
    }
    
    Result Robot::ReadAnimationFile()
    {
      Result lastResult = RESULT_OK;
      
      Json::Reader reader;
      
      Json::Value animDefs;
      // TODO: Point DefineCannedAnimations at a json file with all animations
      const std::string subPath("animations.json");
      const std::string jsonFilename = PREPEND_SCOPED_PATH(Animation, subPath);
      std::ifstream jsonFile(jsonFilename);
      if(reader.parse(jsonFile, animDefs) == false) {
        PRINT_NAMED_ERROR("Robot.ReadAnimationFaile.JsonParseFailure",
                          "Failed to parse Json animation file %s.\n", jsonFilename.c_str());
//        lastResult = RESULT_FAIL;
      }
      jsonFile.close();
      
      if(lastResult == RESULT_OK) {
        _cannedAnimations.Clear();
        lastResult = _cannedAnimations.DefineFromJson(animDefs);
        if(lastResult == RESULT_OK) {
          // Immediately send the canned animations out
          lastResult = _cannedAnimations.Send(_ID, _msgHandler);
        }
      }
      
      return lastResult;
    } // ReadAnimationFile()
    
    Result Robot::SyncTime()
    {
      return SendSyncTime();
    }
    

    Result Robot::TrimPath(const u8 numPopFrontSegments, const u8 numPopBackSegments)
    {
      return SendTrimPath(numPopFrontSegments, numPopBackSegments);
    }
    
    
    
    Result Robot::LocalizeToMat(const MatPiece* matSeen, MatPiece* existingMatPiece)
    {
      Result lastResult;
      
      if(matSeen == nullptr) {
        PRINT_NAMED_ERROR("Robot.LocalizeToMat.MatSeenNullPointer", "\n");
        return RESULT_FAIL;
      } else if(existingMatPiece == nullptr) {
        PRINT_NAMED_ERROR("Robot.LocalizeToMat.ExistingMatPieceNullPointer", "\n");
        return RESULT_FAIL;
      }
      
      /* Useful for Debug:
      PRINT_NAMED_INFO("Robot.LocalizeToMat.MatSeenChain",
                       "%s\n", matSeen->GetPose().GetNamedPathToOrigin(true).c_str());
      
      PRINT_NAMED_INFO("Robot.LocalizeToMat.ExistingMatChain",
                       "%s\n", existingMatPiece->GetPose().GetNamedPathToOrigin(true).c_str());
      */
      
      // Get computed RobotPoseStamp at the time the mat was observed.
      RobotPoseStamp* posePtr = nullptr;
      if ((lastResult = GetComputedPoseAt(matSeen->GetLastObservedTime(), &posePtr)) != RESULT_OK) {
        PRINT_NAMED_ERROR("Robot.LocalizeToMat.CouldNotFindHistoricalPose", "Time %d\n", matSeen->GetLastObservedTime());
        return lastResult;
      }
      
      // The computed historical pose is always stored w.r.t. the robot's world
      // origin and parent chains are lost. Re-connect here so that GetWithRespectTo
      // will work correctly
      Pose3d robotPoseAtObsTime = posePtr->GetPose();
      robotPoseAtObsTime.SetParent(_worldOrigin);
      
      /*
       // Get computed Robot pose at the time the mat was observed (note that this
       // also makes the pose have the robot's current world origin as its parent
       Pose3d robotPoseAtObsTime;
       if(robot->GetComputedPoseAt(matSeen->GetLastObservedTime(), robotPoseAtObsTime) != RESULT_OK) {
       PRINT_NAMED_ERROR("BlockWorld.UpdateRobotPose.CouldNotComputeHistoricalPose", "Time %d\n", matSeen->GetLastObservedTime());
       return false;
       }
       */
      
      // Get the pose of the robot with respect to the observed mat piece
      Pose3d robotPoseWrtMat;
      if(robotPoseAtObsTime.GetWithRespectTo(matSeen->GetPose(), robotPoseWrtMat) == false) {
        PRINT_NAMED_ERROR("Robot.LocalizeToMat.MatPoseOriginMisMatch",
                          "Could not get RobotPoseStamp w.r.t. matPose.\n");
        return RESULT_FAIL;
      }
      
      // Make the computed robot pose use the existing mat piece as its parent
      robotPoseWrtMat.SetParent(&existingMatPiece->GetPose());
      //robotPoseWrtMat.SetName(std::string("Robot_") + std::to_string(robot->GetID()));
      
      // Don't snap to horizontal or discrete Z levels when we see a mat marker
      // while on a ramp
      if(IsOnRamp() == false)
      {
        // If there is any significant rotation, make sure that it is roughly
        // around the Z axis
        Radians rotAngle;
        Vec3f rotAxis;
        robotPoseWrtMat.GetRotationVector().GetAngleAndAxis(rotAngle, rotAxis);
        const float dotProduct = DotProduct(rotAxis, Z_AXIS_3D);
        const float dotProductThreshold = 0.0152f; // 1.f - std::cos(DEG_TO_RAD(10)); // within 10 degrees
        if(!NEAR(rotAngle.ToFloat(), 0, DEG_TO_RAD(10)) && !NEAR(std::abs(dotProduct), 1.f, dotProductThreshold)) {
          PRINT_NAMED_WARNING("BlockWorld.UpdateRobotPose.RobotNotOnHorizontalPlane",
                              "Robot's Z axis is not well aligned with the world Z axis. "
                              "(angle=%.1fdeg, axis=(%.3f,%.3f,%.3f)\n",
                              rotAngle.getDegrees(), rotAxis.x(), rotAxis.y(), rotAxis.z());
        }
        
        // Snap to purely horizontal rotation and surface of the mat
        if(existingMatPiece->IsPoseOn(robotPoseWrtMat, 0, 10.f)) {
          Vec3f robotPoseWrtMat_trans = robotPoseWrtMat.GetTranslation();
          robotPoseWrtMat_trans.z() = existingMatPiece->GetDrivingSurfaceHeight();
          robotPoseWrtMat.SetTranslation(robotPoseWrtMat_trans);
        }
        robotPoseWrtMat.SetRotation( robotPoseWrtMat.GetRotationAngle<'Z'>(), Z_AXIS_3D );
        
      } // if robot is on ramp
      
      if(!_localizedToFixedMat && !existingMatPiece->IsMoveable()) {
        // If we have not yet seen a fixed mat, and this is a fixed mat, rejigger
        // the origins so that we use it as the world origin
        PRINT_NAMED_INFO("Robot.LocalizeToMat.LocalizingToFirstFixedMat",
                         "Localizing robot %d to fixed %s mat for the first time.\n",
                         GetID(), existingMatPiece->GetType().GetName().c_str());
        
        if((lastResult = UpdateWorldOrigin(robotPoseWrtMat)) != RESULT_OK) {
          PRINT_NAMED_ERROR("Robot.LocalizeToMat.SetPoseOriginFailure",
                            "Failed to update robot %d's pose origin when (re-)localizing it.\n", GetID());
          return lastResult;
        }
        
        _localizedToFixedMat = true;
      }
      else if(IsLocalized() == false) {
        // If the robot is not yet localized, it is about to be, so we need to
        // update pose origins so that anything it has seen so far becomes rooted
        // to this mat's origin (whether mat is fixed or not)
        PRINT_NAMED_INFO("Robot.LocalizeToMat.LocalizingRobotFirstTime",
                         "Localizing robot %d for the first time (to %s mat).\n",
                         GetID(), existingMatPiece->GetType().GetName().c_str());
        
        if((lastResult = UpdateWorldOrigin(robotPoseWrtMat)) != RESULT_OK) {
          PRINT_NAMED_ERROR("Robot.LocalizeToMat.SetPoseOriginFailure",
                            "Failed to update robot %d's pose origin when (re-)localizing it.\n", GetID());
          return lastResult;
        }
        
        if(!existingMatPiece->IsMoveable()) {
          // If this also happens to be a fixed mat, then we have now localized
          // to a fixed mat
          _localizedToFixedMat = true;
        }
      }
      
      /*
      // Don't snap to horizontal or discrete Z levels when we see a mat marker
      // while on a ramp
      if(IsOnRamp() == false)
      {
        // If there is any significant rotation, make sure that it is roughly
        // around the Z axis
        Radians rotAngle;
        Vec3f rotAxis;
        robotPoseWrtMat.GetRotationVector().GetAngleAndAxis(rotAngle, rotAxis);
        const float dotProduct = DotProduct(rotAxis, Z_AXIS_3D);
        const float dotProductThreshold = 0.0152f; // 1.f - std::cos(DEG_TO_RAD(10)); // within 10 degrees
        if(!NEAR(rotAngle.ToFloat(), 0, DEG_TO_RAD(10)) && !NEAR(std::abs(dotProduct), 1.f, dotProductThreshold)) {
          PRINT_NAMED_WARNING("BlockWorld.UpdateRobotPose.RobotNotOnHorizontalPlane",
                              "Robot's Z axis is not well aligned with the world Z axis. "
                              "(angle=%.1fdeg, axis=(%.3f,%.3f,%.3f)\n",
                              rotAngle.getDegrees(), rotAxis.x(), rotAxis.y(), rotAxis.z());
        }
        
        // Snap to purely horizontal rotation and surface of the mat
        if(existingMatPiece->IsPoseOn(robotPoseWrtMat, 0, 10.f)) {
          Vec3f robotPoseWrtMat_trans = robotPoseWrtMat.GetTranslation();
          robotPoseWrtMat_trans.z() = existingMatPiece->GetDrivingSurfaceHeight();
          robotPoseWrtMat.SetTranslation(robotPoseWrtMat_trans);
        }
        robotPoseWrtMat.SetRotation( robotPoseWrtMat.GetRotationAngle<'Z'>(), Z_AXIS_3D );
        
      } // if robot is on ramp
      */
      
      // Add the new vision-based pose to the robot's history. Note that we use
      // the pose w.r.t. the origin for storing poses in history.
      //RobotPoseStamp p(robot->GetPoseFrameID(), robotPoseWrtMat.GetWithRespectToOrigin(), posePtr->GetHeadAngle(), posePtr->GetLiftAngle());
      Pose3d robotPoseWrtOrigin = robotPoseWrtMat.GetWithRespectToOrigin();
      
      if((lastResult = AddVisionOnlyPoseToHistory(existingMatPiece->GetLastObservedTime(),
                                                  robotPoseWrtOrigin.GetTranslation().x(),
                                                  robotPoseWrtOrigin.GetTranslation().y(),
                                                  robotPoseWrtOrigin.GetTranslation().z(),
                                                  robotPoseWrtOrigin.GetRotationAngle<'Z'>().ToFloat(),
                                                  posePtr->GetHeadAngle(),
                                                  posePtr->GetLiftAngle())) != RESULT_OK)
      {
        PRINT_NAMED_ERROR("Robot.LocalizeToMat.FailedAddingVisionOnlyPoseToHistory", "\n");
        return lastResult;
      }
      
      
      // Update the computed historical pose as well so that subsequent block
      // pose updates use obsMarkers whose camera's parent pose is correct.
      // Note again that we store the pose w.r.t. the origin in history.
      // TODO: Should SetPose() do the flattening w.r.t. origin?
      posePtr->SetPose(GetPoseFrameID(), robotPoseWrtOrigin, posePtr->GetHeadAngle(), posePtr->GetLiftAngle());
      
      // Compute the new "current" pose from history which uses the
      // past vision-based "ground truth" pose we just computed.
      if(UpdateCurrPoseFromHistory(existingMatPiece->GetPose()) == false) {
        PRINT_NAMED_ERROR("Robot.LocalizeToMat.FailedUpdateCurrPoseFromHistory", "\n");
        return RESULT_FAIL;
      }
      
      // Mark the robot as now being localized to this mat
      // NOTE: this should be _after_ calling AddVisionOnlyPoseToHistory, since
      //    that function checks whether the robot is already localized
      SetLocalizedTo(existingMatPiece->GetID());
      
      // Overly-verbose. Use for debugging localization issues
      /*
      PRINT_INFO("Using %s mat %d to localize robot %d at (%.3f,%.3f,%.3f), %.1fdeg@(%.2f,%.2f,%.2f)\n",
                 existingMatPiece->GetType().GetName().c_str(),
                 existingMatPiece->GetID().GetValue(), GetID(),
                 GetPose().GetTranslation().x(),
                 GetPose().GetTranslation().y(),
                 GetPose().GetTranslation().z(),
                 GetPose().GetRotationAngle<'Z'>().getDegrees(),
                 GetPose().GetRotationAxis().x(),
                 GetPose().GetRotationAxis().y(),
                 GetPose().GetRotationAxis().z());
      */
      
      // Send the ground truth pose that was computed instead of the new current
      // pose and let the robot deal with updating its current pose based on the
      // history that it keeps.
      SendAbsLocalizationUpdate();
      
      // Update VizText
      VizManager::getInstance()->SetText(VizManager::LOCALIZED_TO, NamedColors::YELLOW,
                                         "LocalizedTo: %s", existingMatPiece->GetPose().GetName().c_str());
      
      return RESULT_OK;
      
    } // LocalizeToMat()
    
    
    // Clears the path that the robot is executing which also stops the robot
    Result Robot::ClearPath()
    {
      VizManager::getInstance()->ErasePath(_ID);
      _pdo->ClearPath();
      return SendClearPath();
    }
    
    // Sends a path to the robot to be immediately executed
    Result Robot::ExecutePath(const Planning::Path& path, const bool useManualSpeed)
    {
      Result lastResult = RESULT_FAIL;
      
      if (path.GetNumSegments() == 0) {
        PRINT_NAMED_WARNING("Robot.ExecutePath.EmptyPath", "\n");
        lastResult = RESULT_OK;
      } else {
        
        // TODO: Clear currently executing path or write to buffered path?
        lastResult = ClearPath();
        if(lastResult == RESULT_OK) {
          ++_lastSentPathID;
          _pdo->SetPath(path);
          lastResult = SendExecutePath(path, useManualSpeed);
        }
        
        // Visualize path if robot has just started traversing it.
        VizManager::getInstance()->DrawPath(_ID, path, NamedColors::EXECUTED_PATH);
        
      }
      
      return lastResult;
    }
  
    
    Result Robot::SetOnRamp(bool t)
    {
      if(t == _onRamp) {
        // Nothing to do
        return RESULT_OK;
      }
      
      // We are either transition onto or off of a ramp
      
      Ramp* ramp = dynamic_cast<Ramp*>(_blockWorld.GetObjectByIDandFamily(_rampID, BlockWorld::ObjectFamily::RAMPS));
      if(ramp == nullptr) {
        PRINT_NAMED_ERROR("Robot.SetOnRamp.NoRampWithID",
                          "Robot %d is transitioning on/off of a ramp, but Ramp object with ID=%d not found in the world.\n",
                          _ID, _rampID.GetValue());
        return RESULT_FAIL;
      }
      
      assert(_rampDirection == Ramp::ASCENDING || _rampDirection == Ramp::DESCENDING);
      
      const bool transitioningOnto = (t == true);
      
      if(transitioningOnto) {
        // Record start (x,y) position coming from robot so basestation can
        // compute actual (x,y,z) position from upcoming odometry updates
        // coming from robot (which do not take slope of ramp into account)
        _rampStartPosition = {{_pose.GetTranslation().x(), _pose.GetTranslation().y()}};
        _rampStartHeight   = _pose.GetTranslation().z();
        
        PRINT_NAMED_INFO("Robot.SetOnRamp.TransitionOntoRamp",
                         "Robot %d transitioning onto ramp %d, using start (%.1f,%.1f,%.1f)\n",
                         _ID, ramp->GetID().GetValue(), _rampStartPosition.x(), _rampStartPosition.y(), _rampStartHeight);
        
      } else {
        // Just do an absolute pose update, setting the robot's position to
        // where we "know" he should be when he finishes ascending or
        // descending the ramp
        switch(_rampDirection)
        {
          case Ramp::ASCENDING:
            SetPose(ramp->GetPostAscentPose(WHEEL_BASE_MM).GetWithRespectToOrigin());
            break;
            
          case Ramp::DESCENDING:
            SetPose(ramp->GetPostDescentPose(WHEEL_BASE_MM).GetWithRespectToOrigin());
            break;
            
          default:
            PRINT_NAMED_ERROR("Robot.SetOnRamp.UnexpectedRampDirection",
                              "When transitioning on/off ramp, expecting the ramp direction to be either "
                              "ASCENDING or DESCENDING, not %d.\n", _rampDirection);
            return RESULT_FAIL;
        }
        
        _rampDirection = Ramp::UNKNOWN;
        
        const TimeStamp_t timeStamp = _poseHistory->GetNewestTimeStamp();
        
        PRINT_NAMED_INFO("Robot.SetOnRamp.TransitionOffRamp",
                         "Robot %d transitioning off of ramp %d, at (%.1f,%.1f,%.1f) @ %.1fdeg, timeStamp = %d\n",
                         _ID, ramp->GetID().GetValue(),
                         _pose.GetTranslation().x(), _pose.GetTranslation().y(), _pose.GetTranslation().z(),
                         _pose.GetRotationAngle<'Z'>().getDegrees(),
                         timeStamp);
        
        // We are creating a new pose frame at the top of the ramp
        //IncrementPoseFrameID();
        ++_frameId;
        Result lastResult = SendAbsLocalizationUpdate(_pose,
                                                      timeStamp,
                                                      _frameId);
        if(lastResult != RESULT_OK) {
          PRINT_NAMED_ERROR("Robot.SetOnRamp.SendAbsLocUpdateFailed",
                            "Robot %d failed to send absolute localization update.\n", _ID);
          return lastResult;
        }

      } // if/else transitioning onto ramp
      
      _onRamp = t;
      
      return RESULT_OK;
      
    } // SetOnPose()
    
    /*
    
    Result Robot::ExecuteRampingSequence(Ramp* ramp)
    {
      if(ramp == nullptr) {
        PRINT_NAMED_ERROR("Robot.ExecuteRampingSequence.NullPointer",
                          "Given ramp object pointer is null.\n");
        return RESULT_FAIL;
      }
      
      //_actionQueue.QueueAtEnd(new ActionGroupSequential({
      _actionList.QueueActionAtEnd(ExecuteSequenceSlot, new CompoundActionSequential({
        new DriveToObjectAction(ramp->GetID(), PreActionPose::ENTRY),
        new AscendOrDescendRampAction(ramp->GetID())}), 3);
      
      return RESULT_OK;
      
    } // ExecuteRampingSequence()
    
    
    Result Robot::ExecuteBridgeCrossingSequence(ActionableObject *bridge)
    {
    
      if(bridge == nullptr) {
        PRINT_NAMED_ERROR("Robot.ExecuteBridgeCrossingSequence.NullPointer",
                          "Given bridge object pointer is null.\n");
        return RESULT_FAIL;
      }
    
      //_actionQueue.QueueAtEnd(new ActionGroupSequential({
      _actionList.QueueActionAtEnd(ExecuteSequenceSlot, new CompoundActionSequential({
        new DriveToObjectAction(bridge->GetID(), PreActionPose::ENTRY),
        new CrossBridgeAction(bridge->GetID())}), 3);
      
      return RESULT_OK;
    
    } // ExecuteBridgeCrossingSequence()
  
    Result Robot::ExecuteDockingSequence(ObjectID objectIDtoDockWith)
    {
      Result lastResult = RESULT_OK;
      
      const u8 numRetries = 3;
      //_actionQueue.QueueAtEnd(new ActionGroupSequential({
      _actionList.QueueActionAtEnd(ExecuteSequenceSlot, new CompoundActionSequential({
        new DriveToObjectAction(objectIDtoDockWith, PreActionPose::DOCKING),
        new PickUpObjectAction(objectIDtoDockWith)}), numRetries);
      
      return lastResult;
      
    } // ExecuteDockingSequence()
    
    
    Result Robot::ExecutePlaceObjectOnGroundSequence()
    {
      //_actionQueue.QueueAtEnd(new PutDownObjectAction());
      _actionList.AddAction(new PutDownObjectAction());
      
      return RESULT_OK;
      
    } // ExecutePlaceObjectOnGroundSequence()
    
  
    Result Robot::ExecutePlaceObjectOnGroundSequence(const Pose3d& atPose)
    {
      Result lastResult = RESULT_OK;
      
      // TODO: Better way to set atPose's origin/parent?
      Pose3d atPoseWithParent(atPose);
      atPoseWithParent.SetParent(GetWorldOrigin());
      
      // TODO: Better way to set final height off the ground
      atPoseWithParent.SetTranslation({{atPose.GetTranslation().x(), atPose.GetTranslation().y(), GetPose().GetTranslation().z() + 22.f}});
      
      //_actionQueue.QueueAtEnd(new DriveToPlaceCarriedObjectAction(*this, atPoseWithParent));
      //_actionQueue.QueueAtEnd(new PutDownObjectAction());
      _actionList.QueueActionAtEnd(ExecuteSequenceSlot, new CompoundActionSequential({
        new DriveToPlaceCarriedObjectAction(*this, atPoseWithParent),
        new PutDownObjectAction()}));
      
      return lastResult;
      
    } // ExecutePlaceObjectOnGroundSequence(atPose)
    */
    
    Result Robot::StopDocking()
    {
      _visionProcessor.StopMarkerTracking();
      return RESULT_OK;
    }
    
    Result Robot::DockWithObject(const ObjectID objectID,
                                 const Vision::KnownMarker* marker,
                                 const Vision::KnownMarker* marker2,
                                 const DockAction_t dockAction,
                                 const bool useManualSpeed)
    {
      return DockWithObject(objectID, marker, marker2, dockAction, 0, 0, u8_MAX, useManualSpeed);
    }
    
    Result Robot::DockWithObject(const ObjectID objectID,
                                 const Vision::KnownMarker* marker,
                                 const Vision::KnownMarker* marker2,
                                 const DockAction_t dockAction,
                                 const u16 image_pixel_x,
                                 const u16 image_pixel_y,
                                 const u8 pixel_radius,
                                 const bool useManualSpeed)
    {
      ActionableObject* object = dynamic_cast<ActionableObject*>(_blockWorld.GetObjectByID(objectID));
      if(object == nullptr) {
        PRINT_NAMED_ERROR("Robot.DockWithObject.ObjectDoesNotExist",
                          "Object with ID=%d no longer exists for docking.\n", objectID.GetValue());
        return RESULT_FAIL;
      }
      
      CORETECH_ASSERT(marker != nullptr);
      
      // Need to store these so that when we receive notice from the physical
      // robot that it has picked up an object we can transition the docking
      // object to being carried, using PickUpDockObject()
      _dockObjectID = objectID;
      _dockMarker   = marker;
      
      // Dock marker has to be a child of the dock block
      if(marker->GetPose().GetParent() != &object->GetPose()) {
        PRINT_NAMED_ERROR("Robot.DockWithObject.MarkerNotOnObject",
                          "Specified dock marker must be a child of the specified dock object.\n");
        return RESULT_FAIL;
      }

      return SendDockWithObject(marker, marker2, dockAction, image_pixel_x, image_pixel_y, pixel_radius, useManualSpeed);
    }
    
    
    // Sends a message to the robot to dock with the specified marker
    // that it should currently be seeing. If pixel_radius == u8_MAX,
    // the marker can be seen anywhere in the image (same as above function), otherwise the
    // marker's center must be seen at the specified image coordinates
    // with pixel_radius pixels.
    Result Robot::SendDockWithObject(const Vision::KnownMarker* marker,
                                     const Vision::KnownMarker* marker2,
                                     const DockAction_t dockAction,
                                     const u16 image_pixel_x,
                                     const u16 image_pixel_y,
                                     const u8 pixel_radius,
                                     const bool useManualSpeed)
    {
      const Vision::Marker::Code code1 = marker->GetCode();
      Vision::Marker::Code       code2 = code1;
      
      if(DA_CROSS_BRIDGE == dockAction) {
        if(marker2 == nullptr) {
          PRINT_NAMED_ERROR("Robot.SendDockWithObject.CrossBridgeNeedsTwoMarkers",
                            "CrossBridge action specified but without specifying second "
                            "marker for docking.\n");
          return RESULT_FAIL;
        }
        code2 = marker2->GetCode();
      }
      else if(marker2 != nullptr) {
        PRINT_NAMED_WARNING("Robot.SendDockWithObject.UnusedSecondMarker",
                            "A second marker was provided with an action other than "
                            "CrossBridge and will be ignored.\n");
      }
      
      CORETECH_ASSERT(code1 <= u8_MAX);
      CORETECH_ASSERT(code2 <= u8_MAX);
      
      // Create message to send to physical robot
      MessageDockWithObject msg;
      msg.markerWidth_mm = marker->GetSize();
      msg.markerType     = static_cast<u8>(code1);
      msg.markerType2    = static_cast<u8>(code2);
      msg.useManualSpeed = useManualSpeed;
      msg.dockAction     = dockAction;
      msg.image_pixel_x  = image_pixel_x;
      msg.image_pixel_y  = image_pixel_y;
      msg.pixel_radius   = pixel_radius;
    
      // When we are "docking" with a ramp or crossing a bridge, we
      // don't want to worry about the X angle being large (since we
      // _expect_ it to be large, since the markers are facing upward).
      const bool checkAngleX = !(dockAction == DA_RAMP_ASCEND  ||
                                 dockAction == DA_RAMP_DESCEND ||
                                 dockAction == DA_CROSS_BRIDGE);
      
      // Tell the VisionSystem to start tracking this marker:
      _visionProcessor.SetMarkerToTrack(code1, marker->GetSize(), image_pixel_x, image_pixel_y, checkAngleX);
      
      return _msgHandler->SendMessage(_ID, msg);
    }
    
    
    Result Robot::SetObjectAsAttachedToLift(const ObjectID& objectID, const Vision::KnownMarker* objectMarker)
    {
      if(!objectID.IsSet()) {
        PRINT_NAMED_ERROR("Robot.PickUpDockObject.ObjectIDNotSet",
                          "No docking object ID set, but told to pick one up.\n");
        return RESULT_FAIL;
      }
      
      if(objectMarker == nullptr) {
        PRINT_NAMED_ERROR("Robot.PickUpDockObject.NoDockMarkerSet",
                          "No docking marker set, but told to pick up object.\n");
        return RESULT_FAIL;
      }
      
      if(IsCarryingObject()) {
        PRINT_NAMED_ERROR("Robot.PickUpDockObject.AlreadyCarryingObject",
                          "Already carrying an object, but told to pick one up.\n");
        return RESULT_FAIL;
      }
      
      ActionableObject* object = dynamic_cast<ActionableObject*>(_blockWorld.GetObjectByID(objectID));
      if(object == nullptr) {
        PRINT_NAMED_ERROR("Robot.PickUpDockObject.ObjectDoesNotExist",
                          "Dock object with ID=%d no longer exists for picking up.\n", objectID.GetValue());
        return RESULT_FAIL;
      }
      
      _carryingObjectID = objectID;
      _carryingMarker   = objectMarker;

      // Base the object's pose relative to the lift on how far away the dock
      // marker is from the center of the block
      // TODO: compute the height adjustment per object or at least use values from cozmoConfig.h
      Pose3d objectPoseWrtLiftPose;
      if(object->GetPose().GetWithRespectTo(_liftPose, objectPoseWrtLiftPose) == false) {
        PRINT_NAMED_ERROR("Robot.PickUpDockObject.ObjectAndLiftPoseHaveDifferentOrigins",
                          "Object robot is picking up and robot's lift must share a common origin.\n");
        return RESULT_FAIL;
      }
      
      objectPoseWrtLiftPose.SetTranslation({{objectMarker->GetPose().GetTranslation().Length() +
        LIFT_FRONT_WRT_WRIST_JOINT, 0.f, -12.5f}});
      
      // make part of the lift's pose chain so the object will now be relative to
      // the lift and move with the robot
      objectPoseWrtLiftPose.SetParent(&_liftPose);
      
      object->SetPose(objectPoseWrtLiftPose);
      object->SetBeingCarried(true);
      
      return RESULT_OK;
      
    } // AttachObjectToLift()
    
    
    Result Robot::SetCarriedObjectAsUnattached()
    {
      if(IsCarryingObject() == false) {
        PRINT_NAMED_WARNING("Robot.PlaceCarriedObject.CarryingObjectNotSpecified",
                            "Robot not carrying object, but told to place one.\n");
        return RESULT_FAIL;
      }
      
      ActionableObject* object = dynamic_cast<ActionableObject*>(_blockWorld.GetObjectByID(_carryingObjectID));
      
      if(object == nullptr)
      {
        // This really should not happen.  How can a object being carried get deleted?
        PRINT_NAMED_ERROR("Robot.PlaceCarriedObject.CarryingObjectDoesNotExist",
                          "Carrying object with ID=%d no longer exists.\n", _carryingObjectID.GetValue());
        return RESULT_FAIL;
      }
     
      Pose3d placedPose;
      if(object->GetPose().GetWithRespectTo(_pose.FindOrigin(), placedPose) == false) {
        PRINT_NAMED_ERROR("Robot.PlaceCarriedObject.OriginMisMatch",
                          "Could not get carrying object's pose relative to robot's origin.\n");
        return RESULT_FAIL;
      }
      object->SetPose(placedPose);
      
      object->SetBeingCarried(false);
      
      PRINT_NAMED_INFO("Robot.PlaceCarriedObject.ObjectPlaced",
                       "Robot %d successfully placed object %d at (%.2f, %.2f, %.2f).\n",
                       _ID, object->GetID().GetValue(),
                       object->GetPose().GetTranslation().x(),
                       object->GetPose().GetTranslation().y(),
                       object->GetPose().GetTranslation().z());

      _carryingObjectID.UnSet();
      _carryingMarker = nullptr;
      
      return RESULT_OK;
      
    } // UnattachCarriedObject()
    
    
    Result Robot::SetHeadlight(u8 intensity)
    {
      return SendHeadlight(intensity);
    }
    
    
    void Robot::StartBehaviorMode(BehaviorManager::Mode mode)
    {
      _behaviorMgr.StartMode(mode);
    }
    
    void Robot::SetBehaviorState(BehaviorManager::BehaviorState state)
    {
      _behaviorMgr.SetNextState(state);
    }
    
    
    // ============ Messaging ================
    
    // Sync time with physical robot and trigger it robot to send back camera calibration
    Result Robot::SendSyncTime() const
    {
      MessageSyncTime m;
      m.robotID  = _ID;
      m.syncTime = BaseStationTimer::getInstance()->GetCurrentTimeStamp();
      
      Result result = _msgHandler->SendMessage(_ID, m);

      /*
      // For specifying resolution for basestation vision:
      // (Start with QVGA)
      MessageImageRequest mImg;
      mImg.imageSendMode = ISM_STREAM;
      mImg.resolution    = Vision::CAMERA_RES_QVGA;
      _msgHandler->SendMessage(_ID, mImg);
      */
      return result;
    }
    
    // Clears the path that the robot is executing which also stops the robot
    Result Robot::SendClearPath() const
    {
      MessageClearPath m;
      m.pathID = 0;
      
      return _msgHandler->SendMessage(_ID, m);
    }
    
    // Removes the specified number of segments from the front and back of the path
    Result Robot::SendTrimPath(const u8 numPopFrontSegments, const u8 numPopBackSegments) const
    {
      MessageTrimPath m;
      m.numPopFrontSegments = numPopFrontSegments;
      m.numPopBackSegments = numPopBackSegments;

      return _msgHandler->SendMessage(_ID, m);
    }
    
    // Sends a path to the robot to be immediately executed
    Result Robot::SendExecutePath(const Planning::Path& path, const bool useManualSpeed) const
    {
      // Send start path execution message
      MessageExecutePath m;
      m.pathID = _lastSentPathID;
      m.useManualSpeed = useManualSpeed;
      PRINT_NAMED_INFO("Robot::SendExecutePath", "sending start execution message (manualSpeed == %d)\n", useManualSpeed);
      return _msgHandler->SendMessage(_ID, m);
    }
    
    Result Robot::SendPlaceObjectOnGround(const f32 rel_x, const f32 rel_y, const f32 rel_angle, const bool useManualSpeed)
    {
      MessagePlaceObjectOnGround m;
      
      m.rel_angle = rel_angle;
      m.rel_x_mm  = rel_x;
      m.rel_y_mm  = rel_y;
      m.useManualSpeed = useManualSpeed;
      
      return _msgHandler->SendMessage(_ID, m);
    } // SendPlaceBlockOnGround()
    
    Result Robot::SendMoveLift(const f32 speed_rad_per_sec) const
    {
      MessageMoveLift m;
      m.speed_rad_per_sec = speed_rad_per_sec;
      
      return _msgHandler->SendMessage(_ID,m);
    }
    
    Result Robot::SendMoveHead(const f32 speed_rad_per_sec) const
    {
      MessageMoveHead m;
      m.speed_rad_per_sec = speed_rad_per_sec;
      
      return _msgHandler->SendMessage(_ID,m);
    }

    Result Robot::SendSetLiftHeight(const f32 height_mm,
                                    const f32 max_speed_rad_per_sec,
                                    const f32 accel_rad_per_sec2) const
    {
      MessageSetLiftHeight m;
      m.height_mm = height_mm;
      m.max_speed_rad_per_sec = max_speed_rad_per_sec;
      m.accel_rad_per_sec2 = accel_rad_per_sec2;
      
      return _msgHandler->SendMessage(_ID,m);
    }
    
    Result Robot::SendSetHeadAngle(const f32 angle_rad,
                                   const f32 max_speed_rad_per_sec,
                                   const f32 accel_rad_per_sec2) const
    {
      MessageSetHeadAngle m;
      m.angle_rad = angle_rad;
      m.max_speed_rad_per_sec = max_speed_rad_per_sec;
      m.accel_rad_per_sec2 = accel_rad_per_sec2;
      
      return _msgHandler->SendMessage(_ID,m);
    }
    
    Result Robot::SendDriveWheels(const f32 lwheel_speed_mmps, const f32 rwheel_speed_mmps) const
    {
      MessageDriveWheels m;
      m.lwheel_speed_mmps = lwheel_speed_mmps;
      m.rwheel_speed_mmps = rwheel_speed_mmps;
      
      return _msgHandler->SendMessage(_ID,m);
    }
    
    Result Robot::SendStopAllMotors() const
    {
      MessageStopAllMotors m;
      return _msgHandler->SendMessage(_ID,m);
    }
    
    Result Robot::SendAbsLocalizationUpdate(const Pose3d&        pose,
                                            const TimeStamp_t&   t,
                                            const PoseFrameID_t& frameId) const
    {
      // TODO: Add z?
      MessageAbsLocalizationUpdate m;
      
      m.timestamp = t;
      
      m.pose_frame_id = frameId;
      
      m.xPosition = pose.GetTranslation().x();
      m.yPosition = pose.GetTranslation().y();
      
      m.headingAngle = pose.GetRotationMatrix().GetAngleAroundZaxis().ToFloat();
      
      return _msgHandler->SendMessage(_ID, m);
    }
    
    Result Robot::SendAbsLocalizationUpdate() const
    {
      // Look in history for the last vis pose and send it.
      TimeStamp_t t;
      RobotPoseStamp p;
      if (_poseHistory->GetLatestVisionOnlyPose(t, p) == RESULT_FAIL) {
        PRINT_NAMED_WARNING("Robot.SendAbsLocUpdate.NoVizPoseFound", "");
        return RESULT_FAIL;
      }

      return SendAbsLocalizationUpdate(p.GetPose().GetWithRespectToOrigin(), t, p.GetFrameId());
    }
    
    Result Robot::SendHeadAngleUpdate() const
    {
      MessageHeadAngleUpdate m;
      
      m.newAngle = _currentHeadAngle;
      
      return _msgHandler->SendMessage(_ID, m);
    }

    Result Robot::SendImageRequest(const ImageSendMode_t mode, const Vision::CameraResolution resolution) const
    {
      MessageImageRequest m;
      
      m.imageSendMode = mode;
      m.resolution    = resolution;
      
      return _msgHandler->SendMessage(_ID, m);
    }

    Result Robot::SendIMURequest(const u32 length_ms) const
    {
      MessageIMURequest m;
      m.length_ms = length_ms;
      
      return _msgHandler->SendMessage(_ID, m);
    }
    
    Result Robot::SendStartTestMode(const TestMode mode, s32 p1, s32 p2, s32 p3) const
    {
      MessageStartTestMode m;
      
      m.mode = mode;
      m.p1 = p1;
      m.p2 = p2;
      m.p3 = p3;
      
      return _msgHandler->SendMessage(_ID, m);
    }
    
    Result Robot::SendHeadlight(u8 intensity)
    {
      MessageSetHeadlight m;
      m.intensity = intensity;
      return _msgHandler->SendMessage(_ID, m);
    }
    
    Result Robot::ProcessImage(const Vision::Image& image)
    {
      Result lastResult = RESULT_OK;
      

      // For now, we need to reassemble a RobotState message to provide the
      // vision system (because it is just copied from the embedded vision
      // implementation on the robot). We'll just reassemble that from
      // pose history, but this should not be necessary forever.
      // NOTE: only the info found in pose history will be valid in the state message!
      MessageRobotState robotState;
      
      RobotPoseStamp p;
      TimeStamp_t actualTimestamp;
      lastResult = _poseHistory->GetRawPoseAt(image.GetTimestamp(), actualTimestamp, p);
      //lastResult = _poseHistory->ComputePoseAt(image.GetTimestamp(), actualTimestamp, p, false); // TODO: use interpolation??
      if(lastResult != RESULT_OK) {
      PRINT_NAMED_ERROR("Robot.ProcessImage.PoseHistoryFail",
                        "Unable to get computed pose at image timestamp of %d.\n", image.GetTimestamp());
        return lastResult;
      }
      
      robotState.timestamp     = actualTimestamp;
      robotState.pose_frame_id = p.GetFrameId();
      robotState.headAngle     = p.GetHeadAngle();
      robotState.liftAngle = p.GetLiftAngle();
      robotState.pose_x    = p.GetPose().GetTranslation().x();
      robotState.pose_y    = p.GetPose().GetTranslation().y();
      robotState.pose_z    = p.GetPose().GetTranslation().z();
      robotState.pose_angle= p.GetPose().GetRotationAngle<'Z'>().ToFloat();
      
#     if ASYNC_VISION_PROCESSING
      
      // Note this copies the image
      _visionProcessor.SetNextImage(image, robotState);
      
#     else
      
      image.CopyDataTo(_image);
      _image.SetTimestamp(image.GetTimestamp());
      _robotStateForImage = robotState;
      _haveNewImage = true;
      
#     endif
      
      return lastResult;
    }
    
    Result Robot::StartFaceTracking(u8 timeout_sec)
    {
      Result lastResult = SendStartFaceTracking(timeout_sec);
      _visionProcessor.EnableFaceDetection(true);
      return lastResult;
    }
    
    Result Robot::StopFaceTracking()
    {
      Result lastResult = SendStopFaceTracking();
      _visionProcessor.EnableFaceDetection(false);
      return lastResult;
    }
    
    Result Robot::SendStartFaceTracking(const u8 timeout_sec)
    {
      MessageFaceTracking m;
      m.enabled = static_cast<u8>(true);
      m.timeout_sec = timeout_sec;
      return _msgHandler->SendMessage(_ID, m);
    }
    
    Result Robot::SendStopFaceTracking()
    {
      MessageFaceTracking m;
      m.enabled = static_cast<u8>(false);
      return _msgHandler->SendMessage(_ID, m);
    }
    
    Result Robot::SendPing()
    {
      MessagePing m;
      return _msgHandler->SendMessage(_ID, m);
    }

    Result Robot::StartLookingForMarkers()
    {
      _visionProcessor.EnableMarkerDetection(true);
      return RESULT_OK;
    }

    Result Robot::StopLookingForMarkers()
    {
      _visionProcessor.EnableMarkerDetection(false);
      return RESULT_OK;
    }
      
    const Pose3d Robot::ProxDetectTransform[] = { Pose3d(0, Z_AXIS_3D, Vec3f(50, 25, 0)),
                                                  Pose3d(0, Z_AXIS_3D, Vec3f(50, 0, 0)),
                                                  Pose3d(0, Z_AXIS_3D, Vec3f(50, -25, 0)) };
    
    const Quad2f Robot::CanonicalBoundingBoxXY({{ROBOT_BOUNDING_X_FRONT, -0.5f*ROBOT_BOUNDING_Y}},
                                               {{ROBOT_BOUNDING_X_FRONT,  0.5f*ROBOT_BOUNDING_Y}},
                                               {{ROBOT_BOUNDING_X_FRONT - ROBOT_BOUNDING_X, -0.5f*ROBOT_BOUNDING_Y}},
                                               {{ROBOT_BOUNDING_X_FRONT - ROBOT_BOUNDING_X,  0.5f*ROBOT_BOUNDING_Y}});
    
    Quad2f Robot::GetBoundingQuadXY(const f32 padding_mm) const
    {
      return GetBoundingQuadXY(_pose, padding_mm);
    }
    
    Quad2f Robot::GetBoundingQuadXY(const Pose3d& atPose, const f32 padding_mm) const
    {
      const RotationMatrix2d R(atPose.GetRotationMatrix().GetAngleAroundZaxis());
      
      Quad2f boundingQuad(Robot::CanonicalBoundingBoxXY);
      if(padding_mm != 0.f) {
        Quad2f paddingQuad({{ padding_mm, -padding_mm}},
                           {{ padding_mm,  padding_mm}},
                           {{-padding_mm, -padding_mm}},
                           {{-padding_mm,  padding_mm}});
        boundingQuad += paddingQuad;
      }
      
      using namespace Quad;
      for(CornerName iCorner = FirstCorner; iCorner < NumCorners; ++iCorner) {
        // Rotate to given pose
        boundingQuad[iCorner] = R*Robot::CanonicalBoundingBoxXY[iCorner];
      }
      
      // Re-center
      Point2f center(atPose.GetTranslation().x(), atPose.GetTranslation().y());
      boundingQuad += center;
      
      return boundingQuad;
      
    } // GetBoundingBoxXY()
    
    
    f32 Robot::GetHeight() const
    {
      return std::max(ROBOT_BOUNDING_Z, GetLiftHeight() + LIFT_HEIGHT_ABOVE_GRIPPER);
    }
    
    f32 Robot::GetLiftHeight() const
    {
      return (std::sin(GetLiftAngle()) * LIFT_ARM_LENGTH) + LIFT_BASE_POSITION[2] + LIFT_FORK_HEIGHT_REL_TO_ARM_END;
    }
    
    Result Robot::SetHeadControllerGains(const f32 kp, const f32 ki, const f32 maxIntegralError)
    {
      MessageSetHeadControllerGains m;
      m.kp = kp;
      m.ki = ki;
      m.maxIntegralError = maxIntegralError;
      return _msgHandler->SendMessage(_ID, m);
    }
    
    Result Robot::SetLiftControllerGains(const f32 kp, const f32 ki, const f32 maxIntegralError)
    {
      MessageSetLiftControllerGains m;
      m.kp = kp;
      m.ki = ki;
      m.maxIntegralError = maxIntegralError;
      return _msgHandler->SendMessage(_ID, m);
    }
    
    Result Robot::SendVisionSystemParams(VisionSystemParams_t p)
    {
      MessageSetVisionSystemParams m;
      m.autoexposureOn = p.autoexposureOn;
      m.exposureTime = p.exposureTime;
      m.minExposureTime = p.minExposureTime;
      m.maxExposureTime = p.maxExposureTime;
      m.percentileToMakeHigh = p.percentileToMakeHigh;
      m.integerCountsIncrement = p.integerCountsIncrement;
      m.highValue = p.highValue;
      m.limitFramerate = p.limitFramerate;
      return _msgHandler->SendMessage(_ID,m);
    }
    
    Result Robot::SendFaceDetectParams(FaceDetectParams_t p)
    {
      MessageSetFaceDetectParams m;
      m.scaleFactor = p.scaleFactor;
      m.minNeighbors = p.minNeighbors;
      m.minObjectHeight = p.minObjectHeight;
      m.minObjectWidth = p.minObjectWidth;
      m.maxObjectHeight = p.maxObjectHeight;
      m.maxObjectWidth = p.maxObjectWidth;
      return _msgHandler->SendMessage(_ID, m);
    }

    Result Robot::SendPlayAnimation(const char *name, const u32 numLoops)
    {
      MessagePlayAnimation m;
      m.animationID = _cannedAnimations.GetID(name);
      if(m.animationID >= 0) {
        m.numLoops = numLoops;
        return _msgHandler->SendMessage(_ID, m);
      }
      return RESULT_FAIL;
    }
    
    Result Robot::SendTransitionToStateAnimation(const char *transitionAnimName,
                                                 const char *stateAnimName)
    {
      MessageTransitionToStateAnimation m;
      m.transitionAnimID = _cannedAnimations.GetID(transitionAnimName);
      m.stateAnimID      = _cannedAnimations.GetID(stateAnimName);
      if(m.transitionAnimID >= 0 && m.stateAnimID >= 0) {
        return _msgHandler->SendMessage(_ID, m);
      }
      return RESULT_FAIL;
    }
    
    Result Robot::StartTestMode(const TestMode mode, s32 p1, s32 p2, s32 p3) const
    {
      return SendStartTestMode(mode, p1, p2, p3);
    }
    
    Result Robot::RequestImage(const ImageSendMode_t mode, const Vision::CameraResolution resolution) const
    {
      return SendImageRequest(mode, resolution);
    }
    
    Result Robot::RequestIMU(const u32 length_ms) const
    {
      return SendIMURequest(length_ms);
    }
    
    
    // ============ Pose history ===============
    
    Result Robot::AddRawOdomPoseToHistory(const TimeStamp_t t,
                                          const PoseFrameID_t frameID,
                                          const f32 pose_x, const f32 pose_y, const f32 pose_z,
                                          const f32 pose_angle,
                                          const f32 head_angle,
                                          const f32 lift_angle)
    {
      return _poseHistory->AddRawOdomPose(t, frameID, pose_x, pose_y, pose_z, pose_angle, head_angle, lift_angle);
    }
    
    
    Result Robot::UpdateWorldOrigin(Pose3d& newPoseWrtNewOrigin)
    {
      // Reverse the connection between origin and robot, and connect the new
      // reversed connection
      //CORETECH_ASSERT(p.GetPose().GetParent() == _poseOrigin);
      //Pose3d originWrtRobot = _pose.GetInverse();
      //originWrtRobot.SetParent(&newPoseOrigin);
      
      // TODO: get rid of nasty const_cast somehow
      Pose3d* newOrigin = const_cast<Pose3d*>(newPoseWrtNewOrigin.GetParent());
      newOrigin->SetParent(nullptr);
      
      // TODO: We should only be doing this (modifying what _worldOrigin points to) when it is one of the placeHolder poseOrigins, not if it is a mat!
      std::string origName(_worldOrigin->GetName());
      *_worldOrigin = _pose.GetInverse();
      _worldOrigin->SetParent(&newPoseWrtNewOrigin);
      
      
      // Connect the old origin's pose to the same root the robot now has.
      // It is no longer the robot's origin, but for any of its children,
      // it is now in the right coordinates.
      if(_worldOrigin->GetWithRespectTo(*newOrigin, *_worldOrigin) == false) {
        PRINT_NAMED_ERROR("Robot.UpdateWorldOrigin.NewLocalizationOriginProblem",
                          "Could not get pose origin w.r.t. new origin pose.\n");
        return RESULT_FAIL;
      }
      
      //_worldOrigin->PreComposeWith(*newOrigin);
      
      // Preserve the old world origin's name, despite updates above
      _worldOrigin->SetName(origName);
      
      // Now make the robot's world origin point to the new origin
      _worldOrigin = newOrigin;
      
      newOrigin->SetRotation(0, Z_AXIS_3D);
      newOrigin->SetTranslation({{0,0,0}});
      
      // Now make the robot's origin point to the new origin
      // TODO: avoid the icky const_cast here...
      _worldOrigin = const_cast<Pose3d*>(newPoseWrtNewOrigin.GetParent());
      
      return RESULT_OK;
      
    } // UpdateWorldOrigin()
    
    
    Result Robot::AddVisionOnlyPoseToHistory(const TimeStamp_t t,
                                             const f32 pose_x, const f32 pose_y, const f32 pose_z,
                                             const f32 pose_angle,
                                             const f32 head_angle,
                                             const f32 lift_angle)
    {      
      // We have a new ("ground truth") key frame. Increment the pose frame!
      //IncrementPoseFrameID();
      ++_frameId;
      
      return _poseHistory->AddVisionOnlyPose(t, _frameId,
                                            pose_x, pose_y, pose_z,
                                            pose_angle,
                                            head_angle,
                                            lift_angle);
    }

    Result Robot::ComputeAndInsertPoseIntoHistory(const TimeStamp_t t_request,
                                                  TimeStamp_t& t, RobotPoseStamp** p,
                                                  HistPoseKey* key,
                                                  bool withInterpolation)
    {
      return _poseHistory->ComputeAndInsertPoseAt(t_request, t, p, key, withInterpolation);
    }

    Result Robot::GetVisionOnlyPoseAt(const TimeStamp_t t_request, RobotPoseStamp** p)
    {
      return _poseHistory->GetVisionOnlyPoseAt(t_request, p);
    }

    Result Robot::GetComputedPoseAt(const TimeStamp_t t_request, Pose3d& pose)
    {
      RobotPoseStamp* poseStamp;
      Result lastResult = GetComputedPoseAt(t_request, &poseStamp);
      if(lastResult == RESULT_OK) {
        // Grab the pose stored in the pose stamp we just found, and hook up
        // its parent to the robot's current world origin (since pose history
        // doesn't keep track of pose parent chains)
        pose = poseStamp->GetPose();
        pose.SetParent(_worldOrigin);
      }
      return lastResult;
    }
    
    Result Robot::GetComputedPoseAt(const TimeStamp_t t_request, RobotPoseStamp** p, HistPoseKey* key)
    {
      return _poseHistory->GetComputedPoseAt(t_request, p, key);
    }

    TimeStamp_t Robot::GetLastMsgTimestamp() const
    {
      return _poseHistory->GetNewestTimeStamp();
    }
    
    bool Robot::IsValidPoseKey(const HistPoseKey key) const
    {
      return _poseHistory->IsValidPoseKey(key);
    }
    
    bool Robot::UpdateCurrPoseFromHistory(const Pose3d& wrtParent)
    {
      bool poseUpdated = false;
      
      TimeStamp_t t;
      RobotPoseStamp p;
      if (_poseHistory->ComputePoseAt(_poseHistory->GetNewestTimeStamp(), t, p) == RESULT_OK) {
        if (p.GetFrameId() == GetPoseFrameID()) {
          
          // Grab a copy of the pose from history, which has been flattened (i.e.,
          // made with respect to whatever its origin was when it was stored).
          // We just assume for now that is the same as the _current_ world origin
          // (bad assumption? or will differing frame IDs help us?), and make that
          // chaining connection so that we can get the pose w.r.t. the requested
          // parent.
          Pose3d histPoseWrtCurrentWorld(p.GetPose());
          histPoseWrtCurrentWorld.SetParent(&wrtParent.FindOrigin());
          
          Pose3d newPose;
          if((histPoseWrtCurrentWorld.GetWithRespectTo(wrtParent, newPose))==false) {
            PRINT_NAMED_ERROR("Robot.UpdateCurrPoseFromHistory.GetWrtParentFailed",
                              "Could not update robot %d's current pose from history w.r.t. specified pose %s.",
                              _ID, wrtParent.GetName().c_str());
          } else {
            SetPose(newPose);
            poseUpdated = true;
          }
           
        }
      }
      
      return poseUpdated;
    }
    
    
    void Robot::SetDefaultLights(const u32 eye_left_color, const u32 eye_right_color)
    {
      MessageSetDefaultLights m;
      m.eye_left_color = eye_left_color;
      m.eye_right_color = eye_right_color;
      _msgHandler->SendMessage(GetID(), m);
    }
    
      
    Result Robot::SetBlockLights(const u8 blockID, const u32* color)
    {
      return SendSetBlockLights(blockID, color);
    }
      
      
    Robot::ReactionCallbackIter Robot::AddReactionCallback(const Vision::Marker::Code code, ReactionCallback callback)
    {
      //CoreTechPrint("_reactionCallbacks size = %lu\n", _reactionCallbacks.size());
      
      _reactionCallbacks[code].emplace_front(callback);
      
      return _reactionCallbacks[code].cbegin();
      
    } // AddReactionCallback()
    
    
    // Remove a preivously-added callback using the iterator returned by
    // AddReactionCallback above.
    void Robot::RemoveReactionCallback(const Vision::Marker::Code code, ReactionCallbackIter callbackToRemove)
    {
      _reactionCallbacks[code].erase(callbackToRemove);
      if(_reactionCallbacks[code].empty()) {
        _reactionCallbacks.erase(code);
      }
    } // RemoveReactionCallback()
    
    
    Result Robot::AbortAll()
    {
      bool anyFailures = false;
      
      _actionList.Clear();
      
      if(ClearPath() != RESULT_OK) {
        anyFailures = true;
      }
      
      if(SendAbortDocking() != RESULT_OK) {
        anyFailures = true;
      }
      
      if(SendAbortAnimation() != RESULT_OK) {
        anyFailures = true;
      }
      
      if(anyFailures) {
        return RESULT_FAIL;
      } else {
        return RESULT_OK;
      }
      
    }
    
    Result Robot::SendAbortAnimation()
    {
      MessageAbortAnimation m;
      return _msgHandler->SendMessage(GetID(), m);
    }
    
    Result Robot::SendAbortDocking()
    {
      MessageAbortDocking m;
      return _msgHandler->SendMessage(GetID(), m);
    }
 
      
    Result Robot::SendFlashBlockIDs()
    {
      MessageFlashBlockIDs m;
      return _msgHandler->SendMessage(GetID(), m);
    }
      
    Result Robot::SendSetBlockLights(const u8 blockID, const u32* color)
    {
      MessageSetBlockLights m;
      m.blockID = blockID;
      std::memcpy(m.color.data(), color, NUM_BLOCK_LEDS*sizeof(u32));
      return _msgHandler->SendMessage(GetID(), m);
    }
    
  } // namespace Cozmo
} // namespace Anki<|MERGE_RESOLUTION|>--- conflicted
+++ resolved
@@ -524,23 +524,21 @@
     
     Result Robot::Update(void)
     {
-<<<<<<< HEAD
-      /* DEBUG
-      const double currentTime_sec = BaseStationTimer::getInstance()->GetCurrentTimeInSeconds();
-      static double lastUpdateTime = currentTime_sec;
-      
-      const double updateTimeDiff = currentTime_sec - lastUpdateTime;
-      if(updateTimeDiff > 1.0) {
-        PRINT_NAMED_WARNING("Robot.Update", "Gap between robot update calls = %f\n", updateTimeDiff);
-      }
-      lastUpdateTime = currentTime_sec;
-      */
-=======
 #if(0)
       ActiveBlockLightTest(1);
       return RESULT_OK;
 #endif
->>>>>>> e3c5e279
+      
+      /* DEBUG
+      const double currentTime_sec = BaseStationTimer::getInstance()->GetCurrentTimeInSeconds();
+      static double lastUpdateTime = currentTime_sec;
+      
+      const double updateTimeDiff = currentTime_sec - lastUpdateTime;
+      if(updateTimeDiff > 1.0) {
+        PRINT_NAMED_WARNING("Robot.Update", "Gap between robot update calls = %f\n", updateTimeDiff);
+      }
+      lastUpdateTime = currentTime_sec;
+      */
       
       // Make sure physical robot is still alive and sending us state updates
       if(_lastStateMsgTime_sec > 0.f) {
