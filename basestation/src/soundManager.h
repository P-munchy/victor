--- conflicted
+++ resolved
@@ -67,22 +67,17 @@
       // Set the root directory of sound files
       bool SetRootDir(const char* dir);
       
-<<<<<<< HEAD
       bool Play(const SoundID_t id, const u8 numLoops=1);
       bool Play(const std::string& name, const u8 numLoops=1);
-=======
-      bool Play(const SoundID_t id);
-      void Stop();
->>>>>>> 202c7819
       
+	  void Stop();
+
       void SetScheme(const SoundSchemeID_t scheme);
       SoundSchemeID_t GetScheme() const;
       
       // Lookup a sound by name
       static SoundID_t GetID(const std::string& name);
-      
-      bool IsPlaying() const;
-      
+            
     protected:
       
       // Protected default constructor for singleton.
