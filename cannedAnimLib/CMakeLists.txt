--- conflicted
+++ resolved
@@ -3,24 +3,11 @@
 project(canned_anim_lib)
 
 include(anki_build_cxx)
-<<<<<<< HEAD
-
-=======
->>>>>>> a3e3ac47
 include(flatbuffers)
 
 anki_build_cxx_library(canned_anim_lib ${ANKI_SRCLIST_DIR} STATIC)
 anki_build_target_license(canned_anim_lib "ANKI")
 
-<<<<<<< HEAD
-target_link_libraries(canned_anim_lib
-    PRIVATE
-    # cti
-    cti_common_robot
-    cti_vision
-    cti_messaging_robot
-    robot_clad_cpplite
-=======
 target_compile_definitions(canned_anim_lib PRIVATE CAN_STREAM=true)
 
 target_link_libraries(canned_anim_lib
@@ -30,7 +17,6 @@
     cti_vision
     cti_messaging
     engine_clad
->>>>>>> a3e3ac47
     #vendor
     ${FLATBUFFERS_LIBS}
     PUBLIC
