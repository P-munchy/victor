--- conflicted
+++ resolved
@@ -152,15 +152,9 @@
 # in this target stem does not work. probably issue with patsubst,
 # instead of $*.clad use $(@:.cs=.clad)
 $(OUTPUT_CTI_VISION_CSHARP): $(INPUT_CTI_VISION_FILES) $(CLAD_DEPENDENCIES) $(CLAD_CSHARP)
-<<<<<<< HEAD
-	if test -f $(OUTPUT_DIR_CTI_VISION)/$@; then chmod -f 777 $(OUTPUT_DIR_CTI_VISION)/$@; fi
-	$(CLAD_CSHARP) -C $(INPUT_CTI_VISION_DIR) -o $(OUTPUT_DIR_CTI_VISION)/ $(@:.cs=.clad)
-	chmod -f 555 $(OUTPUT_DIR_CTI_VISION)/$@
-=======
 	if test -f $(OUTPUT_DIR_CSHARP)/$@; then chmod -f 777 $(OUTPUT_DIR_CSHARP)/$@; fi
 	$(CLAD_CSHARP) -C $(INPUT_CTI_VISION_DIR) -o $(OUTPUT_DIR_CSHARP)/ $(@:.cs=.clad)
 	chmod -f 555 $(OUTPUT_DIR_CSHARP)/$@
->>>>>>> 0e69d0d5
 
 # in this target stem does not work. probably issue with patsubst,
 # instead of $*.clad use $(@:.py=.clad)
