--- conflicted
+++ resolved
@@ -196,8 +196,6 @@
 //   Clears just blocks (active and passive)
 message ClearAllBlocks {
     uint_8 robotID
-<<<<<<< HEAD
-=======
 }
 
 // ClearAllObjects
@@ -210,14 +208,8 @@
     uint_8 robotID,
     bool   enableAddition,
     bool   enableDeletion
->>>>>>> 9d0e7057
-}
-
-// ClearAllObjects
-//   Clears all objects the robot knows about (blocks, ramps, mats, etc)
-message ClearAllObjects {
-    uint_8 robotID
-}
+}
+
 // VisionWhileMoving
 // For development, enable/disable robots' ability to use VisionMarkers while moving
 // May be necessary to have this disabled while we have frame sync issues.
