--- conflicted
+++ resolved
@@ -44,13 +44,8 @@
 
 // DisplayFaceImage
 message DisplayFaceImage {
-<<<<<<< HEAD
     uint_32  duration_ms,
     uint_8   faceData[2208]          // Bit-image: one bit for each of 184x96 pixels
-=======
-    uint_32  duration_ms,            // Use uint_32 max value to keep the image on the screen (still subject to scanline switching)
-    uint_8   faceData[1024]          // Bit-image: one bit for each of 128x64 pixels
->>>>>>> cb0b2ef5
 }
 
 // DisplayProceduralFace
