// UiMessageDefinitions message definition file
//  for the C-Like Abstract Data language
// Author: Greg Nagel
// Copyright: Anki Inc (c) 2015

#include "clad/audio/audioCallbackMessage.clad"
#include "clad/externalInterface/messageShared.clad"
#include "clad/robotInterface/messageFromActiveObject.clad"
#include "clad/robotInterface/messageFromAnimProcess.clad"
#include "clad/types/actionTypes.clad"
#include "clad/types/actionResults.clad"
#include "clad/types/animationEvents.clad"
#include "clad/types/behaviorSystem/behaviorObjectives.clad"
#include "clad/types/behaviorSystem/behaviorTypes.clad"
#include "clad/types/debugConsoleTypes.clad"
#include "clad/types/deviceDataTypes.clad"
#include "clad/types/engineErrorCodes.clad"
#include "clad/types/engineState.clad"
#include "clad/types/faceDetectionMetaData.clad"
#include "clad/types/faceEnrollmentResult.clad"
#include "clad/types/facialExpressions.clad"
#include "clad/types/factoryTestTypes.clad"
#include "clad/types/featureGateTypes.clad"
#include "clad/types/firmwareTypes.clad"
#include "clad/types/imageTypes.clad"
#include "clad/types/imu.clad"
#include "clad/types/inventoryTypes.clad"
#include "clad/types/loadedKnownFace.clad"
#include "clad/types/logLevels.clad"
#include "clad/types/motorTypes.clad"
#include "clad/types/needsSystemTypes.clad"
#include "clad/types/nvStorageTypes.clad"
#include "clad/types/objectFamilies.clad"
#include "clad/types/objectTypes.clad"
#include "clad/types/offTreadsStates.clad"
#include "clad/types/petTypes.clad"
#include "clad/types/poseStructs.clad"
#include "clad/types/proxMessages.clad"
#include "clad/types/cladPoint.clad"
#include "clad/types/cladRect.clad"
#include "clad/types/gameStatusFlag.clad"
#include "clad/types/behaviorSystem/reactionTriggers.clad"
#include "clad/types/robotStatusAndActions.clad"
#include "clad/types/sdkStatusTypes.clad"
#include "clad/types/toolCodes.clad"
#include "clad/types/uiConnectionTypes.clad"
#include "clad/types/unlockTypes.clad"
#include "clad/types/visionModes.clad"
#include "clad/types/ledTypes.clad"
#include "clad/types/memoryMap.clad"
#include "util/ankiLab/ankiLabDef.clad"

namespace Anki {
namespace Cozmo {
namespace ExternalInterface {

///////////////////////////////////////////////////////////////////////////////
////////////////////////  ADVERTISING & CONNECTING  ///////////////////////////
///////////////////////////////////////////////////////////////////////////////


message UiDeviceAvailable {
    UiConnectionType  connectionType,
    uint_32 deviceID
}

message RobotConnectionResponse {
    RobotConnectionResult result,
    uint_32 fwVersion,
    uint_32 serialNumber,
    int_32  bodyHWVersion,
    BodyColor bodyColor // see robotStatusAndActions.clad
}

message RobotDisconnected {
    float_32 timeSinceLastMsg_sec
}


// DO NOT CHANGE THIS MESSAGE - it must be compatible across all versions so we can reliably handshake with SDK
message UiDeviceConnected {
    uint_8  reserved, // future-proofing (we can increase tag size to a uint_16 and still retain binary compatability)
    UiConnectionType  connectionType,
    uint_32 deviceID,
    uint_8  successful,
    uint_8  toGameCLADHash[16],
    uint_8  toEngineCLADHash[16],
    string  buildVersion
}

message EngineRobotCLADVersionMismatch {
  bool engineToRobotMismatch,
  bool robotToEngineMismatch,
  string  engineEnginetoRobotHash,	// Engine's calculated hash for the engine to robot messages
  string  engineRobotToEngineHash,	// Engine's calculated hash for the robot to engine messages
  string  robotEnginetoRobotHash,	// Robot's calculated hash for the engine to robot messages
  string  robotRobotToEngineHash,	// Robot's calculated hash for the robot to engine messages
}

// Indicates that a previously advertising object is no longer advertising
message ObjectUnavailable
{
  uint_32      factory_id,
}

// Responds to Unity request for feature toggles
message FeatureToggles {
  FeatureToggle features[uint_16]
}

message GoingToSleep {
  bool triggeredFromVoiceCommand = 0
}

message EngineLoadingDataStatus {
  float_32 ratioComplete = 0.0
}


/*
message Bogus {
}
*/

message CurrentCameraParams {
  float_32 cameraGain,
  uint_16  exposure_ms,
  bool     autoExposureEnabled
}

// Camera configuration for the Robot (set per-robot at the factory)
structure CameraConfig {
  float_32 focalLengthX,
  float_32 focalLengthY,
  float_32 centerX,
  float_32 centerY,
  float_32 fovX,  // Full FOV in degrees
  float_32 fovY,  // Full FOV in degrees
  int_32   minCameraExposureTime_ms,
  int_32   maxCameraExposureTime_ms,
  float_32 minCameraGain,
  float_32 maxCameraGain
}

// All settings that are static and unique for a given robot
message PerRobotSettings {
  uint_32 serialNumberHead,
  uint_32 serialNumberBody,
  uint_32 modelNumber,
  int_32  hwVersion,
  CameraConfig cameraConfig,
  BodyColor color // see robotStatusAndActions.clad
}

///////////////////////////////////////////////////////////////////////////////
/////////////////////////////  ROBOT STATE  ///////////////////////////////////
///////////////////////////////////////////////////////////////////////////////

message RobotState {
    PoseStruct3d pose,
    float_32 poseAngle_rad,    // heading in X-Y plane
    float_32 posePitch_rad,    // robot pitch angle
    float_32 leftWheelSpeed_mmps,
    float_32 rightWheelSpeed_mmps,
    float_32 headAngle_rad,
    float_32 liftHeight_mm,
    float_32 batteryVoltage,
    AccelData accel,                // in head frame (mm/s^2)
    GyroData gyro,                  // in head frame (rad/s)
    int_32   carryingObjectID,      // will be -1 if not carrying object
    int_32   carryingObjectOnTopID, // will be -1 if no object on top of object being carried
    int_32   headTrackingObjectID,  // will be -1 if head is not tracking to any object
    int_32   localizedToObjectID,   // Will be -1 if not localized to any object
    uint_32  lastImageTimeStamp,    // Last image processed by the vision system
    uint_32  status,                // See RobotStatusFlag in robotStatusAndActions.clad
    uint_8   gameStatus             // See GameStatusFlag in cozmoTypes.h
}

message RobotDelocalized {
}

message RobotPoked {
}

message RobotStopped {
}

message RobotTouched {
}

message RobotOffTreadsStateChanged {
    OffTreadsState treadsState
}

message RobotCliffEventFinished {
}

// Tests a collision, not contacts.
message RobotOnChargerPlatformEvent {
  bool   onCharger
}

// Whether or not Cozmo has the hiccups
message RobotHiccupsChanged {
  bool hasHiccups
}

// Whether or not the robot's charge contacts are in contact with the charger contacts
message ChargerEvent {
  bool   onCharger
}

// Unexpected movement was detected so robot was stopped and all actions were cancelled
message UnexpectedMovement {
  uint_32 timestamp,
  UnexpectedMovementType movementType,
  UnexpectedMovementSide movementSide
}

// Whether or not the restore was successful
message RestoreRobotStatus {
  bool isWipe,
  bool success
}

// Sends an array of robot serial numbers that we have backup data for and whether or not
// game should prompt for restore
message RestoreRobotOptions {
  bool shouldPromptForRestore,
  uint_32 robotsWithBackupData[uint_8]
}

// Generic string for sending debug string up to game
message DebugString {
    string    text
}
message DebugAnimationString {
    string    text
}
message DebugPerformanceTick {
    string    systemName,
    float_32  lastTickTime
}

///////////////////////////////////////////////////////////////////////////////
/////////////////////////////////  VISION  ////////////////////////////////////
///////////////////////////////////////////////////////////////////////////////

// RobotProcessedImage
//  Sent every time a full frame processing is completed, whether or not anything was
//  detected. Reports the image timestamp that was processed. Sent _after_ any results
//  or observations from the same image to indicate nothing else is coming from that
//  image.
message RobotProcessedImage {
   uint_32 timestamp,
   VisionMode visionModes[uint_8],
   uint_8 mean // Valid iff ComputingStatistics mode enabled
}

// RobotObservedObject for signaling that an object
//  with specified ID/Type/Family was seen at a particular location in the image
//  and the world
message RobotObservedObject {
    uint_32       timestamp,
    ObjectFamily  objectFamily,
    ObjectType    objectType,
    int_32        objectID,      // signed to match U2G::PickAndPlaceObject which has the option to have objectID<0
    CladRect      img_rect,      // position in image coords
    PoseStruct3d  pose,
    float_32      topFaceOrientation_rad, // absolute orienation of top face, iff isActive==true
    uint_8        isActive
}

// Message for the robot observing a possible object (existence hasn't been confirmed yet)
message RobotObservedPossibleObject {
    // objectID will always be -1
    RobotObservedObject possibleObject
}

// RobotObservedFace
message RobotObservedFace {
    int_32        faceID,         // negative: tracked but not recognized; positive: recognized face
    uint_32       timestamp,
    PoseStruct3d  pose,
    CladRect      img_rect,       // position in image coords
    string        name,           // Empty if none assigned yet

    Vision::FacialExpression  expression,
    Vision::SmileAmount       smileAmount,
    Vision::Gaze              gaze,
    Vision::BlinkAmount       blinkAmount,

    // Individual expression values histogram, sums to 100 (Exception: all zero if expression=Unknown)
    uint_8        expressionValues[verbatim Anki::Vision::FacialExpression::Count],

    // Face landmarks
    CladPoint2d   leftEye[uint_8],
    CladPoint2d   rightEye[uint_8],
    CladPoint2d   nose[uint_8],
    CladPoint2d   mouth[uint_8]
}

// RobotChangedObservedFaceID
//  This generally happens when a tracked face (negative ID) is recognized and
//  receives a positive ID or when face records get merged
message RobotChangedObservedFaceID {
    int_32   oldID,
    int_32   newID
}

// RobotObservedPet
message RobotObservedPet {
    int_32           petID,
    uint_32          timestamp,
    uint_32          numTimesObserved,
    float_32         score,
    CladRect         img_rect,    // Detection rectangle in image
    Vision::PetType  petType
}

// RobotObservedMotion
message RobotObservedMotion {
    uint_32  timestamp,     // Of the corresponding image

    // Area of the supporting region for the point, as a fraction of the image
    float_32 img_area,
    // Pixel coordinate of the point in the image, relative to top-left corner.
    int_16   img_x,
    int_16   img_y,

    // Area of the supporting region for the point, as a fraction of the ground ROI
    // If unable to map to the ground, area=0
    float_32 ground_area,
    // Coordinates of the point on the ground, relative to robot, in mm
    int_16   ground_x,
    int_16   ground_y,

    // Top area
    // Area of the supporting region for the point, as a fraction of the image
    float_32 top_img_area,
<<<<<<< HEAD
    // Pixel coordinate of the point in the image, relative to image center.
=======
    // Pixel coordinate of the point in the image, relative to top-left corner.
>>>>>>> cb0b2ef5
    int_16   top_img_x,
    int_16   top_img_y,

    // Left area
    // Area of the supporting region for the point, as a fraction of the image
    float_32 left_img_area,
<<<<<<< HEAD
    // Pixel coordinate of the point in the image, relative to image center.
=======
    // Pixel coordinate of the point in the image, relative to top-left corner.
>>>>>>> cb0b2ef5
    int_16   left_img_x,
    int_16   left_img_y,

    // Right area
    // Area of the supporting region for the point, as a fraction of the image
    float_32 right_img_area,
<<<<<<< HEAD
    // Pixel coordinate of the point in the image, relative to image center.
=======
    // Pixel coordinate of the point in the image, relative to top-left corner.
>>>>>>> cb0b2ef5
    int_16   right_img_x,
    int_16   right_img_y
}

// RobotObservedLaserPoint
message RobotObservedLaserPoint {
    uint_32  timestamp,

    // Coordinates of the point on the ground, relative to robot, in mm.
    // Area of the supporting region for the point, as a fraction of the ground ROI.
    // If unable to map to the ground, area=0.
    float_32 ground_area_fraction,
    int_16   ground_x_mm,
    int_16   ground_y_mm
}

// RobotDeletedFace - sent when an _observed_ face has been deleted (e.g. if not seen for too long)
message RobotDeletedFace {
    int_32  faceID
}

// RobotDeletedLocatedObject: This message is broadcasted when we delete an object from the current origin. It's intended
// to notify clients that the object is no longer in the current origin, and thus its pose is not reliable.
// Note the robot might be able to "bring back" a location for the object by relocalizing to a previously known
// object.
message RobotDeletedLocatedObject {
    uint_32 objectID
}

// RobotDeletedAllCustomObjects
message RobotDeletedAllCustomObjects {
}

// RobotDeletedFixedCustomObjects
message RobotDeletedFixedCustomObjects {
}

// RobotDeletedCustomMarkerObjects
message RobotDeletedCustomMarkerObjects {
}

// CreatedFixedCustomObject
message CreatedFixedCustomObject {
    uint_32 objectID
}

// DefinedCustomObject
message DefinedCustomObject {
    bool success     // false if the last custom object definition failed (e.g. due to duplicate marker already in use)
}

// RobotMarkedObjectPoseUnknown
message RobotMarkedObjectPoseUnknown {
    uint_32 objectID
}

structure LocatedObjectState {
    uint_32      objectID,
    uint_32      lastObservedTimestamp,
    ObjectFamily objectFamily,
    ObjectType   objectType,
    PoseStruct3d pose,
    PoseState    poseState,
    bool         isConnected,
}

message LocatedObjectStates {
    LocatedObjectState objects[uint_8]
}

structure ConnectedObjectState {
    uint_32      objectID,
    ObjectFamily objectFamily,
    ObjectType   objectType
}

message ConnectedObjectStates {
    ConnectedObjectState objects[uint_8]
}

// RobotReadToolCode
message RobotReadToolCode {
  ToolCodeInfo info
}

// RobotEnrolledFace - Broadcast by BehaviorEnrollFace when it completes
message FaceEnrollmentCompleted
{
  FaceEnrollmentResult result,
  int_32               faceID,
  string               name
}

// NOTE: This is separate from deleting an _observed_ face.
message RobotErasedEnrolledFace {
    int_32 faceID,
    string name
}

// Sent if all enrolled faces are cleared, e.g. when a new face album is loaded from
// memory (in which case RobotAddedNamedFaces messages should follow).
// NOTE: This is separate from _observed_ faces.
message RobotErasedAllEnrolledFaces {

}

// RobotCompletedFactoryDotTest
//  Only sent during factory tests
message RobotCompletedFactoryDotTest {
    float_32 camPoseX_mm,
    float_32 camPoseY_mm,
    float_32 camPoseZ_mm,
    float_32 camPoseRoll_rad,
    float_32 camPosePitch_rad,
    float_32 camPoseYaw_rad,
    float_32 dotCenX_pix[4],  // Centroids in "standard" order: upper left, lower left, upper right, lower right
    float_32 dotCenY_pix[4],  //    "
    float_32 headAngle,
    bool     success = 0,
    bool     didComputePose = 0, // If false, camPose members will all be invalid
}

///////////////////////////////////////////////////////////////////////////////
//////////////////////////////////  ACTIONS  //////////////////////////////////
///////////////////////////////////////////////////////////////////////////////

// RobotCompletedAction
// TODO: Add action type, more informative result codes...
message RobotCompletedAction {
    uint_32 idTag,                          // The identifier of the specific action that completed
    RobotActionType  actionType,            // see actionTypes.clad
    ActionResult  result,                   //  "
    ActionResult  subActionResults[uint_8], // vector of all results from this action's subActions
    ActionCompletedUnion completionInfo     //  see actionTypes.clad
}

// BlockPickedUp
message BlockPickedUp {
    bool didSucceed                       // true if robot thinks it picked up a block (from low or high position)
}

// BlockPlaced
message BlockPlaced {
    bool didSucceed                       // true if robot thinks it placed up a block (from low or high position)
}

///////////////////////////////////////////////////////////////////////////////
///////////////////////////////  ANIMATIONS  //////////////////////////////////
///////////////////////////////////////////////////////////////////////////////

message AnimationAvailable {
  string animName
}

message AnimationGroupAvailable {
  string animGroupName
}

// Broadcast by AnimationStreamer when a new streaming animation is requested
// before the last one finished.
message AnimationAborted {
  uint_32 tag
}

message AnimationEvent {
  uint_32   timestamp,
  AnimEvent event_id
}

///////////////////////////////////////////////////////////////////////////////
// Mood / Emotions
///////////////////////////////////////////////////////////////////////////////

message MoodState {
  float_32 emotionValues[uint_8]
}

///////////////////////////////////////////////////////////////////////////////
// Needs
///////////////////////////////////////////////////////////////////////////////

message NeedsState {
  float_32      curNeedLevel[uint_8],
  NeedBracketId curNeedBracket[uint_8],
  bool          partIsDamaged[uint_8],
  int_32        curNeedsUnlockLevel,
  int_32        numStarsAwarded,
  int_32        numStarsForNextUnlock,
  NeedsActionId actionCausingTheUpdate,
  string        unconnectedDecayTestVariation,
}

message NeedsPauseState {
  bool isPaused
}

message NeedsPauseStates {
  bool decayPause[uint_8],
  bool actionPause[uint_8]
}

message FreeplaySparksAwarded {
  int_32        sparksAwarded,
  string        sparksAwardedDisplayKey,
}

message StarLevelCompleted {
  int_32      unlockLevelCompleted,
  int_32      starsRequiredForNextUnlock,
  NeedsReward rewards[uint_8]
}

message StarUnlocked {
  int_32      unlockLevel,
  int_32      maxStarsForLevel,
  int_32      currentStars,
}

message StarStatus {
  int_32      timeToNextDay_s,
  bool        completedToday,
}

message WantsNeedsOnboarding {
  int_32 onboardingStageCompleted
}

structure SongUnlockStatus {
  bool   unlocked,
  string songUnlockId,
}

message SongsList {
  SongUnlockStatus songUnlockStatuses[uint_8],
}

///////////////////////////////////////////////////////////////////////////////
// Progression Unlocks
///////////////////////////////////////////////////////////////////////////////

message RequestSetUnlockResult {
  UnlockId unlockID,
  bool unlocked
}

message UnlockStatus {
  UnlockId unlocks[uint_8],
  bool fromBackup = 0
}

// Only called the first time so UI can show correct "new" badges on default unlocks
message UnlockedDefaults {
  UnlockId defaultUnlocks[uint_8]
}

///////////////////////////////////////////////////////////////////////////////
// Inventory
///////////////////////////////////////////////////////////////////////////////

message InventoryStatus {
  InventoryList allInventory
}

message RequestDefaultSparks {
}

///////////////////////////////////////////////////////////////////////////////
// Debug / Console
///////////////////////////////////////////////////////////////////////////////

structure DebugConsoleVar {
  string varName,
  string category,
  float_64 minValue,
  float_64 maxValue,
  ConsoleVarUnion varValue
}

message InitDebugConsoleVarMessage {
  DebugConsoleVar varData[uint_16]
}

message JsonDasLogMessage {
  string fileName,
  string[uint_16] jsonData
}

message JsonDasLogAllSentMessage {
  uint_8 filesSent
}

message VerifyDebugConsoleFuncMessage {
  string funcName,
  string[uint_16] statusMessage,
  bool success
}

message VerifyDebugConsoleVarMessage {
  string varName,
  string[uint_16] statusMessage,
  ConsoleVarUnion varValue,
  bool success
}

message DebugAppendConsoleLogLine {
  string[uint_16] line,
  LogLevel logLevel
}

structure TimingInfo
{
  float_32  avgTime_ms,
  float_32  minTime_ms,
  float_32  maxTime_ms
}

structure CurrentTimingInfo
{
  float_32 avgTime_ms,
  float_32 minTime_ms,
  float_32 maxTime_ms,
  float_32 currentTime_ms
}

message LatencyMessage {
  TimingInfo wifiLatency,
  TimingInfo extSendQueueTime,
  TimingInfo sendQueueTime,
  TimingInfo recvQueueTime,
  TimingInfo unityEngineLatency,
  TimingInfo sdkEngineLatency,
  CurrentTimingInfo imageLatency
}

message DeviceDataMessage {
  DeviceDataPair dataList[uint_8]
}

// Debug menu for taps
message BlockTapFilterStatus {
  bool  enabled,
  int_16 tapIntensityMin,
  uint_32 tapWaitOffset,
}

///////////////////////////////////////////////////////////////////////////////
// State
///////////////////////////////////////////////////////////////////////////////
message UpdateEngineState {
  EngineState oldState,
  EngineState newState
}

message EngineErrorCodeMessage {
  EngineErrorCode errorCode
}

// Sent when a cube lights change in CubeLightComponent
message CubeLightsStateTransition {
  uint_32 objectID,
  uint_32 factoryID,
  ObjectType objectType,
  // Colors are encoded as uint with 5 bits per color
  // To convert from frames to seconds divide by 30 (30 frames per second)
  LightState lights[4],
  uint_32 lightRotation_ms
}

///////////////////////////////////////////////////////////////////////////////
// BlockPool
///////////////////////////////////////////////////////////////////////////////

structure BlockPoolBlockData {
  uint_32 factoryID,
  ObjectType objectType
}

message BlockPoolDataMessage {
  uint_8              blockPoolEnabled,
  BlockPoolBlockData  blockData[uint_8]
}

///////////////////////////////////////////////////////////////////////////////
// Robot flash (non-volatile storage)
///////////////////////////////////////////////////////////////////////////////

// Returned in response to NVStorageWriteEntry, NVStorageReadEntry, and NVStorageEraseEntry
// to confirm success/failure of operation.
// The index indicates the blob order if this is one of the messages received in response to
// a NVStorageReadEntry and data contains data. You'll know when you get the last message of
// a read when result != NV_MORE.
message NVStorageOpResult {
  NVStorage::NVEntryTag  tag,
  NVStorage::NVResult    result,
  NVStorage::NVOperation op,
  uint_8  index,
  uint_8  data[uint_16],
}


///////////////////////////////////////////////////////////////////////////////
// Firmware
///////////////////////////////////////////////////////////////////////////////

message FirmwareUpdateProgress {
  FirmwareUpdateStage stage,
  FirmwareUpdateSubStage subStage,
  string  fwSig,
  uint_8  percentComplete
}

message FirmwareUpdateComplete {
  FirmwareUpdateResult  result,
  string  fwSig
}

///////////////////////////////////////////////////////////////////////////////
//////////////////////////////////  GAME  /////////////////////////////////////
///////////////////////////////////////////////////////////////////////////////

// The behavior wants the UI to pop up a game request
message RequestGameStart {
  UnlockId gameRequested
}

// Game asked for a random trick; respond with which trick started
// to update UI
message HardSparkStartedByEngine {
  UnlockId sparkStarted
}

// Spark was ended by Engine (due to success or timeout)
message HardSparkEndedByEngine {
  bool success
}

message SdkConnectionStatus
{
  string   sdkBuildVersion,
  string   requiredSdkBuildVersion,
  uint_32  numCommands,
  float_32 timeInCurrentConnection_s,
  bool     isConnected,
  bool     isWrongSdkVersion,
}

message SdkStatus {
  SdkConnectionStatus connectionStatus,
  string   sdkStatus[uint_8],
  uint_32  numTimesConnected,
  float_32 timeInSdkMode_s,
  float_32 timeSinceLastSdkMessage_s,
  float_32 timeSinceLastSdkCommand_s,
}

///////////////////////////////////////////////////////////////////////////////
//////////////////////////////////  Behavior  /////////////////////////////////////
///////////////////////////////////////////////////////////////////////////////

//notify the game that behavior has transitioned
message BehaviorTransition{
  BehaviorID oldBehaviorID,
  BehaviorID newBehaviorID,
  BehaviorClass oldBehaviorClass,
  ExecutableBehaviorType oldBehaviorExecType,
  BehaviorClass newBehaviorClass,
  ExecutableBehaviorType newBehaviorExecType,
  string newBehaviorDisplayKey
}


message ReactionTriggerTransition{
  ReactionTrigger oldTrigger,
  ReactionTrigger newTrigger
}

message RespondAllBehaviorsList{
  BehaviorID behaviors[uint_8]
}


message RespondReactionTriggerMap{
  ReactionTriggerToBehavior reactionTriggerEntries[uint_8]
}

message BehaviorObjectiveAchieved{
  BehaviorObjective behaviorObjective
}

// notify game that build pyramid spark prerequisites have been met/not met
message PyramidPreReqState{
  bool areCubesUpright
}

message GuardDogStart {
}

message GuardDogEnd {
  bool success
}


///////////////////////////////////////////////////////////////////////////////
//////////////////////////////////  Onboarding  ///////////////////////////////
///////////////////////////////////////////////////////////////////////////////

enum uint_8 OnboardingStateEnum
{
  Inactive,
  ErrorCozmo,
  ErrorCubeMoved,
  ErrorCubeWrongSideUp,
  ErrorFinal,
  WaitForShowCube,
  WaitForOKCubeDiscovered,
  WaitForInspectCube,
  WaitForFinalContinue,
}

message OnboardingState {
  OnboardingStateEnum stateNum
}

///////////////////////////////////////////////////////////////////////////////
/////////////////////////////  MEMORY MAP DATA  ///////////////////////////////
///////////////////////////////////////////////////////////////////////////////

// We are about to send one or several messages with memory map info
message MemoryMapMessageBegin
{
  uint_32  originId,
  int_32   rootDepth,
  float_32 rootSize_mm,
  float_32 rootCenterX,
  float_32 rootCenterY
}

// A group of quad infos
message MemoryMapMessage
{
  MemoryMapQuadInfo quadInfos[uint_16]
}

// We finished sending memory map messages
message MemoryMapMessageEnd
{
}

///////////////////////////////////////////////////////////////////////////////
//////////////////////////////////  MISC  /////////////////////////////////////
///////////////////////////////////////////////////////////////////////////////

// Data to display in UI that's useful to customer support
message SupportInfo {
  string deviceId
}

//  Audio stages are map to different music updates that
//  should be performed by Unity.
//  0 - Play__SFX__Cube_Feeding_Loop_Play - begin looping sfx
//  1 - Play__SFX__Cube_Feeding_Up - shake tick point up
//  2 - Play__SFX__Cube_Feeding_Down - shake tick point drops
//  3 - Play__SFX__Cube_Feeding_Success - game is over (also play the stop loop)
//  4 - Stop__SFX__Cube_Feeding_Loop_Stop - stop looping sfx

message FeedingSFXStageUpdate {
  uint_8 stage,
  float_32 chargePercentage = 0.0
}

message ResponseLocale {
  string locale
}

///////////////////////////////////////////////////////////////////////////////
// Notifications
///////////////////////////////////////////////////////////////////////////////

message ClearNotificationCache {
}

message CacheNotificationToSchedule {
  int_32 secondsInFuture,
  string textKey,
  bool   persist,
}

message NotificationTextKeys {
  string textKeys[uint_16],
}
// explicit autounion - this will force the values given, and then add every other messages in this file
// if you do not want to include messages in this union, use the keyword "structure" instead of "message"
// DO NOT CHANGE ANY EXPLICITELY DECLARED VALUES - they must be compatible across all versions so we can reliably
// handshake between and App and SDK version combination
autounion MessageEngineToGame
{
  UiDeviceConnected                 UiDeviceConnected                  = 0x00, // DO NOT CHANGE THIS VALUE
}

} // namespace G2U
} // namespace Cozmo
} // namespace Anki<|MERGE_RESOLUTION|>--- conflicted
+++ resolved
@@ -338,33 +338,21 @@
     // Top area
     // Area of the supporting region for the point, as a fraction of the image
     float_32 top_img_area,
-<<<<<<< HEAD
-    // Pixel coordinate of the point in the image, relative to image center.
-=======
     // Pixel coordinate of the point in the image, relative to top-left corner.
->>>>>>> cb0b2ef5
     int_16   top_img_x,
     int_16   top_img_y,
 
     // Left area
     // Area of the supporting region for the point, as a fraction of the image
     float_32 left_img_area,
-<<<<<<< HEAD
-    // Pixel coordinate of the point in the image, relative to image center.
-=======
     // Pixel coordinate of the point in the image, relative to top-left corner.
->>>>>>> cb0b2ef5
     int_16   left_img_x,
     int_16   left_img_y,
 
     // Right area
     // Area of the supporting region for the point, as a fraction of the image
     float_32 right_img_area,
-<<<<<<< HEAD
-    // Pixel coordinate of the point in the image, relative to image center.
-=======
     // Pixel coordinate of the point in the image, relative to top-left corner.
->>>>>>> cb0b2ef5
     int_16   right_img_x,
     int_16   right_img_y
 }
