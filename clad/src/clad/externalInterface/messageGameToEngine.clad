--- conflicted
+++ resolved
@@ -816,24 +816,13 @@
 // SetBackpackLEDs
 //  See ledTypes.h for the enumeration of the available backpack LEDs.
 message SetBackpackLEDs {
-<<<<<<< HEAD
   uint_32  onColor[4],
   uint_32  offColor[4],
   uint_32  onPeriod_ms[4],
   uint_32  offPeriod_ms[4],
   uint_32  transitionOnPeriod_ms[4],
   uint_32  transitionOffPeriod_ms[4],
-  int_32   offset[4],
-  uint_8   robotID
-=======
-  uint_32  onColor[5],
-  uint_32  offColor[5],
-  uint_32  onPeriod_ms[5],
-  uint_32  offPeriod_ms[5],
-  uint_32  transitionOnPeriod_ms[5],
-  uint_32  transitionOffPeriod_ms[5],
-  int_32   offset[5]
->>>>>>> 49afe814
+  int_32   offset[4]
 }
 
 // Enables/disables specific cube light states
