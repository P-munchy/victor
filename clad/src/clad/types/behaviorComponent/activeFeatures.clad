// File: activeFeatures
// Author: Brad Neuman
// Created: 2018-05-07
// Copyright: Anki, inc. 2018


namespace Anki {
namespace Vector {

enum uint_8 ActiveFeatureType {

  Invalid = 0,

  // System features or features that dont fit elsewhere
  System,

  Onboarding,

  SDK,

  // failure cases like unmatched intents
  Failure,

  // sleep
  Sleep,

  // self-directed activities the robots do
  Autonomous,

  // features that attempt to interact with humans
  Social,

  // utility functions that are useful to the _user_
  Utility,

  // playful / game features
  Play,

}

enum uint_32 ActiveFeature {

  NoFeature = 0,
  
  Alexa,
  AskForHelp,
  BeQuiet,
  Blackjack,
  CantDoThat,
  Clock,
  ComeHere,
  CubeSpinner,
  DanceToTheBeat,
  Exploring,
  FetchCube,
  FindCube,
  FistBump,
  Frustrated,
  GoHome,
  HowOldAreYou,
  InTheAir,
  InteractWithFaces,
  Keepaway,
  KnowledgeGraph,
  ListeningForBeats,
  LookAtMe,
  LowBattery,
  MeetVictor,
  MoveCube,
  MovementForward,
  MovementBackward,
  MovementLeft,
  MovementRight,
  MovementTurnAround,
  Observing,
  ObservingOnCharger,
  Onboarding,
  Petting,
  PlayingMessage,
  PopAWheelie,
  ReactToAbuse,
  ReactToAffirmative,
  ReactToApology,
  ReactToCliff,
<<<<<<< HEAD
  ReactToGazeDirection,
=======
  ReactToGoodBye,
  ReactToGoodMorning,
  ReactToHand,
  ReactToHello,
  ReactToLove,
  ReactToNegative,
>>>>>>> e2655b26
  ReactToRobotOnSide,
  RecordingMessage,
  RequestCharger,
  RobotShaken,
  RollBlock,
  SDK,
  SeasonalHappyHolidays,
  SeasonalHappyNewYear,
  Sleeping,
  ShutUp,
  StuckOnEdge,
  TakeAPhoto,
  TimerCanceled,
  TimerChecked,
  TimerReminder,
  TimerRinging,
  TimerSet,
  UnmatchedVoiceIntent,
  VolumeAdjustment,
  BasicVoiceCommand,
  Weather,
  WhatsMyName,

  // Legacy name -- kept around to keep analytics in sync for the "big greeting" behavior
  VC_Greeting,
}

enum_concept ActiveFeatureType GetActiveFeatureType[ActiveFeature] {
  NoFeature = verbatim ActiveFeatureType::System,
  
  Alexa                   = verbatim ActiveFeatureType::Utility,
  AskForHelp              = verbatim ActiveFeatureType::Failure,
  BeQuiet                 = verbatim ActiveFeatureType::Autonomous,
  Blackjack               = verbatim ActiveFeatureType::Play,
  CantDoThat              = verbatim ActiveFeatureType::Failure,
  Clock                   = verbatim ActiveFeatureType::Utility,
  ComeHere                = verbatim ActiveFeatureType::Social,
  CubeSpinner             = verbatim ActiveFeatureType::Play,
  DanceToTheBeat          = verbatim ActiveFeatureType::Autonomous,
  Exploring               = verbatim ActiveFeatureType::Autonomous,
  FetchCube               = verbatim ActiveFeatureType::Autonomous,
  FindCube                = verbatim ActiveFeatureType::Play,
  FistBump                = verbatim ActiveFeatureType::Social,
  Frustrated              = verbatim ActiveFeatureType::Failure,
  GoHome                  = verbatim ActiveFeatureType::Autonomous,
  HowOldAreYou            = verbatim ActiveFeatureType::Social,
  InTheAir                = verbatim ActiveFeatureType::Social,
  InteractWithFaces       = verbatim ActiveFeatureType::Social,
  Keepaway                = verbatim ActiveFeatureType::Play,
  KnowledgeGraph          = verbatim ActiveFeatureType::Utility,
  ListeningForBeats       = verbatim ActiveFeatureType::Autonomous,
  LookAtMe                = verbatim ActiveFeatureType::Social,
  LowBattery              = verbatim ActiveFeatureType::Autonomous,
  MeetVictor              = verbatim ActiveFeatureType::Social,
  MoveCube                = verbatim ActiveFeatureType::Play,
  MovementForward         = verbatim ActiveFeatureType::Social,
  MovementBackward        = verbatim ActiveFeatureType::Social,
  MovementLeft            = verbatim ActiveFeatureType::Social,
  MovementRight           = verbatim ActiveFeatureType::Social,
  MovementTurnAround      = verbatim ActiveFeatureType::Social,
  Observing               = verbatim ActiveFeatureType::Autonomous,
  ObservingOnCharger      = verbatim ActiveFeatureType::Autonomous,
  Onboarding              = verbatim ActiveFeatureType::Onboarding,
  Petting                 = verbatim ActiveFeatureType::Social,
  PlayingMessage          = verbatim ActiveFeatureType::Utility,
  PopAWheelie             = verbatim ActiveFeatureType::Autonomous,
  ReactToAbuse            = verbatim ActiveFeatureType::Social,
  ReactToAffirmative      = verbatim ActiveFeatureType::Social,
  ReactToApology          = verbatim ActiveFeatureType::Social,
  ReactToCliff            = verbatim ActiveFeatureType::Autonomous,
<<<<<<< HEAD
  ReactToGazeDirection    = verbatim ActiveFeatureType::Autonomous,
=======
  ReactToGoodBye          = verbatim ActiveFeatureType::Social,
  ReactToGoodMorning      = verbatim ActiveFeatureType::Social,
  ReactToHand             = verbatim ActiveFeatureType::Autonomous,
  ReactToHello            = verbatim ActiveFeatureType::Social,
  ReactToLove             = verbatim ActiveFeatureType::Social,
  ReactToNegative         = verbatim ActiveFeatureType::Social,
>>>>>>> e2655b26
  ReactToRobotOnSide      = verbatim ActiveFeatureType::Autonomous,
  RecordingMessage        = verbatim ActiveFeatureType::Utility,
  RequestCharger          = verbatim ActiveFeatureType::Failure,
  RobotShaken             = verbatim ActiveFeatureType::Social,
  RollBlock               = verbatim ActiveFeatureType::Autonomous,
  SDK                     = verbatim ActiveFeatureType::SDK,
  SeasonalHappyHolidays   = verbatim ActiveFeatureType::Social,
  SeasonalHappyNewYear    = verbatim ActiveFeatureType::Social,
  Sleeping                = verbatim ActiveFeatureType::Sleep,
  ShutUp                  = verbatim ActiveFeatureType::Autonomous,
  StuckOnEdge             = verbatim ActiveFeatureType::Autonomous,
  TakeAPhoto              = verbatim ActiveFeatureType::Utility,
  TimerCanceled           = verbatim ActiveFeatureType::Utility,
  TimerChecked            = verbatim ActiveFeatureType::Utility,
  TimerReminder           = verbatim ActiveFeatureType::Utility,
  TimerRinging            = verbatim ActiveFeatureType::Utility,
  TimerSet                = verbatim ActiveFeatureType::Utility,
  UnmatchedVoiceIntent    = verbatim ActiveFeatureType::Failure,
  VolumeAdjustment        = verbatim ActiveFeatureType::System,
  BasicVoiceCommand       = verbatim ActiveFeatureType::Social,
  Weather                 = verbatim ActiveFeatureType::Utility,
  WhatsMyName             = verbatim ActiveFeatureType::Social,
  VC_Greeting             = verbatim ActiveFeatureType::Social
}

} // namespace Vector
} // namespace Anki<|MERGE_RESOLUTION|>--- conflicted
+++ resolved
@@ -82,16 +82,13 @@
   ReactToAffirmative,
   ReactToApology,
   ReactToCliff,
-<<<<<<< HEAD
   ReactToGazeDirection,
-=======
   ReactToGoodBye,
   ReactToGoodMorning,
   ReactToHand,
   ReactToHello,
   ReactToLove,
   ReactToNegative,
->>>>>>> e2655b26
   ReactToRobotOnSide,
   RecordingMessage,
   RequestCharger,
@@ -162,16 +159,13 @@
   ReactToAffirmative      = verbatim ActiveFeatureType::Social,
   ReactToApology          = verbatim ActiveFeatureType::Social,
   ReactToCliff            = verbatim ActiveFeatureType::Autonomous,
-<<<<<<< HEAD
   ReactToGazeDirection    = verbatim ActiveFeatureType::Autonomous,
-=======
   ReactToGoodBye          = verbatim ActiveFeatureType::Social,
   ReactToGoodMorning      = verbatim ActiveFeatureType::Social,
   ReactToHand             = verbatim ActiveFeatureType::Autonomous,
   ReactToHello            = verbatim ActiveFeatureType::Social,
   ReactToLove             = verbatim ActiveFeatureType::Social,
   ReactToNegative         = verbatim ActiveFeatureType::Social,
->>>>>>> e2655b26
   ReactToRobotOnSide      = verbatim ActiveFeatureType::Autonomous,
   RecordingMessage        = verbatim ActiveFeatureType::Utility,
   RequestCharger          = verbatim ActiveFeatureType::Failure,
