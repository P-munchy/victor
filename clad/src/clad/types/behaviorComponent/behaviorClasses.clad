--- conflicted
+++ resolved
@@ -104,10 +104,6 @@
   PowerSaveTest,
   ReactToBody,
   ReactToGazeDirection,
-<<<<<<< HEAD
-  ReactToGazeDirectionSurface,
-=======
->>>>>>> 87698938
 
   // devBehaviors/playpen
   PlaypenCameraCalibration,
