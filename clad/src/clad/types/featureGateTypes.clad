--- conflicted
+++ resolved
@@ -16,11 +16,8 @@
   LocalNotifications,
   Exploring,
   Messaging,
-<<<<<<< HEAD
-  KnowledgeGraph,
-=======
-  ReactToIllumination
->>>>>>> d332f1be
+  ReactToIllumination,
+  KnowledgeGraph
 }
 
 structure FeatureToggle {
