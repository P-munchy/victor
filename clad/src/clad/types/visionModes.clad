/** Clad message definitions for the messages sent from the WiFi to the engine.
 */


namespace Anki {
namespace Vector {

  enum uint_32 VisionMode
  {    
    //
    // Full-blown vision modes
    //
    Markers = 0x00,       // By default, uses cropping. See also "FullFrame/Height/Width" modifiers below.
    Faces,
    Motion,
    BrightColors,
    OverheadEdges,
    Calibration,
    AutoExp,
    WhiteBalance,
<<<<<<< HEAD
    ComputingStatistics,
    DetectingPets,
    DetectingLaserPoints,
    BuildingOverheadMap,
    DetectingVisualObstacles,
    Benchmarking,
    SavingImages,
    DetectingPeople,
    DetectingHands,
    DetectingIllumination,
    ImageViz,                    // For getting images out of VisionSystem to send to Viz/SDK
    MirrorMode,                  // Draw images/detections on the robot's face, mirrored
    OffboardVision,
=======
    Stats,
    Pets,
    Lasers,
    OverheadMap,
    Obstacles,
    Benchmark,
    SaveImages,
    People,
    Hands,
    Illumination,
    Viz,                    // For getting images out of VisionSystem to send to Viz/SDK
    MirrorMode,             // Draw images/detections on the robot's face, mirrored
>>>>>>> e720e3d5
    
    // This is a gross thing to do: a mode to disable another mode. TODO: Remove with VIC-6838
    // If this is "enabled", then it takes precedence over Markers mode above and will force that
    // mode to be skipped.
    Markers_Off,
    
    //
    // Vision mode "modifiers" (require one of the above to be enabled to have an effect)
    // The name convention is <Mode>_<Modifier>
    //   TODO: Make "modifiers" a separate type (hard now because vision schedules consist only of VisionModes)
    //   TODO: Enforce that modifiers always have their "required" mode enabled via unit test
    //
    
    // Require Markers
    Markers_ChargerOnly,         // For auto-exposure metering, only use charger marker, if detected
    Markers_FullFrame,           // Slower, process entire frame, without crop scheduling. Subsumes FullHeight/Width options below.
    Markers_FullHeight,          // Still does horizontal crop scheduling, but does not consider head angle / height
    Markers_FullWidth,           // Considers head angle to search only near ground, but no horizontal crop scheduling
    Markers_FastRotation,        // Mostly for unit tests: allow markers to be detected when rotating fast (or without IMU data)
    Markers_Composite,           // Averages a buffer of images, periodically detecting markers in the image

    // Require Faces:
    Faces_Expression,
    Faces_Smile,
    Faces_Gaze,
    Faces_Blink,
    Faces_Crop,
    
    // Require AutoExposure
    AutoExp_Cycling,             // Cycles through a list of AE target values to aid search in extreme lighting. This mode is marked as
                                 //  processed if it tried all exposure settings to cycle through, or something (faces, pets, or markers)
                                 //  was detected. This is because detections will trigger metering which locks the exposure.
    AutoExp_MinGain,             // Vs. min-exposure-time mode. Useful for less grainy images when TakingPhotos

    Count
  }

  // For the given VisionMode, this map tells whether the mode
  // can be completed in a single vision-processing frame.
  // If it is true, then one frame of this mode turned on is enough
  // to get a result from this mode.
  // If it is false, then >1 frames of this mode turned on are
  // needed to get a result from this mode.
  enum_concept bool CycleCompletesInOneFrame[VisionMode]
  {
    Markers                  = 1,
    Faces                    = 1,
    Motion                   = 1,
    BrightColors             = 1,
    OverheadEdges            = 1,
    Calibration              = 1,
    AutoExp                  = 1,
    WhiteBalance             = 1,
    Stats                    = 1,
    Pets                     = 1,
    Lasers                   = 1,
    OverheadMap              = 1,
    Obstacles                = 1,
    Benchmark                = 1,
    SaveImages               = 1,
    People                   = 1,
    Hands                    = 1,
    Illumination             = 1,
    Viz                      = 1,
    MirrorMode               = 1,
    Markers_Off              = 1,
    Markers_ChargerOnly      = 1,
    Markers_FullFrame        = 1,
    Markers_FullHeight       = 1,
    Markers_FullWidth        = 1,
    Markers_FastRotation     = 1,
    Faces_Expression         = 1,
    Faces_Smile              = 1,
    Faces_Gaze               = 1,
    Faces_Blink              = 1,
    Faces_Crop               = 1,
    AutoExp_MinGain          = 1,

    AutoExp_Cycling          = 0,
    Markers_Composite        = 0,

    Count                    = 1
  }

} // namespace Vector
} // namespace Anki<|MERGE_RESOLUTION|>--- conflicted
+++ resolved
@@ -18,21 +18,6 @@
     Calibration,
     AutoExp,
     WhiteBalance,
-<<<<<<< HEAD
-    ComputingStatistics,
-    DetectingPets,
-    DetectingLaserPoints,
-    BuildingOverheadMap,
-    DetectingVisualObstacles,
-    Benchmarking,
-    SavingImages,
-    DetectingPeople,
-    DetectingHands,
-    DetectingIllumination,
-    ImageViz,                    // For getting images out of VisionSystem to send to Viz/SDK
-    MirrorMode,                  // Draw images/detections on the robot's face, mirrored
-    OffboardVision,
-=======
     Stats,
     Pets,
     Lasers,
@@ -45,8 +30,8 @@
     Illumination,
     Viz,                    // For getting images out of VisionSystem to send to Viz/SDK
     MirrorMode,             // Draw images/detections on the robot's face, mirrored
->>>>>>> e720e3d5
-    
+    Offboard,
+
     // This is a gross thing to do: a mode to disable another mode. TODO: Remove with VIC-6838
     // If this is "enabled", then it takes precedence over Markers mode above and will force that
     // mode to be skipped.
