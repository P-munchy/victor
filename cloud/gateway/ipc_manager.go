// ipc_manager.go handles messages between gateway and the following other processes:
//   - vic-engine: There is no longer a CLAD (EngineCladIpcManager) - just a Protobuf (EngineProtoIpcManager)
//                 domain socket connecting gateway to the engine. The CLAD socket has been deprecated
//                 because it was designed as a temporary connection while messages were converted to
//                 Protobuf.
//   - vic-switchboard: There is a CLAD domain socket connecting gateway to switchboard. This socket is
//                      used to coordinate authentication between the two processes.
//   - vic-cloud: There is a CLAD domain socket connecting gateway to vic-cloud. This socket is used to
//                refresh the latest authentication tokens from vic-cloud. This socket is defined inside
//                the tokens.go file because the properties of that socket are a special case.
// To add a new connection, add the domain socket name (as defined by the server) to the list of consts
// below. And create a new IpcManager struct for that given socket. In main.go the connection should be
// Init-ed. Then it will be ready to use.
package main

import (
	"anki/ipc"
	"bytes"
	"encoding/binary"
	"path"
	"reflect"
	"sync"
	"time"

	"anki/log"
	gw_clad "clad/gateway"
	extint "proto/external_interface"

	"github.com/golang/protobuf/proto"
	"google.golang.org/grpc"
	"google.golang.org/grpc/codes"
)

// The names of the domain sockets to which gateway will connect.
// They will be created in the location defined by config_{platform}.go for the appropriate
// platform.
const (
	cladDomainSocket        = "_engine_gateway_server_"
	protoDomainSocket       = "_engine_gateway_proto_server_"
	switchboardDomainSocket = "_switchboard_gateway_server_"
)

// IpcManager is a struct which handles synchronously sending and receiving messages from
// other processes via domain sockets. This acts like a base class for the other IpcManagers
// to prevent duplication of the Connect and Close functions.
//
// field connMutex: A mutex to prevent simultaneous reads and writes to the domain socket.
// field conn: The connection to the domain socket by which messages are passed between processes.
//
// Note: If there is a function that can be shared, use the engine manager.
//       The only reason I duplicated the functions so far was interfaces
//       were strangely causing the deleteListenerUnsafe to fail. - shawn 7/17/18
type IpcManager struct {
	connMutex sync.Mutex
	conn      ipc.Conn
}

// Connect establishes a connection to the domain socket of a given path.
// vic-gateway acts as the client in all of its domain socket connections since
// it is the part of the system closest to the outside world.
func (manager *IpcManager) Connect(path string, name string) {
	for {
		conn, err := ipc.NewUnixgramClient(path, name)
		if err != nil {
			log.Printf("Couldn't create sockets for %s & %s_%s - retrying: %s\n", path, path, name, err.Error())
			time.Sleep(5 * time.Second)
		} else {
			manager.conn = conn
			return
		}
	}
}

// Close tears down the connection to a domain socket.
func (manager *IpcManager) Close() error {
	return manager.conn.Close()
}

// EngineProtoIpcManager handles passing Protobuf messages between vic-gateway and vic-engine.
// field IpcManager: An anonymous field which basically acts like a subclass.
// field managerMutex: A mutex which prevents asynchronous reads and writes to the managedChannels map.
// field managedChannels: A mapping of messages to listening channels for the rpc handlers.
type EngineProtoIpcManager struct {
	IpcManager
	managerMutex    sync.RWMutex
	managedChannels map[string]([]chan extint.GatewayWrapper)
}

// Init sets up the channel manager and the domain socket connection
func (manager *EngineProtoIpcManager) Init() {
	manager.managedChannels = make(map[string]([]chan extint.GatewayWrapper))
	manager.Connect(path.Join(SocketPath, protoDomainSocket), "client")
}

// Write sends a Protobuf message to vic-engine. This will be handled by
// ProtoMessageHandler::ProcessMessages() in the engine C++ code.
func (manager *EngineProtoIpcManager) Write(msg proto.Message) (int, error) {
	var err error
	var buf bytes.Buffer
	if msg == nil {
		return -1, grpc.Errorf(codes.InvalidArgument, "Unable to parse request")
	}
	if err = binary.Write(&buf, binary.LittleEndian, uint16(proto.Size(msg))); err != nil {
		return -1, grpc.Errorf(codes.Internal, err.Error())
	}
	data, err := proto.Marshal(msg)
	if err != nil {
		return -1, grpc.Errorf(codes.Internal, err.Error())
	}
	if err = binary.Write(&buf, binary.LittleEndian, data); err != nil {
		return -1, grpc.Errorf(codes.Internal, err.Error())
	}

	manager.connMutex.Lock()
	defer manager.connMutex.Unlock()
	if logMessageContent {
		log.Printf("%T: writing '%#v' Proto message to Engine\n", *manager, msg)
	}
	return manager.conn.Write(buf.Bytes())
}

// deleteListenerUnsafe is "unsafe" in that it requires the calling function to have already acquired the
// appropriate lock. Otherwise, there is a chance of simultaneous map access.
func (manager *EngineProtoIpcManager) deleteListenerUnsafe(listener chan extint.GatewayWrapper, tag string) {
	chanSlice := manager.managedChannels[tag]
	for idx, v := range chanSlice {
		if v == listener {
			chanSlice[idx] = chanSlice[len(chanSlice)-1]
			manager.managedChannels[tag] = chanSlice[:len(chanSlice)-1]
			manager.SafeClose(listener)
			break
		}
		if len(chanSlice)-1 == idx {
			log.Println("Warning: failed to remove listener:", listener, "from array:", chanSlice)
		}
	}
	if len(manager.managedChannels[tag]) == 0 {
		delete(manager.managedChannels, tag)
	}
}

// deleteListenerCallback provides a callback which may be invoked to remove the channel from the listeners.
func (manager *EngineProtoIpcManager) deleteListenerCallback(listener chan extint.GatewayWrapper, tag string) func() {
	return func() {
		manager.managerMutex.Lock()
		defer manager.managerMutex.Unlock()
		manager.deleteListenerUnsafe(listener, tag)
	}
}

// CreateChannel establishes a chan by which the ipc manager will pass the requested message type.
func (manager *EngineProtoIpcManager) CreateChannel(tag interface{}, numChannels int) (func(), chan extint.GatewayWrapper) {
	result := make(chan extint.GatewayWrapper, numChannels)
	reflectedType := reflect.TypeOf(tag).String()
	if logVerbose {
		log.Println("Listening for", reflectedType)
	}
	manager.managerMutex.Lock()
	defer manager.managerMutex.Unlock()
	slice := manager.managedChannels[reflectedType]
	if slice == nil {
		slice = make([]chan extint.GatewayWrapper, 0)
	}
	manager.managedChannels[reflectedType] = append(slice, result)
	return manager.deleteListenerCallback(result, reflectedType), result
}

// CreateUniqueChannel establishes a chan by which the ipc manager will pass the requested message type as long as there isn't already one open.
// This is useful in cases where we want to prevent spamming of the engine. See UpdateSettings in message_handler.go.
func (manager *EngineProtoIpcManager) CreateUniqueChannel(tag interface{}, numChannels int) (func(), chan extint.GatewayWrapper, bool) {
	reflectedType := reflect.TypeOf(tag).String()
	manager.managerMutex.RLock()
	_, ok := manager.managedChannels[reflectedType]
	manager.managerMutex.RUnlock()
	if ok {
		return nil, nil, false
	}

	f, c := manager.CreateChannel(tag, numChannels)
	return f, c, true
}

// SafeClose closes a channel if possible.
func (manager *EngineProtoIpcManager) SafeClose(listener chan extint.GatewayWrapper) {
	select {
	case _, ok := <-listener:
		if ok {
			close(listener)
		}
	default:
		close(listener)
	}
}

// SendToListeners propagates messages to all waiting listener channels.
func (manager *EngineProtoIpcManager) SendToListeners(tag string, msg extint.GatewayWrapper) {
	markedForDelete := make(chan chan extint.GatewayWrapper, 5)
	defer func() {
		close(markedForDelete)
		if len(markedForDelete) != 0 {
			manager.managerMutex.Lock()
			defer manager.managerMutex.Unlock()
			for listener := range markedForDelete {
				manager.deleteListenerUnsafe(listener, tag)
			}
		}
	}()
	manager.managerMutex.RLock()
	defer manager.managerMutex.RUnlock()
	chanList, ok := manager.managedChannels[tag]
	if !ok {
		return // No listeners for message
	}
	if logVerbose {
		log.Printf("Sending %s to listeners\n", tag)
	}
	var wg sync.WaitGroup
	for idx, listener := range chanList {
		wg.Add(1)
		go func(idx int, listener chan extint.GatewayWrapper, msg extint.GatewayWrapper) {
			defer wg.Done()
			select {
			case listener <- msg:
				if logVerbose {
					log.Printf("Sent to listener #%d: %s\n", idx, tag)
				}
			case <-time.After(250 * time.Millisecond):
				log.Errorf("EngineProtoIpcManager.SendToListeners: Failed to send message %s for listener #%d. There might be a problem with the channel.\n", tag, idx)
				markedForDelete <- listener
			}
		}(idx, listener, msg)
	}
	wg.Wait()
}

// ProcessMessages loops through incoming messages on the ipc channel.
func (manager *EngineProtoIpcManager) ProcessMessages() {
	var msg extint.GatewayWrapper
	var b, block []byte
	for {
		msg.Reset()
		block = manager.conn.ReadBlock()
		if block == nil {
			log.Errorln("EngineProtoIpcManager.ProcessMessages.Fatal: engine socket returned empty message")
			return
		} else if len(block) < 2 {
			log.Errorln("EngineProtoIpcManager.ProcessMessages.Error: engine socket message too small")
			continue
		}
		b = block[2:]

		if err := proto.Unmarshal(b, &msg); err != nil {
			log.Errorln("EngineProtoIpcManager.DecodingError (", err, "):", b)
			continue
		}
		tag := reflect.TypeOf(msg.OneofMessageType).String()
		manager.SendToListeners(tag, msg)
	}
}

// SwitchboardIpcManager handles passing CLAD messages between vic-gateway and vic-switchboard.
// field IpcManager: An anonymous field which basically acts like a subclass.
// field managerMutex: A mutex which prevents asynchronous reads and writes to the managedChannels map.
// field managedChannels: A mapping of messages to listening channels for the rpc handlers.
type SwitchboardIpcManager struct {
	IpcManager
	managerMutex    sync.RWMutex
	managedChannels map[gw_clad.SwitchboardResponseTag]([]chan gw_clad.SwitchboardResponse)
}

// Init sets up the channel manager and the domain socket connection
func (manager *SwitchboardIpcManager) Init() {
	manager.managedChannels = make(map[gw_clad.SwitchboardResponseTag]([]chan gw_clad.SwitchboardResponse))
	manager.Connect(path.Join(SocketPath, switchboardDomainSocket), "client")
}

func (manager *SwitchboardIpcManager) handleSwitchboardMessages(msg *gw_clad.SwitchboardResponse) {
	switch msg.Tag() {
	case gw_clad.SwitchboardResponseTag_SdkProxyRequest:
		request := msg.GetSdkProxyRequest()
		go func() {
			manager.Write(
				gw_clad.NewSwitchboardRequestWithSdkProxyResponse(
					bleProxy.handle(request),
				),
			)
		}()
	case gw_clad.SwitchboardResponseTag_ExternalConnectionRequest:
		manager.Write(gw_clad.NewSwitchboardRequestWithExternalConnectionResponse(
			&gw_clad.ExternalConnectionResponse{
				IsConnected:  len(connectionId) != 0,
				ConnectionId: connectionId,
			},
		))
	case gw_clad.SwitchboardResponseTag_ClientGuidRefreshRequest:
		response := make(chan struct{})
		tokenManager.ForceUpdate(response)
		<-response
		manager.Write(gw_clad.NewSwitchboardRequestWithClientGuidRefreshResponse(
			&gw_clad.ClientGuidRefreshResponse{},
		))
	}
}

// ProcessMessages loops through incoming messages on the ipc channel.
func (manager *SwitchboardIpcManager) ProcessMessages() {
	var msg gw_clad.SwitchboardResponse
	var b, block []byte
	var buf bytes.Buffer
	for {
		buf.Reset()
		block = manager.conn.ReadBlock()
		if block == nil {
			log.Errorln("SwitchboardIpcManager.ProcessMessages.Fatal: switchboard socket returned empty message")
			return
		} else if len(block) < 2 {
			log.Errorln("SwitchboardIpcManager.ProcessMessages.Error: switchboard socket message too small")
			continue
		}
		b = block[2:]
		buf.Write(b)
		if err := msg.Unpack(&buf); err != nil {
			log.Errorln("SwitchboardIpcManager.DecodingError (", err, "):", b)
			continue
		}

		manager.handleSwitchboardMessages(&msg)
		manager.SendToListeners(msg)
	}
}

// Write sends a CLAD message to vic-switchboard.
func (manager *SwitchboardIpcManager) Write(msg *gw_clad.SwitchboardRequest) (int, error) {
	var err error
	var buf bytes.Buffer
	if msg == nil {
		return -1, grpc.Errorf(codes.InvalidArgument, "Unable to parse request")
	}
	if err = binary.Write(&buf, binary.LittleEndian, uint16(msg.Size())); err != nil {
		return -1, grpc.Errorf(codes.Internal, err.Error())
	}
	if err = msg.Pack(&buf); err != nil {
		return -1, grpc.Errorf(codes.Internal, err.Error())
	}

	manager.connMutex.Lock()
	defer manager.connMutex.Unlock()
	if logMessageContent {
		log.Printf("%T: writing '%#v' message to Switchboard\n", *manager, *msg)
	}
	return manager.conn.Write(buf.Bytes())
}

// deleteListenerUnsafe is "unsafe" in that it requires the calling function to have already acquired the
// appropriate lock. Otherwise, there is a chance of simultaneous map access.
func (manager *SwitchboardIpcManager) deleteListenerUnsafe(listener chan gw_clad.SwitchboardResponse, tag gw_clad.SwitchboardResponseTag) {
	chanSlice := manager.managedChannels[tag]
	for idx, v := range chanSlice {
		if v == listener {
			chanSlice[idx] = chanSlice[len(chanSlice)-1]
			manager.managedChannels[tag] = chanSlice[:len(chanSlice)-1]
			manager.SafeClose(listener)
			break
		}
		if len(chanSlice)-1 == idx {
			log.Println("Warning: failed to remove listener:", listener, "from array:", chanSlice)
		}
	}
	if len(manager.managedChannels[tag]) == 0 {
		delete(manager.managedChannels, tag)
	}
}

// deleteListenerCallback provides a callback which may be invoked to remove the channel from the listeners.
func (manager *SwitchboardIpcManager) deleteListenerCallback(listener chan gw_clad.SwitchboardResponse, tag gw_clad.SwitchboardResponseTag) func() {
	return func() {
		manager.managerMutex.Lock()
		defer manager.managerMutex.Unlock()
		manager.deleteListenerUnsafe(listener, tag)
	}
}

// CreateChannel establishes a chan by which the ipc manager will pass the requested message type.
func (manager *SwitchboardIpcManager) CreateChannel(tag gw_clad.SwitchboardResponseTag, numChannels int) (func(), chan gw_clad.SwitchboardResponse) {
	result := make(chan gw_clad.SwitchboardResponse, numChannels)
	if logVerbose {
		log.Printf("Listening for %+v\n", tag)
	}
	manager.managerMutex.Lock()
	defer manager.managerMutex.Unlock()
	slice := manager.managedChannels[tag]
	if slice == nil {
		slice = make([]chan gw_clad.SwitchboardResponse, 0)
	}
	manager.managedChannels[tag] = append(slice, result)
	return manager.deleteListenerCallback(result, tag), result
}

// SafeClose closes a channel if possible.
func (manager *SwitchboardIpcManager) SafeClose(listener chan gw_clad.SwitchboardResponse) {
	select {
	case _, ok := <-listener:
		if ok {
			close(listener)
		}
	default:
		close(listener)
	}
}

// SendToListeners propagates messages to all waiting listener channels.
func (manager *SwitchboardIpcManager) SendToListeners(msg gw_clad.SwitchboardResponse) {
	tag := msg.Tag()
	markedForDelete := make(chan chan gw_clad.SwitchboardResponse, 5)
	defer func() {
		close(markedForDelete)
		if len(markedForDelete) != 0 {
			manager.managerMutex.Lock()
			defer manager.managerMutex.Unlock()
			for listener := range markedForDelete {
				manager.deleteListenerUnsafe(listener, tag)
			}
		}
	}()
	manager.managerMutex.RLock()
	defer manager.managerMutex.RUnlock()
	chanList, ok := manager.managedChannels[tag]
	if !ok {
		return // No listeners for message
	}
	if logVerbose {
		log.Printf("Sending %s to listeners\n", tag)
	}
	var wg sync.WaitGroup
	for idx, listener := range chanList {
		wg.Add(1)
		go func(idx int, listener chan gw_clad.SwitchboardResponse, msg gw_clad.SwitchboardResponse) {
			defer wg.Done()
			select {
			case listener <- msg:
				if logVerbose {
					log.Printf("Sent to listener #%d: %s\n", idx, tag)
				}
			case <-time.After(250 * time.Millisecond):
				log.Errorf("SwitchboardIpcManager.SendToListeners: Failed to send message %s for listener #%d. There might be a problem with the channel.\n", tag, idx)
				markedForDelete <- listener
			}
		}(idx, listener, msg)
	}
	wg.Wait()
<<<<<<< HEAD
}

// TODO: Remove CLAD manager once it's no longer needed

// EngineCladIpcManager handles passing CLAD messages between vic-gateway and vic-engine.
// field IpcManager: An anonymous field which basically acts like a subclass.
// field managerMutex: A mutex which prevents asynchronous reads and writes to the managedChannels map.
// field managedChannels: A mapping of messages to listening channels for the rpc handlers.
type EngineCladIpcManager struct {
	IpcManager
	managerMutex    sync.RWMutex
	managedChannels map[gw_clad.MessageRobotToExternalTag]([]chan gw_clad.MessageRobotToExternal)
}

// Init sets up the channel manager and the domain socket connection
func (manager *EngineCladIpcManager) Init() {
	manager.managedChannels = make(map[gw_clad.MessageRobotToExternalTag]([]chan gw_clad.MessageRobotToExternal))
	manager.Connect(path.Join(SocketPath, cladDomainSocket), "client")
}

// Write sends a CLAD message to vic-engine. This will be handled by
// UiMessageHandler::ProcessMessages() in the engine C++ code.
func (manager *EngineCladIpcManager) Write(msg *gw_clad.MessageExternalToRobot) (int, error) {
	var err error
	var buf bytes.Buffer
	if msg == nil {
		return -1, grpc.Errorf(codes.InvalidArgument, "Unable to parse request")
	}
	if err = binary.Write(&buf, binary.LittleEndian, uint16(msg.Size())); err != nil {
		return -1, grpc.Errorf(codes.Internal, err.Error())
	}
	if err = msg.Pack(&buf); err != nil {
		return -1, grpc.Errorf(codes.Internal, err.Error())
	}

	manager.connMutex.Lock()
	defer manager.connMutex.Unlock()
	if logMessageContent {
		log.Printf("%T: writing '%#v' CLAD message to Engine\n", *manager, *msg)
	}
	return manager.conn.Write(buf.Bytes())
}

// deleteListenerUnsafe is "unsafe" in that it requires the calling function to have already acquired the
// appropriate lock. Otherwise, there is a chance of simultaneous map access.
func (manager *EngineCladIpcManager) deleteListenerUnsafe(listener chan gw_clad.MessageRobotToExternal, tag gw_clad.MessageRobotToExternalTag) {
	chanSlice := manager.managedChannels[tag]
	for idx, v := range chanSlice {
		if v == listener {
			chanSlice[idx] = chanSlice[len(chanSlice)-1]
			manager.managedChannels[tag] = chanSlice[:len(chanSlice)-1]
			manager.SafeClose(listener)
			break
		}
		if len(chanSlice)-1 == idx {
			log.Println("Warning: failed to remove listener:", listener, "from array:", chanSlice)
		}
	}
	if len(manager.managedChannels[tag]) == 0 {
		delete(manager.managedChannels, tag)
	}
}

// deleteListenerCallback provides a callback which may be invoked to remove the channel from the listeners.
func (manager *EngineCladIpcManager) deleteListenerCallback(listener chan gw_clad.MessageRobotToExternal, tag gw_clad.MessageRobotToExternalTag) func() {
	return func() {
		manager.managerMutex.Lock()
		defer manager.managerMutex.Unlock()
		manager.deleteListenerUnsafe(listener, tag)
	}
}

// CreateChannel establishes a chan by which the ipc manager will pass the requested message type.
func (manager *EngineCladIpcManager) CreateChannel(tag gw_clad.MessageRobotToExternalTag, numChannels int) (func(), chan gw_clad.MessageRobotToExternal) {
	result := make(chan gw_clad.MessageRobotToExternal, numChannels)
	if logVerbose {
		log.Printf("Listening for %+v\n", tag)
	}
	manager.managerMutex.Lock()
	defer manager.managerMutex.Unlock()
	slice := manager.managedChannels[tag]
	if slice == nil {
		slice = make([]chan gw_clad.MessageRobotToExternal, 0)
	}
	manager.managedChannels[tag] = append(slice, result)
	return manager.deleteListenerCallback(result, tag), result
}

// SafeClose closes a channel if possible.
func (manager *EngineCladIpcManager) SafeClose(listener chan gw_clad.MessageRobotToExternal) {
	select {
	case _, ok := <-listener:
		if ok {
			close(listener)
		}
	default:
		close(listener)
	}
}

// SendToListeners propagates messages to all waiting listener channels.
func (manager *EngineCladIpcManager) SendToListeners(msg gw_clad.MessageRobotToExternal) {
	tag := msg.Tag()
	markedForDelete := make(chan chan gw_clad.MessageRobotToExternal, 5)
	defer func() {
		close(markedForDelete)
		if len(markedForDelete) != 0 {
			manager.managerMutex.Lock()
			defer manager.managerMutex.Unlock()
			for listener := range markedForDelete {
				manager.deleteListenerUnsafe(listener, tag)
			}
		}
	}()
	manager.managerMutex.RLock()
	defer manager.managerMutex.RUnlock()
	chanList, ok := manager.managedChannels[tag]
	if !ok {
		return // No listeners for message
	}
	if logVerbose {
		log.Printf("Sending %s to listeners\n", tag)
	}
	var wg sync.WaitGroup
	for idx, listener := range chanList {
		wg.Add(1)
		go func(idx int, listener chan gw_clad.MessageRobotToExternal, msg gw_clad.MessageRobotToExternal) {
			defer wg.Done()
			select {
			case listener <- msg:
				if logVerbose {
					log.Printf("Sent to listener #%d: %s\n", idx, tag)
				}
			case <-time.After(250 * time.Millisecond):
				log.Errorf("EngineCladIpcManager.SendToListeners: Failed to send message %s for listener #%d. There might be a problem with the channel.\n", tag, idx)
				markedForDelete <- listener
			}
		}(idx, listener, msg)
	}
	wg.Wait()
}

// ProcessMessages loops through incoming messages on the ipc channel.
// Note: this will ignore unparsable messages because there are more
// clad messages sent from engine than understood by gateway.
func (manager *EngineCladIpcManager) ProcessMessages() {
	var msg gw_clad.MessageRobotToExternal
	var b, block []byte
	var buf bytes.Buffer
	for {
		buf.Reset()
		block = manager.conn.ReadBlock()
		if block == nil {
			log.Errorln("EngineCladIpcManager.ProcessMessages.Fatal: engine socket returned empty message")
			return
		} else if len(block) < 2 {
			log.Errorln("EngineCladIpcManager.ProcessMessages.Error: engine socket message too small")
			continue
		}
		b = block[2:]
		buf.Write(b)
		if err := msg.Unpack(&buf); err != nil {
			// Intentionally ignoring errors for unknown messages
			// TODO: treat this as an error condition once VIC-3186 is completed
			continue
		}

		manager.SendToListeners(msg)
	}
=======
>>>>>>> c77a2211
}<|MERGE_RESOLUTION|>--- conflicted
+++ resolved
@@ -448,176 +448,4 @@
 		}(idx, listener, msg)
 	}
 	wg.Wait()
-<<<<<<< HEAD
-}
-
-// TODO: Remove CLAD manager once it's no longer needed
-
-// EngineCladIpcManager handles passing CLAD messages between vic-gateway and vic-engine.
-// field IpcManager: An anonymous field which basically acts like a subclass.
-// field managerMutex: A mutex which prevents asynchronous reads and writes to the managedChannels map.
-// field managedChannels: A mapping of messages to listening channels for the rpc handlers.
-type EngineCladIpcManager struct {
-	IpcManager
-	managerMutex    sync.RWMutex
-	managedChannels map[gw_clad.MessageRobotToExternalTag]([]chan gw_clad.MessageRobotToExternal)
-}
-
-// Init sets up the channel manager and the domain socket connection
-func (manager *EngineCladIpcManager) Init() {
-	manager.managedChannels = make(map[gw_clad.MessageRobotToExternalTag]([]chan gw_clad.MessageRobotToExternal))
-	manager.Connect(path.Join(SocketPath, cladDomainSocket), "client")
-}
-
-// Write sends a CLAD message to vic-engine. This will be handled by
-// UiMessageHandler::ProcessMessages() in the engine C++ code.
-func (manager *EngineCladIpcManager) Write(msg *gw_clad.MessageExternalToRobot) (int, error) {
-	var err error
-	var buf bytes.Buffer
-	if msg == nil {
-		return -1, grpc.Errorf(codes.InvalidArgument, "Unable to parse request")
-	}
-	if err = binary.Write(&buf, binary.LittleEndian, uint16(msg.Size())); err != nil {
-		return -1, grpc.Errorf(codes.Internal, err.Error())
-	}
-	if err = msg.Pack(&buf); err != nil {
-		return -1, grpc.Errorf(codes.Internal, err.Error())
-	}
-
-	manager.connMutex.Lock()
-	defer manager.connMutex.Unlock()
-	if logMessageContent {
-		log.Printf("%T: writing '%#v' CLAD message to Engine\n", *manager, *msg)
-	}
-	return manager.conn.Write(buf.Bytes())
-}
-
-// deleteListenerUnsafe is "unsafe" in that it requires the calling function to have already acquired the
-// appropriate lock. Otherwise, there is a chance of simultaneous map access.
-func (manager *EngineCladIpcManager) deleteListenerUnsafe(listener chan gw_clad.MessageRobotToExternal, tag gw_clad.MessageRobotToExternalTag) {
-	chanSlice := manager.managedChannels[tag]
-	for idx, v := range chanSlice {
-		if v == listener {
-			chanSlice[idx] = chanSlice[len(chanSlice)-1]
-			manager.managedChannels[tag] = chanSlice[:len(chanSlice)-1]
-			manager.SafeClose(listener)
-			break
-		}
-		if len(chanSlice)-1 == idx {
-			log.Println("Warning: failed to remove listener:", listener, "from array:", chanSlice)
-		}
-	}
-	if len(manager.managedChannels[tag]) == 0 {
-		delete(manager.managedChannels, tag)
-	}
-}
-
-// deleteListenerCallback provides a callback which may be invoked to remove the channel from the listeners.
-func (manager *EngineCladIpcManager) deleteListenerCallback(listener chan gw_clad.MessageRobotToExternal, tag gw_clad.MessageRobotToExternalTag) func() {
-	return func() {
-		manager.managerMutex.Lock()
-		defer manager.managerMutex.Unlock()
-		manager.deleteListenerUnsafe(listener, tag)
-	}
-}
-
-// CreateChannel establishes a chan by which the ipc manager will pass the requested message type.
-func (manager *EngineCladIpcManager) CreateChannel(tag gw_clad.MessageRobotToExternalTag, numChannels int) (func(), chan gw_clad.MessageRobotToExternal) {
-	result := make(chan gw_clad.MessageRobotToExternal, numChannels)
-	if logVerbose {
-		log.Printf("Listening for %+v\n", tag)
-	}
-	manager.managerMutex.Lock()
-	defer manager.managerMutex.Unlock()
-	slice := manager.managedChannels[tag]
-	if slice == nil {
-		slice = make([]chan gw_clad.MessageRobotToExternal, 0)
-	}
-	manager.managedChannels[tag] = append(slice, result)
-	return manager.deleteListenerCallback(result, tag), result
-}
-
-// SafeClose closes a channel if possible.
-func (manager *EngineCladIpcManager) SafeClose(listener chan gw_clad.MessageRobotToExternal) {
-	select {
-	case _, ok := <-listener:
-		if ok {
-			close(listener)
-		}
-	default:
-		close(listener)
-	}
-}
-
-// SendToListeners propagates messages to all waiting listener channels.
-func (manager *EngineCladIpcManager) SendToListeners(msg gw_clad.MessageRobotToExternal) {
-	tag := msg.Tag()
-	markedForDelete := make(chan chan gw_clad.MessageRobotToExternal, 5)
-	defer func() {
-		close(markedForDelete)
-		if len(markedForDelete) != 0 {
-			manager.managerMutex.Lock()
-			defer manager.managerMutex.Unlock()
-			for listener := range markedForDelete {
-				manager.deleteListenerUnsafe(listener, tag)
-			}
-		}
-	}()
-	manager.managerMutex.RLock()
-	defer manager.managerMutex.RUnlock()
-	chanList, ok := manager.managedChannels[tag]
-	if !ok {
-		return // No listeners for message
-	}
-	if logVerbose {
-		log.Printf("Sending %s to listeners\n", tag)
-	}
-	var wg sync.WaitGroup
-	for idx, listener := range chanList {
-		wg.Add(1)
-		go func(idx int, listener chan gw_clad.MessageRobotToExternal, msg gw_clad.MessageRobotToExternal) {
-			defer wg.Done()
-			select {
-			case listener <- msg:
-				if logVerbose {
-					log.Printf("Sent to listener #%d: %s\n", idx, tag)
-				}
-			case <-time.After(250 * time.Millisecond):
-				log.Errorf("EngineCladIpcManager.SendToListeners: Failed to send message %s for listener #%d. There might be a problem with the channel.\n", tag, idx)
-				markedForDelete <- listener
-			}
-		}(idx, listener, msg)
-	}
-	wg.Wait()
-}
-
-// ProcessMessages loops through incoming messages on the ipc channel.
-// Note: this will ignore unparsable messages because there are more
-// clad messages sent from engine than understood by gateway.
-func (manager *EngineCladIpcManager) ProcessMessages() {
-	var msg gw_clad.MessageRobotToExternal
-	var b, block []byte
-	var buf bytes.Buffer
-	for {
-		buf.Reset()
-		block = manager.conn.ReadBlock()
-		if block == nil {
-			log.Errorln("EngineCladIpcManager.ProcessMessages.Fatal: engine socket returned empty message")
-			return
-		} else if len(block) < 2 {
-			log.Errorln("EngineCladIpcManager.ProcessMessages.Error: engine socket message too small")
-			continue
-		}
-		b = block[2:]
-		buf.Write(b)
-		if err := msg.Unpack(&buf); err != nil {
-			// Intentionally ignoring errors for unknown messages
-			// TODO: treat this as an error condition once VIC-3186 is completed
-			continue
-		}
-
-		manager.SendToListeners(msg)
-	}
-=======
->>>>>>> c77a2211
 }