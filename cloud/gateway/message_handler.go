--- conflicted
+++ resolved
@@ -28,69 +28,6 @@
 	connectionId     string
 )
 
-<<<<<<< HEAD
-func ProtoCancelFaceEnrollmentToClad(msg *extint.CancelFaceEnrollmentRequest) *gw_clad.MessageExternalToRobot {
-	return gw_clad.NewMessageExternalToRobotWithCancelFaceEnrollment(&gw_clad.CancelFaceEnrollment{})
-}
-
-func ProtoUpdateEnrolledFaceByIDToClad(msg *extint.UpdateEnrolledFaceByIDRequest) *gw_clad.MessageExternalToRobot {
-	return gw_clad.NewMessageExternalToRobotWithUpdateEnrolledFaceByID(&gw_clad.UpdateEnrolledFaceByID{
-		FaceID:  msg.FaceId,
-		OldName: msg.OldName,
-		NewName: msg.NewName,
-	})
-}
-
-func ProtoEraseEnrolledFaceByIDToClad(msg *extint.EraseEnrolledFaceByIDRequest) *gw_clad.MessageExternalToRobot {
-	return gw_clad.NewMessageExternalToRobotWithEraseEnrolledFaceByID(&gw_clad.EraseEnrolledFaceByID{
-		FaceID: msg.FaceId,
-	})
-}
-
-func ProtoEraseAllEnrolledFacesToClad(msg *extint.EraseAllEnrolledFacesRequest) *gw_clad.MessageExternalToRobot {
-	return gw_clad.NewMessageExternalToRobotWithEraseAllEnrolledFaces(&gw_clad.EraseAllEnrolledFaces{})
-}
-
-func ProtoSetFaceToEnrollToClad(msg *extint.SetFaceToEnrollRequest) *gw_clad.MessageExternalToRobot {
-	return gw_clad.NewMessageExternalToRobotWithSetFaceToEnroll(&gw_clad.SetFaceToEnroll{
-		Name:        msg.Name,
-		ObservedID:  msg.ObservedId,
-		SaveID:      msg.SaveId,
-		SaveToRobot: msg.SaveToRobot,
-		SayName:     msg.SayName,
-		UseMusic:    msg.UseMusic,
-	})
-}
-
-func ProtoPoseToClad(msg *extint.PoseStruct) *gw_clad.PoseStruct3d {
-	return &gw_clad.PoseStruct3d{
-		X:        msg.X,
-		Y:        msg.Y,
-		Z:        msg.Z,
-		Q0:       msg.Q0,
-		Q1:       msg.Q1,
-		Q2:       msg.Q2,
-		Q3:       msg.Q3,
-		OriginID: msg.OriginId,
-	}
-}
-
-func SliceToArray(msg []uint32) [3]uint32 {
-	var arr [3]uint32
-	copy(arr[:], msg)
-	return arr
-}
-
-func CladExpressionValuesToProto(msg []uint8) []uint32 {
-	var expression_values []uint32
-	for _, val := range msg {
-		expression_values = append(expression_values, uint32(val))
-	}
-	return expression_values
-}
-
-=======
->>>>>>> c77a2211
 func SendOnboardingComplete(in *extint.GatewayWrapper_OnboardingCompleteRequest) (*extint.OnboardingInputResponse, error) {
 	f, responseChan := engineProtoManager.CreateChannel(&extint.GatewayWrapper_OnboardingCompleteResponse{}, 1)
 	defer f()
@@ -434,7 +371,6 @@
 
 	// This was hard-coded in clad:
 	chunkSize := faceImagePixelsPerChunk
-<<<<<<< HEAD
 
 	// len(in.FaceData) is a byte count. Pixel count is len()/2
 	numPixels := len(in.FaceData) / 2
@@ -442,15 +378,6 @@
 	numChunks := (numPixels + chunkSize - 1) / chunkSize
 	var chunkData []byte
 
-=======
-
-	// len(in.FaceData) is a byte count. Pixel count is len()/2
-	numPixels := len(in.FaceData) / 2
-
-	numChunks := (numPixels + chunkSize - 1) / chunkSize
-	var chunkData []byte
-
->>>>>>> c77a2211
 	for chunkIndex := 0; chunkIndex < numChunks; chunkIndex++ {
 		//600 pixels per chunk is 1200 bytes per chunk:
 		if chunkIndex == numChunks-1 {
@@ -530,7 +457,6 @@
 	delete_listener_callback, enrolledNamesResponse :=
 		engineProtoManager.CreateChannel(&extint.GatewayWrapper_RequestEnrolledNamesResponse{}, 1)
 	defer delete_listener_callback()
-<<<<<<< HEAD
 
 	message := &extint.GatewayWrapper{
 		OneofMessageType: &extint.GatewayWrapper_RequestEnrolledNamesRequest{
@@ -538,15 +464,6 @@
 		},
 	}
 
-=======
-
-	message := &extint.GatewayWrapper{
-		OneofMessageType: &extint.GatewayWrapper_RequestEnrolledNamesRequest{
-			RequestEnrolledNamesRequest: in,
-		},
-	}
-
->>>>>>> c77a2211
 	_, err := engineProtoManager.Write(message)
 	if err != nil {
 		return nil, err
