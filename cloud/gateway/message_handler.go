package main

import (
	"encoding/binary"
	"io/ioutil"
	"os"
	"os/exec"
	"reflect"
	"strings"
	"sync"
	"time"

	"anki/log"
	"anki/robot/loguploader"
	cloud_clad "clad/cloud"
	gw_clad "clad/gateway"
	extint "proto/external_interface"

	"github.com/golang/protobuf/proto"
	"golang.org/x/net/context"
	"google.golang.org/grpc"
	"google.golang.org/grpc/codes"
)

const faceImagePixelsPerChunk = 600

var (
	connectionIdLock sync.Mutex
	connectionId     string
)

// TODO: we should find a way to auto-generate the equivalent of this function as part of clad or protoc
func ProtoMoveHeadToClad(msg *extint.MoveHeadRequest) *gw_clad.MessageExternalToRobot {
	return gw_clad.NewMessageExternalToRobotWithMoveHead(&gw_clad.MoveHead{
		SpeedRadPerSec: msg.SpeedRadPerSec,
	})
}

// TODO: we should find a way to auto-generate the equivalent of this function as part of clad or protoc
func ProtoMoveLiftToClad(msg *extint.MoveLiftRequest) *gw_clad.MessageExternalToRobot {
	return gw_clad.NewMessageExternalToRobotWithMoveLift(&gw_clad.MoveLift{
		SpeedRadPerSec: msg.SpeedRadPerSec,
	})
}

// TODO: we should find a way to auto-generate the equivalent of this function as part of clad or protoc
func FaceImageChunkToClad(faceData [faceImagePixelsPerChunk]uint16, pixelCount uint16, chunkIndex uint8, chunkCount uint8, durationMs uint32, interruptRunning bool) *gw_clad.MessageExternalToRobot {
	return gw_clad.NewMessageExternalToRobotWithDisplayFaceImageRGBChunk(&gw_clad.DisplayFaceImageRGBChunk{
		FaceData:         faceData,
		NumPixels:        pixelCount,
		ChunkIndex:       chunkIndex,
		NumChunks:        chunkCount,
		DurationMs:       durationMs,
		InterruptRunning: interruptRunning,
	})
}

func ProtoAppIntentToClad(msg *extint.AppIntentRequest) *gw_clad.MessageExternalToRobot {
	return gw_clad.NewMessageExternalToRobotWithAppIntent(&gw_clad.AppIntent{
		Param:  msg.Param,
		Intent: msg.Intent,
	})
}

func ProtoRequestEnrolledNamesToClad(msg *extint.RequestEnrolledNamesRequest) *gw_clad.MessageExternalToRobot {
	return gw_clad.NewMessageExternalToRobotWithRequestEnrolledNames(&gw_clad.RequestEnrolledNames{})
}

func ProtoCancelFaceEnrollmentToClad(msg *extint.CancelFaceEnrollmentRequest) *gw_clad.MessageExternalToRobot {
	return gw_clad.NewMessageExternalToRobotWithCancelFaceEnrollment(&gw_clad.CancelFaceEnrollment{})
}

func ProtoUpdateEnrolledFaceByIDToClad(msg *extint.UpdateEnrolledFaceByIDRequest) *gw_clad.MessageExternalToRobot {
	return gw_clad.NewMessageExternalToRobotWithUpdateEnrolledFaceByID(&gw_clad.UpdateEnrolledFaceByID{
		FaceID:  msg.FaceId,
		OldName: msg.OldName,
		NewName: msg.NewName,
	})
}

func ProtoEraseEnrolledFaceByIDToClad(msg *extint.EraseEnrolledFaceByIDRequest) *gw_clad.MessageExternalToRobot {
	return gw_clad.NewMessageExternalToRobotWithEraseEnrolledFaceByID(&gw_clad.EraseEnrolledFaceByID{
		FaceID: msg.FaceId,
	})
}

func ProtoEraseAllEnrolledFacesToClad(msg *extint.EraseAllEnrolledFacesRequest) *gw_clad.MessageExternalToRobot {
	return gw_clad.NewMessageExternalToRobotWithEraseAllEnrolledFaces(&gw_clad.EraseAllEnrolledFaces{})
}

func ProtoSetFaceToEnrollToClad(msg *extint.SetFaceToEnrollRequest) *gw_clad.MessageExternalToRobot {
	return gw_clad.NewMessageExternalToRobotWithSetFaceToEnroll(&gw_clad.SetFaceToEnroll{
		Name:        msg.Name,
		ObservedID:  msg.ObservedId,
		SaveID:      msg.SaveId,
		SaveToRobot: msg.SaveToRobot,
		SayName:     msg.SayName,
		UseMusic:    msg.UseMusic,
	})
}

func ProtoPoseToClad(msg *extint.PoseStruct) *gw_clad.PoseStruct3d {
	return &gw_clad.PoseStruct3d{
		X:        msg.X,
		Y:        msg.Y,
		Z:        msg.Z,
		Q0:       msg.Q0,
		Q1:       msg.Q1,
		Q2:       msg.Q2,
		Q3:       msg.Q3,
		OriginID: msg.OriginId,
	}
}

func ProtoCreateFixedCustomObjectToClad(msg *extint.CreateFixedCustomObjectRequest) *gw_clad.MessageExternalToRobot {
	return gw_clad.NewMessageExternalToRobotWithCreateFixedCustomObject(&gw_clad.CreateFixedCustomObject{
		Pose:    *ProtoPoseToClad(msg.Pose),
		XSizeMm: msg.XSizeMm,
		YSizeMm: msg.YSizeMm,
		ZSizeMm: msg.ZSizeMm,
	})
}

func ProtoDefineCustomBoxToClad(msg *extint.DefineCustomObjectRequest, def *extint.CustomBoxDefinition) *gw_clad.MessageExternalToRobot {
	// Convert from the proto defined CustomObject enum to the more general clad ObjectType enum space
	object_type := gw_clad.ObjectType(int(msg.CustomType) - int(extint.CustomType_CUSTOM_TYPE_00) + int(gw_clad.ObjectType_CustomType00))

	return gw_clad.NewMessageExternalToRobotWithDefineCustomBox(&gw_clad.DefineCustomBox{
		CustomType:     object_type,
		MarkerFront:    gw_clad.CustomObjectMarker(def.MarkerFront - 1),
		MarkerBack:     gw_clad.CustomObjectMarker(def.MarkerBack - 1),
		MarkerTop:      gw_clad.CustomObjectMarker(def.MarkerTop - 1),
		MarkerBottom:   gw_clad.CustomObjectMarker(def.MarkerBottom - 1),
		MarkerLeft:     gw_clad.CustomObjectMarker(def.MarkerLeft - 1),
		MarkerRight:    gw_clad.CustomObjectMarker(def.MarkerRight - 1),
		XSizeMm:        def.XSizeMm,
		YSizeMm:        def.YSizeMm,
		ZSizeMm:        def.ZSizeMm,
		MarkerWidthMm:  def.MarkerWidthMm,
		MarkerHeightMm: def.MarkerHeightMm,
		IsUnique:       msg.IsUnique,
	})
}

func ProtoDefineCustomCubeToClad(msg *extint.DefineCustomObjectRequest, def *extint.CustomCubeDefinition) *gw_clad.MessageExternalToRobot {
	// Convert from the proto defined CustomObject enum to the more general clad ObjectType enum space
	object_type := gw_clad.ObjectType(int(msg.CustomType) - int(extint.CustomType_CUSTOM_TYPE_00) + int(gw_clad.ObjectType_CustomType00))

	return gw_clad.NewMessageExternalToRobotWithDefineCustomCube(&gw_clad.DefineCustomCube{
		CustomType:     object_type,
		Marker:         gw_clad.CustomObjectMarker(def.Marker - 1),
		SizeMm:         def.SizeMm,
		MarkerWidthMm:  def.MarkerWidthMm,
		MarkerHeightMm: def.MarkerHeightMm,
		IsUnique:       msg.IsUnique,
	})
}

func ProtoDefineCustomWallToClad(msg *extint.DefineCustomObjectRequest, def *extint.CustomWallDefinition) *gw_clad.MessageExternalToRobot {
	// Convert from the proto defined CustomObject enum to the more general clad ObjectType enum space
	object_type := gw_clad.ObjectType(int(msg.CustomType) - int(extint.CustomType_CUSTOM_TYPE_00) + int(gw_clad.ObjectType_CustomType00))

	return gw_clad.NewMessageExternalToRobotWithDefineCustomWall(&gw_clad.DefineCustomWall{
		CustomType:     object_type,
		Marker:         gw_clad.CustomObjectMarker(def.Marker - 1),
		WidthMm:        def.WidthMm,
		HeightMm:       def.HeightMm,
		MarkerWidthMm:  def.MarkerWidthMm,
		MarkerHeightMm: def.MarkerHeightMm,
		IsUnique:       msg.IsUnique,
	})
}

func SliceToArray(msg []uint32) [3]uint32 {
	var arr [3]uint32
	copy(arr[:], msg)
	return arr
}

func CladCladRectToProto(msg *gw_clad.CladRect) *extint.CladRect {
	return &extint.CladRect{
		XTopLeft: msg.XTopLeft,
		YTopLeft: msg.YTopLeft,
		Width:    msg.Width,
		Height:   msg.Height,
	}
}

func CladCladPointsToProto(msg []gw_clad.CladPoint2d) []*extint.CladPoint {
	var points []*extint.CladPoint
	for _, point := range msg {
		points = append(points, &extint.CladPoint{X: point.X, Y: point.Y})
	}
	return points
}

func CladExpressionValuesToProto(msg []uint8) []uint32 {
	var expression_values []uint32
	for _, val := range msg {
		expression_values = append(expression_values, uint32(val))
	}
	return expression_values
}

func CladRobotObservedFaceToProto(msg *gw_clad.RobotObservedFace) *extint.RobotObservedFace {
	// BlinkAmount, Gaze and SmileAmount are not exposed to the SDK
	return &extint.RobotObservedFace{
		FaceId:    msg.FaceID,
		Timestamp: msg.Timestamp,
		Pose:      CladPoseToProto(&msg.Pose),
		ImgRect:   CladCladRectToProto(&msg.ImgRect),
		Name:      msg.Name,

		Expression: extint.FacialExpression(msg.Expression + 1), // protobuf enums have a 0 start value

		// Individual expression values histogram, sums to 100 (Exception: all zero if expressio: msg.
		ExpressionValues: CladExpressionValuesToProto(msg.ExpressionValues[:]),

		// Face landmarks
		LeftEye:  CladCladPointsToProto(msg.LeftEye),
		RightEye: CladCladPointsToProto(msg.RightEye),
		Nose:     CladCladPointsToProto(msg.Nose),
		Mouth:    CladCladPointsToProto(msg.Mouth),
	}
}

func CladRobotChangedObservedFaceIDToProto(msg *gw_clad.RobotChangedObservedFaceID) *extint.RobotChangedObservedFaceID {
	return &extint.RobotChangedObservedFaceID{
		OldId: msg.OldID,
		NewId: msg.NewID,
	}
}

func CladPoseToProto(msg *gw_clad.PoseStruct3d) *extint.PoseStruct {
	return &extint.PoseStruct{
		X:        msg.X,
		Y:        msg.Y,
		Z:        msg.Z,
		Q0:       msg.Q0,
		Q1:       msg.Q1,
		Q2:       msg.Q2,
		Q3:       msg.Q3,
		OriginId: msg.OriginID,
	}
}

func CladEventToProto(msg *gw_clad.Event) *extint.Event {
	switch tag := msg.Tag(); tag {
	// Event is currently unused in CLAD, but if you start
	// using it again, replace [MessageName] with your msg name
	// case gw_clad.EventTag_[MessageName]:
	// 	return &extint.Event{
	// 		EventType: &extint.Event_[MessageName]{
	// 			Clad[MessageName]ToProto(msg.Get[MessageName]()),
	// 		},
	// 	}
	case gw_clad.EventTag_INVALID:
		log.Println(tag, "tag is invalid")
		return nil
	default:
		log.Println(tag, "tag is not yet implemented")
		return nil
	}
}

func CladObjectConnectionStateToProto(msg *gw_clad.ObjectConnectionState) *extint.ObjectConnectionState {
	return &extint.ObjectConnectionState{
		ObjectId:   msg.ObjectID,
		FactoryId:  msg.FactoryID,
		ObjectType: extint.ObjectType(msg.ObjectType + 1),
		Connected:  msg.Connected,
	}
}
func CladObjectAvailableToProto(msg *gw_clad.ObjectAvailable) *extint.ObjectAvailable {
	return &extint.ObjectAvailable{
		FactoryId: msg.FactoryId,
	}
}
func CladObjectMovedToProto(msg *gw_clad.ObjectMoved) *extint.ObjectMoved {
	return &extint.ObjectMoved{
		Timestamp: msg.Timestamp,
		ObjectId:  msg.ObjectID,
	}
}
func CladObjectStoppedMovingToProto(msg *gw_clad.ObjectStoppedMoving) *extint.ObjectStoppedMoving {
	return &extint.ObjectStoppedMoving{
		Timestamp: msg.Timestamp,
		ObjectId:  msg.ObjectID,
	}
}
func CladObjectUpAxisChangedToProto(msg *gw_clad.ObjectUpAxisChanged) *extint.ObjectUpAxisChanged {
	// In clad, unknown is the final value
	// In proto, the convention is that 0 is unknown
	upAxis := extint.UpAxis_INVALID_AXIS
	if msg.UpAxis != gw_clad.UpAxis_UnknownAxis {
		upAxis = extint.UpAxis(msg.UpAxis + 1)
	}

	return &extint.ObjectUpAxisChanged{
		Timestamp: msg.Timestamp,
		ObjectId:  msg.ObjectID,
		UpAxis:    upAxis,
	}
}
func CladObjectTappedToProto(msg *gw_clad.ObjectTapped) *extint.ObjectTapped {
	return &extint.ObjectTapped{
		Timestamp: msg.Timestamp,
		ObjectId:  msg.ObjectID,
	}
}

func CladRobotObservedObjectToProto(msg *gw_clad.RobotObservedObject) *extint.RobotObservedObject {
	return &extint.RobotObservedObject{
		Timestamp:             msg.Timestamp,
		ObjectFamily:          extint.ObjectFamily(msg.ObjectFamily + 1),
		ObjectType:            extint.ObjectType(msg.ObjectType + 1),
		ObjectId:              msg.ObjectID,
		ImgRect:               CladCladRectToProto(&msg.ImgRect),
		Pose:                  CladPoseToProto(&msg.Pose),
		IsActive:              uint32(msg.IsActive),
		TopFaceOrientationRad: msg.TopFaceOrientationRad,
	}
}

func CladMemoryMapBeginToProtoNavMapInfo(msg *gw_clad.MemoryMapMessageBegin) *extint.NavMapInfo {
	return &extint.NavMapInfo{
		RootDepth:   int32(msg.RootDepth),
		RootSizeMm:  msg.RootSizeMm,
		RootCenterX: msg.RootCenterX,
		RootCenterY: msg.RootCenterY,
		RootCenterZ: 0.0,
	}
}

func CladMemoryMapQuadInfoToProto(msg *gw_clad.MemoryMapQuadInfo) *extint.NavMapQuadInfo {
	return &extint.NavMapQuadInfo{
		Content:   extint.NavNodeContentType(msg.Content), // Not incrementing this one because the CLAD enum has 0 as unknown
		Depth:     uint32(msg.Depth),
		ColorRgba: msg.ColorRGBA,
	}
}

func SendOnboardingComplete(in *extint.GatewayWrapper_OnboardingCompleteRequest) (*extint.OnboardingInputResponse, error) {
	f, responseChan := engineProtoManager.CreateChannel(&extint.GatewayWrapper_OnboardingCompleteResponse{}, 1)
	defer f()
	_, err := engineProtoManager.Write(&extint.GatewayWrapper{
		OneofMessageType: in,
	})
	if err != nil {
		return nil, err
	}
	completeResponse, ok := <-responseChan
	if !ok {
		return nil, grpc.Errorf(codes.Internal, "Failed to retrieve message")
	}
	return &extint.OnboardingInputResponse{
		Status: &extint.ResponseStatus{
			Code: extint.ResponseStatus_REQUEST_PROCESSING,
		},
		OneofMessageType: &extint.OnboardingInputResponse_OnboardingCompleteResponse{
			OnboardingCompleteResponse: completeResponse.GetOnboardingCompleteResponse(),
		},
	}, nil
}

func SendOnboardingWakeUpStarted(in *extint.GatewayWrapper_OnboardingWakeUpStartedRequest) (*extint.OnboardingInputResponse, error) {
	f, responseChan := engineProtoManager.CreateChannel(&extint.GatewayWrapper_OnboardingWakeUpStartedResponse{}, 1)
	defer f()
	_, err := engineProtoManager.Write(&extint.GatewayWrapper{
		OneofMessageType: in,
	})
	if err != nil {
		return nil, err
	}
	completeResponse, ok := <-responseChan
	if !ok {
		return nil, grpc.Errorf(codes.Internal, "Failed to retrieve message")
	}
	return &extint.OnboardingInputResponse{
		Status: &extint.ResponseStatus{
			Code: extint.ResponseStatus_REQUEST_PROCESSING,
		},
		OneofMessageType: &extint.OnboardingInputResponse_OnboardingWakeUpStartedResponse{
			OnboardingWakeUpStartedResponse: completeResponse.GetOnboardingWakeUpStartedResponse(),
		},
	}, nil
}

func SendOnboardingWakeUp(in *extint.GatewayWrapper_OnboardingWakeUpRequest) (*extint.OnboardingInputResponse, error) {
	f, responseChan := engineProtoManager.CreateChannel(&extint.GatewayWrapper_OnboardingWakeUpResponse{}, 1)
	defer f()
	_, err := engineProtoManager.Write(&extint.GatewayWrapper{
		OneofMessageType: in,
	})
	if err != nil {
		return nil, err
	}
	wakeUpResponse, ok := <-responseChan
	if !ok {
		return nil, grpc.Errorf(codes.Internal, "Failed to retrieve message")
	}
	return &extint.OnboardingInputResponse{
		Status: &extint.ResponseStatus{
			Code: extint.ResponseStatus_REQUEST_PROCESSING,
		},
		OneofMessageType: &extint.OnboardingInputResponse_OnboardingWakeUpResponse{
			OnboardingWakeUpResponse: wakeUpResponse.GetOnboardingWakeUpResponse(),
		},
	}, nil
}

func SendAppDisconnected() {
	msg := &extint.GatewayWrapper_AppDisconnected{
		AppDisconnected: &extint.AppDisconnected{},
	}
	engineProtoManager.Write(&extint.GatewayWrapper{
		OneofMessageType: msg,
	})
	// no error handling
}

func SendOnboardingSkipOnboarding(in *extint.GatewayWrapper_OnboardingSkipOnboarding) (*extint.OnboardingInputResponse, error) {
	_, err := engineProtoManager.Write(&extint.GatewayWrapper{
		OneofMessageType: in,
	})
	if err != nil {
		return nil, err
	}
	return &extint.OnboardingInputResponse{
		Status: &extint.ResponseStatus{
			Code: extint.ResponseStatus_REQUEST_PROCESSING,
		},
	}, nil
}

func SendOnboardingRestart(in *extint.GatewayWrapper_OnboardingRestart) (*extint.OnboardingInputResponse, error) {
	_, err := engineProtoManager.Write(&extint.GatewayWrapper{
		OneofMessageType: in,
	})
	if err != nil {
		return nil, err
	}
	return &extint.OnboardingInputResponse{
		Status: &extint.ResponseStatus{
			Code: extint.ResponseStatus_REQUEST_PROCESSING,
		},
	}, nil
}

func SendOnboardingSetPhase(in *extint.GatewayWrapper_OnboardingSetPhaseRequest) (*extint.OnboardingInputResponse, error) {
	f, responseChan := engineProtoManager.CreateChannel(&extint.GatewayWrapper_OnboardingSetPhaseResponse{}, 1)
	defer f()
	_, err := engineProtoManager.Write(&extint.GatewayWrapper{
		OneofMessageType: in,
	})
	if err != nil {
		return nil, err
	}
	completeResponse, ok := <-responseChan
	if !ok {
		return nil, grpc.Errorf(codes.Internal, "Failed to retrieve message")
	}
	return &extint.OnboardingInputResponse{
		Status: &extint.ResponseStatus{
			Code: extint.ResponseStatus_REQUEST_PROCESSING,
		},
		OneofMessageType: &extint.OnboardingInputResponse_OnboardingSetPhaseResponse{
			OnboardingSetPhaseResponse: completeResponse.GetOnboardingSetPhaseResponse(),
		},
	}, nil
}

func SendOnboardingPhaseProgress(in *extint.GatewayWrapper_OnboardingPhaseProgressRequest) (*extint.OnboardingInputResponse, error) {
	f, responseChan := engineProtoManager.CreateChannel(&extint.GatewayWrapper_OnboardingPhaseProgressResponse{}, 1)
	defer f()
	_, err := engineProtoManager.Write(&extint.GatewayWrapper{
		OneofMessageType: in,
	})
	if err != nil {
		return nil, err
	}
	completeResponse, ok := <-responseChan
	if !ok {
		return nil, grpc.Errorf(codes.Internal, "Failed to retrieve message")
	}
	return &extint.OnboardingInputResponse{
		Status: &extint.ResponseStatus{
			Code: extint.ResponseStatus_REQUEST_PROCESSING,
		},
		OneofMessageType: &extint.OnboardingInputResponse_OnboardingPhaseProgressResponse{
			OnboardingPhaseProgressResponse: completeResponse.GetOnboardingPhaseProgressResponse(),
		},
	}, nil
}

func SendOnboardingChargeInfo(in *extint.GatewayWrapper_OnboardingChargeInfoRequest) (*extint.OnboardingInputResponse, error) {
	f, responseChan := engineProtoManager.CreateChannel(&extint.GatewayWrapper_OnboardingChargeInfoResponse{}, 1)
	defer f()
	_, err := engineProtoManager.Write(&extint.GatewayWrapper{
		OneofMessageType: in,
	})
	if err != nil {
		return nil, err
	}
	completeResponse, ok := <-responseChan
	if !ok {
		return nil, grpc.Errorf(codes.Internal, "Failed to retrieve message")
	}
	return &extint.OnboardingInputResponse{
		Status: &extint.ResponseStatus{
			Code: extint.ResponseStatus_REQUEST_PROCESSING,
		},
		OneofMessageType: &extint.OnboardingInputResponse_OnboardingChargeInfoResponse{
			OnboardingChargeInfoResponse: completeResponse.GetOnboardingChargeInfoResponse(),
		},
	}, nil
}

func SendOnboardingMarkCompleteAndExit(in *extint.GatewayWrapper_OnboardingMarkCompleteAndExit) (*extint.OnboardingInputResponse, error) {
	_, err := engineProtoManager.Write(&extint.GatewayWrapper{
		OneofMessageType: in,
	})
	if err != nil {
		return nil, err
	}
	return &extint.OnboardingInputResponse{
		Status: &extint.ResponseStatus{
			Code: extint.ResponseStatus_REQUEST_PROCESSING,
		},
	}, nil
}

// The service definition.
// This must implement all the rpc functions defined in the external_interface proto file.
type rpcService struct{}

func (service *rpcService) ProtocolVersion(ctx context.Context, in *extint.ProtocolVersionRequest) (*extint.ProtocolVersionResponse, error) {
	return &extint.ProtocolVersionResponse{
		Result:      extint.ProtocolVersionResponse_SUCCESS,
		HostVersion: hostProtocolVersion,
	}, nil
}

func (service *rpcService) DriveWheels(ctx context.Context, in *extint.DriveWheelsRequest) (*extint.DriveWheelsResponse, error) {
	//DO NOT SUBMIT(remove this line) REPLACES: _, err := engineCladManager.Write(ProtoDriveWheelsToClad(in))
	log.Printf("ron_proto_to_clad_testing: func (service *rpcService) DriveWheels() - about to Write()") //DO NOT SUBMIT
	message := &extint.GatewayWrapper{
		OneofMessageType: &extint.GatewayWrapper_DriveWheelsRequest{
			DriveWheelsRequest: in,
		},
	}
	_, err := engineProtoManager.Write(message)
	log.Printf("ron_proto_to_clad_testing: func (service *rpcService) DriveWheels() - Write() complete. %s", message.GetOneofMessageType()) //DO NOT SUBMIT
	if err != nil {
		return nil, err
	}
	return &extint.DriveWheelsResponse{
		Status: &extint.ResponseStatus{
			Code: extint.ResponseStatus_REQUEST_PROCESSING,
		},
	}, nil
}

func (service *rpcService) PlayAnimation(ctx context.Context, in *extint.PlayAnimationRequest) (*extint.PlayAnimationResponse, error) {
	f, animResponseChan := engineProtoManager.CreateChannel(&extint.GatewayWrapper_PlayAnimationResponse{}, 1)
	defer f()

	//DO NOT SUBMIT(remove this line) REPLACES: _, err := engineCladManager.Write(ProtoPlayAnimationToClad(in))
	message := &extint.GatewayWrapper{
		OneofMessageType: &extint.GatewayWrapper_PlayAnimationRequest{
			PlayAnimationRequest: in,
		},
	}
	_, err := engineProtoManager.Write(message)
	if err != nil {
		return nil, err
	}

	setPlayAnimationResponse, ok := <-animResponseChan
	if !ok {
		return nil, grpc.Errorf(codes.Internal, "Failed to retrieve message")
	}
	response := setPlayAnimationResponse.GetPlayAnimationResponse()
	response.Status = &extint.ResponseStatus{
		Code: extint.ResponseStatus_RESPONSE_RECEIVED,
	}
	return response, nil
}

func (service *rpcService) ListAnimations(ctx context.Context, in *extint.ListAnimationsRequest) (*extint.ListAnimationsResponse, error) {
	// 50 messages are sent per engine tick, however, in case it puts out multiple ticks before we drain, we need a buffer to hold lots o' data.
	delete_listener_callback, animationAvailableResponse := engineProtoManager.CreateChannel(&extint.GatewayWrapper_ListAnimationsResponse{}, 500)
	defer delete_listener_callback()

	message := &extint.GatewayWrapper{
		OneofMessageType: &extint.GatewayWrapper_ListAnimationsRequest{
			ListAnimationsRequest: in,
		},
	}

	_, err := engineProtoManager.Write(message)
	if err != nil {
		return nil, err
	}

	var anims []*extint.Animation

	done := false
	for done == false {
		select {
		case chanResponse, ok := <-animationAvailableResponse:
			if !ok {
				return nil, grpc.Errorf(codes.Internal, "Failed to retrieve message")
			}
<<<<<<< HEAD
			animName := chanResponse.GetListAnimationsResponse().AnimationNames[0].GetName()
			// Don't change "EndOfListAnimationsResponses" - it's what we'll receive from the .cpp sender.
			if animName == "EndOfListAnimationsResponses" {
=======
			var newAnim = extint.Animation{
				Name: chanResponse.GetAnimationAvailable().AnimName,
			}

			if strings.Contains(newAnim.Name, "_avs_") {
				// VIC-11583 All Alexa animation names contain "_avs_". Prevent these animations from reaching the SDK.
				continue
			}

			anims = append(anims, &newAnim)
			remaining = remaining - 1
		case chanResponse, ok := <-endOfMessageResponse:
			if !ok {
				return nil, grpc.Errorf(codes.Internal, "Failed to retrieve message")
			}
			if chanResponse.GetEndOfMessage().MessageType == gw_clad.MessageType_AnimationAvailable {
				remaining = len(animationAvailableResponse)
>>>>>>> b5e46a9f
				done = true
			} else {
				var newAnim = extint.Animation{
					Name: animName,
				}
				anims = append(anims, &newAnim)
			}
		case <-time.After(5 * time.Second):
			return nil, grpc.Errorf(codes.DeadlineExceeded, "ListAnimations request timed out")
		}
	}

	return &extint.ListAnimationsResponse{
		Status: &extint.ResponseStatus{
			Code: extint.ResponseStatus_RESPONSE_RECEIVED,
		},
		AnimationNames: anims,
	}, nil
}

func (service *rpcService) MoveHead(ctx context.Context, in *extint.MoveHeadRequest) (*extint.MoveHeadResponse, error) {
	_, err := engineCladManager.Write(ProtoMoveHeadToClad(in))
	if err != nil {
		return nil, err
	}
	return &extint.MoveHeadResponse{
		Status: &extint.ResponseStatus{
			Code: extint.ResponseStatus_REQUEST_PROCESSING,
		},
	}, nil
}

func (service *rpcService) MoveLift(ctx context.Context, in *extint.MoveLiftRequest) (*extint.MoveLiftResponse, error) {
	_, err := engineCladManager.Write(ProtoMoveLiftToClad(in))
	if err != nil {
		return nil, err
	}
	return &extint.MoveLiftResponse{
		Status: &extint.ResponseStatus{
			Code: extint.ResponseStatus_REQUEST_PROCESSING,
		},
	}, nil
}

func SendFaceDataAsChunks(in *extint.DisplayFaceImageRGBRequest, chunkCount int, pixelsPerChunk int, totalPixels int) error {
	var convertedUint16Data [faceImagePixelsPerChunk]uint16

	// cycle until we run out of bytes to transfer
	for i := 0; i < chunkCount; i++ {
		pixelCount := faceImagePixelsPerChunk
		if i == chunkCount-1 {
			pixelCount = totalPixels - faceImagePixelsPerChunk*i
		}

		firstByte := (pixelsPerChunk * 2) * i
		finalByte := firstByte + (pixelCount * 2)
		slicedBinaryData := in.FaceData[firstByte:finalByte] // TODO: Make this not implode on empty

		for j := 0; j < pixelCount; j++ {
			uintAsBytes := slicedBinaryData[j*2 : j*2+2]
			convertedUint16Data[j] = binary.BigEndian.Uint16(uintAsBytes)
		}

		// Copy a subset of the pixels to the bytes?
		message := FaceImageChunkToClad(convertedUint16Data, uint16(pixelCount), uint8(i), uint8(chunkCount), in.DurationMs, in.InterruptRunning)

		_, err := engineCladManager.Write(message)
		if err != nil {
			return err
		}
	}

	return nil
}

func (service *rpcService) DisplayFaceImageRGB(ctx context.Context, in *extint.DisplayFaceImageRGBRequest) (*extint.DisplayFaceImageRGBResponse, error) {
	const totalPixels = 17664
	chunkCount := (totalPixels + faceImagePixelsPerChunk + 1) / faceImagePixelsPerChunk

	SendFaceDataAsChunks(in, chunkCount, faceImagePixelsPerChunk, totalPixels)

	return &extint.DisplayFaceImageRGBResponse{
		Status: &extint.ResponseStatus{
			Code: extint.ResponseStatus_REQUEST_PROCESSING,
		},
	}, nil
}

func (service *rpcService) AppIntent(ctx context.Context, in *extint.AppIntentRequest) (*extint.AppIntentResponse, error) {
	_, err := engineCladManager.Write(ProtoAppIntentToClad(in))
	if err != nil {
		return nil, err
	}
	return &extint.AppIntentResponse{
		Status: &extint.ResponseStatus{
			Code: extint.ResponseStatus_REQUEST_PROCESSING,
		},
	}, nil
}

func (service *rpcService) CancelFaceEnrollment(ctx context.Context, in *extint.CancelFaceEnrollmentRequest) (*extint.CancelFaceEnrollmentResponse, error) {
	_, err := engineCladManager.Write(ProtoCancelFaceEnrollmentToClad(in))
	if err != nil {
		return nil, err
	}
	return &extint.CancelFaceEnrollmentResponse{
		Status: &extint.ResponseStatus{
			Code: extint.ResponseStatus_REQUEST_PROCESSING,
		},
	}, nil
}

func (service *rpcService) RequestEnrolledNames(ctx context.Context, in *extint.RequestEnrolledNamesRequest) (*extint.RequestEnrolledNamesResponse, error) {
	f, enrolledNamesResponse := engineCladManager.CreateChannel(gw_clad.MessageRobotToExternalTag_EnrolledNamesResponse, 1)
	defer f()

	_, err := engineCladManager.Write(ProtoRequestEnrolledNamesToClad(in))
	if err != nil {
		return nil, err
	}
	names, ok := <-enrolledNamesResponse
	if !ok {
		return nil, grpc.Errorf(codes.Internal, "Failed to retrieve message")
	}
	var faces []*extint.LoadedKnownFace
	for _, element := range names.GetEnrolledNamesResponse().Faces {
		var newFace = extint.LoadedKnownFace{
			SecondsSinceFirstEnrolled: element.SecondsSinceFirstEnrolled,
			SecondsSinceLastUpdated:   element.SecondsSinceLastUpdated,
			SecondsSinceLastSeen:      element.SecondsSinceLastSeen,
			LastSeenSecondsSinceEpoch: element.LastSeenSecondsSinceEpoch,
			FaceId:                    element.FaceID,
			Name:                      element.Name,
		}
		faces = append(faces, &newFace)
	}
	return &extint.RequestEnrolledNamesResponse{
		Status: &extint.ResponseStatus{
			Code: extint.ResponseStatus_RESPONSE_RECEIVED,
		},
		Faces: faces,
	}, nil
}

// TODO Wait for response RobotRenamedEnrolledFace
func (service *rpcService) UpdateEnrolledFaceByID(ctx context.Context, in *extint.UpdateEnrolledFaceByIDRequest) (*extint.UpdateEnrolledFaceByIDResponse, error) {
	_, err := engineCladManager.Write(ProtoUpdateEnrolledFaceByIDToClad(in))
	if err != nil {
		return nil, err
	}
	return &extint.UpdateEnrolledFaceByIDResponse{
		Status: &extint.ResponseStatus{
			Code: extint.ResponseStatus_REQUEST_PROCESSING,
		},
	}, nil
}

// TODO Wait for response RobotRenamedEnrolledFace
func (service *rpcService) EraseEnrolledFaceByID(ctx context.Context, in *extint.EraseEnrolledFaceByIDRequest) (*extint.EraseEnrolledFaceByIDResponse, error) {
	_, err := engineCladManager.Write(ProtoEraseEnrolledFaceByIDToClad(in))
	if err != nil {
		return nil, err
	}
	return &extint.EraseEnrolledFaceByIDResponse{
		Status: &extint.ResponseStatus{
			Code: extint.ResponseStatus_REQUEST_PROCESSING,
		},
	}, nil
}

// TODO Wait for response RobotErasedAllEnrolledFaces
func (service *rpcService) EraseAllEnrolledFaces(ctx context.Context, in *extint.EraseAllEnrolledFacesRequest) (*extint.EraseAllEnrolledFacesResponse, error) {
	_, err := engineCladManager.Write(ProtoEraseAllEnrolledFacesToClad(in))
	if err != nil {
		return nil, err
	}
	return &extint.EraseAllEnrolledFacesResponse{
		Status: &extint.ResponseStatus{
			Code: extint.ResponseStatus_REQUEST_PROCESSING,
		},
	}, nil
}

func (service *rpcService) SetFaceToEnroll(ctx context.Context, in *extint.SetFaceToEnrollRequest) (*extint.SetFaceToEnrollResponse, error) {
	_, err := engineCladManager.Write(ProtoSetFaceToEnrollToClad(in))
	if err != nil {
		return nil, err
	}
	return &extint.SetFaceToEnrollResponse{
		Status: &extint.ResponseStatus{
			Code: extint.ResponseStatus_REQUEST_PROCESSING,
		},
	}, nil
}

func isMember(needle string, haystack []string) bool {
	for _, word := range haystack {
		if word == needle {
			return true
		}
	}
	return false
}

func checkFilters(event *extint.Event, whiteList, blackList *extint.FilterList) bool {
	if whiteList == nil && blackList == nil {
		return true
	}
	props := &proto.Properties{}
	val := reflect.ValueOf(event.GetEventType())
	if val.Kind() == reflect.Ptr {
		val = val.Elem()
	}
	props.Parse(val.Type().Field(0).Tag.Get("protobuf"))
	responseType := props.OrigName

	if whiteList != nil && isMember(responseType, whiteList.List) {
		return true
	}
	if blackList != nil && !isMember(responseType, blackList.List) {
		return true
	}
	return false
}

// Should be called on WiFi connect.
func (service *rpcService) onConnect(id string) {
	// Call DAS WiFi connection event to indicate start of a WiFi connection.
	// Log the connection id for the primary connection, which is the first person to connect.
	log.Das("wifi_conn_id.start", (&log.DasFields{}).SetStrings(id))
}

// Should be called on WiFi disconnect.
func (service *rpcService) onDisconnect() {
	// Message engine that app disconnected
	SendAppDisconnected()
	// Call DAS WiFi connection event to indicate stop of a WiFi connection
	log.Das("wifi_conn_id.stop", (&log.DasFields{}).SetStrings(""))
	connectionId = ""
}

func (service *rpcService) checkConnectionID(id string) bool {
	connectionIdLock.Lock()
	defer connectionIdLock.Unlock()
	if len(connectionId) != 0 && id != connectionId {
		log.Println("Connection id already set: current='%s', incoming='%s'", connectionId, id)
		return false
	}
	// Check whether we are in Webots.
	if IsOnRobot {
		f, responseChan := switchboardManager.CreateChannel(gw_clad.SwitchboardResponseTag_ExternalConnectionResponse, 1)
		defer f()
		switchboardManager.Write(gw_clad.NewSwitchboardRequestWithExternalConnectionRequest(&gw_clad.ExternalConnectionRequest{}))

		response, ok := <-responseChan
		if !ok {
			log.Println("Failed to receive ConnectionID response from vic-switchboard")
			return false
		}
		connectionResponse := response.GetExternalConnectionResponse()

		// IsConnected shows whether switchboard is connected over ble.
		// Detect if someone else is connected.
		if connectionResponse.IsConnected && connectionResponse.ConnectionId != id {
			// Someone is connected over BLE and they are not the primary connection.
			// We return false so the app can tell you not to connect.
			log.Printf("Detected mismatched BLE connection id: BLE='%s', incoming='%s'\n", connectionResponse.ConnectionId, id)
			return false
		}
	}
	connectionId = id
	return true
}

// SDK-only message to pass version info for device OS, Python version, etc.
func (service *rpcService) SDKInitialization(ctx context.Context, in *extint.SDKInitializationRequest) (*extint.SDKInitializationResponse, error) {
	log.Das("sdk.module_version", (&log.DasFields{}).SetStrings(in.SdkModuleVersion))
	log.Das("sdk.python_version", (&log.DasFields{}).SetStrings(in.PythonVersion))
	log.Das("sdk.python_implementation", (&log.DasFields{}).SetStrings(in.PythonImplementation))
	log.Das("sdk.os_version", (&log.DasFields{}).SetStrings(in.OsVersion))
	log.Das("sdk.cpu_version", (&log.DasFields{}).SetStrings(in.CpuVersion))

	return &extint.SDKInitializationResponse{
		Status: &extint.ResponseStatus{
			Code: extint.ResponseStatus_REQUEST_PROCESSING,
		},
	}, nil
}

// Long running message for sending events to listening sdk users
func (service *rpcService) EventStream(in *extint.EventRequest, stream extint.ExternalInterface_EventStreamServer) error {
	// TODO: v Remove the tempEventStream handling below when the app connection properly closes v
	tempEventStreamMutex1.Lock()
	if tempEventStreamDone != nil {
		close(tempEventStreamDone)
	}
	tempEventStreamMutex2.Lock()
	defer tempEventStreamMutex2.Unlock()
	tempEventStreamDone = make(chan struct{})
	tempEventStreamMutex1.Unlock()
	// TODO: ^ Remove the tempEventStream handling above when the app connection properly closes ^

	isPrimary := service.checkConnectionID(in.ConnectionId)
	if isPrimary {
		service.onConnect(connectionId)
		defer service.onDisconnect()
	}
	resp := &extint.EventResponse{
		Status: &extint.ResponseStatus{
			Code: extint.ResponseStatus_RESPONSE_RECEIVED,
		},
		Event: &extint.Event{
			EventType: &extint.Event_ConnectionResponse{
				ConnectionResponse: &extint.ConnectionResponse{
					IsPrimary: isPrimary,
				},
			},
		},
	}
	err := stream.Send(resp)
	if err != nil {
		log.Println("Closing Event stream (on send):", err)
		return err
	} else if err = stream.Context().Err(); err != nil {
		log.Println("Closing Event stream:", err)
		// This is the case where the user disconnects the stream
		// We should still return the err in case the user doesn't think they disconnected
		return err
	}

	if isPrimary {
		log.Printf("EventStream: Sent primary connection response '%s'\n", connectionId)
	} else {
		log.Printf("EventStream: Sent secondary connection response given='%s', current='%s'\n", in.ConnectionId, connectionId)
	}

	f, eventsChannel := engineProtoManager.CreateChannel(&extint.GatewayWrapper_Event{}, 512)
	defer f()

	ping := extint.EventResponse{
		Event: &extint.Event{
			EventType: &extint.Event_KeepAlive{
				KeepAlive: &extint.KeepAlivePing{},
			},
		},
	}

	whiteList := in.GetWhiteList()
	blackList := in.GetBlackList()

	pingTicker := time.Tick(time.Second)

	for {
		select {
		// TODO: remove entire tempEventStreamDone case when the app connection properly closes
		case <-tempEventStreamDone:
			log.Println("EventStream closing because another stream has opened")
			return grpc.Errorf(codes.Unavailable, "Connection closed because another event stream has opened")
		case response, ok := <-eventsChannel:
			if !ok {
				return grpc.Errorf(codes.Internal, "EventStream: event channel closed")
			}
			event := response.GetEvent()
			if checkFilters(event, whiteList, blackList) {
				if logVerbose {
					log.Printf("EventStream: Sending event to client: %#v\n", *event)
				}
				eventResponse := &extint.EventResponse{
					Event: event,
				}
				if err := stream.Send(eventResponse); err != nil {
					log.Println("Closing Event stream (on send):", err)
					return err
				} else if err = stream.Context().Err(); err != nil {
					log.Println("Closing Event stream:", err)
					// This is the case where the user disconnects the stream
					// We should still return the err in case the user doesn't think they disconnected
					return err
				}
			}
		case <-pingTicker: // ping to check connection liveness after one second.
			if err := stream.Send(&ping); err != nil {
				log.Println("Closing Event stream (on send):", err)
				return err
			} else if err = stream.Context().Err(); err != nil {
				log.Println("Closing Event stream:", err)
				// This is the case where the user disconnects the stream
				// We should still return the err in case the user doesn't think they disconnected
				return err
			}
		}
	}
	return nil
}

func (service *rpcService) BehaviorRequestToGatewayWrapper(request *extint.BehaviorControlRequest) (*extint.GatewayWrapper, error) {
	msg := &extint.GatewayWrapper{}
	switch x := request.RequestType.(type) {
	case *extint.BehaviorControlRequest_ControlRelease:
		msg.OneofMessageType = &extint.GatewayWrapper_ControlRelease{
			ControlRelease: request.GetControlRelease(),
		}
	case *extint.BehaviorControlRequest_ControlRequest:
		msg.OneofMessageType = &extint.GatewayWrapper_ControlRequest{
			ControlRequest: request.GetControlRequest(),
		}
	default:
		return nil, grpc.Errorf(codes.InvalidArgument, "BehaviorControlRequest.ControlRequest has unexpected type %T", x)
	}
	return msg, nil
}

func (service *rpcService) BehaviorControlRequestHandler(in extint.ExternalInterface_BehaviorControlServer, done chan struct{}) {
	defer close(done)
	defer engineProtoManager.Write(&extint.GatewayWrapper{
		OneofMessageType: &extint.GatewayWrapper_ControlRelease{
			ControlRelease: &extint.ControlRelease{},
		},
	})
	for {
		request, err := in.Recv()
		if err != nil {
			log.Printf("BehaviorControlRequestHandler.close: %s\n", err.Error())
			return
		}
		log.Println("BehaviorControl Incoming Request:", request)

		msg, err := service.BehaviorRequestToGatewayWrapper(request)
		if err != nil {
			log.Println(err)
			return
		}
		_, err = engineProtoManager.Write(msg)
		if err != nil {
			return
		}
	}
}

func (service *rpcService) BehaviorControlResponseHandler(out extint.ExternalInterface_AssumeBehaviorControlServer, responses chan extint.GatewayWrapper, done chan struct{}) error {
	ping := extint.BehaviorControlResponse{
		ResponseType: &extint.BehaviorControlResponse_KeepAlive{
			KeepAlive: &extint.KeepAlivePing{},
		},
	}

	pingTicker := time.Tick(time.Second)

	for {
		select {
		case <-done:
			return nil
		case response, ok := <-responses:
			if !ok {
				return grpc.Errorf(codes.Internal, "Failed to retrieve message")
			}
			msg := response.GetBehaviorControlResponse()
			if err := out.Send(msg); err != nil {
				log.Println("Closing BehaviorControl stream (on send):", err)
				return err
			} else if err = out.Context().Err(); err != nil {
				// This is the case where the user disconnects the stream
				// We should still return the err in case the user doesn't think they disconnected
				log.Println("Closing BehaviorControl stream:", err)
				return err
			}
		case <-pingTicker: // ping to check connection liveness after one second.
			if err := out.Send(&ping); err != nil {
				log.Println("Closing BehaviorControl stream (on send):", err)
				return err
			} else if err = out.Context().Err(); err != nil {
				// This is the case where the user disconnects the stream
				// We should still return the err in case the user doesn't think they disconnected
				log.Println("Closing BehaviorControl stream:", err)
				return err
			}
		}
	}
	return nil
}

// SDK-only method. SDK DAS connect/disconnect events are sent from here.
func (service *rpcService) BehaviorControl(bidirectionalStream extint.ExternalInterface_BehaviorControlServer) error {
	sdkStartTime := time.Now()

	log.Das("sdk.connection_started", (&log.DasFields{}).SetStrings(""))

	defer func() {
		sdkElapsedSeconds := time.Since(sdkStartTime)
		log.Das("sdk.connection_ended", (&log.DasFields{}).SetStrings(sdkElapsedSeconds.String()))
	}()

	done := make(chan struct{})

	f, behaviorStatus := engineProtoManager.CreateChannel(&extint.GatewayWrapper_BehaviorControlResponse{}, 1)
	defer f()

	go service.BehaviorControlRequestHandler(bidirectionalStream, done)
	return service.BehaviorControlResponseHandler(bidirectionalStream, behaviorStatus, done)
}

func (service *rpcService) AssumeBehaviorControl(in *extint.BehaviorControlRequest, out extint.ExternalInterface_AssumeBehaviorControlServer) error {
	done := make(chan struct{})

	f, behaviorStatus := engineProtoManager.CreateChannel(&extint.GatewayWrapper_BehaviorControlResponse{}, 1)
	defer f()

	msg, err := service.BehaviorRequestToGatewayWrapper(in)
	if err != nil {
		return err
	}

	_, err = engineProtoManager.Write(msg)
	if err != nil {
		return err
	}

	return service.BehaviorControlResponseHandler(out, behaviorStatus, done)
}

func (service *rpcService) DriveOffCharger(ctx context.Context, in *extint.DriveOffChargerRequest) (*extint.DriveOffChargerResponse, error) {
	f, responseChan := engineProtoManager.CreateChannel(&extint.GatewayWrapper_DriveOffChargerResponse{}, 1)
	defer f()

	_, err := engineProtoManager.Write(&extint.GatewayWrapper{
		OneofMessageType: &extint.GatewayWrapper_DriveOffChargerRequest{
			DriveOffChargerRequest: in,
		},
	})
	if err != nil {
		return nil, err
	}
	driveOffChargerResponse, ok := <-responseChan
	if !ok {
		return nil, grpc.Errorf(codes.Internal, "Failed to retrieve message")
	}
	response := driveOffChargerResponse.GetDriveOffChargerResponse()
	response.Status = &extint.ResponseStatus{
		Code: extint.ResponseStatus_RESPONSE_RECEIVED,
	}
	return response, nil
}

func (service *rpcService) DriveOnCharger(ctx context.Context, in *extint.DriveOnChargerRequest) (*extint.DriveOnChargerResponse, error) {
	f, responseChan := engineProtoManager.CreateChannel(&extint.GatewayWrapper_DriveOnChargerResponse{}, 1)
	defer f()

	_, err := engineProtoManager.Write(&extint.GatewayWrapper{
		OneofMessageType: &extint.GatewayWrapper_DriveOnChargerRequest{
			DriveOnChargerRequest: in,
		},
	})
	if err != nil {
		return nil, err
	}
	driveOnChargerResponse, ok := <-responseChan
	if !ok {
		return nil, grpc.Errorf(codes.Internal, "Failed to retrieve message")
	}
	response := driveOnChargerResponse.GetDriveOnChargerResponse()
	response.Status = &extint.ResponseStatus{
		Code: extint.ResponseStatus_RESPONSE_RECEIVED,
	}
	return response, nil
}

// Request the current robot onboarding status
func (service *rpcService) GetOnboardingState(ctx context.Context, in *extint.OnboardingStateRequest) (*extint.OnboardingStateResponse, error) {
	f, responseChan := engineProtoManager.CreateChannel(&extint.GatewayWrapper_OnboardingState{}, 1)
	defer f()
	_, err := engineProtoManager.Write(&extint.GatewayWrapper{
		OneofMessageType: &extint.GatewayWrapper_OnboardingStateRequest{
			OnboardingStateRequest: in,
		},
	})
	if err != nil {
		return nil, err
	}
	onboardingState, ok := <-responseChan
	if !ok {
		return nil, grpc.Errorf(codes.Internal, "Failed to retrieve message")
	}
	return &extint.OnboardingStateResponse{
		Status: &extint.ResponseStatus{
			Code: extint.ResponseStatus_RESPONSE_RECEIVED,
		},
		OnboardingState: onboardingState.GetOnboardingState(),
	}, nil
}

func (service *rpcService) SendOnboardingInput(ctx context.Context, in *extint.OnboardingInputRequest) (*extint.OnboardingInputResponse, error) {
	// oneof_message_type
	switch x := in.OneofMessageType.(type) {
	case *extint.OnboardingInputRequest_OnboardingCompleteRequest:
		return SendOnboardingComplete(&extint.GatewayWrapper_OnboardingCompleteRequest{
			OnboardingCompleteRequest: in.GetOnboardingCompleteRequest(),
		})
	case *extint.OnboardingInputRequest_OnboardingWakeUpStartedRequest:
		return SendOnboardingWakeUpStarted(&extint.GatewayWrapper_OnboardingWakeUpStartedRequest{
			OnboardingWakeUpStartedRequest: in.GetOnboardingWakeUpStartedRequest(),
		})
	case *extint.OnboardingInputRequest_OnboardingWakeUpRequest:
		return SendOnboardingWakeUp(&extint.GatewayWrapper_OnboardingWakeUpRequest{
			OnboardingWakeUpRequest: in.GetOnboardingWakeUpRequest(),
		})
	case *extint.OnboardingInputRequest_OnboardingSkipOnboarding:
		return SendOnboardingSkipOnboarding(&extint.GatewayWrapper_OnboardingSkipOnboarding{
			OnboardingSkipOnboarding: in.GetOnboardingSkipOnboarding(),
		})
	case *extint.OnboardingInputRequest_OnboardingRestart:
		return SendOnboardingRestart(&extint.GatewayWrapper_OnboardingRestart{
			OnboardingRestart: in.GetOnboardingRestart(),
		})
	case *extint.OnboardingInputRequest_OnboardingSetPhaseRequest:
		return SendOnboardingSetPhase(&extint.GatewayWrapper_OnboardingSetPhaseRequest{
			OnboardingSetPhaseRequest: in.GetOnboardingSetPhaseRequest(),
		})
	case *extint.OnboardingInputRequest_OnboardingPhaseProgressRequest:
		return SendOnboardingPhaseProgress(&extint.GatewayWrapper_OnboardingPhaseProgressRequest{
			OnboardingPhaseProgressRequest: in.GetOnboardingPhaseProgressRequest(),
		})
	case *extint.OnboardingInputRequest_OnboardingChargeInfoRequest:
		return SendOnboardingChargeInfo(&extint.GatewayWrapper_OnboardingChargeInfoRequest{
			OnboardingChargeInfoRequest: in.GetOnboardingChargeInfoRequest(),
		})
	case *extint.OnboardingInputRequest_OnboardingMarkCompleteAndExit:
		return SendOnboardingMarkCompleteAndExit(&extint.GatewayWrapper_OnboardingMarkCompleteAndExit{
			OnboardingMarkCompleteAndExit: in.GetOnboardingMarkCompleteAndExit(),
		})
	default:
		return nil, grpc.Errorf(codes.InvalidArgument, "OnboardingInputRequest.OneofMessageType has unexpected type %T", x)
	}
}

func (service *rpcService) PhotosInfo(ctx context.Context, in *extint.PhotosInfoRequest) (*extint.PhotosInfoResponse, error) {
	f, responseChan := engineProtoManager.CreateChannel(&extint.GatewayWrapper_PhotosInfoResponse{}, 1)
	defer f()

	_, err := engineProtoManager.Write(&extint.GatewayWrapper{
		OneofMessageType: &extint.GatewayWrapper_PhotosInfoRequest{
			PhotosInfoRequest: in,
		},
	})
	if err != nil {
		return nil, err
	}
	payload, ok := <-responseChan
	if !ok {
		return nil, grpc.Errorf(codes.Internal, "Failed to retrieve message")
	}
	infoResponse := payload.GetPhotosInfoResponse()
	infoResponse.Status = &extint.ResponseStatus{
		Code: extint.ResponseStatus_RESPONSE_RECEIVED,
	}
	return infoResponse, nil
}

func SendImageHelper(fullpath string) ([]byte, error) {
	log.Println("Reading file at", fullpath)
	dat, err := ioutil.ReadFile(fullpath)
	if err != nil {
		log.Println("Error reading file ", fullpath)
		return nil, err
	}
	return dat, nil
}

func (service *rpcService) Photo(ctx context.Context, in *extint.PhotoRequest) (*extint.PhotoResponse, error) {
	f, responseChan := engineProtoManager.CreateChannel(&extint.GatewayWrapper_PhotoPathMessage{}, 1)
	defer f()

	_, err := engineProtoManager.Write(&extint.GatewayWrapper{
		OneofMessageType: &extint.GatewayWrapper_PhotoRequest{
			PhotoRequest: in,
		},
	})
	if err != nil {
		return nil, err
	}
	payload, ok := <-responseChan
	if !ok {
		return nil, grpc.Errorf(codes.Internal, "Failed to retrieve message")
	}
	if !payload.GetPhotoPathMessage().GetSuccess() {
		return &extint.PhotoResponse{
			Status: &extint.ResponseStatus{
				Code: extint.ResponseStatus_NOT_FOUND,
			},
			Success: false,
		}, err
	}
	imageData, err := SendImageHelper(payload.GetPhotoPathMessage().GetFullPath())
	if err != nil {
		return &extint.PhotoResponse{
			Status: &extint.ResponseStatus{
				Code: extint.ResponseStatus_NOT_FOUND,
			},
			Success: false,
		}, err
	}
	return &extint.PhotoResponse{
		Status: &extint.ResponseStatus{
			Code: extint.ResponseStatus_RESPONSE_RECEIVED,
		},
		Success: true,
		Image:   imageData,
	}, err
}

func (service *rpcService) Thumbnail(ctx context.Context, in *extint.ThumbnailRequest) (*extint.ThumbnailResponse, error) {
	f, responseChan := engineProtoManager.CreateChannel(&extint.GatewayWrapper_ThumbnailPathMessage{}, 1)
	defer f()

	_, err := engineProtoManager.Write(&extint.GatewayWrapper{
		OneofMessageType: &extint.GatewayWrapper_ThumbnailRequest{
			ThumbnailRequest: in,
		},
	})
	if err != nil {
		return nil, err
	}
	payload, ok := <-responseChan
	if !ok {
		return nil, grpc.Errorf(codes.Internal, "Failed to retrieve message")
	}
	if !payload.GetThumbnailPathMessage().GetSuccess() {
		return &extint.ThumbnailResponse{
			Status: &extint.ResponseStatus{
				Code: extint.ResponseStatus_NOT_FOUND,
			},
			Success: false,
		}, err
	}
	imageData, err := SendImageHelper(payload.GetThumbnailPathMessage().GetFullPath())
	if err != nil {
		return &extint.ThumbnailResponse{
			Status: &extint.ResponseStatus{
				Code: extint.ResponseStatus_NOT_FOUND,
			},
			Success: false,
		}, err
	}
	return &extint.ThumbnailResponse{
		Status: &extint.ResponseStatus{
			Code: extint.ResponseStatus_RESPONSE_RECEIVED,
		},
		Success: true,
		Image:   imageData,
	}, err
}

func (service *rpcService) DeletePhoto(ctx context.Context, in *extint.DeletePhotoRequest) (*extint.DeletePhotoResponse, error) {
	f, responseChan := engineProtoManager.CreateChannel(&extint.GatewayWrapper_DeletePhotoResponse{}, 1)
	defer f()

	_, err := engineProtoManager.Write(&extint.GatewayWrapper{
		OneofMessageType: &extint.GatewayWrapper_DeletePhotoRequest{
			DeletePhotoRequest: in,
		},
	})
	if err != nil {
		return nil, err
	}
	payload, ok := <-responseChan
	if !ok {
		return nil, grpc.Errorf(codes.Internal, "Failed to retrieve message")
	}
	photoResponse := payload.GetDeletePhotoResponse()
	photoResponse.Status = &extint.ResponseStatus{
		Code: extint.ResponseStatus_RESPONSE_RECEIVED,
	}
	return photoResponse, nil
}

func (service *rpcService) GetLatestAttentionTransfer(ctx context.Context, in *extint.LatestAttentionTransferRequest) (*extint.LatestAttentionTransferResponse, error) {
	f, responseChan := engineProtoManager.CreateChannel(&extint.GatewayWrapper_LatestAttentionTransfer{}, 1)
	defer f()
	_, err := engineProtoManager.Write(&extint.GatewayWrapper{
		OneofMessageType: &extint.GatewayWrapper_LatestAttentionTransferRequest{
			LatestAttentionTransferRequest: in,
		},
	})
	if err != nil {
		return nil, err
	}
	attentionTransfer, ok := <-responseChan
	if !ok {
		return nil, grpc.Errorf(codes.Internal, "Failed to retrieve message")
	}
	return &extint.LatestAttentionTransferResponse{
		Status: &extint.ResponseStatus{
			Code: extint.ResponseStatus_RESPONSE_RECEIVED,
		},
		LatestAttentionTransfer: attentionTransfer.GetLatestAttentionTransfer(),
	}, nil
}

func (service *rpcService) ConnectCube(ctx context.Context, in *extint.ConnectCubeRequest) (*extint.ConnectCubeResponse, error) {
	f, responseChan := engineProtoManager.CreateChannel(&extint.GatewayWrapper_ConnectCubeResponse{}, 1)
	defer f()

	_, err := engineProtoManager.Write(&extint.GatewayWrapper{
		OneofMessageType: &extint.GatewayWrapper_ConnectCubeRequest{
			ConnectCubeRequest: in,
		},
	})
	if err != nil {
		return nil, err
	}
	gatewayWrapper, ok := <-responseChan
	if !ok {
		return nil, grpc.Errorf(codes.Internal, "Failed to retrieve message")
	}
	response := gatewayWrapper.GetConnectCubeResponse()
	response.Status = &extint.ResponseStatus{
		Code: extint.ResponseStatus_RESPONSE_RECEIVED,
	}
	return response, nil
}

func (service *rpcService) DisconnectCube(ctx context.Context, in *extint.DisconnectCubeRequest) (*extint.DisconnectCubeResponse, error) {
	_, err := engineProtoManager.Write(&extint.GatewayWrapper{
		OneofMessageType: &extint.GatewayWrapper_DisconnectCubeRequest{
			DisconnectCubeRequest: in,
		},
	})
	if err != nil {
		return nil, err
	}
	return &extint.DisconnectCubeResponse{
		Status: &extint.ResponseStatus{
			Code: extint.ResponseStatus_REQUEST_PROCESSING,
		},
	}, nil
}

func (service *rpcService) CubesAvailable(ctx context.Context, in *extint.CubesAvailableRequest) (*extint.CubesAvailableResponse, error) {
	f, responseChan := engineProtoManager.CreateChannel(&extint.GatewayWrapper_CubesAvailableResponse{}, 1)
	defer f()
	_, err := engineProtoManager.Write(&extint.GatewayWrapper{
		OneofMessageType: &extint.GatewayWrapper_CubesAvailableRequest{
			CubesAvailableRequest: in,
		},
	})
	if err != nil {
		return nil, err
	}
	cubesAvailable, ok := <-responseChan
	if !ok {
		return nil, grpc.Errorf(codes.Internal, "Failed to retrieve message")
	}
	response := cubesAvailable.GetCubesAvailableResponse()
	response.Status = &extint.ResponseStatus{
		Code: extint.ResponseStatus_RESPONSE_RECEIVED,
	}
	return response, nil
}

func (service *rpcService) FlashCubeLights(ctx context.Context, in *extint.FlashCubeLightsRequest) (*extint.FlashCubeLightsResponse, error) {
	_, err := engineProtoManager.Write(&extint.GatewayWrapper{
		OneofMessageType: &extint.GatewayWrapper_FlashCubeLightsRequest{
			FlashCubeLightsRequest: in,
		},
	})
	if err != nil {
		return nil, err
	}
	return &extint.FlashCubeLightsResponse{
		Status: &extint.ResponseStatus{
			Code: extint.ResponseStatus_REQUEST_PROCESSING,
		},
	}, nil
}

func (service *rpcService) ForgetPreferredCube(ctx context.Context, in *extint.ForgetPreferredCubeRequest) (*extint.ForgetPreferredCubeResponse, error) {
	_, err := engineProtoManager.Write(&extint.GatewayWrapper{
		OneofMessageType: &extint.GatewayWrapper_ForgetPreferredCubeRequest{
			ForgetPreferredCubeRequest: in,
		},
	})
	if err != nil {
		return nil, err
	}
	return &extint.ForgetPreferredCubeResponse{
		Status: &extint.ResponseStatus{
			Code: extint.ResponseStatus_REQUEST_PROCESSING,
		},
	}, nil
}

func (service *rpcService) SetPreferredCube(ctx context.Context, in *extint.SetPreferredCubeRequest) (*extint.SetPreferredCubeResponse, error) {
	_, err := engineProtoManager.Write(&extint.GatewayWrapper{
		OneofMessageType: &extint.GatewayWrapper_SetPreferredCubeRequest{
			SetPreferredCubeRequest: in,
		},
	})
	if err != nil {
		return nil, err
	}
	return &extint.SetPreferredCubeResponse{
		Status: &extint.ResponseStatus{
			Code: extint.ResponseStatus_REQUEST_PROCESSING,
		},
	}, nil
}

func (service *rpcService) SetCubeLights(ctx context.Context, in *extint.SetCubeLightsRequest) (*extint.SetCubeLightsResponse, error) {
	_, err := engineProtoManager.Write(&extint.GatewayWrapper{
		OneofMessageType: &extint.GatewayWrapper_SetCubeLightsRequest{
			SetCubeLightsRequest: in,
		},
	})
	if err != nil {
		return nil, err
	}
	return &extint.SetCubeLightsResponse{
		Status: &extint.ResponseStatus{
			Code: extint.ResponseStatus_REQUEST_PROCESSING,
		},
	}, nil
}

// NOTE: this is removed from external_interface because the result from the robot (size 100) is too large for the domain socket between gateway and engine
func (service *rpcService) RobotStatusHistory(ctx context.Context, in *extint.RobotHistoryRequest) (*extint.RobotHistoryResponse, error) {
	f, responseChan := engineProtoManager.CreateChannel(&extint.GatewayWrapper_RobotHistoryResponse{}, 1)
	defer f()

	_, err := engineProtoManager.Write(&extint.GatewayWrapper{
		OneofMessageType: &extint.GatewayWrapper_RobotHistoryRequest{
			RobotHistoryRequest: in,
		},
	})
	if err != nil {
		return nil, err
	}
	response, ok := <-responseChan
	if !ok {
		return nil, grpc.Errorf(codes.Internal, "Failed to retrieve message")
	}
	return response.GetRobotHistoryResponse(), nil
}

func (service *rpcService) PullJdocs(ctx context.Context, in *extint.PullJdocsRequest) (*extint.PullJdocsResponse, error) {
	f, responseChan := engineProtoManager.CreateChannel(&extint.GatewayWrapper_PullJdocsResponse{}, 1)
	defer f()

	_, err := engineProtoManager.Write(&extint.GatewayWrapper{
		OneofMessageType: &extint.GatewayWrapper_PullJdocsRequest{
			PullJdocsRequest: in,
		},
	})
	if err != nil {
		return nil, err
	}
	response, ok := <-responseChan
	if !ok {
		return nil, grpc.Errorf(codes.Internal, "Failed to retrieve message")
	}
	return response.GetPullJdocsResponse(), nil
}

func (service *rpcService) UpdateSettings(ctx context.Context, in *extint.UpdateSettingsRequest) (*extint.UpdateSettingsResponse, error) {
	f, responseChan, ok := engineProtoManager.CreateUniqueChannel(&extint.GatewayWrapper_UpdateSettingsResponse{}, 1)
	if !ok {
		return &extint.UpdateSettingsResponse{
			Status: &extint.ResponseStatus{
				Code: extint.ResponseStatus_ERROR_UPDATE_IN_PROGRESS,
			},
		}, nil
	}
	defer f()

	_, err := engineProtoManager.Write(&extint.GatewayWrapper{
		OneofMessageType: &extint.GatewayWrapper_UpdateSettingsRequest{
			UpdateSettingsRequest: in,
		},
	})
	if err != nil {
		return nil, err
	}
	response, ok := <-responseChan
	if !ok {
		return nil, grpc.Errorf(codes.Internal, "Failed to retrieve message")
	}
	return response.GetUpdateSettingsResponse(), nil
}

func (service *rpcService) UpdateAccountSettings(ctx context.Context, in *extint.UpdateAccountSettingsRequest) (*extint.UpdateAccountSettingsResponse, error) {
	f, responseChan, ok := engineProtoManager.CreateUniqueChannel(&extint.GatewayWrapper_UpdateAccountSettingsResponse{}, 1)
	if !ok {
		return &extint.UpdateAccountSettingsResponse{
			Status: &extint.ResponseStatus{
				Code: extint.ResponseStatus_ERROR_UPDATE_IN_PROGRESS,
			},
		}, nil
	}
	defer f()

	_, err := engineProtoManager.Write(&extint.GatewayWrapper{
		OneofMessageType: &extint.GatewayWrapper_UpdateAccountSettingsRequest{
			UpdateAccountSettingsRequest: in,
		},
	})
	if err != nil {
		return nil, err
	}
	response, ok := <-responseChan
	if !ok {
		return nil, grpc.Errorf(codes.Internal, "Failed to retrieve message")
	}
	return response.GetUpdateAccountSettingsResponse(), nil
}

func (service *rpcService) UpdateUserEntitlements(ctx context.Context, in *extint.UpdateUserEntitlementsRequest) (*extint.UpdateUserEntitlementsResponse, error) {
	f, responseChan, ok := engineProtoManager.CreateUniqueChannel(&extint.GatewayWrapper_UpdateUserEntitlementsResponse{}, 1)
	if !ok {
		return &extint.UpdateUserEntitlementsResponse{
			Status: &extint.ResponseStatus{
				Code: extint.ResponseStatus_ERROR_UPDATE_IN_PROGRESS,
			},
		}, nil
	}
	defer f()

	_, err := engineProtoManager.Write(&extint.GatewayWrapper{
		OneofMessageType: &extint.GatewayWrapper_UpdateUserEntitlementsRequest{
			UpdateUserEntitlementsRequest: in,
		},
	})
	if err != nil {
		return nil, err
	}
	response, ok := <-responseChan
	if !ok {
		return nil, grpc.Errorf(codes.Internal, "Failed to retrieve message")
	}
	return response.GetUpdateUserEntitlementsResponse(), nil
}

// NOTE: this is the only function that won't need to check the client_token_guid header
func (service *rpcService) UserAuthentication(ctx context.Context, in *extint.UserAuthenticationRequest) (*extint.UserAuthenticationResponse, error) {
	if !IsOnRobot {
		return nil, grpc.Errorf(codes.Internal, "User authentication is only available on the robot")
	}

	if !userAuthLimiter.Allow() {
		return nil, grpc.Errorf(codes.ResourceExhausted, "Maximum auth rate exceeded. Please wait and try again later.")
	}

	f, authChan := switchboardManager.CreateChannel(gw_clad.SwitchboardResponseTag_AuthResponse, 1)
	defer f()

	switchboardManager.Write(gw_clad.NewSwitchboardRequestWithAuthRequest(&cloud_clad.AuthRequest{
		SessionToken: string(in.UserSessionId),
	}))
	response, ok := <-authChan
	if !ok {
		return nil, grpc.Errorf(codes.Internal, "Failed to retrieve message")
	}
	auth := response.GetAuthResponse()
	code := extint.UserAuthenticationResponse_UNAUTHORIZED
	token := auth.AppToken
	if auth.Error == cloud_clad.TokenError_NoError {
		code = extint.UserAuthenticationResponse_AUTHORIZED

		// Force an update of the tokens
		response := make(chan struct{})
		tokenManager.ForceUpdate(response)
		<-response
		log.Das("sdk.activate", &log.DasFields{})
	} else {
		token = ""
	}
	return &extint.UserAuthenticationResponse{
		Status: &extint.ResponseStatus{
			Code: extint.ResponseStatus_RESPONSE_RECEIVED,
		},
		Code:            code,
		ClientTokenGuid: []byte(token),
	}, nil
}

func ValidateActionTag(idTag int32) error {
	firstTag := int32(extint.ActionTagConstants_FIRST_SDK_TAG)
	lastTag := int32(extint.ActionTagConstants_LAST_SDK_TAG)
	if idTag < firstTag || idTag > lastTag {
		return grpc.Errorf(codes.InvalidArgument, "Invalid Action tag_id")
	}

	return nil
}

func (service *rpcService) GoToPose(ctx context.Context, in *extint.GoToPoseRequest) (*extint.GoToPoseResponse, error) {

	if err := ValidateActionTag(in.IdTag); err != nil {
		return nil, err
	}

	f, responseChan := engineProtoManager.CreateChannel(&extint.GatewayWrapper_GoToPoseResponse{}, 1)
	defer f()

	_, err := engineProtoManager.Write(&extint.GatewayWrapper{
		OneofMessageType: &extint.GatewayWrapper_GoToPoseRequest{
			GoToPoseRequest: in,
		},
	})
	if err != nil {
		return nil, err
	}

	goToPoseResponse, ok := <-responseChan
	if !ok {
		return nil, grpc.Errorf(codes.Internal, "Failed to retrieve message")
	}
	response := goToPoseResponse.GetGoToPoseResponse()
	response.Status = &extint.ResponseStatus{
		Code: extint.ResponseStatus_RESPONSE_RECEIVED,
	}
	log.Printf("Received rpc response GoToPose(%#v)\n", in)
	return response, nil
}

func (service *rpcService) DockWithCube(ctx context.Context, in *extint.DockWithCubeRequest) (*extint.DockWithCubeResponse, error) {

	if err := ValidateActionTag(in.IdTag); err != nil {
		return nil, err
	}

	f, responseChan := engineProtoManager.CreateChannel(&extint.GatewayWrapper_DockWithCubeResponse{}, 1)
	defer f()

	_, err := engineProtoManager.Write(&extint.GatewayWrapper{
		OneofMessageType: &extint.GatewayWrapper_DockWithCubeRequest{
			DockWithCubeRequest: in,
		},
	})
	if err != nil {
		return nil, err
	}

	dockWithCubeResponse, ok := <-responseChan
	if !ok {
		return nil, grpc.Errorf(codes.Internal, "Failed to retrieve message")
	}
	response := dockWithCubeResponse.GetDockWithCubeResponse()
	response.Status = &extint.ResponseStatus{
		Code: extint.ResponseStatus_RESPONSE_RECEIVED,
	}
	return response, nil
}

func (service *rpcService) DriveStraight(ctx context.Context, in *extint.DriveStraightRequest) (*extint.DriveStraightResponse, error) {

	if err := ValidateActionTag(in.IdTag); err != nil {
		return nil, err
	}

	f, responseChan := engineProtoManager.CreateChannel(&extint.GatewayWrapper_DriveStraightResponse{}, 1)
	defer f()

	_, err := engineProtoManager.Write(&extint.GatewayWrapper{
		OneofMessageType: &extint.GatewayWrapper_DriveStraightRequest{
			DriveStraightRequest: in,
		},
	})
	if err != nil {
		return nil, err
	}

	driveStraightResponse, ok := <-responseChan
	if !ok {
		return nil, grpc.Errorf(codes.Internal, "Failed to retrieve message")
	}
	response := driveStraightResponse.GetDriveStraightResponse()
	response.Status = &extint.ResponseStatus{
		Code: extint.ResponseStatus_RESPONSE_RECEIVED,
	}
	return response, nil
}

func (service *rpcService) TurnInPlace(ctx context.Context, in *extint.TurnInPlaceRequest) (*extint.TurnInPlaceResponse, error) {

	if err := ValidateActionTag(in.IdTag); err != nil {
		return nil, err
	}

	f, responseChan := engineProtoManager.CreateChannel(&extint.GatewayWrapper_TurnInPlaceResponse{}, 1)
	defer f()

	_, err := engineProtoManager.Write(&extint.GatewayWrapper{
		OneofMessageType: &extint.GatewayWrapper_TurnInPlaceRequest{
			TurnInPlaceRequest: in,
		},
	})
	if err != nil {
		return nil, err
	}

	turnInPlaceResponse, ok := <-responseChan
	if !ok {
		return nil, grpc.Errorf(codes.Internal, "Failed to retrieve message")
	}
	response := turnInPlaceResponse.GetTurnInPlaceResponse()
	response.Status = &extint.ResponseStatus{
		Code: extint.ResponseStatus_RESPONSE_RECEIVED,
	}
	return response, nil
}

func (service *rpcService) SetHeadAngle(ctx context.Context, in *extint.SetHeadAngleRequest) (*extint.SetHeadAngleResponse, error) {

	if err := ValidateActionTag(in.IdTag); err != nil {
		return nil, err
	}

	f, responseChan := engineProtoManager.CreateChannel(&extint.GatewayWrapper_SetHeadAngleResponse{}, 1)
	defer f()

	_, err := engineProtoManager.Write(&extint.GatewayWrapper{
		OneofMessageType: &extint.GatewayWrapper_SetHeadAngleRequest{
			SetHeadAngleRequest: in,
		},
	})
	if err != nil {
		return nil, err
	}

	setHeadAngleResponse, ok := <-responseChan
	if !ok {
		return nil, grpc.Errorf(codes.Internal, "Failed to retrieve message")
	}
	response := setHeadAngleResponse.GetSetHeadAngleResponse()
	response.Status = &extint.ResponseStatus{
		Code: extint.ResponseStatus_RESPONSE_RECEIVED,
	}
	return response, nil
}

func (service *rpcService) SetLiftHeight(ctx context.Context, in *extint.SetLiftHeightRequest) (*extint.SetLiftHeightResponse, error) {

	if err := ValidateActionTag(in.IdTag); err != nil {
		return nil, err
	}

	f, responseChan := engineProtoManager.CreateChannel(&extint.GatewayWrapper_SetLiftHeightResponse{}, 1)
	defer f()

	_, err := engineProtoManager.Write(&extint.GatewayWrapper{
		OneofMessageType: &extint.GatewayWrapper_SetLiftHeightRequest{
			SetLiftHeightRequest: in,
		},
	})
	if err != nil {
		return nil, err
	}

	setLiftHeightResponse, ok := <-responseChan
	if !ok {
		return nil, grpc.Errorf(codes.Internal, "Failed to retrieve message")
	}
	response := setLiftHeightResponse.GetSetLiftHeightResponse()
	response.Status = &extint.ResponseStatus{
		Code: extint.ResponseStatus_RESPONSE_RECEIVED,
	}
	return response, nil
}

func (service *rpcService) BatteryState(ctx context.Context, in *extint.BatteryStateRequest) (*extint.BatteryStateResponse, error) {
	f, responseChan := engineProtoManager.CreateChannel(&extint.GatewayWrapper_BatteryStateResponse{}, 1)
	defer f()

	_, err := engineProtoManager.Write(&extint.GatewayWrapper{
		OneofMessageType: &extint.GatewayWrapper_BatteryStateRequest{
			BatteryStateRequest: in,
		},
	})
	if err != nil {
		return nil, err
	}
	payload, ok := <-responseChan
	if !ok {
		return nil, grpc.Errorf(codes.Internal, "Failed to retrieve message")
	}
	payload.GetBatteryStateResponse().Status = &extint.ResponseStatus{
		Code: extint.ResponseStatus_RESPONSE_RECEIVED,
	}
	return payload.GetBatteryStateResponse(), nil
}

func (service *rpcService) VersionState(ctx context.Context, in *extint.VersionStateRequest) (*extint.VersionStateResponse, error) {
	f, responseChan := engineProtoManager.CreateChannel(&extint.GatewayWrapper_VersionStateResponse{}, 1)
	defer f()

	_, err := engineProtoManager.Write(&extint.GatewayWrapper{
		OneofMessageType: &extint.GatewayWrapper_VersionStateRequest{
			VersionStateRequest: in,
		},
	})
	if err != nil {
		return nil, err
	}
	payload, ok := <-responseChan
	if !ok {
		return nil, grpc.Errorf(codes.Internal, "Failed to retrieve message")
	}
	payload.GetVersionStateResponse().Status = &extint.ResponseStatus{
		Code: extint.ResponseStatus_RESPONSE_RECEIVED,
	}
	return payload.GetVersionStateResponse(), nil
}

func (service *rpcService) NetworkState(ctx context.Context, in *extint.NetworkStateRequest) (*extint.NetworkStateResponse, error) {
	f, responseChan := engineProtoManager.CreateChannel(&extint.GatewayWrapper_NetworkStateResponse{}, 1)
	defer f()

	_, err := engineProtoManager.Write(&extint.GatewayWrapper{
		OneofMessageType: &extint.GatewayWrapper_NetworkStateRequest{
			NetworkStateRequest: in,
		},
	})
	if err != nil {
		return nil, err
	}
	payload, ok := <-responseChan
	if !ok {
		return nil, grpc.Errorf(codes.Internal, "Failed to retrieve message")
	}
	payload.GetNetworkStateResponse().Status = &extint.ResponseStatus{
		Code: extint.ResponseStatus_RESPONSE_RECEIVED,
	}
	return payload.GetNetworkStateResponse(), nil
}

func (service *rpcService) SayText(ctx context.Context, in *extint.SayTextRequest) (*extint.SayTextResponse, error) {
	f, responseChan := engineProtoManager.CreateChannel(&extint.GatewayWrapper_SayTextResponse{}, 1)
	defer f()

	_, err := engineProtoManager.Write(&extint.GatewayWrapper{
		OneofMessageType: &extint.GatewayWrapper_SayTextRequest{
			SayTextRequest: in,
		},
	})
	if err != nil {
		return nil, err
	}
	done := false
	var sayTextResponse *extint.SayTextResponse
	for !done {
		payload, ok := <-responseChan
		if !ok {
			return nil, grpc.Errorf(codes.Internal, "Failed to retrieve message")
		}
		sayTextResponse = payload.GetSayTextResponse()
		state := sayTextResponse.GetState()
		if state == extint.SayTextResponse_FINISHED {
			done = true
		} else if state == extint.SayTextResponse_INVALID {
			return nil, grpc.Errorf(codes.Internal, "Failed to say text")
		}
	}
	sayTextResponse.Status = &extint.ResponseStatus{
		Code: extint.ResponseStatus_RESPONSE_RECEIVED,
	}
	return sayTextResponse, nil
}

func AudioSendModeRequest(mode extint.AudioProcessingMode) error {
	log.Println("SDK Requesting Audio with mode(", mode, ")")

	_, err := engineProtoManager.Write(&extint.GatewayWrapper{
		OneofMessageType: &extint.GatewayWrapper_AudioSendModeRequest{
			AudioSendModeRequest: &extint.AudioSendModeRequest{
				Mode: mode,
			},
		},
	})

	return err
}

type AudioFeedCache struct {
	Data        []byte
	GroupId     int32
	Invalid     bool
	Size        int32
	LastChunkId int32
}

func ResetAudioCache(cache *AudioFeedCache) error {
	cache.Data = nil
	cache.GroupId = -1
	cache.Invalid = false
	cache.Size = 0
	cache.LastChunkId = -1
	return nil
}

func UnpackAudioChunk(audioChunk *extint.AudioChunk, cache *AudioFeedCache) bool {
	groupId := int32(audioChunk.GetGroupId())
	chunkId := int32(audioChunk.GetChunkId())

	if cache.GroupId != -1 && chunkId == 0 {
		if !cache.Invalid {
			log.Errorln("Lost final chunk of audio group; discarding")
		}
		cache.GroupId = -1
	}

	if cache.GroupId == -1 {
		if chunkId != 0 {
			if !cache.Invalid {
				log.Errorln("Received chunk of broken audio stream")
			}
			cache.Invalid = true
			return false
		}
		// discard any previous in-progress image
		ResetAudioCache(cache)

		cache.Data = make([]byte, extint.AudioConstants_SAMPLE_COUNTS_PER_SDK_MESSAGE*2)
		cache.GroupId = int32(groupId)
	}

	if chunkId != cache.LastChunkId+1 || groupId != cache.GroupId {
		log.Errorf("Audio missing chunks; discarding (last_chunk_id=%i partial_audio_group_id=%i)\n", cache.LastChunkId, cache.GroupId)
		ResetAudioCache(cache)
		cache.Invalid = true
		return false
	}

	dataSize := int32(len(audioChunk.GetSignalPower()))
	copy(cache.Data[cache.Size:cache.Size+dataSize], audioChunk.GetSignalPower()[:])
	cache.Size += dataSize
	cache.LastChunkId = chunkId

	return chunkId == int32(audioChunk.GetAudioChunkCount()-1)
}

// Long running message for sending audio feed to listening sdk users
func (service *rpcService) AudioFeed(in *extint.AudioFeedRequest, stream extint.ExternalInterface_AudioFeedServer) error {
	// @TODO: Expose other audio processing modes
	//
	// The composite multi-microphone non-beamforming (AUDIO_VOICE_DETECT_MODE) mode has been identified as the best for voice detection,
	// as well as incidentally calculating directional and noise_floor data.  As such it's most reasonable as the SDK's default mode.
	//
	// While this mode will send directional source data, it is different from DIRECTIONAL_MODE in that it does not isolate and clean
	// up the sound stream with respect to the loudest direction (which makes the result more human-ear pleasing but more ml difficult).
	//
	// It should however be noted that the robot will automatically shift into FAST_MODE (cleaned up single microphone) when
	// entering low power mode, so its important to leave this exposed.
	//

	// Enable audio stream
	err := AudioSendModeRequest(extint.AudioProcessingMode_AUDIO_VOICE_DETECT_MODE)
	if err != nil {
		return err
	}

	// Disable audio stream
	defer AudioSendModeRequest(extint.AudioProcessingMode_AUDIO_OFF)

	// Forward audio data from engine
	f, audioFeedChannel := engineProtoManager.CreateChannel(&extint.GatewayWrapper_AudioChunk{}, 1024)
	defer f()

	cache := AudioFeedCache{
		Data:    nil,
		GroupId: -1,
		Invalid: false,
		Size:    0,
	}

	for result := range audioFeedChannel {

		audioChunk := result.GetAudioChunk()

		readyToSend := UnpackAudioChunk(audioChunk, &cache)
		if readyToSend {
			audioFeedResponse := &extint.AudioFeedResponse{
				RobotTimeStamp:     audioChunk.GetRobotTimeStamp(),
				GroupId:            uint32(audioChunk.GetGroupId()),
				SignalPower:        cache.Data[0:cache.Size],
				DirectionStrengths: audioChunk.GetDirectionStrengths(),
				SourceDirection:    audioChunk.GetSourceDirection(),
				SourceConfidence:   audioChunk.GetSourceConfidence(),
				NoiseFloorPower:    audioChunk.GetNoiseFloorPower(),
			}
			ResetAudioCache(&cache)

			if err := stream.Send(audioFeedResponse); err != nil {
				return err
			} else if err = stream.Context().Err(); err != nil {
				// This is the case where the user disconnects the stream
				// We should still return the err in case the user doesn't think they disconnected
				return err
			}
		}
	}

	errMsg := "AudioChunk engine stream died unexpectedly"
	log.Errorln(errMsg)
	return grpc.Errorf(codes.Internal, errMsg)
}

func (service *rpcService) EnableMarkerDetection(ctx context.Context, request *extint.EnableMarkerDetectionRequest) (*extint.EnableMarkerDetectionResponse, error) {
	f, responseChan := engineProtoManager.CreateChannel(&extint.GatewayWrapper_EnableMarkerDetectionResponse{}, 1)
	defer f()

	_, err := engineProtoManager.Write(&extint.GatewayWrapper{
		OneofMessageType: &extint.GatewayWrapper_EnableMarkerDetectionRequest{
			EnableMarkerDetectionRequest: request,
		},
	})
	if err != nil {
		return nil, err
	}

	payload, ok := <-responseChan
	if !ok {
		return nil, grpc.Errorf(codes.Internal, "Failed to retrieve message")
	}

	response := payload.GetEnableMarkerDetectionResponse()
	response.Status = &extint.ResponseStatus{
		Code: extint.ResponseStatus_RESPONSE_RECEIVED,
	}

	return response, nil
}

func (service *rpcService) EnableFaceDetection(ctx context.Context, request *extint.EnableFaceDetectionRequest) (*extint.EnableFaceDetectionResponse, error) {
	f, responseChan := engineProtoManager.CreateChannel(&extint.GatewayWrapper_EnableFaceDetectionResponse{}, 1)
	defer f()

	_, err := engineProtoManager.Write(&extint.GatewayWrapper{
		OneofMessageType: &extint.GatewayWrapper_EnableFaceDetectionRequest{
			EnableFaceDetectionRequest: request,
		},
	})
	if err != nil {
		return nil, err
	}

	payload, ok := <-responseChan
	if !ok {
		return nil, grpc.Errorf(codes.Internal, "Failed to retrieve message")
	}

	response := payload.GetEnableFaceDetectionResponse()
	response.Status = &extint.ResponseStatus{
		Code: extint.ResponseStatus_RESPONSE_RECEIVED,
	}

	return response, nil
}

func (service *rpcService) EnableMotionDetection(ctx context.Context, request *extint.EnableMotionDetectionRequest) (*extint.EnableMotionDetectionResponse, error) {
	f, responseChan := engineProtoManager.CreateChannel(&extint.GatewayWrapper_EnableMotionDetectionResponse{}, 1)
	defer f()

	_, err := engineProtoManager.Write(&extint.GatewayWrapper{
		OneofMessageType: &extint.GatewayWrapper_EnableMotionDetectionRequest{
			EnableMotionDetectionRequest: request,
		},
	})
	if err != nil {
		return nil, err
	}

	payload, ok := <-responseChan
	if !ok {
		return nil, grpc.Errorf(codes.Internal, "Failed to retrieve message")
	}

	response := payload.GetEnableMotionDetectionResponse()
	response.Status = &extint.ResponseStatus{
		Code: extint.ResponseStatus_RESPONSE_RECEIVED,
	}

	return response, nil
}

func (service *rpcService) EnableMirrorMode(ctx context.Context, request *extint.EnableMirrorModeRequest) (*extint.EnableMirrorModeResponse, error) {
	f, responseChan := engineProtoManager.CreateChannel(&extint.GatewayWrapper_EnableMirrorModeResponse{}, 1)
	defer f()

	_, err := engineProtoManager.Write(&extint.GatewayWrapper{
		OneofMessageType: &extint.GatewayWrapper_EnableMirrorModeRequest{
			EnableMirrorModeRequest: request,
		},
	})
	if err != nil {
		return nil, err
	}

	payload, ok := <-responseChan
	if !ok {
		return nil, grpc.Errorf(codes.Internal, "Failed to retrieve message")
	}

	response := payload.GetEnableMirrorModeResponse()
	response.Status = &extint.ResponseStatus{
		Code: extint.ResponseStatus_RESPONSE_RECEIVED,
	}

	return response, nil
}

// TODO support CaptureSingleImage
// func (service *rpcService) CaptureSingleImage(ctx context.Context, request *extint.CaptureSingleImageRequest) (*extint.CaptureSingleImageResponse, error) {
// 	f, responseChan := engineProtoManager.CreateChannel(&extint.GatewayWrapper_CaptureSingleImageResponse{}, 1)
// 	defer f()

// 	_, err := engineProtoManager.Write(&extint.GatewayWrapper{
// 		OneofMessageType: &extint.GatewayWrapper_CaptureSingleImageRequest{
// 			CaptureSingleImageRequest: request,
// 		},
// 	})
// 	if err != nil {
// 		return nil, err
// 	}

// 	payload, ok := <-responseChan
// 	if !ok {
// 		return nil, grpc.Errorf(codes.Internal, "Failed to retrieve message")
// 	}

// 	payload.GetCaptureSingleImageResponse().Status = &extint.ResponseStatus{
// 		Code: extint.ResponseStatus_RESPONSE_RECEIVED,
// 	}

// 	return payload.GetCaptureSingleImageResponse(), nil
// }

// TODO VIC-11579 Support specifying streaming resolution
func (service *rpcService) EnableImageStreaming(ctx context.Context, request *extint.EnableImageStreamingRequest) (*extint.EnableImageStreamingResponse, error) {
	f, responseChan := engineProtoManager.CreateChannel(&extint.GatewayWrapper_EnableImageStreamingResponse{}, 1)
	defer f()

	_, err := engineProtoManager.Write(&extint.GatewayWrapper{
		OneofMessageType: &extint.GatewayWrapper_EnableImageStreamingRequest{
			EnableImageStreamingRequest: request,
		},
	})
	if err != nil {
		return nil, err
	}

	payload, ok := <-responseChan
	if !ok {
		return nil, grpc.Errorf(codes.Internal, "Failed to retrieve message")
	}

	response := payload.GetEnableImageStreamingResponse()
	response.Status = &extint.ResponseStatus{
		Code: extint.ResponseStatus_RESPONSE_RECEIVED,
	}

	return response, nil
}

type CameraFeedCache struct {
	Data        []byte
	ImageId     int32
	Invalid     bool
	Size        int32
	LastChunkId int32
}

func ResetCameraCache(cache *CameraFeedCache) error {
	cache.Data = nil
	cache.ImageId = -1
	cache.Invalid = false
	cache.Size = 0
	cache.LastChunkId = -1
	return nil
}

func UnpackCameraImageChunk(imageChunk *extint.ImageChunk, cache *CameraFeedCache) bool {
	imageId := int32(imageChunk.GetImageId())
	chunkId := int32(imageChunk.GetChunkId())

	if cache.ImageId != -1 && chunkId == 0 {
		if !cache.Invalid {
			log.Errorln("Lost final chunk of image; discarding")
		}
		cache.ImageId = -1
	}

	if cache.ImageId == -1 {
		if chunkId != 0 {
			if !cache.Invalid {
				log.Errorln("Received chunk of broken image")
			}
			cache.Invalid = true
			return false
		}
		// discard any previous in-progress image
		ResetCameraCache(cache)

		cache.Data = make([]byte, imageChunk.GetWidth()*imageChunk.GetHeight()*3)
		cache.ImageId = int32(imageId)
	}

	if chunkId != cache.LastChunkId+1 || imageId != cache.ImageId {
		log.Errorf("Image missing chunks; discarding (last_chunk_id=%i partial_image_id=%i)\n", cache.LastChunkId, cache.ImageId)
		ResetCameraCache(cache)
		cache.Invalid = true
		return false
	}

	dataSize := int32(len(imageChunk.GetData()))
	copy(cache.Data[cache.Size:cache.Size+dataSize], imageChunk.GetData()[:])
	cache.Size += dataSize
	cache.LastChunkId = chunkId

	return chunkId == int32(imageChunk.GetImageChunkCount()-1)
}

// Long running message for sending camera feed to listening sdk users
func (service *rpcService) CameraFeed(in *extint.CameraFeedRequest, stream extint.ExternalInterface_CameraFeedServer) error {
	// Enable video stream
	_, err := service.EnableImageStreaming(nil, &extint.EnableImageStreamingRequest{
		Enable: true,
	})

	if err != nil {
		return err
	}

	// Disable video stream
	defer service.EnableImageStreaming(nil, &extint.EnableImageStreamingRequest{
		Enable: false,
	})

	f, cameraFeedChannel := engineProtoManager.CreateChannel(&extint.GatewayWrapper_ImageChunk{}, 1024)
	defer f()

	cache := CameraFeedCache{
		Data:    nil,
		ImageId: -1,
		Invalid: false,
		Size:    0,
	}

	for result := range cameraFeedChannel {

		imageChunk := result.GetImageChunk()
		readyToSend := UnpackCameraImageChunk(imageChunk, &cache)
		if readyToSend {
			cameraFeedResponse := &extint.CameraFeedResponse{
				FrameTimeStamp: imageChunk.GetFrameTimeStamp(),
				ImageId:        uint32(cache.ImageId),
				ImageEncoding:  imageChunk.GetImageEncoding(),
				Data:           cache.Data[0:cache.Size],
			}
			ResetCameraCache(&cache)

			if err := stream.Send(cameraFeedResponse); err != nil {
				return err
			} else if err = stream.Context().Err(); err != nil {
				// This is the case where the user disconnects the stream
				// We should still return the err in case the user doesn't think they disconnected
				return err
			}
		}
	}

	errMsg := "ImageChunk engine stream died unexpectedly"
	log.Errorln(errMsg)
	return grpc.Errorf(codes.Internal, errMsg)
}

// CheckUpdateStatus tells if the robot is ready to reboot and update.
func (service *rpcService) CheckUpdateStatus(ctx context.Context, in *extint.CheckUpdateStatusRequest) (*extint.CheckUpdateStatusResponse, error) {
	if _, err := os.Stat("/run/update-engine/done"); err == nil {
		return &extint.CheckUpdateStatusResponse{
			Status: &extint.ResponseStatus{
				Code: extint.ResponseStatus_OK,
			},
			UpdateStatus: extint.CheckUpdateStatusResponse_READY_TO_INSTALL,
		}, nil
	}
	return &extint.CheckUpdateStatusResponse{
		Status: &extint.ResponseStatus{
			Code: extint.ResponseStatus_OK,
		},
		UpdateStatus: extint.CheckUpdateStatusResponse_NO_UPDATE,
	}, nil
}

// UpdateAndRestart reboots the robot when an update is available.
// This will apply the update when the robot starts up.
func (service *rpcService) UpdateAndRestart(ctx context.Context, in *extint.UpdateAndRestartRequest) (*extint.UpdateAndRestartResponse, error) {
	if _, err := os.Stat("/run/update-engine/done"); err == nil {
		go func() {
			<-time.After(5 * time.Second)
			err := exec.Command("/usr/bin/sudo", "/sbin/reboot").Run()
			if err != nil {
				log.Errorf("Reboot attempt failed: %s\n", err)
			}
		}()
		return &extint.UpdateAndRestartResponse{
			Status: &extint.ResponseStatus{
				Code: extint.ResponseStatus_OK,
			},
		}, nil
	}
	return &extint.UpdateAndRestartResponse{
		Status: &extint.ResponseStatus{
			Code: extint.ResponseStatus_NOT_FOUND,
		},
	}, nil
}

// UploadDebugLogs will upload debug logs to S3, and return a url to the caller.
func (service *rpcService) UploadDebugLogs(ctx context.Context, in *extint.UploadDebugLogsRequest) (*extint.UploadDebugLogsResponse, error) {
	if !debugLogLimiter.Allow() {
		return nil, grpc.Errorf(codes.ResourceExhausted, "Maximum upload rate exceeded. Please wait and try again later.")
	}

	url, err := loguploader.UploadDebugLogs()
	if err != nil {
		log.Println("MessageHandler.UploadDebugLogs.Error: " + err.Error())
		return nil, grpc.Errorf(codes.Internal, err.Error())
	}
	response := &extint.UploadDebugLogsResponse{
		Status: &extint.ResponseStatus{
			Code: extint.ResponseStatus_OK,
		},
		Url: url,
	}
	return response, nil
}

var lastResult *extint.CheckCloudResponse

// CheckCloudConnection is used to verify Vector's connection to the Anki Cloud
// Its main use is to be called by the app during setup, but is fine for use by the outside world.
func (service *rpcService) CheckCloudConnection(ctx context.Context, in *extint.CheckCloudRequest) (*extint.CheckCloudResponse, error) {
	if !cloudCheckLimiter.Allow() {
		if lastResult == nil {
			lastResult = &extint.CheckCloudResponse{
				Status: &extint.ResponseStatus{
					Code: extint.ResponseStatus_UNKNOWN,
				},
				Code: extint.CheckCloudResponse_UNKNOWN,
			}
		}
		return lastResult, nil
		// TODO: change this back to a resource exhausted error after app properly handles the error
		// return nil, grpc.Errorf(codes.ResourceExhausted, "Maximum check rate exceeded. Please wait and try again later.")
	}

	f, responseChan := engineProtoManager.CreateChannel(&extint.GatewayWrapper_CheckCloudResponse{}, 1)
	defer f()

	_, err := engineProtoManager.Write(&extint.GatewayWrapper{
		OneofMessageType: &extint.GatewayWrapper_CheckCloudRequest{
			CheckCloudRequest: in,
		},
	})
	if err != nil {
		return nil, err
	}
	payload, ok := <-responseChan
	if !ok {
		return nil, grpc.Errorf(codes.Internal, "Failed to retrieve message")
	}
	cloudResponse := payload.GetCheckCloudResponse()
	cloudResponse.Status = &extint.ResponseStatus{
		Code: extint.ResponseStatus_RESPONSE_RECEIVED,
	}
	lastResult = cloudResponse
	return cloudResponse, nil
}

func (service *rpcService) DeleteCustomObjects(ctx context.Context, in *extint.DeleteCustomObjectsRequest) (*extint.DeleteCustomObjectsResponse, error) {
	var responseMessageType gw_clad.MessageRobotToExternalTag
	var cladMsg *gw_clad.MessageExternalToRobot

	switch in.Mode {
	case extint.CustomObjectDeletionMode_DELETION_MASK_ARCHETYPES:
		responseMessageType = gw_clad.MessageRobotToExternalTag_RobotDeletedCustomMarkerObjects
		cladMsg = gw_clad.NewMessageExternalToRobotWithUndefineAllCustomMarkerObjects(
			&gw_clad.UndefineAllCustomMarkerObjects{})
		break
	case extint.CustomObjectDeletionMode_DELETION_MASK_FIXED_CUSTOM_OBJECTS:
		responseMessageType = gw_clad.MessageRobotToExternalTag_RobotDeletedFixedCustomObjects
		cladMsg = gw_clad.NewMessageExternalToRobotWithDeleteFixedCustomObjects(
			&gw_clad.DeleteFixedCustomObjects{})
		break
	case extint.CustomObjectDeletionMode_DELETION_MASK_CUSTOM_MARKER_OBJECTS:
		responseMessageType = gw_clad.MessageRobotToExternalTag_RobotDeletedCustomMarkerObjects
		cladMsg = gw_clad.NewMessageExternalToRobotWithDeleteCustomMarkerObjects(
			&gw_clad.DeleteCustomMarkerObjects{})
		break
	}

	f, responseChan := engineCladManager.CreateChannel(responseMessageType, 1)
	defer f()

	_, err := engineCladManager.Write(cladMsg)

	if err != nil {
		return nil, err
	}

	_, ok := <-responseChan
	if !ok {
		return nil, grpc.Errorf(codes.Internal, "Failed to retrieve message")
	}

	return &extint.DeleteCustomObjectsResponse{
		Status: &extint.ResponseStatus{
			Code: extint.ResponseStatus_RESPONSE_RECEIVED,
		},
	}, nil
}

func (service *rpcService) CreateFixedCustomObject(ctx context.Context, in *extint.CreateFixedCustomObjectRequest) (*extint.CreateFixedCustomObjectResponse, error) {
	f, responseChan := engineCladManager.CreateChannel(gw_clad.MessageRobotToExternalTag_CreatedFixedCustomObject, 1)
	defer f()

	cladData := ProtoCreateFixedCustomObjectToClad(in)

	_, err := engineCladManager.Write(cladData)
	if err != nil {
		return nil, err
	}

	chanResponse, ok := <-responseChan
	if !ok {
		return nil, grpc.Errorf(codes.Internal, "Failed to retrieve message")
	}
	response := chanResponse.GetCreatedFixedCustomObject()

	return &extint.CreateFixedCustomObjectResponse{
		Status: &extint.ResponseStatus{
			Code: extint.ResponseStatus_RESPONSE_RECEIVED,
		},
		ObjectId: response.ObjectID,
	}, nil
}

func (service *rpcService) DefineCustomObject(ctx context.Context, in *extint.DefineCustomObjectRequest) (*extint.DefineCustomObjectResponse, error) {
	var cladMsg *gw_clad.MessageExternalToRobot

	f, responseChan := engineCladManager.CreateChannel(gw_clad.MessageRobotToExternalTag_DefinedCustomObject, 1)
	defer f()

	switch x := in.CustomObjectDefinition.(type) {
	case *extint.DefineCustomObjectRequest_CustomBox:
		cladMsg = ProtoDefineCustomBoxToClad(in, in.GetCustomBox())
		break
	case *extint.DefineCustomObjectRequest_CustomCube:
		cladMsg = ProtoDefineCustomCubeToClad(in, in.GetCustomCube())
		break
	case *extint.DefineCustomObjectRequest_CustomWall:
		cladMsg = ProtoDefineCustomWallToClad(in, in.GetCustomWall())
		break
	default:
		return nil, grpc.Errorf(codes.InvalidArgument, "DefineCustomObjectRequest has unexpected type %T", x)
	}

	_, err := engineCladManager.Write(cladMsg)
	if err != nil {
		return nil, err
	}

	chanResponse, ok := <-responseChan
	if !ok {
		return nil, grpc.Errorf(codes.Internal, "Failed to retrieve message")
	}
	response := chanResponse.GetDefinedCustomObject()

	return &extint.DefineCustomObjectResponse{
		Status: &extint.ResponseStatus{
			Code: extint.ResponseStatus_RESPONSE_RECEIVED,
		},
		Success: response.Success,
	}, nil
}

// FeatureFlag is used to check what features are enabled on the robot
func (service *rpcService) GetFeatureFlag(ctx context.Context, in *extint.FeatureFlagRequest) (*extint.FeatureFlagResponse, error) {
	f, responseChan := engineProtoManager.CreateChannel(&extint.GatewayWrapper_FeatureFlagResponse{}, 1)
	defer f()

	_, err := engineProtoManager.Write(&extint.GatewayWrapper{
		OneofMessageType: &extint.GatewayWrapper_FeatureFlagRequest{
			FeatureFlagRequest: in,
		},
	})
	if err != nil {
		return nil, err
	}
	payload, ok := <-responseChan
	if !ok {
		return nil, grpc.Errorf(codes.Internal, "Failed to retrieve message")
	}
	response := payload.GetFeatureFlagResponse()
	response.Status = &extint.ResponseStatus{
		Code: extint.ResponseStatus_RESPONSE_RECEIVED,
	}
	return response, nil
}

// AlexaAuthState is used to check the alexa authorization state
func (service *rpcService) GetAlexaAuthState(ctx context.Context, in *extint.AlexaAuthStateRequest) (*extint.AlexaAuthStateResponse, error) {
	f, responseChan := engineProtoManager.CreateChannel(&extint.GatewayWrapper_AlexaAuthStateResponse{}, 1)
	defer f()

	_, err := engineProtoManager.Write(&extint.GatewayWrapper{
		OneofMessageType: &extint.GatewayWrapper_AlexaAuthStateRequest{
			AlexaAuthStateRequest: in,
		},
	})
	if err != nil {
		return nil, err
	}
	payload, ok := <-responseChan
	if !ok {
		return nil, grpc.Errorf(codes.Internal, "Failed to retrieve message")
	}
	response := payload.GetAlexaAuthStateResponse()
	response.Status = &extint.ResponseStatus{
		Code: extint.ResponseStatus_RESPONSE_RECEIVED,
	}
	return response, nil
}

// AlexaOptIn is used to check the alexa authorization state
func (service *rpcService) AlexaOptIn(ctx context.Context, in *extint.AlexaOptInRequest) (*extint.AlexaOptInResponse, error) {
	_, err := engineProtoManager.Write(&extint.GatewayWrapper{
		OneofMessageType: &extint.GatewayWrapper_AlexaOptInRequest{
			AlexaOptInRequest: in,
		},
	})
	if err != nil {
		return nil, err
	}
	return &extint.AlexaOptInResponse{
		Status: &extint.ResponseStatus{
			Code: extint.ResponseStatus_REQUEST_PROCESSING,
		},
	}, nil
}

func SetNavMapBroadcastFrequency(frequency float32) error {
	log.Println("Setting NavMapBroadcastFrequency to (", frequency, ") seconds")

	cladMsg := gw_clad.NewMessageExternalToRobotWithSetMemoryMapBroadcastFrequencySec(&gw_clad.SetMemoryMapBroadcastFrequency_sec{
		Frequency: frequency,
	})
	_, err := engineCladManager.Write(cladMsg)

	return err
}

func (service *rpcService) NavMapFeed(in *extint.NavMapFeedRequest, stream extint.ExternalInterface_NavMapFeedServer) error {

	// Enable nav map stream
	err := SetNavMapBroadcastFrequency(in.Frequency)
	if err != nil {
		return err
	}

	// Disable nav map stream when the RPC exits
	defer SetNavMapBroadcastFrequency(-1.0)

	f1, memoryMapMessageBegin := engineCladManager.CreateChannel(gw_clad.MessageRobotToExternalTag_MemoryMapMessageBegin, 1)
	defer f1()

	// Every frame the engine can send up to: (Anki::Comms::MsgPacket::MAX_SIZE-3)/sizeof(QuadInfoVector::value_type) quads.
	// 50 feels like a reasonable educated guess.
	f2, memoryMapMessageData := engineCladManager.CreateChannel(gw_clad.MessageRobotToExternalTag_MemoryMapMessage, 50)
	defer f2()

	f3, memoryMapMessageEnd := engineCladManager.CreateChannel(gw_clad.MessageRobotToExternalTag_MemoryMapMessageEnd, 1)
	defer f3()

	var pendingMap *extint.NavMapFeedResponse = nil

	for {
		select {
		case chanResponse, ok := <-memoryMapMessageBegin:
			if !ok {
				return grpc.Errorf(codes.Internal, "Failed to retrieve message")
			}
			if pendingMap != nil {
				log.Println("MessageHandler.NavMapFeed.Error: MemoryMapBegin recieved from engine while still processing a pending memory map; discarding pending map.")
			}

			response := chanResponse.GetMemoryMapMessageBegin()
			pendingMap = &extint.NavMapFeedResponse{
				OriginId:  response.OriginId,
				MapInfo:   CladMemoryMapBeginToProtoNavMapInfo(response),
				QuadInfos: []*extint.NavMapQuadInfo{},
			}

		case chanResponse, ok := <-memoryMapMessageData:
			if !ok {
				return grpc.Errorf(codes.Internal, "Failed to retrieve message")
			}
			if pendingMap == nil {
				log.Println("MessageHandler.NavMapFeed.Error: MemoryMapData recieved from engine with no pending content to add to.")
			} else {
				response := chanResponse.GetMemoryMapMessage()
				for i := 0; i < len(response.QuadInfos); i++ {
					newQuad := CladMemoryMapQuadInfoToProto(&response.QuadInfos[i])
					pendingMap.QuadInfos = append(pendingMap.QuadInfos, newQuad)
				}
			}

		case _, ok := <-memoryMapMessageEnd:
			if !ok {
				return grpc.Errorf(codes.Internal, "Failed to retrieve message")
			}

			if pendingMap == nil {
				log.Println("MessageHandler.NavMapFeed.Error: MemoryMapEnd recieved from engine with no pending content to send.")
			} else if err := stream.Send(pendingMap); err != nil {
				return err
			} else if err = stream.Context().Err(); err != nil {
				// This is the case where the user disconnects the stream
				// We should still return the err in case the user doesn't think they disconnected
				return err
			}

			pendingMap = nil
		}
	}

	errMsg := "NavMemoryMap engine stream died unexpectedly"
	log.Errorln(errMsg)
	return grpc.Errorf(codes.Internal, errMsg)
}

func newServer() *rpcService {
	return new(rpcService)
}

// Set Eye Color (SDK only)
// TODO Set eye color back to Settings value in internal code when SDK program ends or loses behavior control (e.g., in go code or when SDK behavior deactivates)
func (service *rpcService) SetEyeColor(ctx context.Context, in *extint.SetEyeColorRequest) (*extint.SetEyeColorResponse, error) {
	_, err := engineProtoManager.Write(&extint.GatewayWrapper{
		OneofMessageType: &extint.GatewayWrapper_SetEyeColorRequest{
			SetEyeColorRequest: in,
		},
	})
	if err != nil {
		return nil, err
	}
	return &extint.SetEyeColorResponse{
		Status: &extint.ResponseStatus{
			Code: extint.ResponseStatus_REQUEST_PROCESSING,
		},
	}, nil
}<|MERGE_RESOLUTION|>--- conflicted
+++ resolved
@@ -612,31 +612,15 @@
 			if !ok {
 				return nil, grpc.Errorf(codes.Internal, "Failed to retrieve message")
 			}
-<<<<<<< HEAD
 			animName := chanResponse.GetListAnimationsResponse().AnimationNames[0].GetName()
 			// Don't change "EndOfListAnimationsResponses" - it's what we'll receive from the .cpp sender.
 			if animName == "EndOfListAnimationsResponses" {
-=======
-			var newAnim = extint.Animation{
-				Name: chanResponse.GetAnimationAvailable().AnimName,
-			}
-
-			if strings.Contains(newAnim.Name, "_avs_") {
-				// VIC-11583 All Alexa animation names contain "_avs_". Prevent these animations from reaching the SDK.
-				continue
-			}
-
-			anims = append(anims, &newAnim)
-			remaining = remaining - 1
-		case chanResponse, ok := <-endOfMessageResponse:
-			if !ok {
-				return nil, grpc.Errorf(codes.Internal, "Failed to retrieve message")
-			}
-			if chanResponse.GetEndOfMessage().MessageType == gw_clad.MessageType_AnimationAvailable {
-				remaining = len(animationAvailableResponse)
->>>>>>> b5e46a9f
 				done = true
 			} else {
+				if strings.Contains(animName, "_avs_") {
+					// VIC-11583 All Alexa animation names contain "_avs_". Prevent these animations from reaching the SDK.
+					continue
+				}
 				var newAnim = extint.Animation{
 					Name: animName,
 				}
