--- conflicted
+++ resolved
@@ -201,9 +201,8 @@
             metavar='path',
             help='Use this flag to specify external dependency location.')
 
-<<<<<<< HEAD
     return parser.parse_args()
-=======
+
 #################################
 # PLATFORM-INDEPENDENT COMMANDS #
 #################################
@@ -239,7 +238,6 @@
         ankibuild.util.File.execute(['git', 'clean', '-Xdf'])
         ankibuild.util.File.execute(['git', 'submodule', 'foreach', '--recursive', 'git', 'clean', '-xdf'])
         ankibuild.util.File.cd(old_dir)
->>>>>>> 30f54c8c
 
 
 ###############################
@@ -553,31 +551,14 @@
                     print_status('Deleting generated folders {0}/generated'.format(root))
                 ankibuild.util.File.rm_rf(os.path.join(root, "generated"))
         if self.options.verbose:
-<<<<<<< HEAD
-            print_status('Deleting generated files for platform {0}...'.format(self.platform))
-
-        # reverse generation
-        if self.platform == 'ios':
-            ankibuild.util.File.rm(self.unity_build_symlink)
-            ankibuild.util.File.rm(self.unity_output_symlink)
-            ankibuild.util.File.rm(self.unity_opencv_symlink)
-        if self.platform == 'android':
-            ankibuild.util.File.rm_rf(self.android_unity_plugin_dir)
-        ankibuild.util.File.rm_rf(self.platform_build_dir)
-        ankibuild.util.File.rm_rf(self.platform_output_dir)
-
-
-=======
             print_status('Deleting build folder {0}'.format(self.options.build_dir))
         ankibuild.util.File.rm_rf(self.options.build_dir)
 
         
->>>>>>> 30f54c8c
 ###############
 # ENTRY POINT #
 ###############
 
-<<<<<<< HEAD
 def recursive_delete(options):
     "Calls delete on engine."
     print_header('RECURSING INTO {0}'.format(os.path.relpath(ENGINE_ROOT, GAME_ROOT)))
@@ -587,7 +568,6 @@
         args += ['--verbose']
     ankibuild.util.File.execute(args)
 
-=======
 def configure(options, root_path, platform_configuration_type, clad_folders, shared_generated_folders):
     initialize_colors()
     
@@ -612,7 +592,6 @@
         wipe_all(options, root_path)
     
     print_header('DONE COMMAND {0} ON {1}'.format(options.command.upper(), platforms_text))
->>>>>>> 30f54c8c
 
 def main():
     options = parse_game_arguments()
