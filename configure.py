--- conflicted
+++ resolved
@@ -343,14 +343,10 @@
         ankibuild.util.File.mkdir_p(self.platform_build_dir)
         ankibuild.util.File.mkdir_p(self.platform_output_dir)
         # START ENGINE GENERATE
-        generate_gyp(self.gyp_dir, self.platform, self.options, os.path.join(ENGINE_ROOT, 'DEPS'))
+        generate_gyp(self.gyp_dir, './configure.py', self.platform, self.options, os.path.join(ENGINE_ROOT, 'DEPS'))
 
         if self.platform != 'android':
             # Calling generate gyp instead of generate() for engine.
-<<<<<<< HEAD
-            generate_gyp(self.gyp_dir, './configure.py', self.platform, self.options, os.path.join(ENGINE_ROOT, 'DEPS'))
-=======
->>>>>>> 999c4051
             relative_gyp_project = os.path.relpath(self.gyp_project_path, self.platform_output_dir)
             workspace = ankibuild.xcode.XcodeWorkspace(self.workspace_name)
             workspace.add_project(relative_gyp_project)
@@ -360,17 +356,10 @@
 
         #START OF DEMO BUILD
         class_code = 'public class BuildFlags { \n'
-<<<<<<< HEAD
         git_variable = '  public const string kGitHash = \"' + subprocess.check_output(['git', 'rev-parse', 'HEAD']).strip() + '\";\n'
         buildFlagsPath = os.path.join(GAME_ROOT, 'unity', PRODUCT_NAME, 'Assets', 'Scripts', 'Generated')
         ankibuild.util.File.mkdir_p(buildFlagsPath)
         file = open(os.path.join(buildFlagsPath, 'BuildFlags.cs'), 'w')
-=======
-        git_variable = '  public const string kGitHash = \"' + \
-                       subprocess.check_output(['git', 'rev-parse', 'HEAD']).strip() + '\";\n'
-
-        file = open(os.path.join(self.unity_scripts_dir, 'Generated', 'BuildFlags.cs'), 'w')
->>>>>>> 999c4051
 
         if self.options.features != None and 'pressDemo' in self.options.features[0]:
             file.write(class_code + git_variable +
