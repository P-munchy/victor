--- conflicted
+++ resolved
@@ -62,53 +62,6 @@
 #  $<BUILD_INTERFACE:${CMAKE_CURRENT_SOURCE_DIR}/generated/clad/types>
 #)
 
-<<<<<<< HEAD
-if (NOT MACOSX)
-    return()
-endif()
-
-#find_library(FOUNDATION Foundation)
-set(PLATFORM_LIBS
-#  ${FOUNDATION}
-  "${CMAKE_CURRENT_SOURCE_DIR}/../lib/util/libs/framework/gtest.framework"
-)
-
-file(STRINGS "${ANKI_SRCLIST_DIR}/cti_planning_test.srcs.lst" PLANNING_TEST_SRCS)
-file(STRINGS "${ANKI_SRCLIST_DIR}/cti_vision_test.srcs.lst" VISION_TEST_SRCS)
-file(STRINGS "${ANKI_SRCLIST_DIR}/cti_common_test.srcs.lst" COMMON_TEST_SRCS)
-
-add_executable(test_coretech
-    ${PLANNING_TEST_SRCS}
-    ${VISION_TEST_SRCS}
-    ${COMMON_TEST_SRCS}
-)
-
-target_link_libraries(test_coretech
-  PRIVATE
-  # anki libs
-  util
-  cti_common
-  cti_planning
-  cti_vision
-  cti_messaging
-  # platform
-  ${PLATFORM_LIBS}
-  ${TENSORFLOW_LIBS}
-)
-
-target_compile_definitions(test_coretech PRIVATE                                                       
-  SIMULATOR
-  CORETECH_BASESTATION                                                                          
-  ANKICORETECH_USE_OPENCV=1                                                                     
-  ANKICORETECH_EMBEDDED_USE_OPENCV=1
-  TEST_DATA_PATH=${CMAKE_CURRENT_SOURCE_DIR})
-
-target_include_directories(test_coretech
-  PRIVATE
-  $<BUILD_INTERFACE:${CMAKE_CURRENT_SOURCE_DIR}/planning/basestation/src>
-)
-=======
 if (MACOSX)
   enable_testing()
-endif(MACOSX)
->>>>>>> ba9153ce
+endif(MACOSX)