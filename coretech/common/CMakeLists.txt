--- conflicted
+++ resolved
@@ -81,11 +81,8 @@
   cti_common
   PRIVATE
   opencv_interface
-<<<<<<< HEAD
   ${OPENCV_LIBS}
-=======
   ${ASAN_LINKER_FLAGS}
->>>>>>> c3fde5f5
 )
 
 target_compile_definitions(cti_common_robot
