--- conflicted
+++ resolved
@@ -126,24 +126,12 @@
     SmallMatrix<NROWS,NCOLS,T>& operator*=(T value);
     SmallMatrix<NROWS,NCOLS,T>  operator+ (T value) const;
     SmallMatrix<NROWS,NCOLS,T>& operator+=(T value);
-<<<<<<< HEAD
-    SmallMatrix<NROWS,NCOLS,T>& operator*=(const SmallMatrix<NROWS,NCOLS,T>& other);
-    SmallMatrix<NROWS,NCOLS,T>  operator+ (const SmallMatrix<NROWS,NCOLS,T> &other) const;
-    SmallMatrix<NROWS,NCOLS,T>& operator+=(const SmallMatrix<NROWS,NCOLS,T>& other);
-    SmallMatrix<NROWS,NCOLS,T>  operator- (const SmallMatrix<NROWS,NCOLS,T> &other) const;
-    SmallMatrix<NROWS,NCOLS,T>& operator-=(const SmallMatrix<NROWS,NCOLS,T>& other);
-    // TODO: add subtraction...
-    
-    // Matrix transpose:
-    // void GetTranspose(SmallMatrix<NCOLS,NROWS,T>& outTransposed) const;
-=======
     SmallMatrix<NROWS,NCOLS,T>  operator+ (const SmallMatrix<NROWS,NCOLS,T>& other) const;
     SmallMatrix<NROWS,NCOLS,T>& operator+=(const SmallMatrix<NROWS,NCOLS,T>& other);
     SmallMatrix<NROWS,NCOLS,T>  operator- (const SmallMatrix<NROWS,NCOLS,T>& other) const;
     SmallMatrix<NROWS,NCOLS,T>& operator-=(const SmallMatrix<NROWS,NCOLS,T>& other);
     
     // Matrix transpose:
->>>>>>> 97696c5b
     SmallMatrix<NCOLS,NROWS,T> GetTranspose() const;
     
     // Take absolute value of all elements (return reference to self)
@@ -209,16 +197,13 @@
     
     using SmallMatrix<DIM,DIM,T>::operator();
     using SmallMatrix<DIM,DIM,T>::operator*;
-    using SmallMatrix<DIM,DIM,T>::operator+;
+
     using SmallMatrix<DIM,DIM,T>::operator+=;
-<<<<<<< HEAD
-
-    template<typename T_other>
-    SmallSquareMatrix<DIM,T> operator+(const SmallSquareMatrix<DIM,T_other> &other);
-=======
-    using SmallMatrix<DIM,DIM,T>::operator-;
     using SmallMatrix<DIM,DIM,T>::operator-=;
->>>>>>> 97696c5b
+
+    // use inline function to force type checker to keep the derived type
+    inline SmallSquareMatrix<DIM,T> operator+(const SmallSquareMatrix<DIM,T> &other) const { return SmallMatrix<DIM,DIM,T>::operator+(other); }
+    inline SmallSquareMatrix<DIM,T> operator-(const SmallSquareMatrix<DIM,T> &other) const { return SmallMatrix<DIM,DIM,T>::operator-(other); }
     
     // Matrix multiplication in place...
     // ... this = this * other;
@@ -234,12 +219,7 @@
     
     // Matrix inversion:
     SmallSquareMatrix<DIM,T>& Invert(void); // in place
-<<<<<<< HEAD
-    void GetInverse(SmallSquareMatrix<DIM,T>& outInverse) const;
-    SmallSquareMatrix<DIM,T> CopyInverse() const;
-=======
     SmallSquareMatrix<DIM,T> GetInverse() const;
->>>>>>> 97696c5b
     
     // Compute the trace (sum of diagonal elements)
     T Trace(void) const;
