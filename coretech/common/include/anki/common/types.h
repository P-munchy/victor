/**
* File: types.h
*
* Author: Andrew Stein (andrew)
* Created: 10/7/2013
*
* Information on last revision to this file:
*    $LastChangedDate$
*    $LastChangedBy$
*    $LastChangedRevision$
*
* Description:
*
*   We specify types according to their sign and bits. We should use these in
*   our code instead of the normal 'int','short', etc. because different
*   compilers on different architectures treat these differently.
*
* Copyright: Anki, Inc. 2013
*
**/

#ifndef ANKICORETECH_COMMON_TYPES_H_
#define ANKICORETECH_COMMON_TYPES_H_

#include <stdint.h>

typedef uint8_t  u8;
typedef int8_t   s8;
typedef uint16_t u16;
typedef int16_t  s16;
typedef uint32_t u32;
typedef int32_t  s32;
typedef uint64_t u64;
typedef int64_t  s64;
typedef float    f32;
typedef double   f64;

<<<<<<< HEAD
typedef u32 RobotID_t;
typedef u16 BlockID_t;
typedef u16 ObjectID_t;
typedef u16 ObjectType_t;

=======
// If we're using c++, ReturnCode is in a namespace. In c, it's not.
>>>>>>> 2baea849
#ifdef __cplusplus
namespace Anki
{
#endif

  typedef s32 ReturnCode;

  // NOTE: changing the basic type of TimeStamp_t (e.g. to u16 in order to save
  //       bytes), has implications for message alignment since it currently
  //       comes first in the message structs.
  typedef u32 TimeStamp_t;

#define	EXIT_FAILURE	1
#define	EXIT_SUCCESS	0

#ifdef __cplusplus
} // namespace Anki
#endif

// If we're using c++, Result is in a namespace. In c, it's not.
#ifdef __cplusplus
namespace Anki
{
  namespace Embedded
  {
#endif
    // Return values:
    typedef enum {
      RESULT_OK                        = 0,
      RESULT_FAIL                      = 0x00000001,
      RESULT_FAIL_MEMORY               = 0x01000000,
      RESULT_FAIL_OUT_OF_MEMORY        = 0x01000001,
      RESULT_FAIL_UNINITIALIZED_MEMORY = 0x01000002,
      RESULT_FAIL_ALIASED_MEMORY       = 0x01000003,
      RESULT_FAIL_IO                   = 0x02000000,
      RESULT_FAIL_INVALID_PARAMETERS   = 0x03000000,
      RESULT_FAIL_INVALID_OBJECT       = 0x04000000,
      RESULT_FAIL_INVALID_SIZE         = 0x05000000,
      RESULT_FAIL_NUMERICAL            = 0x06000000 // TODO: numerical should really be a warning, not an error/failure
    } Result;
#ifdef __cplusplus
  }
}
#endif

#endif /* ANKICORETECH_COMMON_TYPES_H_ */<|MERGE_RESOLUTION|>--- conflicted
+++ resolved
@@ -35,15 +35,12 @@
 typedef float    f32;
 typedef double   f64;
 
-<<<<<<< HEAD
 typedef u32 RobotID_t;
 typedef u16 BlockID_t;
 typedef u16 ObjectID_t;
 typedef u16 ObjectType_t;
 
-=======
 // If we're using c++, ReturnCode is in a namespace. In c, it's not.
->>>>>>> 2baea849
 #ifdef __cplusplus
 namespace Anki
 {
