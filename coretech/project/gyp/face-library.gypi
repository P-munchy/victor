{
'variables': {

  # Here we pick which face library to use and set its path/includes/libs
  # initially to empty. They will be filled in below in the 'conditions' as
  # needed:
  # (NOTE: This is duplicated from coretech-internal.gyp!)
  'face_library': 'okao', # one of: 'opencv', 'faciometric', 'facesdk', or 'okao'
  'face_library_path':         [ ],
  'face_library_includes':     [ ],
  'face_library_libs':         [ ],
  'face_library_lib_path':     [ ],
      
  'conditions': [
    # Face libraries, depending on platform:
    
    # Faciometric:
    ['face_library=="faciometric"', {
      'face_library_path': [
        '<(coretech_external_path)/IntraFace_126_FaceRecog_OSX_3weeks',
      ],
    }],
  
    ['OS=="mac" and face_library=="faciometric"', {
      'face_library_includes': [
        '<(face_library_path)/Demo/include',
        '<(face_library_path)/Demo/3rdparty/Eigen3/include',
      ],
      'face_library_lib_path': [
        '<(face_library_path)/Demo/lib',
      ],
      'face_library_libs': [
        'libintraface_core126.dylib',
        'libintraface_frecog.dylib',
        #'libintraface_emo126.dylib',
        #'libintraface_gaze126.dylib',
      ],
    }],
    
    ['OS=="ios" and face_library=="faciometric"', {
      'face_library_includes': [
        '<(face_library_path)/IntraFace_126_iOS_Anki/Library/3rdparty/include',
      ],
      'face_library_lib_path': [
        '<(face_library_path)/IntraFace_126_iOS_Anki/Library',
      ],
      'face_library_libs': [
        'intraface.framework',
      ],
    }],
    
    # FaceSDK:
    ['face_library=="facesdk"', {
      'face_library_includes': [
        '<(coretech_external_path)/Luxand_FaceSDK/include/C',
      ],
    }],
      
    ['OS=="mac" and face_library=="facesdk"', {
      'face_library_libs': [
        'libfsdk.dylib',
      ],
      'face_library_lib_path': [
        '<(coretech_external_path)/Luxand_FaceSDK/bin/osx_x86_64',
      ]
    }],
    
    ['OS=="ios" and face_library=="facesdk"', {
      'face_library_lib_path': [
        '<(coretech_external_path)/Luxand_FaceSDK/bin/iOS',
      ],
      'face_library_libs': [
        # TODO: handle different architectures
        'libfsdk-static.a',
      ],
    }],
    
    ['OS=="android" and face_library=="facesdk"', {
      'face_library_lib_path': [
        '<(coretech_external_path)/Luxand_FaceSDK/bin/Android/armeabi-v7a',
      ],
      'face_library_libs': [
        # TODO: handle different architectures
        'libfsdk.so',
        'libstlport_shared.so',
      ],
    }],
<<<<<<< HEAD
    
    # OKAO Vision:
    ['face_library=="okao"', {
      'face_library_includes': [
        '<(coretech_external_path)/okaoVision/include',
      ],
      'face_library_libs': [
        'libeOkao.a',      # Common
        'libeOkaoDt.a',    # Face Detection
        'libeOkaoPt.a',    # Face Parts Detection
        'libeOkaoEx.a',    # Facial Expression estimation
      ],
    }],
    
    ['OS=="mac" and face_library=="okao"', {
      'face_library_lib_path': [
        '<(coretech_external_path)/okaoVision/lib/MacOSX',
      ],
    }],
    ['OS=="ios" and face_library=="okao"', {
      'face_library_lib_path': [
        '<(coretech_external_path)/okaoVision/lib/iOS',
      ],
    }],
    
=======

    ['OS=="linux" and face_library=="facesdk"', {
      'face_library_lib_path': [
        '<(coretech_external_path)/Luxand_FaceSDK/bin/Android/armeabi-v7a',
      ],
      'face_library_libs': [
        # TODO: handle different architectures
        'libfsdk.so',
        'libstlport_shared.so',
      ],
    }],
>>>>>>> 2ca447cc
  ], # conditions
  
}, # variables

'target_defaults': {
  'defines' : [
    'FACE_TRACKER_FACIOMETRIC=0',
    'FACE_TRACKER_FACESDK=1',
    'FACE_TRACKER_OPENCV=2',
    'FACE_TRACKER_OKAO=3',
  ],
  'conditions': [
    ['face_library=="faciometric"', {
      'defines' : ['FACE_TRACKER_PROVIDER=FACE_TRACKER_FACIOMETRIC'],
    }],
    ['face_library=="facesdk"', {
      'defines' : ['FACE_TRACKER_PROVIDER=FACE_TRACKER_FACESDK'],
    }],
    ['face_library=="opencv"', {
      'defines' : ['FACE_TRACKER_PROVIDER=FACE_TRACKER_OPENCV'],
    }],
    ['face_library=="okao"', {
      'defines' : ['FACE_TRACKER_PROVIDER=FACE_TRACKER_OKAO'],
    }],
  ],
  'xcode_settings': {
    'conditions': [
      ['OS=="ios" and face_library=="faciometric"', {
         'FRAMEWORK_SEARCH_PATHS': '<(face_library_path)/IntraFace_126_iOS_Anki/Library',
      }],
    ],
  },
  
  'configurations': {
    'Debug': {
      'xcode_settings': {
        'LIBRARY_SEARCH_PATHS': ['<(face_library_lib_path)'],
      },
    },
    'Profile': {
      'xcode_settings': {
        'LIBRARY_SEARCH_PATHS': ['<(face_library_lib_path)'],
      },
    },
    'Release': {
      'xcode_settings': {
        'LIBRARY_SEARCH_PATHS': ['<(face_library_lib_path)'],
      },
    },
  }, # configurations
  
} # target_defaults

}<|MERGE_RESOLUTION|>--- conflicted
+++ resolved
@@ -85,7 +85,17 @@
         'libstlport_shared.so',
       ],
     }],
-<<<<<<< HEAD
+
+    ['OS=="linux" and face_library=="facesdk"', {
+      'face_library_lib_path': [
+        '<(coretech_external_path)/Luxand_FaceSDK/bin/Android/armeabi-v7a',
+      ],
+      'face_library_libs': [
+        # TODO: handle different architectures
+        'libfsdk.so',
+        'libstlport_shared.so',
+      ],
+    }],
     
     # OKAO Vision:
     ['face_library=="okao"', {
@@ -111,19 +121,6 @@
       ],
     }],
     
-=======
-
-    ['OS=="linux" and face_library=="facesdk"', {
-      'face_library_lib_path': [
-        '<(coretech_external_path)/Luxand_FaceSDK/bin/Android/armeabi-v7a',
-      ],
-      'face_library_libs': [
-        # TODO: handle different architectures
-        'libfsdk.so',
-        'libstlport_shared.so',
-      ],
-    }],
->>>>>>> 2ca447cc
   ], # conditions
   
 }, # variables
