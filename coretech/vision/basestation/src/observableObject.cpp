/**
 * File: observableObject_impl.h
 *
 * Author: Andrew Stein
 * Date:   (various)
 *
 * Description: Implements an abstract ObservableObject class, which is an
 *              general 3D object, with type, ID, and pose, and a set of Markers
 *              on it at known locations.  Thus, it is "observable" by virtue of
 *              having these markers, and its 3D / 6DoF pose can be estimated by
 *              matching up ObservedMarkers with the KnownMarkers it possesses.
 *
 *
 * Copyright: Anki, Inc. 2014
 **/

#ifndef __Anki_Vision_ObservableObject_H__
#define __Anki_Vision_ObservableObject_H__

#include "anki/vision/basestation/camera.h"
#include "anki/vision/basestation/observableObject.h"

#include "anki/common/basestation/exceptions.h"

#include "anki/common/basestation/math/poseBase_impl.h"
#include "anki/common/basestation/math/quad_impl.h"

// Ignore rotation completely when calling IsSameAs()? If so, just match position
// (translation) and block type.
#define IGNORE_ROTATION_FOR_IS_SAME_AS 1

namespace Anki {
namespace Vision {
  
  
  ObservableObject::ObservableObject()
  : _lastObservedTime(0)
  , _numTimesObserved(0)
  {
    
<<<<<<< HEAD
    ObservableObject::ObservableObject()
    : _lastObservedTime(0)
    , _numTimesObserved(0)
    , _isLocalized(false)
    {
      
    }
    
    void ObservableObject::Delocalize()
    {
      PRINT_NAMED_INFO("ObservableObject.DeLocalize", "Delocalizing object %d.", GetID().GetValue());
      _isLocalized = false;
    }

    
    bool ObservableObject::IsVisibleFrom(const Camera &camera,
                                         const f32 maxFaceNormalAngle,
                                         const f32 minMarkerImageSize,
                                         const bool requireSomethingBehind,
                                         const u16     xBorderPad,
                                         const u16     yBorderPad) const
    {
      // Return true if any of this object's markers are visible from the
      // given camera
      for(auto & marker : _markers) {
        if(marker.IsVisibleFrom(camera, maxFaceNormalAngle, minMarkerImageSize,
                                requireSomethingBehind, xBorderPad, yBorderPad)) {
          return true;
        }
=======
  }
  
  
  bool ObservableObject::IsVisibleFrom(const Camera &camera,
                                       const f32 maxFaceNormalAngle,
                                       const f32 minMarkerImageSize,
                                       const bool requireSomethingBehind,
                                       const u16     xBorderPad,
                                       const u16     yBorderPad) const
  {
    // Return true if any of this object's markers are visible from the
    // given camera
    for(auto & marker : _markers) {
      if(marker.IsVisibleFrom(camera, maxFaceNormalAngle, minMarkerImageSize,
                              requireSomethingBehind, xBorderPad, yBorderPad)) {
        return true;
>>>>>>> a61d5889
      }
    }
    
    return false;
    
  } // ObservableObject::IsObservableBy()
  
  
  Vision::KnownMarker const& ObservableObject::AddMarker(const Marker::Code&  withCode,
                                                         const Pose3d&        atPose,
                                                         const f32            size_mm)
  {
    // Copy the pose and set this object's pose as its parent
    Pose3d poseCopy(atPose);
    poseCopy.SetParent(&_pose);
    
    // Construct a marker at that pose and store it keyed by its code
    _markers.emplace_back(withCode, poseCopy, size_mm);
    _markersWithCode[withCode].push_back(&_markers.back());
    
    return _markers.back();
  } // ObservableObject::AddMarker()
  
  
  std::vector<KnownMarker*> const& ObservableObject::GetMarkersWithCode(const Marker::Code& withCode) const
  {
    auto returnVec = _markersWithCode.find(withCode);
    if(returnVec != _markersWithCode.end()) {
      return returnVec->second;
    }
    else {
      static const std::vector<KnownMarker*> EmptyMarkerVector(0);
      return EmptyMarkerVector;
    }
  } // ObservableObject::GetMarkersWithCode()
  
  
  bool ObservableObject::IsSameAs(const ObservableObject& otherObject,
                                  const Point3f& distThreshold,
                                  const Radians& angleThreshold,
                                  Point3f& Tdiff,
                                  Radians& angleDiff) const
  {
    bool isSame = true;
    
    Pose3d otherPose;
    
    // Other object is this object's parent, leave otherPose as default
    // identity transformation and hook up parent connection.
    if(&otherObject.GetPose() == _pose.GetParent()) {
      otherPose.SetParent(&otherObject.GetPose());
    }
    
    else if(_pose.IsOrigin()) {
      // This object is an origin, GetParent() will be null, so we can't
      // dereference it below to make them have the same parent.  So try
      // to get other pose w.r.t. this origin.  If the other object is the
      // same as an origin pose (which itself is an identity transformation)
      // then the remaining transformation should be the identity.
      if(otherObject.GetPose().GetWithRespectTo(_pose, otherPose) == false) {
        PRINT_NAMED_WARNING("ObservableObject.IsSameAs.ObjectsHaveDifferentOrigins",
                            "Could not get other object w.r.t. this origin object. Returning isSame == false.\n");
        isSame = false;
      }
    }
    
    // Otherwise, attempt to make the two poses have the same parent so they
    // are comparable
    else if(otherObject.GetPose().GetWithRespectTo(*_pose.GetParent(), otherPose) == false) {
      PRINT_NAMED_WARNING("ObservableObject.IsSameAs.ObjectsHaveDifferentOrigins",
                          "Could not get other object w.r.t. this object's parent. Returning isSame == false.\n");
      isSame = false;
    }
    
    if(isSame) {
      
      CORETECH_ASSERT(otherPose.GetParent() == _pose.GetParent() ||
                      (_pose.IsOrigin() && otherPose.GetParent() == &_pose));
      
#     if IGNORE_ROTATION_FOR_IS_SAME_AS
      Point3f Tdiff(_pose.GetTranslation());
      Tdiff -= otherPose.GetTranslation();
      Tdiff = _pose.GetRotation() * Tdiff;
      Tdiff.Abs();
      isSame = Tdiff < distThreshold;
#     else
      if(this->GetRotationAmbiguities().empty()) {
        isSame = _pose.IsSameAs(otherPose, distThreshold, angleThreshold,
                                Tdiff, angleDiff);
      }
      else {
        isSame = _pose.IsSameAs_WithAmbiguity(otherPose,
                                              this->GetRotationAmbiguities(),
                                              distThreshold, angleThreshold, true,
                                              Tdiff, angleDiff);
      } // if/else there are ambiguities
#     endif // IGNORE_ROTATION_FOR_IS_SAME_AS
      
    } // if(isSame)
    
    return isSame;
    
  } // ObservableObject::IsSameAs()

  
  void ObservableObject::ComputePossiblePoses(const ObservedMarker*     obsMarker,
                                              std::vector<PoseMatchPair>& possiblePoses) const
  {
    auto matchingMarkers = _markersWithCode.find(obsMarker->GetCode());
    
    if(matchingMarkers != _markersWithCode.end()) {
      
      for(auto matchingMarker : matchingMarkers->second) {
        // Note that the known marker's pose, and thus its 3d corners, are
        // defined in the coordinate frame of parent object, so computing its
        // pose here _is_ the pose of the parent object.
        Pose3d markerPoseWrtCamera;
        Result result = matchingMarker->EstimateObservedPose(*obsMarker, markerPoseWrtCamera);
        if(result == RESULT_OK) {
          // Store the pose in the camera's coordinate frame, along with the pair
          // of markers that generated it
          possiblePoses.emplace_back(markerPoseWrtCamera,
                                     MarkerMatch(obsMarker, matchingMarker));
        } else {
          PRINT_NAMED_ERROR("ObservableObject.ComputePossiblePoses",
                            "Failed to estimate pose of observed marker.\n");
        }
      }
    }
    
  } // ComputePossiblePoses()

  /*
  Point3f ObservableObject::GetRotatedBoundingCube(const Pose3d &atPose)
  {
    // TODO: Rotate using quaternion
    Point3f cubeSize(atPose.GetRotation() * GetCanonicalBoundingCube());
    return cubeSize;
  }
   */
  
  
  std::vector<RotationMatrix3d> const& ObservableObject::GetRotationAmbiguities() const
  {
    static const std::vector<RotationMatrix3d> RotationAmbiguities; // default is empty
    return RotationAmbiguities;
  }
  
  
  void ObservableObject::GetCorners(std::vector<Point3f>& corners) const
  {
    GetCorners(_pose, corners);
  }

  
  void ObservableObject::GetCorners(const Pose3d& atPose, std::vector<Point3f>& corners) const
  {
    atPose.ApplyTo(GetCanonicalCorners(), corners);
  }
  
  
  void ObservableObject::GetObservedMarkers(std::vector<const KnownMarker*>& observedMarkers,
                                            const TimeStamp_t sinceTime) const
  {
    if(sinceTime > 0) {
      for(auto const& marker : this->_markers)
      {
        if(marker.GetLastObservedTime() >= sinceTime) {
          observedMarkers.push_back(&marker);
        }
      }
    }
  } // GetObservedMarkers()
  
  
  Result ObservableObject::UpdateMarkerObservationTimes(const ObservableObject& otherObject)
  {
    std::list<KnownMarker> const& otherMarkers = otherObject.GetMarkers();

    // If these objects are the same type they have to have the same number of
    // markers, by definition.
    CORETECH_ASSERT(otherMarkers.size() == _markers.size());
    
    std::list<KnownMarker>::const_iterator otherMarkerIter = otherMarkers.begin();
    std::list<KnownMarker>::iterator markerIter = _markers.begin();
    
    for(;otherMarkerIter != otherMarkers.end() && markerIter != _markers.end();
        ++otherMarkerIter, ++markerIter)
    {
      markerIter->SetLastObservedTime(std::max(markerIter->GetLastObservedTime(),
                                               otherMarkerIter->GetLastObservedTime()));
    }
    
    return RESULT_OK;
  }
  
  
  void ObservableObject::SetMarkersAsObserved(const Marker::Code& withCode,
                                              const TimeStamp_t   atTime)
  {
    auto markers = _markersWithCode.find(withCode);
    if(markers != _markersWithCode.end()) {
      for(auto marker : markers->second) {
        marker->SetLastObservedTime(atTime);
      }
    }
    else {
      PRINT_NAMED_WARNING("ObservableObject.SetMarkersAsObserved",
                          "No markers found with code %d.\n",
                          withCode);
    }
    
  } // SetMarkersAsObserved()
  
  
  void ObservableObject::SetMarkerAsObserved(const ObservedMarker* nearestTo,
                                             const TimeStamp_t     atTime,
                                             const f32             centroidDistThreshold,
                                             const f32             areaRatioThreshold)
  {
    // Find the marker that projects nearest to the observed one and update
    // its observed time. Only consider those with a matching code.
    Pose3d markerPoseWrtCamera;
    const Camera& camera = nearestTo->GetSeenBy();
    
    const Point2f obsCentroid = nearestTo->GetImageCorners().ComputeCentroid();
    const f32     invObsArea  = 1.f / nearestTo->GetImageCorners().ComputeArea();
    
    auto markers = _markersWithCode.find(nearestTo->GetCode());
    if(markers != _markersWithCode.end()) {
      
      f32 minCentroidDistSq = centroidDistThreshold*centroidDistThreshold;
      Vision::KnownMarker* whichMarker = nullptr;
      for(auto marker : markers->second)
      {
        if(true == marker->GetPose().GetWithRespectTo(camera.GetPose(), markerPoseWrtCamera))
        {
          Quad2f projPoints;
          camera.Project3dPoints(marker->Get3dCorners(markerPoseWrtCamera), projPoints);
          
          const Point2f knownCentroid = projPoints.ComputeCentroid();
          
          const f32 centroidDistSq = (knownCentroid - obsCentroid).LengthSq();
          if(centroidDistSq < minCentroidDistSq) {
            const f32 knownArea = projPoints.ComputeArea();
            if(NEAR(knownArea * invObsArea, 1.f, areaRatioThreshold)) {
              minCentroidDistSq = centroidDistSq;
              whichMarker = marker;
            }
          }
        }
      } // for each marker on this object
      
      if(whichMarker != nullptr) {
        whichMarker->SetLastObservedTime(atTime);
      } else {
        PRINT_NAMED_WARNING("ObservableObject.SetMarkerAsObserved",
                            "No markers found within specfied projected distance threshold (%f).\n",
                            centroidDistThreshold);
      }
    } else {
      PRINT_NAMED_WARNING("ObservableObject.SetMarkerAsObserved",
                          "No markers found with code (%d) of given 'nearestTo' observed marker.\n",
                          nearestTo->GetCode());
    }
  } // SetMarkerAsObserved()
  
  
  Quad2f ObservableObject::GetBoundingQuadXY(const Pose3d& atPose, const f32 padding_mm) const
  {
    const std::vector<Point3f>& canonicalCorners = GetCanonicalCorners();
    const RotationMatrix3d& R = atPose.GetRotationMatrix();
    
    std::vector<Point2f> points;
    points.reserve(canonicalCorners.size());
    for(auto corner : canonicalCorners) {
      
      // Move canonical point to correct (padded) size
      corner.x() += (signbit(corner.x()) ? -padding_mm : padding_mm);
      corner.y() += (signbit(corner.y()) ? -padding_mm : padding_mm);
      corner.z() += (signbit(corner.z()) ? -padding_mm : padding_mm);
      
      // Rotate to given pose
      corner = R*corner;
      
      // Project onto XY plane, i.e. just drop the Z coordinate
      points.emplace_back(corner.x(), corner.y());
    }
    
    Quad2f boundingQuad = GetBoundingQuad(points);
    
    // Re-center
    Point2f center(atPose.GetTranslation().x(), atPose.GetTranslation().y());
    boundingQuad += center;
    
    return boundingQuad;
  } // GetBoundingQuadXY()
  
} // namespace Vision
} // namespace Anki

#endif // __Anki_Vision_ObservableObject_H__
<|MERGE_RESOLUTION|>--- conflicted
+++ resolved
@@ -32,45 +32,20 @@
 namespace Anki {
 namespace Vision {
   
-  
   ObservableObject::ObservableObject()
   : _lastObservedTime(0)
   , _numTimesObserved(0)
-  {
-    
-<<<<<<< HEAD
-    ObservableObject::ObservableObject()
-    : _lastObservedTime(0)
-    , _numTimesObserved(0)
-    , _isLocalized(false)
-    {
-      
-    }
-    
-    void ObservableObject::Delocalize()
-    {
-      PRINT_NAMED_INFO("ObservableObject.DeLocalize", "Delocalizing object %d.", GetID().GetValue());
-      _isLocalized = false;
-    }
-
-    
-    bool ObservableObject::IsVisibleFrom(const Camera &camera,
-                                         const f32 maxFaceNormalAngle,
-                                         const f32 minMarkerImageSize,
-                                         const bool requireSomethingBehind,
-                                         const u16     xBorderPad,
-                                         const u16     yBorderPad) const
-    {
-      // Return true if any of this object's markers are visible from the
-      // given camera
-      for(auto & marker : _markers) {
-        if(marker.IsVisibleFrom(camera, maxFaceNormalAngle, minMarkerImageSize,
-                                requireSomethingBehind, xBorderPad, yBorderPad)) {
-          return true;
-        }
-=======
-  }
-  
+  , _isLocalized(false)
+  {
+    
+  }
+  
+  void ObservableObject::Delocalize()
+  {
+    PRINT_NAMED_INFO("ObservableObject.DeLocalize", "Delocalizing object %d.", GetID().GetValue());
+    _isLocalized = false;
+  }
+
   
   bool ObservableObject::IsVisibleFrom(const Camera &camera,
                                        const f32 maxFaceNormalAngle,
@@ -85,10 +60,9 @@
       if(marker.IsVisibleFrom(camera, maxFaceNormalAngle, minMarkerImageSize,
                               requireSomethingBehind, xBorderPad, yBorderPad)) {
         return true;
->>>>>>> a61d5889
-      }
-    }
-    
+      }
+    }
+  
     return false;
     
   } // ObservableObject::IsObservableBy()
