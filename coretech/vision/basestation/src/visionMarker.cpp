--- conflicted
+++ resolved
@@ -23,11 +23,7 @@
     
     
     ObservedMarker::ObservedMarker(const TimeStamp_t t, const Code& withCode, const Quad2f& corners, const Camera& seenBy)
-<<<<<<< HEAD
-    : t_(t), Marker(withCode), imgCorners_(corners), seenByCam_(seenBy), used_(false)
-=======
-    : Marker(withCode), observationTime_(t), imgCorners_(corners), seenByCam_(seenBy)
->>>>>>> b5b2cfd9
+    : Marker(withCode), observationTime_(t), imgCorners_(corners), seenByCam_(seenBy), used_(false)
     {
 
     }
