/**
 * File: faceTrackerImpl_okao.cpp
 *
 * Author: Andrew Stein
 * Date:   11/30/2015
 *
 * Description: Wrapper for OKAO Vision face detection library.
 *
 * NOTE: This file should only be included by faceTracker.cpp
 *
 * Copyright: Anki, Inc. 2015
 **/

#if FACE_TRACKER_PROVIDER == FACE_TRACKER_OKAO

#include "faceTrackerImpl_okao.h"

#include "coretech/common/engine/math/rect_impl.h"
#include "coretech/common/engine/math/rotation.h"
#include "coretech/common/engine/jsonTools.h"
#include "coretech/vision/engine/camera.h"
#include "coretech/vision/engine/imageCache.h"
#include "coretech/vision/engine/okaoParamInterface.h"

#include "util/console/consoleInterface.h"
#include "util/helpers/boundedWhile.h"
#include "util/logging/logging.h"
#include "util/random/randomGenerator.h"

namespace Anki {
namespace Vision {

  namespace FaceEnrollParams {
    // Faces are not enrollable unless the tracker is above this confidence
    // NOTE: It appears the returned track confidence is set to the fixed value of whatever
    //   the OKAO detection threshold is set to when in default tracking accuracy mode,
    //   so this parameter will have no effect unless the high-accuracy tracker is used
    CONSOLE_VAR(s32, kMinDetectionConfidence,       "Vision.FaceTracker",  500);

    CONSOLE_VAR(f32, kCloseDistanceBetweenEyesMin,  "Vision.FaceTracker",  64.f);
    CONSOLE_VAR(f32, kCloseDistanceBetweenEyesMax,  "Vision.FaceTracker",  128.f);
    CONSOLE_VAR(f32, kFarDistanceBetweenEyesMin,    "Vision.FaceTracker",  16.f);
    CONSOLE_VAR(f32, kFarDistanceBetweenEyesMax,    "Vision.FaceTracker",  32.f);
    CONSOLE_VAR(f32, kLookingStraightMaxAngle_deg,  "Vision.FaceTracker",  25.f);
    //CONSOLE_VAR(f32, kLookingLeftRightMinAngle_deg,  "Vision.FaceTracker",  10.f);
    //CONSOLE_VAR(f32, kLookingLeftRightMaxAngle_deg,  "Vision.FaceTracker",  20.f);
    CONSOLE_VAR(f32, kLookingUpMinAngle_deg,        "Vision.FaceTracker",  25.f);
    CONSOLE_VAR(f32, kLookingUpMaxAngle_deg,        "Vision.FaceTracker",  45.f);
    CONSOLE_VAR(f32, kLookingDownMinAngle_deg,      "Vision.FaceTracker", -10.f);
    CONSOLE_VAR(f32, kLookingDownMaxAngle_deg,      "Vision.FaceTracker", -25.f);

    // No harm in using fixed seed here (just for shuffling order of processing
    // multiple faces in the same image). It's hard to use CozmoContext's RNG here
    // because this runs on a different thread and has no robot/context.
    static const uint32_t kRandomSeed = 1;
  }

  // Assuming a max face detection of 3m, focal length of 300 and distanceBetweenEyes_mm of 62
  // then the smallest distance between eyes in pixels will be ~6
  static const f32 MinDistBetweenEyes_pixels = 6;

  // Average distance between human eyes, used to estimate translation
  static const f32 DistanceBetweenEyes_mm = 62.f;

  // Use this to trigger a reinitialization on next Update()
  #if REMOTE_CONSOLE_ENABLED
  CONSOLE_VAR(bool, kReinitDetector,              "Vision.FaceDetectorCommon", false);
  #endif // REMOTE_CONSOLE_ENABLED

  CONSOLE_VAR(bool, kUseUndistortionForFacePose,  "Vision.FaceDetectorCommon", true);
  CONSOLE_VAR(bool, kAdjustEyeDistByYaw,          "Vision.FaceDetectorCommon", true);
  CONSOLE_VAR(bool, kKeepUndistortedFaceFeatures, "Vision.FaceDetectorCommon", false);
  
  // Use full-resolution image data to extract parts (and do related things like
  // gaze/smile detection/recognition).
  CONSOLE_VAR(bool, kUseFullResForFaceParts,      "Vision.FaceDetectorCommon", true);
  
  namespace DetectParams {
    // Parameters common to all face detection modes
    CONSOLE_VAR_RANGED(s32,                  kMaxDetectedFaces,     "Vision.FaceDetectorCommon", 10, 1, 1023);
    CONSOLE_VAR_RANGED(s32,                  kMinFaceSize,          "Vision.FaceDetectorCommon", 48, 20, 8192);
    CONSOLE_VAR_RANGED(s32,                  kMaxFaceSize,          "Vision.FaceDetectorCommon", 640, 20, 8192);
    CONSOLE_VAR_ENUM(s32,                    kPoseAngle,            "Vision.FaceDetectorCommon", Okao::GetIndex(Okao::PoseAngle::Front), Okao::GetConsoleString<Okao::PoseAngle>().c_str());
    CONSOLE_VAR_ENUM(s32,                    kRollAngle,            "Vision.FaceDetectorCommon", Okao::GetIndex(Okao::RollAngle::UpperPm45), Okao::GetConsoleString<Okao::RollAngle>().c_str());
    CONSOLE_VAR_ENUM(s32,                    kSearchDensity,        "Vision.FaceDetectorCommon", Okao::GetIndex(Okao::SearchDensity::Normal), Okao::GetConsoleString<Okao::SearchDensity>().c_str());
    CONSOLE_VAR_RANGED(s32,                  kFaceThreshold,        "Vision.FaceDetectorCommon", 500, 1, 1000);
    CONSOLE_VAR_ENUM(s32,                    kDetectionMode,        "Vision.FaceDetectorCommon", Okao::GetIndex(Okao::DetectionMode::Movie), Okao::GetConsoleString<Okao::DetectionMode>().c_str());


    // Movie only
    CONSOLE_VAR_RANGED(s32,                  kSearchInitialCycle,   "Vision.FaceDetectorMovie", 2, 1, 45);
    CONSOLE_VAR_RANGED(s32,                  kSearchNewCycle,       "Vision.FaceDetectorMovie", 2, 1, 45);
    CONSOLE_VAR_RANGED(s32,                  kSearchNewInterval,    "Vision.FaceDetectorMovie", 5, -1, 45);
    CONSOLE_VAR_RANGED(s32,                  kLostMaxRetry,         "Vision.FaceDetectorMovie", 2, 0, 300);
    CONSOLE_VAR_RANGED(s32,                  kLostMaxHold,          "Vision.FaceDetectorMovie", 2, 0, 300);
    CONSOLE_VAR_RANGED(s32,                  kSteadinessPosition,   "Vision.FaceDetectorMovie", 10, 0, 30);
    CONSOLE_VAR_RANGED(s32,                  kSteadinessSize,       "Vision.FaceDetectorMovie", 10, 0, 30);
    CONSOLE_VAR_RANGED(s32,                  kTrackingSwapRatio,    "Vision.FaceDetectorMovie", 400, 100, 10000);
    CONSOLE_VAR_RANGED(s32,                  kDelayCount,           "Vision.FaceDetectorMovie", 1, 0, 10);
    CONSOLE_VAR_ENUM(s32,                    kTrackingAccuracy,     "Vision.FaceDetectorMovie", Okao::GetIndex(Okao::TrackingAccuracy::High), Okao::GetConsoleString<Okao::TrackingAccuracy>().c_str());
    CONSOLE_VAR(     bool,                   kEnableAngleExtension, "Vision.FaceDetectorMovie", false);
    CONSOLE_VAR(     bool,                   kEnablePoseExtension,  "Vision.FaceDetectorMovie", true);
    CONSOLE_VAR(     bool,                   kUseHeadTracking,      "Vision.FaceDetectorMovie", true);
    CONSOLE_VAR(     bool,                   kDirectionMask,        "Vision.FaceDetectorMovie", false);

  }

  FaceTracker::Impl::Impl(const Camera& camera,
                          const std::string& modelPath,
                          const Json::Value& config)
  : _camera(camera)
  , _recognizer(config)
  , _rng(new Util::RandomGenerator(FaceEnrollParams::kRandomSeed))
  {
    if(config.isMember("FaceDetection")) {
      // TODO: Use string constants
      _config = config["FaceDetection"];
    } else {
      PRINT_NAMED_WARNING("FaceTrackerImpl.Constructor.NoFaceDetectConfig",
                          "Did not find 'FaceDetection' field in config");
    }

    Profiler::SetProfileGroupName("FaceTracker.Profiler");

    Result initResult = Init();
    if(initResult != RESULT_OK) {
      PRINT_NAMED_ERROR("FaceTrackerImpl.Constructor.InitFailed", "");
    }

  } // Impl Constructor()

  template<class T>
  static inline bool SetParamHelper(const Json::Value& config, const std::string& keyName, T& value)
  {
    // TODO: Use string constants
    if(JsonTools::GetValueOptional(config, keyName, value)) {
      // TODO: Print value too...
      PRINT_NAMED_INFO("FaceTrackerImpl.SetParamHelper", "%s", keyName.c_str());
      return true;
    } else {
      return false;
    }
  }

  Result FaceTracker::Impl::Init()
  {
    _isInitialized = false;

    // Get and print Okao library version as a sanity check that we can even
    // talk to the library
    UINT8 okaoVersionMajor=0, okaoVersionMinor = 0;
    INT32 okaoResult = OKAO_CO_GetVersion(&okaoVersionMajor, &okaoVersionMinor);
    if(okaoResult != OKAO_NORMAL) {
      PRINT_NAMED_ERROR("FaceTrackerImpl.Init.FaceLibVersionFail", "");
      return RESULT_FAIL;
    }
    PRINT_NAMED_INFO("FaceTrackerImpl.Init.FaceLibVersion",
                     "Initializing with FaceLibVision version %d.%d",
                     okaoVersionMajor, okaoVersionMinor);

    _okaoCommonHandle = OKAO_CO_CreateHandle();
    if(NULL == _okaoCommonHandle) {
      PRINT_NAMED_ERROR("FaceTrackerImpl.Init.FaceLibCommonHandleNull", "");
      return RESULT_FAIL_MEMORY;
    }

    switch(Okao::GetEnum<Okao::DetectionMode>(DetectParams::kDetectionMode))
    {
      case Okao::DetectionMode::Movie:
      {
        _okaoDetectorHandle = OKAO_DT_CreateHandle(_okaoCommonHandle, DETECTION_MODE_MOVIE, DetectParams::kMaxDetectedFaces);
        if(NULL == _okaoDetectorHandle) {
          PRINT_NAMED_ERROR("FaceTrackerImpl.Init.FaceLibDetectionHandleAllocFail.VideoMode", "");
          return RESULT_FAIL_MEMORY;
        }

        // Adjust some detection parameters
        okaoResult = OKAO_DT_MV_SetSearchCycle(_okaoDetectorHandle,
                                               DetectParams::kSearchInitialCycle,
                                               DetectParams::kSearchNewCycle,
                                               DetectParams::kSearchNewInterval);
        if(OKAO_NORMAL != okaoResult) {
          PRINT_NAMED_ERROR("FaceTrackerImpl.Init.FaceLibSetSearchCycleFailed", "");
          return RESULT_FAIL_INVALID_PARAMETER;
        }

        okaoResult = OKAO_DT_MV_SetLostParam(_okaoDetectorHandle,
                                             DetectParams::kLostMaxRetry,
                                             DetectParams::kLostMaxHold);
        if(OKAO_NORMAL != okaoResult) {
          PRINT_NAMED_ERROR("FaceTrackerImpl.Init.FaceLibSetLostFailed", "");
          return RESULT_FAIL_INVALID_PARAMETER;
        }

        okaoResult = OKAO_DT_MV_SetSteadinessParam(_okaoDetectorHandle,
                                                   DetectParams::kSteadinessPosition,
                                                   DetectParams::kSteadinessSize);
        if(OKAO_NORMAL != okaoResult) {
          PRINT_NAMED_ERROR("FaceTrackerImpl.Init.FaceLibSetSteadinessFailed", "");
          return RESULT_FAIL_INVALID_PARAMETER;
        }

        okaoResult = OKAO_DT_MV_SetTrackingSwapParam(_okaoDetectorHandle, DetectParams::kTrackingSwapRatio);
        if(OKAO_NORMAL != okaoResult) {
          PRINT_NAMED_ERROR("FaceTrackerImpl.Init.FaceLibSetSwapRatioFailed", "");
          return RESULT_FAIL_INVALID_PARAMETER;
        }

        okaoResult = OKAO_DT_MV_SetDelayCount(_okaoDetectorHandle, DetectParams::kDelayCount); // have to see faces for more than one frame
        if(OKAO_NORMAL != okaoResult) {
          PRINT_NAMED_ERROR("FaceTrackerImpl.Init.FaceLibSetDelayCountFailed", "");
          return RESULT_FAIL_INVALID_PARAMETER;
        }

        okaoResult = OKAO_DT_MV_SetAccuracy(_okaoDetectorHandle, Okao::GetOkao<Okao::TrackingAccuracy>(DetectParams::kTrackingAccuracy));
        if(OKAO_NORMAL != okaoResult) {
          PRINT_NAMED_ERROR("FaceTrackerImpl.Init.FaceLibSetAccuracyFailed", "");
          return RESULT_FAIL_INVALID_PARAMETER;
        }

        okaoResult = OKAO_DT_MV_SetAngleExtension(_okaoDetectorHandle, DetectParams::kEnableAngleExtension);
        if(OKAO_NORMAL != okaoResult) {
          PRINT_NAMED_ERROR("FaceTrackerImpl.Init.FaceLibSetAngleExtensionFailed", "");
          return RESULT_FAIL_INVALID_PARAMETER;
        }

        okaoResult = OKAO_DT_MV_SetPoseExtension(_okaoDetectorHandle, DetectParams::kEnablePoseExtension,
                                                 DetectParams::kUseHeadTracking);
        if(OKAO_NORMAL != okaoResult) {
          PRINT_NAMED_ERROR("FaceTrackerImpl.Init.FaceLibSetPoseExtensionFailed", "");
          return RESULT_FAIL_INVALID_PARAMETER;
        }

        okaoResult = OKAO_DT_MV_SetDirectionMask(_okaoDetectorHandle, DetectParams::kDirectionMask);
        if(OKAO_NORMAL != okaoResult) {
          PRINT_NAMED_ERROR("FaceTrackerImpl.Init.FaceLibSetDirectionMaskFailed", "");
          return RESULT_FAIL_INVALID_PARAMETER;
        }

        break;
      }
      case Okao::DetectionMode::Still:
      {
        _okaoDetectorHandle = OKAO_DT_CreateHandle(_okaoCommonHandle, DETECTION_MODE_STILL, DetectParams::kMaxDetectedFaces);
        if(NULL == _okaoDetectorHandle) {
          PRINT_NAMED_ERROR("FaceTrackerImpl.Init.FaceLibDetectionHandleAllocFail.StillMode", "");
          return RESULT_FAIL_MEMORY;
        }
        break;
      }
      default:
      {
        PRINT_NAMED_ERROR("FaceTrackerImpl.Init.UnknownDetectionMode", "");
        return RESULT_FAIL;
      }
    }

    okaoResult = OKAO_DT_SetSizeRange(_okaoDetectorHandle, DetectParams::kMinFaceSize,
                                      DetectParams::kMaxFaceSize);
    if(OKAO_NORMAL != okaoResult) {
      PRINT_NAMED_ERROR("FaceTrackerImpl.Init.FaceLibSetSizeRangeFailed", "");
      return RESULT_FAIL_INVALID_PARAMETER;
    }

    okaoResult = OKAO_DT_SetAngle(_okaoDetectorHandle, Okao::GetOkao<Okao::PoseAngle>(DetectParams::kPoseAngle),
                                  Okao::GetOkao<Okao::RollAngle>(DetectParams::kRollAngle));
    if(OKAO_NORMAL != okaoResult) {
      PRINT_NAMED_ERROR("FaceTrackerImpl.Init.FaceLibSetAngleFailed", "");
      return RESULT_FAIL_INVALID_PARAMETER;
    }

    okaoResult = OKAO_DT_SetSearchDensity(_okaoDetectorHandle, Okao::GetOkao<Okao::SearchDensity>(DetectParams::kSearchDensity));
    if(OKAO_NORMAL != okaoResult) {
      PRINT_NAMED_ERROR("FaceTrackerImpl.Init.FaceLibSetSearchDensityFailed", "");
      return RESULT_FAIL_INVALID_PARAMETER;
    }

    okaoResult = OKAO_DT_SetThreshold(_okaoDetectorHandle, DetectParams::kFaceThreshold);
    if(OKAO_NORMAL != okaoResult) {
      PRINT_NAMED_ERROR("FaceTrackerImpl.Init.FaceLibSetThresholdFailed",
                        "FaceLib Result Code=%d", okaoResult);
      return RESULT_FAIL_INVALID_PARAMETER;
    }

    _okaoDetectionResultHandle = OKAO_DT_CreateResultHandle(_okaoCommonHandle);
    if(NULL == _okaoDetectionResultHandle) {
      PRINT_NAMED_ERROR("FacetrackerImpl.Init.FaceLibDetectionResultHandleAllocFail", "");
      return RESULT_FAIL_MEMORY;
    }

    _okaoPartDetectorHandle = OKAO_PT_CreateHandle(_okaoCommonHandle);
    if(NULL == _okaoPartDetectorHandle) {
      PRINT_NAMED_ERROR("FacetrackerImpl.Init.FaceLibPartDetectorHandleAllocFail", "");
      return RESULT_FAIL_MEMORY;
    }

    okaoResult = OKAO_PT_SetConfMode(_okaoPartDetectorHandle, PT_CONF_NOUSE);
    if(OKAO_NORMAL != okaoResult) {
      PRINT_NAMED_ERROR("FacetrakerImpl.Init.FaceLibPartDetectorConfModeFail",
                        "FaceLib Result Code=%d", okaoResult);
      return RESULT_FAIL_INVALID_PARAMETER;
    }

    _okaoPartDetectionResultHandle = OKAO_PT_CreateResultHandle(_okaoCommonHandle);
    if(NULL == _okaoPartDetectionResultHandle) {
      PRINT_NAMED_ERROR("FacetrackerImpl.Init.FaceLibPartDetectionResultHandleAllocFail", "");
      return RESULT_FAIL_MEMORY;
    }

    _okaoPartDetectionResultHandle2 = OKAO_PT_CreateResultHandle(_okaoCommonHandle);
    if(NULL == _okaoPartDetectionResultHandle2) {
      PRINT_NAMED_ERROR("FacetrackerImpl.Init.FaceLibPartDetectionResultHandle2AllocFail", "");
      return RESULT_FAIL_MEMORY;
    }

    _okaoEstimateExpressionHandle = OKAO_EX_CreateHandle(_okaoCommonHandle);
    if(NULL == _okaoEstimateExpressionHandle) {
      PRINT_NAMED_ERROR("FaceTrackerImpl.Init.FaceLibEstimateExpressionHandleAllocFail", "");
      return RESULT_FAIL_MEMORY;
    }

    _okaoExpressionResultHandle = OKAO_EX_CreateResultHandle(_okaoCommonHandle);
    if(NULL == _okaoExpressionResultHandle) {
      PRINT_NAMED_ERROR("FaceTrackerImpl.Init.FaceLibExpressionResultHandleAllocFail", "");
      return RESULT_FAIL_MEMORY;
    }

    _okaoSmileDetectHandle = OKAO_SM_CreateHandle();
    if(NULL == _okaoSmileDetectHandle) {
      PRINT_NAMED_ERROR("FaceTrackerImpl.Init.FaceLibSmileDetectionHandleAllocFail", "");
      return RESULT_FAIL_MEMORY;
    }

    _okaoSmileResultHandle = OKAO_SM_CreateResultHandle();
    if(NULL == _okaoSmileResultHandle) {
      PRINT_NAMED_ERROR("FaceTrackerImpl.Init.FaceLibSmileResultHandleAllocFail", "");
      return RESULT_FAIL_MEMORY;
    }

    _okaoGazeBlinkDetectHandle = OKAO_GB_CreateHandle();
    if(NULL == _okaoGazeBlinkDetectHandle) {
      PRINT_NAMED_ERROR("FaceTrackerImpl.Init.FaceLibGazeBlinkDetectionHandleAllocFail", "");
      return RESULT_FAIL_MEMORY;
    }

    _okaoGazeBlinkResultHandle = OKAO_GB_CreateResultHandle();
    if(NULL == _okaoGazeBlinkResultHandle) {
      PRINT_NAMED_ERROR("FaceTrackerImpl.Init.FaceLibGazeBlinkResultHandleAllocFail", "");
      return RESULT_FAIL_MEMORY;
    }

    Result recognizerInitResult = _recognizer.Init(_okaoCommonHandle);

    if(RESULT_OK == recognizerInitResult) {

      _isInitialized = true;

      PRINT_NAMED_INFO("FaceTrackerImpl.Init.Success",
                       "FaceLib Vision handles created successfully.");
    }

    return recognizerInitResult;

  } // Init()


  FaceTracker::Impl::~Impl()
  {
    Deinit();
  }

  void FaceTracker::Impl::Deinit()
  {
    _isInitialized = false;

    //Util::SafeDeleteArray(_workingMemory);
    //Util::SafeDeleteArray(_backupMemory);

    // Must release album handles before common handle
    _recognizer.Shutdown();
    _recognizer.EraseAllFaces();

    if(NULL != _okaoSmileDetectHandle) {
      if(OKAO_NORMAL != OKAO_SM_DeleteHandle(_okaoSmileDetectHandle)) {
        PRINT_NAMED_ERROR("FaceTrackerImpl.Destructor.FaceLibSmileDetectHandleDeleteFail", "");
      }
    }

    if(NULL != _okaoSmileResultHandle) {
      if(OKAO_NORMAL != OKAO_SM_DeleteResultHandle(_okaoSmileResultHandle)) {
        PRINT_NAMED_ERROR("FaceTrackerImpl.Destructor.FaceLibSmileResultHandleDeleteFail", "");
      }
    }

    if(NULL != _okaoGazeBlinkDetectHandle) {
      if(OKAO_NORMAL != OKAO_GB_DeleteHandle(_okaoGazeBlinkDetectHandle)) {
        PRINT_NAMED_ERROR("FaceTrackerImpl.Destructor.FaceLibGazeBlinkDetectHandleDeleteFail", "");
      }
    }

    if(NULL != _okaoGazeBlinkResultHandle) {
      if(OKAO_NORMAL != OKAO_GB_DeleteResultHandle(_okaoGazeBlinkResultHandle)) {
        PRINT_NAMED_ERROR("FaceTrackerImpl.Destructor.FaceLibGazeBlinkResultHandleDeleteFail", "");
      }
    }

    if(NULL != _okaoExpressionResultHandle) {
      if(OKAO_NORMAL != OKAO_EX_DeleteResultHandle(_okaoExpressionResultHandle)) {
        PRINT_NAMED_ERROR("FaceTrackerImpl.Destructor.FaceLibExpressionResultHandleDeleteFail", "");
      }
    }

    if(NULL != _okaoEstimateExpressionHandle) {
      if(OKAO_NORMAL != OKAO_EX_DeleteHandle(_okaoEstimateExpressionHandle)) {
        PRINT_NAMED_ERROR("FaceTrackerImpl.Destructor.FaceLibEstimateExpressionHandleDeleteFail", "");
      }
    }

    if(NULL != _okaoPartDetectionResultHandle) {
      if(OKAO_NORMAL != OKAO_PT_DeleteResultHandle(_okaoPartDetectionResultHandle)) {
        PRINT_NAMED_ERROR("FaceTrackerImpl.Destructor.FaceLibPartDetectionResultHandle1DeleteFail", "");
      }
    }

    if(NULL != _okaoPartDetectionResultHandle2) {
      if(OKAO_NORMAL != OKAO_PT_DeleteResultHandle(_okaoPartDetectionResultHandle2)) {
        PRINT_NAMED_ERROR("FaceTrackerImpl.Destructor.FaceLibPartDetectionResultHandle2DeleteFail", "");
      }
    }

    if(NULL != _okaoPartDetectorHandle) {
      if(OKAO_NORMAL != OKAO_PT_DeleteHandle(_okaoPartDetectorHandle)) {
        PRINT_NAMED_ERROR("FaceTrackerImpl.Destructor.FaceLibPartDetectorHandleDeleteFail", "");
      }
    }

    if(NULL != _okaoDetectionResultHandle) {
      if(OKAO_NORMAL != OKAO_DT_DeleteResultHandle(_okaoDetectionResultHandle)) {
        PRINT_NAMED_ERROR("FaceTrackerImpl.Destructor.FaceLibDetectionResultHandleDeleteFail", "");
      }
    }

    if(NULL != _okaoDetectorHandle) {
      if(OKAO_NORMAL != OKAO_DT_DeleteHandle(_okaoDetectorHandle)) {
        PRINT_NAMED_ERROR("FaceTrackerImpl.Destructor.FaceLibDetectorHandleDeleteFail", "");
      }
      _okaoDetectorHandle = NULL;
    }

    if(NULL != _okaoCommonHandle) {
      if(OKAO_NORMAL != OKAO_CO_DeleteHandle(_okaoCommonHandle)) {
        PRINT_NAMED_ERROR("FaceTrackerImpl.Destructor.FaceLibCommonHandleDeleteFail", "");
      }
      _okaoCommonHandle = NULL;
    }

    _isInitialized = false;
  } // ~Impl()

  void FaceTracker::Impl::Reset()
  {
    _allowedTrackedFaceID.clear();
    INT32 result = OKAO_DT_MV_ResetTracking(_okaoDetectorHandle);
    if(OKAO_NORMAL != result)
    {
      PRINT_NAMED_WARNING("FaceTrackerImpl.Reset.FaceLibResetFailure",
                          "FaceLib result=%d", result);
    }

    _recognizer.ClearAllTrackingData();
  }

  void FaceTracker::Impl::ClearAllowedTrackedFaces()
  {
    Reset();
  }

  void FaceTracker::Impl::AddAllowedTrackedFace(const FaceID_t faceID)
  {
    _allowedTrackedFaceID.insert(faceID);
  }

  void FaceTracker::Impl::SetRecognitionIsSynchronous(bool isSynchronous)
  {
    _recognizer.SetIsSynchronous(isSynchronous);
  }

  template<class PointType>
  static inline void SetFeatureHelper(const PointType* faceParts, std::vector<s32>&& indices,
                                      TrackedFace::FeatureName whichFeature,
                                      TrackedFace& face)
  {
    TrackedFace::Feature feature;
    bool allPointsPresent = true;
    for(auto index : indices) {
      if(faceParts[index].x == FEATURE_NO_POINT ||
         faceParts[index].y == FEATURE_NO_POINT)
      {
        allPointsPresent = false;
        break;
      }
      feature.emplace_back(faceParts[index].x, faceParts[index].y);
    }

    if(allPointsPresent) {
      face.SetFeature(whichFeature, std::move(feature));
    }
  } // SetFeatureHelper()


  bool FaceTracker::Impl::DetectFaceParts(INT32 nWidth, INT32 nHeight, RAWIMAGE* dataPtr,
                                          POINT& leftTop, POINT& rightTop,
                                          POINT& leftBottom, POINT& rightBottom,
                                          INT32 yawPose,
                                          Vision::TrackedFace& face)
  {
    //INT32 okaoResult = OKAO_PT_SetPositionFromHandle(_okaoPartDetectorHandle, _okaoDetectionResultHandle, detectionIndex);
    INT32 okaoResult = OKAO_PT_SetPosition(_okaoPartDetectorHandle, &leftTop, &rightTop, &leftBottom, &rightBottom, yawPose, DTVERSION_SOFT_V6);
    
    if(OKAO_NORMAL != okaoResult) {
      PRINT_NAMED_WARNING("FaceTrackerImpl.Update.FaceLibSetPositionFail",
                          "FaceLib Result Code=%d", okaoResult);
      return false;
    }
    okaoResult = OKAO_PT_DetectPoint_GRAY(_okaoPartDetectorHandle, dataPtr,
                                          nWidth, nHeight, GRAY_ORDER_Y0Y1Y2Y3, _okaoPartDetectionResultHandle);
    
    

    if(OKAO_NORMAL != okaoResult) {
      if(OKAO_ERR_PROCESSCONDITION != okaoResult) {
        PRINT_NAMED_WARNING("FaceTrackerImpl.Update.FaceLibPartDetectionFail",
                            "FaceLib Result Code=%d", okaoResult);
      }
      return false;
    }

    okaoResult = OKAO_PT_GetResult(_okaoPartDetectionResultHandle, PT_POINT_KIND_MAX,
                                   _facialParts, _facialPartConfs);
    if(OKAO_NORMAL != okaoResult) {
      PRINT_NAMED_WARNING("FaceTrackerImpl.Update.FaceLibGetFacePartResultFail",
                          "FaceLib Result Code=%d", okaoResult);
      return false;
    }

    // Set eye centers
    face.SetEyeCenters(Point2f(_facialParts[PT_POINT_LEFT_EYE].x,
                               _facialParts[PT_POINT_LEFT_EYE].y),
                       Point2f(_facialParts[PT_POINT_RIGHT_EYE].x,
                               _facialParts[PT_POINT_RIGHT_EYE].y));

    // Set other facial features
    SetFeatureHelper(_facialParts, {
      PT_POINT_LEFT_EYE_OUT, PT_POINT_LEFT_EYE, PT_POINT_LEFT_EYE_IN
    }, TrackedFace::FeatureName::LeftEye, face);

    SetFeatureHelper(_facialParts, {
      PT_POINT_RIGHT_EYE_IN, PT_POINT_RIGHT_EYE, PT_POINT_RIGHT_EYE_OUT
    }, TrackedFace::FeatureName::RightEye, face);

    SetFeatureHelper(_facialParts, {
      PT_POINT_NOSE_LEFT, PT_POINT_NOSE_RIGHT
    }, TrackedFace::FeatureName::Nose, face);

    SetFeatureHelper(_facialParts, {
      PT_POINT_MOUTH_LEFT, PT_POINT_MOUTH_UP, PT_POINT_MOUTH_RIGHT,
      PT_POINT_MOUTH, PT_POINT_MOUTH_LEFT,
    }, TrackedFace::FeatureName::UpperLip, face);

    return true;
  }

  Result FaceTracker::Impl::EstimateExpression(INT32 nWidth, INT32 nHeight, RAWIMAGE* dataPtr,
                                               Vision::TrackedFace& face)
  {
    INT32 okaoResult = OKAO_EX_SetPointFromHandle(_okaoEstimateExpressionHandle, _okaoPartDetectionResultHandle);
    if(OKAO_NORMAL != okaoResult) {
      PRINT_NAMED_WARNING("FaceTrackerImpl.Update.FaceLibSetExpressionPointFail",
                          "FaceLib Result Code=%d", okaoResult);
      return RESULT_FAIL;
    }

    okaoResult = OKAO_EX_Estimate_GRAY(_okaoEstimateExpressionHandle, dataPtr, nWidth, nHeight,
                                       GRAY_ORDER_Y0Y1Y2Y3, _okaoExpressionResultHandle);
    if(OKAO_NORMAL != okaoResult) {
      if(OKAO_ERR_PROCESSCONDITION == okaoResult) {
        // This might happen, depending on face parts
        PRINT_NAMED_INFO("FaceTrackerImpl.Update.FaceLibEstimateExpressionNotPossible", "");
      } else {
        // This should not happen
        PRINT_NAMED_WARNING("FaceTrackerImpl.Update.FaceLibEstimateExpressionFail",
                            "FaceLib Result Code=%d", okaoResult);
        return RESULT_FAIL;
      }
    } else {

      okaoResult = OKAO_EX_GetResult(_okaoExpressionResultHandle, EX_EXPRESSION_KIND_MAX, _expressionValues);
      if(OKAO_NORMAL != okaoResult) {
        PRINT_NAMED_WARNING("FaceTrackerImpl.Update.FaceLibGetExpressionResultFail",
                            "FaceLib Result Code=%d", okaoResult);
        return RESULT_FAIL;
      }

      static const FacialExpression TrackedFaceExpressionLUT[EX_EXPRESSION_KIND_MAX] = {
        FacialExpression::Neutral,
        FacialExpression::Happiness,
        FacialExpression::Surprise,
        FacialExpression::Anger,
        FacialExpression::Sadness
      };

      for(INT32 okaoExpressionVal = 0; okaoExpressionVal < EX_EXPRESSION_KIND_MAX; ++okaoExpressionVal) {
        face.SetExpressionValue(TrackedFaceExpressionLUT[okaoExpressionVal],
                                _expressionValues[okaoExpressionVal]);
      }

    }

    return RESULT_OK;
  } // EstimateExpression()

  Result FaceTracker::Impl::DetectSmile(INT32 nWidth, INT32 nHeight, RAWIMAGE* dataPtr,
                                        Vision::TrackedFace& face)
  {
    INT32 okaoResult = OKAO_SM_SetPointFromHandle(_okaoSmileDetectHandle, _okaoPartDetectionResultHandle);
    if(OKAO_NORMAL != okaoResult) {
      PRINT_NAMED_WARNING("FaceTrackerImpl.DetectSmile.SetPointFromHandleFailed",
                          "FaceLib Result=%d", okaoResult);
      return RESULT_FAIL;
    }

    okaoResult = OKAO_SM_Estimate(_okaoSmileDetectHandle, dataPtr, nWidth, nHeight, _okaoSmileResultHandle);
    if(OKAO_NORMAL != okaoResult) {
      PRINT_NAMED_WARNING("FaceTrackerImpl.DetectSmile.EstimateFailed",
                          "FaceLib Result=%d", okaoResult);
      return RESULT_FAIL;
    }

    INT32 smileDegree=0;
    INT32 confidence=0;
    okaoResult = OKAO_SM_GetResult(_okaoSmileResultHandle, &smileDegree, &confidence);
    if(OKAO_NORMAL != okaoResult) {
      PRINT_NAMED_WARNING("FaceTrackerImpl.DetectSmile.GetResultFailed",
                          "FaceLib Result=%d", okaoResult);
      return RESULT_FAIL;
    }

    // NOTE: smileDegree from OKAO is [0,100]. Convert to [0.0, 1.0].
    // Confidence from OKAO is [0,1000]. Also convert to [0.0, 1.0]
    face.SetSmileAmount(static_cast<f32>(smileDegree) * 0.01f, static_cast<f32>(confidence) * 0.001f);

    return RESULT_OK;
  }

  Result FaceTracker::Impl::DetectGazeAndBlink(INT32 nWidth, INT32 nHeight, RAWIMAGE* dataPtr,
                                               Vision::TrackedFace& face)
  {
    INT32 okaoResult = OKAO_GB_SetPointFromHandle(_okaoGazeBlinkDetectHandle, _okaoPartDetectionResultHandle);
    if(OKAO_NORMAL != okaoResult) {
      PRINT_NAMED_WARNING("FaceTrackerImpl.DetectGazeAndBlink.SetPointFromHandleFailed",
                          "FaceLib Result=%d", okaoResult);
      return RESULT_FAIL;
    }

    okaoResult = OKAO_GB_Estimate(_okaoGazeBlinkDetectHandle, dataPtr, nWidth, nHeight, _okaoGazeBlinkResultHandle);
    if(OKAO_NORMAL != okaoResult) {
      PRINT_NAMED_WARNING("FaceTrackerImpl.DetectGazeAndBlink.EstimateFailed",
                          "FaceLib Result=%d", okaoResult);
      return RESULT_FAIL;
    }

    if(_detectGaze)
    {
      INT32 gazeLeftRight_deg = 0;
      INT32 gazeUpDown_deg    = 0;
      okaoResult = OKAO_GB_GetGazeDirection(_okaoGazeBlinkResultHandle, &gazeLeftRight_deg, &gazeUpDown_deg);
      if(OKAO_NORMAL != okaoResult) {
        PRINT_NAMED_WARNING("FaceTrackerImpl.DetectGazeAndBlink.GetGazeDirectionFailed",
                            "FaceLib Result=%d", okaoResult);
        return RESULT_FAIL;
      }

      face.SetGaze(gazeLeftRight_deg, gazeUpDown_deg);
    }

    if(_detectBlinks)
    {
      INT32 blinkDegreeLeft  = 0;
      INT32 blinkDegreeRight = 0;
      okaoResult = OKAO_GB_GetEyeCloseRatio(_okaoGazeBlinkResultHandle, &blinkDegreeLeft, &blinkDegreeRight);
      if(OKAO_NORMAL != okaoResult) {
        PRINT_NAMED_WARNING("FaceTrackerImpl.DetectGazeAndBlink.GetEyeCloseRatioFailed",
                            "FaceLib Result=%d", okaoResult);
        return RESULT_FAIL;
      }

      // NOTE: blinkDegree from OKAO is [0,1000]. Convert to [0.0, 1.0]
      face.SetBlinkAmount(static_cast<f32>(blinkDegreeLeft) * 0.001f, static_cast<f32>(blinkDegreeRight) * 0.001f);
    }

    return RESULT_OK;
  }

  void FaceTracker::Impl::DetectEyeContact(const TrackedFace& face,
                                           const TimeStamp_t& timeStamp,
                                           bool& isMakingEyeContact,
                                           Point2f& eyeGazeAverage,
                                           s32& numberOfEyeGazeInliers)
  {
    DEV_ASSERT(face.IsTranslationSet(), "FaceTrackerImpl.DetectEyeContact.FaceTranslationNotSet");
    auto& entry = _facesEyeContact[face.GetID()];
    entry.Update(face, timeStamp);

    // Check if the face is stale
    bool eyeContact = false;
    s32 inliers = 0;
    // TODO need to read this values from somewhere else
    Point2f gazeAverage(-30.f, -20.f);
    if (entry.GetExpired(timeStamp))
    {
      _facesEyeContact.erase(face.GetID());
    }
    else
    {
      eyeContact = entry.IsMakingEyeContact();
      inliers = entry.GetNumberOfInliers();
      gazeAverage = entry.GetGazeAverage();
    }
    isMakingEyeContact = eyeContact;
  }

  void FaceTracker::Impl::FaceDirection(TrackedFace& face,
                                        const TimeStamp_t& timeStamp)
  {
    DEV_ASSERT(face.IsTranslationSet(), "FaceTrackerImpl.DirectedAtRobot.FaceTranslationNotSet");
    auto& entry = _facesDirectedAtRobot[face.GetID()];
    entry.Update(face, timeStamp);

    // Check if the face is stale
    TrackedFace::FaceDirection faceDirection = TrackedFace::FaceDirection::None;
    if (entry.GetExpired(timeStamp))
    {
      _facesDirectedAtRobot.erase(face.GetID());
    }
    else
    {
      faceDirection = entry.GetFaceDirection();
    }
    face.SetFaceDirection(faceDirection);
  }

  void FaceTracker::Impl::FaceDirection3d(const TrackedFace& face,
                                          const TimeStamp_t& timeStamp)
  {
    auto& entry = _facesDirectedAtRobot3d[face.GetID()];
    entry.Update(face, timeStamp);
  }

  static Vec3f GetTranslation(const Point2f& leftEye, const Point2f& rightEye, const f32 intraEyeDist,
                              const CameraCalibration& scaledCalib)
  {
    // Get unit vector along camera ray from the point between the eyes in the image
    Point2f eyeMidPoint(leftEye);
    eyeMidPoint += rightEye;
    eyeMidPoint *= 0.5f;

    Vec3f ray(eyeMidPoint.x(), eyeMidPoint.y(), 1.f);
    ray = scaledCalib.GetInvCalibrationMatrix() * ray;
    ray.MakeUnitLength();

    ray *= scaledCalib.GetFocalLength_x() * DistanceBetweenEyes_mm / intraEyeDist;

    return ray;
  }

  Result FaceTracker::Impl::SetFacePoseWithoutParts(const s32 nrows, const s32 ncols, TrackedFace& face, f32& intraEyeDist)
  {
    // Without face parts detected (which includes eyes), use fake eye centers for finding pose
    auto const& rect = face.GetRect();
    DEV_ASSERT(rect.Area() > 0, "FaceTrackerImpl.SetFacePoseWithoutParts.InvalidFaceRectangle");
    const Point2f leftEye( rect.GetXmid() - .25f*rect.GetWidth(),
                          rect.GetYmid() - .125f*rect.GetHeight() );
    const Point2f rightEye( rect.GetXmid() + .25f*rect.GetWidth(),
                           rect.GetYmid() - .125f*rect.GetHeight() );

    intraEyeDist = std::max((rightEye - leftEye).Length(), MinDistBetweenEyes_pixels);

    const CameraCalibration& scaledCalib = _camera.GetCalibration()->GetScaled(nrows, ncols);

    // Use the eye positions and raw intra-eye distance to compute the head's translation
    const Vec3f& T = GetTranslation(leftEye, rightEye, intraEyeDist, scaledCalib);
    Pose3d headPose = face.GetHeadPose();
    headPose.SetTranslation(T);
    headPose.SetParent(_camera.GetPose());
    face.SetHeadPose(headPose);

    // We don't know anything about orientation without parts, so don't update it and assume
    // _not_ facing the camera (without actual evidence that we are)
    face.SetIsFacingCamera(false);

    // Same as set pose with parts not sure if this is where this should live
    // but it is going to live here for now
    face.SetFacePartsFound(false);

    return RESULT_OK;
  }

  Result FaceTracker::Impl::SetFacePoseFromParts(const s32 nrows, const s32 ncols, TrackedFace& face, f32& intraEyeDist)
  {
    // Init outputs to zero in case anything goes wrong
    intraEyeDist = 0.f;

    if(!ANKI_VERIFY(_camera.IsCalibrated(), "FaceTrackerImpl.SetFacePoseFromParts.CameraNotCalibrated", ""))
    {
      return RESULT_FAIL;
    }

    // Little local (likely inlineable) helper to check if the offset has been set yet, for readability purposes
    auto IsFirstPointOffsetSet = [](INT32 offset) -> bool {
      return (offset != -1);
    };

    // Index of first landmark point within (INT32*)HPTRESULT.
    static INT32 kFirstPointOffset = -1;
    if(!IsFirstPointOffsetSet(kFirstPointOffset))
    {
      // The first time through, empirically determime where the first point is in the void* data structure
      // we get from OKAO. We have already called OKAO_PT_GetResult to populate _facialParts, so we can look for
      // where those values are located within the data structure. The reason we don't just hard-code this, is
      // that we observed a difference b/w the Mac and Android/ARM OKAO libs in how this data structure is
      // organized/packed, so it feels safer to have this as "self documenting" code.
      const INT32* pt = (INT32*)_okaoPartDetectionResultHandle;
      for(INT32 i=0; i<PT_POINT_KIND_MAX; ++i)
      {
        if(!IsFirstPointOffsetSet(kFirstPointOffset))
        {
          // Not set yet: see if we have found the first point in the HPTRESULT yet
          if( (pt[i] == _facialParts[0].x) && (pt[i+1] == _facialParts[0].y) )
          {
            PRINT_NAMED_INFO("FaceTrackerImpl.SetFacePoseFromParts.SetFirstPointOffset", "kFirstPointOffset=%d", i);
            kFirstPointOffset = i;
            break;
          }
        }
      }

      if(ANKI_DEV_CHEATS && IsFirstPointOffsetSet(kFirstPointOffset))
      {
        // Sanity check the FirstPointOffset we just found (all following facialParts points should match too)
        pt = (INT32*)_okaoPartDetectionResultHandle + kFirstPointOffset;
        for(INT32 i=0; i<PT_POINT_KIND_MAX; ++i, pt += 2)
        {
          if(!ANKI_VERIFY((*pt == _facialParts[i].x) && (*(pt+1) == _facialParts[i].y),
                          "FaceTrackerImpl.SetFacePoseFromParts.PointMisMatch",
                          "Point in HPTRESULT data structure (%d,%d) does not match expected (%d,%d)",
                          *pt, *(pt+1), _facialParts[i].x, _facialParts[i].y))
          {
            return RESULT_FAIL;
          }
        }
      }
    }

    if(!ANKI_VERIFY(IsFirstPointOffsetSet(kFirstPointOffset),
                    "FaceTrackerImpl.SetFacePoseFromParts.FirstPointOffSetNotSet", ""))
    {
      return RESULT_FAIL;
    }

    // What I'm about to do is terrible. But OKAO forced my hand by making their HPTRESULT a void* and
    // having it be the only way to get the roll, pitch, and yaw of the face.
    // I'm going to undistort the points internally so that I can pass an undistorted HPTRESULT to
    // GetFaceDirection in order to estimate an improved set of rotation angles.
    INT32* pt = (INT32*)_okaoPartDetectionResultHandle + kFirstPointOffset;
    std::vector<cv::Point2f> distortedPoints(PT_POINT_KIND_MAX);
    for(INT32 i=0; i<PT_POINT_KIND_MAX; ++i)
    {
      auto & distortedPoint = distortedPoints[i];
      distortedPoint.x = (f32) (*pt);
      ++pt;
      distortedPoint.y = (f32) (*pt);
      ++pt;

      // This is to check that we have the kFirstPointOffset set correctly (as well as the assumption
      // that the rest of the x/y entries are contiguous after that)
      DEV_ASSERT( (distortedPoint.x == _facialParts[i].x) && (distortedPoint.y == _facialParts[i].y),
                 "FaceTrackerImpl.SetFacePoseFromParts.BadPointIndexing");
    }

    // Undistort the part locations
    // TODO: consider using Vision::Undistorter for this (challenge: here relying on vectors of cv::Point2f)
    auto const& calib = _camera.GetCalibration()->GetScaled(nrows, ncols);
    std::vector<cv::Point2f> undistortedPoints(distortedPoints.size());

    cv::Matx<f32,3,3> K = calib.GetCalibrationMatrix().get_CvMatx_();
    const std::vector<f32>& distCoeffs = calib.GetDistortionCoeffs();

    try
    {
      cv::undistortPoints(distortedPoints, undistortedPoints, K, distCoeffs, cv::noArray(), K);
    }
    catch(const cv::Exception& e)
    {
      PRINT_NAMED_ERROR("FaceTrackerImpl.SetFacePoseFromParts.UndistortFailed",
                        "OpenCV Error: %s", e.what());
      return RESULT_FAIL;
    }

    if(kUseUndistortionForFacePose)
    {
      // Fill the HPTRESULT with the undistorted points
      pt = (INT32*)_okaoPartDetectionResultHandle + kFirstPointOffset;
      for(auto const& undistortedPoint : undistortedPoints)
      {
        *pt = std::round(undistortedPoint.x);
        ++pt;
        *pt = std::round(undistortedPoint.y);
        ++pt;
      }
    }

    // Fill in head orientation, using undistorted landmark locations so we are more accurate
    INT32 roll_deg=0, pitch_deg=0, yaw_deg=0;
    INT32 okaoDirResult = OKAO_PT_GetFaceDirection(_okaoPartDetectionResultHandle, &pitch_deg, &yaw_deg, &roll_deg);

    // Get the undistorted eye locations to use for computing translation below
    POINT undistortedParts[PT_POINT_KIND_MAX];
    INT32 undistortedConfs[PT_POINT_KIND_MAX];
    INT32 okaoGetResult = OKAO_PT_GetResult(_okaoPartDetectionResultHandle, PT_POINT_KIND_MAX,
                                            undistortedParts, undistortedConfs);

    // Put back the original distorted points since the remainder of their usage also needs
    // corresponding image data, which we have _not_ undistorted (to save the computation)
    pt = (INT32*)_okaoPartDetectionResultHandle + kFirstPointOffset;
    for(auto const& distortedPoint : distortedPoints)
    {
      *pt = distortedPoint.x;
      ++pt;
      *pt = distortedPoint.y;
      ++pt;
    }

    // Handle errors here, _after_ restoring distorted points
    if(OKAO_NORMAL != okaoDirResult) {
      PRINT_NAMED_WARNING("FaceTrackerImpl.SetFacePoseFromParts.FaceLibGetFaceDirectionFail",
                          "FaceLib Result Code=%d", okaoDirResult);
      return RESULT_FAIL;
    }
    if(OKAO_NORMAL != okaoGetResult) {
      PRINT_NAMED_WARNING("FaceTrackerImpl.SetFacePoseFromParts.FaceLibGetResultFail",
                          "FaceLib Result Code=%d", okaoGetResult);
      return RESULT_FAIL;
    }

    face.SetHeadOrientation(DEG_TO_RAD(roll_deg),
                            DEG_TO_RAD(pitch_deg),
                            DEG_TO_RAD(yaw_deg));

    if(std::abs(roll_deg)  <= FaceEnrollParams::kLookingStraightMaxAngle_deg &&
       std::abs(pitch_deg) <= FaceEnrollParams::kLookingStraightMaxAngle_deg &&
       std::abs(yaw_deg)   <= FaceEnrollParams::kLookingStraightMaxAngle_deg)
    {
      face.SetIsFacingCamera(true);
    }
    else
    {
      face.SetIsFacingCamera(false);
    }

    // Compute initial intra-eye distance
    const Point2f leftEye(undistortedParts[PT_POINT_LEFT_EYE].x, undistortedParts[PT_POINT_LEFT_EYE].y);
    const Point2f rightEye(undistortedParts[PT_POINT_RIGHT_EYE].x, undistortedParts[PT_POINT_RIGHT_EYE].y);
    intraEyeDist = std::max((leftEye-rightEye).Length(), MinDistBetweenEyes_pixels);

    if(kAdjustEyeDistByYaw)
    {
      // Adjust intra-eye distance to take yaw into account
      f32 yawAdjFrac = std::cos(face.GetHeadYaw().ToFloat());

      if(!Util::IsNearZero(yawAdjFrac))
      {
        intraEyeDist /= yawAdjFrac;
      }
    }

    // Use the eye positions and yaw-adjusted intra-eye distance to compute the head's translation
    const Vec3f& T = GetTranslation(leftEye, rightEye, intraEyeDist, calib);
    Pose3d headPose = face.GetHeadPose();
    headPose.SetTranslation(T);

    // The okao coordindate system is based around the face instead of around the robot
    // and is different than the anki coordindate system. Specifically the x-axis points
    // out of the detected faces nose, the z-axis points of the top of the detected faces
    // head, and the y-axis points out of the left ear of the detected face. Thus the
    // Yaw angle maps without change onto our coordinate system, while the roll and pitch
    // need to be switched and negated to map correctly from the okao coordinate system
    // to the anki coordindate system.
    //const RotationMatrix3d rotation(-face.GetHeadRoll(), -face.GetHeadPitch(), face.GetHeadYaw());
    //const RotationMatrix3d rotation(-face.GetHeadPitch(), -face.GetHeadYaw(), face.GetHeadRoll());
    //const RotationMatrix3d rotation(-face.GetHeadPitch(), face.GetHeadYaw(), -face.GetHeadRoll());
    //const RotationMatrix3d rotation(face.GetHeadPitch(), -face.GetHeadYaw(), -face.GetHeadRoll());

    // Using openGL coordinates, and okao docs this is what i woudl expect to work
    // const RotationMatrix3d rotation(face.GetHeadPitch(), face.GetHeadYaw(), face.GetHeadRoll());

    // Using anki world coordinates x out of robot face, y left of robot, z above robot,
    // this is what i would expect to work
    // const RotationMatrix3d rotation(face.GetHeadRoll(), face.GetHeadPitch(), face.GetHeadYaw() + M_PI);

    // Testing history with webots
    // const RotationMatrix3d rotation(face.GetHeadRoll(), -face.GetHeadPitch(), face.GetHeadYaw());
    // const RotationMatrix3d rotation(face.GetHeadRoll(), face.GetHeadPitch(), face.GetHeadYaw());

    // This one works ... i think still would like to verify i bit more, but have verfied in viz, 
    // and the unit test for gazing ... head direction
    const RotationMatrix3d rotation(-face.GetHeadPitch(), face.GetHeadRoll(), face.GetHeadYaw());
    headPose.SetRotation(headPose.GetRotation() * rotation);

    headPose.SetParent(_camera.GetPose());
    face.SetHeadPose(headPose);

    if(kKeepUndistortedFaceFeatures)
    {
      // Set face's eyes to their undistorted locations
      face.SetEyeCenters(Point2f(undistortedPoints[PT_POINT_LEFT_EYE].x,
                                 undistortedPoints[PT_POINT_LEFT_EYE].y),
                         Point2f(undistortedPoints[PT_POINT_RIGHT_EYE].x,
                                 undistortedPoints[PT_POINT_RIGHT_EYE].y));

      // Set other facial features to their undistorted locations
      SetFeatureHelper(undistortedPoints.data(), {
        PT_POINT_LEFT_EYE_OUT, PT_POINT_LEFT_EYE, PT_POINT_LEFT_EYE_IN
      }, TrackedFace::FeatureName::LeftEye, face);

      SetFeatureHelper(undistortedPoints.data(), {
        PT_POINT_RIGHT_EYE_IN, PT_POINT_RIGHT_EYE, PT_POINT_RIGHT_EYE_OUT
      }, TrackedFace::FeatureName::RightEye, face);

      SetFeatureHelper(undistortedPoints.data(), {
        PT_POINT_NOSE_LEFT, PT_POINT_NOSE_RIGHT
      }, TrackedFace::FeatureName::Nose, face);

      SetFeatureHelper(undistortedPoints.data(), {
        PT_POINT_MOUTH_LEFT, PT_POINT_MOUTH_UP, PT_POINT_MOUTH_RIGHT,
        PT_POINT_MOUTH, PT_POINT_MOUTH_LEFT,
      }, TrackedFace::FeatureName::UpperLip, face);
    }

    // Not sure the best place to put this but it's going to live here for
    // now.
    face.SetFacePartsFound(true);

    return RESULT_OK;
  }

  void FaceTracker::Impl::SetCroppingMask(const INT32 nWidth,
                                          const INT32 nHeight,
                                          const float cropFactor)
  {
    DEV_ASSERT(Util::IsFltGTZero(cropFactor), "FaceTrackerImpl.SetCroppingMask.ZeroCropFactor");
    
    INT32 okaoResult = OKAO_NORMAL;
    
    RECT rcEdgeMask;
    rcEdgeMask.left   = -1;
    rcEdgeMask.top    = -1;
    rcEdgeMask.bottom = -1;
    rcEdgeMask.right  = -1;
    if(Util::IsFltLT(cropFactor, 1.f))
    {
      rcEdgeMask.top = 0;
      rcEdgeMask.bottom = nHeight-1;
      rcEdgeMask.left = std::max(0, (INT32)std::round(0.5*(1.f-cropFactor) * nWidth));
      rcEdgeMask.right = (nWidth-1) - rcEdgeMask.left;
    }
    
    okaoResult = OKAO_DT_SetEdgeMask(_okaoDetectorHandle, rcEdgeMask);
    if(OKAO_NORMAL != okaoResult) {
      PRINT_NAMED_WARNING("FaceTrackerImpl.SetCroppingMask.FaceLibSetEdgeMaskFail",
                          "FaceLib Result Code=%d, Rect=[%d %d %d %d]",
                          okaoResult, rcEdgeMask.left, rcEdgeMask.top,
                          rcEdgeMask.right, rcEdgeMask.bottom);
    }
    
    okaoResult = OKAO_DT_MV_SetTrackingEdgeMask(_okaoDetectorHandle, rcEdgeMask);
    if(OKAO_NORMAL != okaoResult) {
      PRINT_NAMED_WARNING("FaceTrackerImpl.SetCroppingMask.FaceLibSetTrackingEdgeMaskFail",
                          "FaceLib Result Code=%d, Rect=[%d %d %d %d]",
                          okaoResult, rcEdgeMask.left, rcEdgeMask.top,
                          rcEdgeMask.right, rcEdgeMask.bottom);
    }
    
  }

  Result FaceTracker::Impl::Update(ImageCache& imageCache,
                                   const float cropFactor,
                                   std::list<TrackedFace>& faces,
                                   std::list<UpdatedFaceID>& updatedIDs)
  {
    if(!_isInitialized) {
      PRINT_NAMED_ERROR("FaceTrackerImpl.Update.NotInitialized", "");
      return RESULT_FAIL;
    }

  #if REMOTE_CONSOLE_ENABLED
    if(kReinitDetector)
    {
      PRINT_NAMED_INFO("FaceTrackerImpl.Update.Reinit",
                       "Reinitializing face tracker with current parameters");
      Deinit();
      Init();
      kReinitDetector = false;
    }
  #endif // REMOTE_CONSOLE_ENABLED

    const Image& frameOrig = imageCache.GetGray();
    
    DEV_ASSERT(frameOrig.IsContinuous(), "FaceTrackerImpl.Update.NonContinuousImage");

    const INT32 nWidth  = frameOrig.GetNumCols();
    const INT32 nHeight = frameOrig.GetNumRows();
    
    SetCroppingMask(nWidth, nHeight, cropFactor);
    
    Tic("FaceDetect");
    INT32 okaoResult = OKAO_NORMAL;
    RAWIMAGE* dataPtr = const_cast<UINT8*>(frameOrig.GetDataPointer());
    okaoResult = OKAO_DT_Detect_GRAY(_okaoDetectorHandle, dataPtr, nWidth, nHeight,
                                     GRAY_ORDER_Y0Y1Y2Y3, _okaoDetectionResultHandle);
    if(OKAO_NORMAL != okaoResult) {
      PRINT_NAMED_WARNING("FaceTrackerImpl.Update.FaceLibDetectFail",
                          "FaceLib Result Code=%d, dataPtr=%p, nWidth=%d, nHeight=%d",
                          okaoResult, dataPtr, nWidth, nHeight);
      return RESULT_FAIL;
    }

    INT32 numDetections = 0;
    okaoResult = OKAO_DT_GetResultCount(_okaoDetectionResultHandle, &numDetections);
    if(OKAO_NORMAL != okaoResult) {
      PRINT_NAMED_WARNING("FaceTrackerImpl.Update.FaceLibGetResultCountFail",
                          "FaceLib Result Code=%d", okaoResult);
      return RESULT_FAIL;
    }
    Toc("FaceDetect");
    PRINT_NAMED_WARNING("FaceTrackerImpl.Update.NumDetections",
                        "Number of detections=%d", numDetections);

    // Figure out which detected faces we already recognize
    // so that we can choose to run recognition more selectively in the loop below,
    // effectively prioritizing those we don't already recognize
    std::vector<INT32> detectionIndices(numDetections);
    std::set<INT32> skipRecognition;

    for(INT32 detectionIndex=0; detectionIndex<numDetections; ++detectionIndex)
    {
      detectionIndices[detectionIndex] = detectionIndex;

      DETECTION_INFO detectionInfo;
      okaoResult = OKAO_DT_GetRawResultInfo(_okaoDetectionResultHandle, detectionIndex,
                                            &detectionInfo);

      if(OKAO_NORMAL != okaoResult) {
        PRINT_NAMED_WARNING("FaceTrackerImpl.Update.FaceLibGetResultInfoFail1",
                            "Detection index %d of %d. FaceLib Result Code=%d",
                            detectionIndex, numDetections, okaoResult);
        return RESULT_FAIL;
      }

      // Don't re-recognize faces we're tracking whose IDs we already know.
      // In this context, a face must be named to be "known" because it's possible
      // (and common!) that we first see a face without matching it to someone
      // already enrolled (e.g. due to difficult pose), and then _later_ realize
      // it's someone we knew, in which case we notify about a updated ID.
      // Note that we don't consider the face currently being enrolled to be
      // "known" because we're in the process of updating it and _want_ to run
      // recognition on it.
      const bool isKnown = _recognizer.HasName(detectionInfo.nID);
      const bool isEnrollmentTrackID = (_recognizer.GetEnrollmentTrackID() == detectionInfo.nID);
      if(isKnown && !isEnrollmentTrackID)
      {
        skipRecognition.insert(detectionInfo.nID);
      }
    }

    // Shuffle the set of unrecognized faces so we don't always try the same one.
    // If we know everyone, no need to random shuffle (skip all)
    if(skipRecognition.size() != numDetections)
    {
      std::random_shuffle(detectionIndices.begin(), detectionIndices.end(),
                          [this](int i) { return _rng->RandInt(i); });
    }

    for(auto const& detectionIndex : detectionIndices)
    {
      DETECTION_INFO detectionInfo;
      okaoResult = OKAO_DT_GetRawResultInfo(_okaoDetectionResultHandle, detectionIndex,
                                            &detectionInfo);

      if(OKAO_NORMAL != okaoResult) {
        PRINT_NAMED_WARNING("FaceTrackerImpl.Update.FaceLibGetResultInfoFail2",
                            "Detection index %d of %d. FaceLib Result Code=%d",
                            detectionIndex, numDetections, okaoResult);
        return RESULT_FAIL;
      }

      if (HaveAllowedTrackedFaces())
      {
        FaceID_t faceID;
        if (_recognizer.GetFaceIDFromTrackingID(detectionInfo.nID, faceID))
        {
          if (_allowedTrackedFaceID.count(faceID) == 0)
          {
            continue; 
          }
        }
      }
      
      // Add a new face to the list
      faces.emplace_back();

      TrackedFace& face = faces.back();

      face.SetIsBeingTracked(detectionInfo.nDetectionMethod != DET_METHOD_DETECTED_HIGH);

      // Set the detection pose
      face.SetDetectionPoseInfo(detectionInfo.nPose);

      POINT ptLeftTop, ptRightTop, ptLeftBottom, ptRightBottom;
      okaoResult = OKAO_CO_ConvertCenterToSquare(detectionInfo.ptCenter,
                                                 detectionInfo.nHeight,
                                                 0, &ptLeftTop, &ptRightTop,
                                                 &ptLeftBottom, &ptRightBottom);
      if(OKAO_NORMAL != okaoResult) {
        PRINT_NAMED_WARNING("FaceTrackerImpl.Update.FaceLibCenterToSquareFail",
                            "Detection index %d of %d. FaceLib Result Code=%d",
                            detectionIndex, numDetections, okaoResult);
        return RESULT_FAIL;
      }

      face.SetTimeStamp(frameOrig.GetTimestamp());

      // Do we need to find parts?
      const bool doRecognition = !(skipRecognition.count(detectionInfo.nID)>0);
      const bool doPartDetection = (_detectEmotion ||
                                    _detectSmiling ||
                                    _detectGaze ||
                                    _detectBlinks ||
                                    doRecognition);
      
      // Try finding face parts
      bool facePartsFound = false;
      INT32 nWidthForParts = nWidth;
      INT32 nHeightForParts = nHeight;
      RAWIMAGE* dataPtrForParts = dataPtr;
      if(doPartDetection)
      {
        POINT ptLeftTopForParts(ptLeftTop);
        POINT ptRightTopForParts(ptRightTop);
        POINT ptLeftBottomForParts(ptLeftBottom);
        POINT ptRightBottomForParts(ptRightBottom);
        
        if(kUseFullResForFaceParts)
        {
          // TODO: Figure out how to get just a crop
          const Image& fullImage = imageCache.GetGray(ImageCacheSize::Full);
          nWidthForParts = fullImage.GetNumCols();
          nHeightForParts = fullImage.GetNumRows();
          dataPtrForParts = const_cast<UINT8*>(fullImage.GetDataPointer());
          
          for(auto pt : {&ptLeftTopForParts, &ptRightTopForParts, &ptLeftBottomForParts, &ptRightBottomForParts})
          {
            pt->x *= 2;
            pt->y *= 2;
          }
        }
        
        Tic("FacePartDetection");
        //facePartsFound = DetectFaceParts(nWidthForParts, nHeightForParts, dataPtrForParts, detectionIndex, face);
        
        facePartsFound = DetectFaceParts(nWidthForParts, nHeightForParts, dataPtrForParts,
                                         ptLeftTopForParts, ptRightTopForParts,
                                         ptLeftBottomForParts, ptRightBottomForParts,
                                         detectionInfo.nPose, face);
        
        Toc("FacePartDetection");
      }

      // Will be computed from detected eyes if face parts are found, or "faked" using
      // face detection rectangle otherwise;
      f32 intraEyeDist = -1.f;

      if(facePartsFound)
      {
        SetFacePoseFromParts(nHeightForParts, nWidthForParts, face, intraEyeDist);

        //PRINT_NAMED_INFO("FaceTrackerImpl.Update.HeadOrientation",
        //                 "Roll=%ddeg, Pitch=%ddeg, Yaw=%ddeg",
        //                 roll_deg, pitch_deg, yaw_deg);

        if(_detectEmotion)
        {
          // Expression detection
          Tic("ExpressionRecognition");
          Result expResult = EstimateExpression(nWidthForParts, nHeightForParts, dataPtrForParts, face);
          Toc("ExpressionRecognition");
          if(RESULT_OK != expResult) {
            PRINT_NAMED_WARNING("FaceTrackerImpl.Update.EstimateExpressionFailed",
                                "Detection index %d of %d.",
                                detectionIndex, numDetections);
          }
        } // if(_detectEmotion)

        if(_detectSmiling)
        {
          Tic("SmileDetection");
          Result smileResult = DetectSmile(nWidthForParts, nHeightForParts, dataPtrForParts, face);
          Toc("SmileDetection");

          if(RESULT_OK != smileResult) {
            PRINT_NAMED_WARNING("FaceTrackerImpl.Update.DetectSmileFailed",
                                "Detection index %d of %d.",
                                detectionIndex, numDetections);
          }
        }

        if(_detectGaze || _detectBlinks) // In OKAO, gaze and blink are part of the same detector
        {
          Tic("GazeAndBlinkDetection");
          Result gbResult = DetectGazeAndBlink(nWidthForParts, nHeightForParts, dataPtrForParts, face);
          Toc("GazeAndBlinkDetection");

          if(RESULT_OK != gbResult) {
            PRINT_NAMED_WARNING("FaceTrackerImpl.Update.DetectGazeAndBlinkFailed",
                                "Detection index %d of %d.",
                                detectionIndex, numDetections);
          }
        }

        if(_detectGaze)
        {
          // This needs to happen after setting the pose.
          // There is a assert in there that should catch if the pose is uninitialized but
          // won't catch on going cases of the dependence.
          // TODO make be worth putting these in their own structure ... maybe
          bool isMakingEyeContact = false;
          Point2f eyeGazeAverage(-30.f, -20.f);
          s32 numberOfEyeGazeInliers = 0;
          DetectEyeContact(face, frameOrig.GetTimestamp(), isMakingEyeContact, eyeGazeAverage, numberOfEyeGazeInliers);
          face.SetEyeContact(isMakingEyeContact);
          face.SetEyeGazeAverage(eyeGazeAverage);
          face.SetNumberOfEyeGazeInliers(numberOfEyeGazeInliers);
        }

<<<<<<< HEAD
        
        if(kUseFullResForFaceParts)
        {
          face.Scale(0.5f);
        }
        
        face.SetRect(Rectangle<f32>(ptLeftTop.x, ptLeftTop.y,
                                    ptRightBottom.x-ptLeftTop.x,
                                    ptRightBottom.y-ptLeftTop.y));
        
=======
        // TODO this shoudl be wrapped in a conditional ... maybe? who knows
        // FaceDirection(face, frameOrig.GetTimestamp());
        // FaceDirection3d(face, frameOrig.GetTimestamp());

>>>>>>> fe6e488c
        //
        // Face Recognition:
        //
        

        // Very Verbose:
        //        PRINT_NAMED_DEBUG("FaceTrackerImpl.Update.IsEnrollable",
        //                          "TrackerID:%d EnableEnrollment:%d",
        //                          -detectionInfo.nID, enableEnrollment);
        if(doRecognition)
        {
          const bool enrollable = IsEnrollable(detectionInfo, face, intraEyeDist);
          bool enableEnrollment = enrollable;
          
          // If we have allowed tracked faces we should only enable enrollment
          // in two cases. First if the current face matches the face id returned
          // by GetEnrollmentID. This should only happen in MeetVictor currently.
          // Second if we don't have the tracking id in the recognizer yet, indicating
          // we haven't recognized the face yet. If we don't have any allowed tracked
          // faces we don't need to worry about this and can just use the result from
          // IsEnrollable.
          if(enableEnrollment && HaveAllowedTrackedFaces())
          {
            FaceID_t faceID;
            if (_recognizer.GetFaceIDFromTrackingID(detectionInfo.nID, faceID))
            {
              enableEnrollment &= (faceID == _recognizer.GetEnrollmentID());
            }
          }
          
          // TODO: need to pass in scaled data here
          const Vision::Image& imgForRecog = imageCache.GetGray(kUseFullResForFaceParts ?
                                                                ImageCacheSize::Full :
                                                                ImageCacheSize::Half );
          const bool recognizing = _recognizer.SetNextFaceToRecognize(imgForRecog,
                                                                      detectionInfo,
                                                                      _facialParts,
                                                                      _facialPartConfs,
                                                                      enableEnrollment);
          if(recognizing) {
            // The FaceRecognizer is now using whatever the partDetectionResultHandle is pointing to.
            // Switch to using the other handle so we don't step on its toes.
            std::swap(_okaoPartDetectionResultHandle, _okaoPartDetectionResultHandle2);
          }
          // Very verbose:
          //        else
          //        {
          //          PRINT_NAMED_DEBUG("FaceTrackerImpl.Update.SkipRecognitionForAlreadyKnown",
          //                            "TrackingID %d already known and there are %d faces detected",
          //                            -detectionInfo.nID, numDetections);
          //        }
        }

      }
      else
      {
        // NOTE: Without parts, we do not do eye contact, gaze, face recognition, etc.

        face.SetRect(Rectangle<f32>(ptLeftTop.x, ptLeftTop.y,
                                    ptRightBottom.x-ptLeftTop.x,
                                    ptRightBottom.y-ptLeftTop.y));
        
        SetFacePoseWithoutParts(nHeight, nWidth, face, intraEyeDist);
      }

      // Get whatever is the latest recognition information for the current tracker ID
      s32 enrollmentCompleted = 0;
      auto recognitionData = _recognizer.GetRecognitionData(detectionInfo.nID, enrollmentCompleted);

      if(recognitionData.WasFaceIDJustUpdated())
      {
        // We either just assigned a recognition ID to a tracker ID or we updated
        // the recognition ID (e.g. due to merging)
        UpdatedFaceID update{
          .oldID   = (recognitionData.GetPreviousFaceID() == UnknownFaceID ?
                      -detectionInfo.nID : recognitionData.GetPreviousFaceID()),
          .newID   = recognitionData.GetFaceID(),
          .newName = recognitionData.GetName()
        };

        updatedIDs.push_back(std::move(update));
      }

      if(recognitionData.GetFaceID() != UnknownFaceID &&
         recognitionData.GetTrackingID() != recognitionData.GetPreviousTrackingID())
      {
        // We just updated the track ID for a recognized face.
        // So we should notify listeners that tracking ID is now
        // associated with this recognized ID.
        UpdatedFaceID update{
          .oldID   = -recognitionData.GetTrackingID(),
          .newID   = recognitionData.GetFaceID(),
          .newName = recognitionData.GetName()
        };

        // Don't send this update if it turns out to contain the same info as
        // the last one (even if for different reasons)
        if(updatedIDs.empty() ||
           (update.oldID != updatedIDs.back().oldID &&
            update.newID != updatedIDs.back().newID))
        {
          updatedIDs.push_back(std::move(update));
        }
      }

      face.SetScore(recognitionData.GetScore()); // could still be zero!
      if(UnknownFaceID == recognitionData.GetFaceID()) {
        // No recognition ID: use the tracker ID as the face's handle/ID
        DEV_ASSERT(detectionInfo.nID > 0, "FaceTrackerImpl.Update.InvalidTrackerID");
        face.SetID(-detectionInfo.nID);
      } else {
        face.SetID(recognitionData.GetFaceID());
        face.SetName(recognitionData.GetName()); // Could be empty!
        face.SetNumEnrollments(enrollmentCompleted);

        face.SetRecognitionDebugInfo(recognitionData.GetDebugMatchingInfo());
      }

    } // FOR each face

    return RESULT_OK;
  } // Update()

  bool FaceTracker::Impl::CanAddNamedFace() const
  {
    return _recognizer.CanAddNamedFace();
  }

  Result FaceTracker::Impl::AssignNameToID(FaceID_t faceID, const std::string& name, FaceID_t mergeWithID)
  {
    return _recognizer.AssignNameToID(faceID, name, mergeWithID);
  }

  Result FaceTracker::Impl::EraseFace(FaceID_t faceID)
  {
    return _recognizer.EraseFace(faceID);
  }

  void FaceTracker::Impl::EraseAllFaces()
  {
    _recognizer.EraseAllFaces();
  }

  std::vector<Vision::LoadedKnownFace> FaceTracker::Impl::GetEnrolledNames() const
  {
    return _recognizer.GetEnrolledNames();
  }

  Result FaceTracker::Impl::SaveAlbum(const std::string& albumName)
  {
    return _recognizer.SaveAlbum(albumName);
  }

  Result FaceTracker::Impl::RenameFace(FaceID_t faceID, const std::string& oldName, const std::string& newName,
                                       Vision::RobotRenamedEnrolledFace& renamedFace)
  {
    return _recognizer.RenameFace(faceID, oldName, newName, renamedFace);
  }

  Result FaceTracker::Impl::LoadAlbum(const std::string& albumName, std::list<LoadedKnownFace>& loadedFaces)
  {
    if(!_isInitialized) {
      PRINT_NAMED_ERROR("FaceTrackerImpl.LoadAlbum.NotInitialized", "");
      return RESULT_FAIL;
    }

    if(NULL == _okaoCommonHandle) {
      PRINT_NAMED_ERROR("FaceTrackerImpl.LoadAlbum.NullFaceLibCommonHandle", "");
      return RESULT_FAIL;
    }

    return _recognizer.LoadAlbum(albumName, loadedFaces);
  }

  float FaceTracker::Impl::GetMinEyeDistanceForEnrollment()
  {
    return FaceEnrollParams::kFarDistanceBetweenEyesMin;
  }

  void FaceTracker::Impl::SetFaceEnrollmentMode(Vision::FaceEnrollmentPose pose,
                                                Vision::FaceID_t forFaceID,
                                                s32 numEnrollments)
  {
    _enrollPose = pose;
    _recognizer.SetAllowedEnrollments(numEnrollments, forFaceID);
  }


  bool FaceTracker::Impl::IsEnrollable(const DETECTION_INFO& detectionInfo, const TrackedFace& face, const f32 intraEyeDist)
  {
#   define DEBUG_ENROLLABILITY 0

    using namespace FaceEnrollParams;

    bool enableEnrollment = false;

    if(detectionInfo.nConfidence > kMinDetectionConfidence)
    {
      switch(_enrollPose)
      {
        case FaceEnrollmentPose::LookingStraight:
        {
          if(detectionInfo.nPose == POSE_YAW_FRONT &&
             face.IsFacingCamera() &&
             intraEyeDist >= kFarDistanceBetweenEyesMin)
          {
            enableEnrollment = true;
          }
          else if(DEBUG_ENROLLABILITY) {
            PRINT_NAMED_DEBUG("FaceTrackerImpl.IsEnrollable.NotLookingStraight",
                              "EyeDist=%.1f (vs. %.1f)",
                              intraEyeDist, kFarDistanceBetweenEyesMin);
          }
          break;
        }

        case FaceEnrollmentPose::LookingStraightClose:
        {
          // Close enough and not too much head angle
          if(intraEyeDist >= kCloseDistanceBetweenEyesMin &&
             intraEyeDist <= kCloseDistanceBetweenEyesMax &&
             detectionInfo.nPose == POSE_YAW_FRONT &&
             face.IsFacingCamera())
          {
            enableEnrollment = true;
          }
          else if(DEBUG_ENROLLABILITY) {
            PRINT_NAMED_DEBUG("FaceTrackerImpl.IsEnrollable.NotLookingStraightClose",
                              "EyeDist=%.1f [%.1f,%.1f], Roll=%.1f, Pitch%.1f, Yaw=%.1f",
                              intraEyeDist, kCloseDistanceBetweenEyesMin, kCloseDistanceBetweenEyesMax,
                              face.GetHeadRoll().getDegrees(),
                              face.GetHeadPitch().getDegrees(),
                              face.GetHeadYaw().getDegrees());
          }
          break;
        }

        case FaceEnrollmentPose::LookingStraightFar:
        {
          // Far enough and not too much head angle
          if(intraEyeDist >= kFarDistanceBetweenEyesMin &&
             intraEyeDist <= kFarDistanceBetweenEyesMax &&
             detectionInfo.nPose == POSE_YAW_FRONT &&
             face.IsFacingCamera())
          {
            enableEnrollment = true;
          }
          else if(DEBUG_ENROLLABILITY) {
            PRINT_NAMED_DEBUG("FaceTrackerImpl.IsEnrollable.NotLookingStraightFar",
                              "EyeDist=%.1f [%.1f,%.1f], Roll=%.1f, Pitch%.1f, Yaw=%.1f",
                              intraEyeDist, kFarDistanceBetweenEyesMin, kFarDistanceBetweenEyesMax,
                              face.GetHeadRoll().getDegrees(),
                              face.GetHeadPitch().getDegrees(),
                              face.GetHeadYaw().getDegrees());
          }
          break;
        }

        case FaceEnrollmentPose::LookingLeft:
        {
          // Looking left enough, but not too much. "No" pitch/roll.
          if(detectionInfo.nPose == POSE_YAW_LH_PROFILE /*
             std::abs(face.GetHeadRoll().getDegrees())  <= kLookingStraightMaxAngle_deg &&
             std::abs(face.GetHeadPitch().getDegrees()) <= kLookingStraightMaxAngle_deg &&
             face.GetHeadYaw().getDegrees() >= kLookingLeftRightMinAngle_deg &&
             face.GetHeadYaw().getDegrees() <= kLookingLeftRightMaxAngle_deg*/)
          {
            enableEnrollment = true;
          }
          else if(DEBUG_ENROLLABILITY) {
            PRINT_NAMED_DEBUG("FaceTrackerImpl.IsEnrollable.NotLookingLeft",
                              "Roll=%.1f, Pitch%.1f, Yaw=%.1f",
                              face.GetHeadRoll().getDegrees(),
                              face.GetHeadPitch().getDegrees(),
                              face.GetHeadYaw().getDegrees());
          }
          break;
        }

        case FaceEnrollmentPose::LookingRight:
        {
          // Looking right enough, but not too much. "No" pitch/roll.
          if(detectionInfo.nPose == POSE_YAW_RH_PROFILE /*
             std::abs(face.GetHeadRoll().getDegrees())  <= kLookingStraightMaxAngle_deg &&
             std::abs(face.GetHeadPitch().getDegrees()) <= kLookingStraightMaxAngle_deg &&
             face.GetHeadYaw().getDegrees() <= -kLookingLeftRightMinAngle_deg &&
             face.GetHeadYaw().getDegrees() >= -kLookingLeftRightMaxAngle_deg*/)
          {
            enableEnrollment = true;
          }
          else if(DEBUG_ENROLLABILITY) {
            PRINT_NAMED_DEBUG("FaceTrackerImpl.IsEnrollable.NotLookingRight",
                              "Roll=%.1f, Pitch%.1f, Yaw=%.1f",
                              face.GetHeadRoll().getDegrees(),
                              face.GetHeadPitch().getDegrees(),
                              face.GetHeadYaw().getDegrees());
          }
          break;
        }

        case FaceEnrollmentPose::LookingUp:
        {
          // Looking up enough, but not too much. "No" pitch/roll.
          if(detectionInfo.nPose == POSE_YAW_FRONT && intraEyeDist >= kFarDistanceBetweenEyesMax &&
             //std::abs(face.GetHeadRoll().getDegrees())  <= kLookingStraightMaxAngle_deg &&
             //std::abs(face.GetHeadYaw().getDegrees()) <= kLookingStraightMaxAngle_deg &&
             face.GetHeadPitch().getDegrees() >= kLookingUpMinAngle_deg &&
             face.GetHeadPitch().getDegrees() <= kLookingUpMaxAngle_deg)
          {
            enableEnrollment = true;
          }
          else if(DEBUG_ENROLLABILITY) {
            PRINT_NAMED_DEBUG("FaceTrackerImpl.IsEnrollable.NotLookingUp",
                              "Roll=%.1f, Pitch%.1f, Yaw=%.1f",
                              face.GetHeadRoll().getDegrees(),
                              face.GetHeadPitch().getDegrees(),
                              face.GetHeadYaw().getDegrees());
          }
          break;
        }

        case FaceEnrollmentPose::LookingDown:
        {
          // Looking up enough, but not too much. "No" pitch/roll.
          if(detectionInfo.nPose == POSE_YAW_FRONT && intraEyeDist >= kFarDistanceBetweenEyesMax &&
             //std::abs(face.GetHeadRoll().getDegrees())  <= kLookingStraightMaxAngle_deg &&
             //std::abs(face.GetHeadYaw().getDegrees()) <= kLookingStraightMaxAngle_deg &&
             face.GetHeadPitch().getDegrees() <= -kLookingDownMinAngle_deg &&
             face.GetHeadPitch().getDegrees() >= -kLookingDownMaxAngle_deg)
          {
            enableEnrollment = true;
          }
          else if(DEBUG_ENROLLABILITY) {
            PRINT_NAMED_DEBUG("FaceTrackerImpl.IsEnrollable.NotLookingDown",
                              "Roll=%.1f, Pitch%.1f, Yaw=%.1f",
                              face.GetHeadRoll().getDegrees(),
                              face.GetHeadPitch().getDegrees(),
                              face.GetHeadYaw().getDegrees());
          }
          break;
        }

        case FaceEnrollmentPose::Disabled:
          break;

      } // switch(_enrollPose)
    } // if detectionConfidence high enough

    if(DEBUG_ENROLLABILITY && enableEnrollment) {
      PRINT_NAMED_DEBUG("FaceTrackerImpl.IsEnrollable", "Mode=%d", (u8)_enrollPose);
    }

    return enableEnrollment;

  } // IsEnrollable()

  Result FaceTracker::Impl::GetSerializedData(std::vector<u8>& albumData,
                                              std::vector<u8>& enrollData)
  {
    return _recognizer.GetSerializedData(albumData, enrollData);
  }

  Result FaceTracker::Impl::SetSerializedData(const std::vector<u8>& albumData,
                                              const std::vector<u8>& enrollData,
                                              std::list<LoadedKnownFace>& loadedFaces)
  {
    return _recognizer.SetSerializedData(albumData, enrollData, loadedFaces);
  }

} // namespace Vision
} // namespace Anki

#endif // #if FACE_TRACKER_PROVIDER == FACE_TRACKER_OKAO<|MERGE_RESOLUTION|>--- conflicted
+++ resolved
@@ -1351,7 +1351,6 @@
           face.SetNumberOfEyeGazeInliers(numberOfEyeGazeInliers);
         }
 
-<<<<<<< HEAD
         
         if(kUseFullResForFaceParts)
         {
@@ -1362,12 +1361,10 @@
                                     ptRightBottom.x-ptLeftTop.x,
                                     ptRightBottom.y-ptLeftTop.y));
         
-=======
         // TODO this shoudl be wrapped in a conditional ... maybe? who knows
         // FaceDirection(face, frameOrig.GetTimestamp());
         // FaceDirection3d(face, frameOrig.GetTimestamp());
 
->>>>>>> fe6e488c
         //
         // Face Recognition:
         //
