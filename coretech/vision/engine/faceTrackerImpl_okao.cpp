--- conflicted
+++ resolved
@@ -971,14 +971,6 @@
     headPose.SetParent(_camera.GetPose());
     face.SetHeadPose(headPose);
 
-<<<<<<< HEAD
-    Pose3d eyePose = face.GetEyePose();
-    eyePose.SetTranslation(T);
-    const Gaze& gaze = face.GetGaze();
-    Radians upDown_rad = Radians(DEG_TO_RAD(gaze.upDown_deg));
-    Radians leftRight_rad = Radians(DEG_TO_RAD(gaze.leftRight_deg));
-
-=======
     // This works very similar to the way that the face angles from okao work. The gaze
     // angles are relative to the image plane and are independent of the head rotation
     // angles. Thus to set this in our pose tree and world space we only need update the
@@ -991,7 +983,6 @@
     const Gaze& gaze = face.GetGaze();
     Radians upDown_rad(DEG_TO_RAD(gaze.upDown_deg));
     Radians leftRight_rad(DEG_TO_RAD(gaze.leftRight_deg));
->>>>>>> e2655b26
     const RotationMatrix3d eyeRotation(-upDown_rad, 0.f, leftRight_rad);
     eyePose.SetRotation(eyePose.GetRotation() * eyeRotation);
     face.SetEyePose(eyePose);
@@ -1232,15 +1223,12 @@
 
       if(facePartsFound)
       {
-<<<<<<< HEAD
 
         // TODO this is the old location of this call and make sure we
         // want it in the new one before deleting this comment. It was
         // moved because we need the gaze to be set before we call this
         // so we can set eye pose correctly ... clear as mud and tots obvs
         // SetFacePoseFromParts(nHeight, nWidth, face, intraEyeDist);
-=======
->>>>>>> e2655b26
 
         //LOG_INFO("FaceTrackerImpl.Update.HeadOrientation",
         //                 "Roll=%ddeg, Pitch=%ddeg, Yaw=%ddeg",
@@ -1285,12 +1273,8 @@
           }
         }
 
-<<<<<<< HEAD
-        // This is the new location of the set face pose from parts
-=======
         // This needs to happen after we set the gaze, otherwise
         // the eye pose will have the default gaze values
->>>>>>> e2655b26
         SetFacePoseFromParts(nHeight, nWidth, face, intraEyeDist);
 
         if(_detectGaze)
