/**
 * File: image.cpp
 *
 * Author: Andrew Stein
 * Date:   11/20/2014
 *
 * Description: Implements a container for images on the basestation.
 *
 * Copyright: Anki, Inc. 2014
 **/

#include "coretech/common/engine/math/point_impl.h"
#include "coretech/common/engine/math/quad_impl.h"
#include "coretech/vision/engine/image_impl.h"

#include "util/fileUtils/fileUtils.h"
#include "util/helpers/ankiDefines.h"

#if ANKICORETECH_USE_OPENCV
#include "opencv2/core.hpp"
#include "opencv2/imgproc.hpp"
#include "opencv2/highgui.hpp"
#endif

namespace {
  
template <typename T>
void ResizeKeepAspectRatioHelper(const cv::Mat_<T>& src, cv::Mat_<T>& dest, s32 desiredCols, s32 desiredRows,
                                 int method, bool onlyReduceSize)
{

  const double ratio = double(src.rows) / double(src.cols); //without the double it's the nastiest bug!!
  const int newNumberCols = std::round(desiredCols * ratio);
  const int newNumberRows = std::round(desiredRows / ratio);
  cv::Size desiredSize;
  if (newNumberCols <= desiredRows) {
    desiredSize = {desiredCols, newNumberCols};
  }
  else {
    desiredSize = {newNumberRows, desiredRows};
  }
 
  if(onlyReduceSize && src.rows < desiredSize.height && src.cols < desiredSize.width)
  {
    // Source is already smaller than the desired size in both dimensions, and onlyReduceSize was specifed, so
    // don't resize (i.e. don't make small src bigger)
    dest = src;
  }
  else
  {
    try {
      cv::resize(src, dest, desiredSize, 0, 0, method);
    }
    catch (cv::Exception& e) {
      PRINT_NAMED_ERROR("ResizeKeepAspectRatioHelper.CvResizeException", "Error while resizing image: %s,"
                        "ratio %f, rows: %d, cols: %d, desiredSize: (%d, %d)",
                        e.what(), ratio, src.rows, src.cols, desiredSize.width, desiredSize.height);
    }
  }
}
  
} // anonymous namespace

namespace Anki {
namespace Vision {
  
#pragma mark --- ImageBase ---
  
  template<typename T>
  Result ImageBase<T>::Load(const std::string& filename)
  {
    const cv::Mat showableImage = cv::imread(filename, (GetNumChannels() == 1 ?
                                             CV_LOAD_IMAGE_GRAYSCALE :
                                             CV_LOAD_IMAGE_COLOR));
    
    SetFromShowableFormat(showableImage);

    if(IsEmpty()) {
      return RESULT_FAIL;
    } else {
      return RESULT_OK;
    }
  }
  
  template<typename T>
  Result ImageBase<T>::Save(const std::string &filename, s32 quality) const
  {
    std::vector<int> compression_params;
    compression_params.push_back(cv::IMWRITE_JPEG_QUALITY);
    compression_params.push_back(quality);
    
    // Convert color images to BGR(A) for saving (as assumed by imwrite)
    cv::Mat saveImg;
    ConvertToShowableFormat(saveImg);
    
    Util::FileUtils::CreateDirectory(filename, true, true);
    
    try {
      const bool success = imwrite(filename, saveImg, compression_params);
      if(!success) {
        PRINT_NAMED_WARNING("ImageBase.Save.ImwriteFailed",
                            "Failed writing %dx%d image to %s",
                            GetNumCols(), GetNumRows(), filename.c_str());
        return RESULT_FAIL;
      }
    }
    catch (cv::Exception& ex) {
      PRINT_NAMED_WARNING("ImageBase.Save.ImwriteException",
                          "Failed writing to %s: %s",
                          filename.c_str(), ex.what());
      return RESULT_FAIL;
    }
    
    return RESULT_OK;
  }
  
  template<typename T>
  ImageBase<T>& ImageBase<T>::operator= (const ImageBase<T> &other)
  {
    SetTimestamp(other.GetTimestamp());
    SetImageId(other.GetImageId());
    Array2d<T>::operator=(other);
    return *this;
  }
  
  template<typename T>
  void ImageBase<T>::Display(const char *windowName, s32 pauseTime_ms) const
  {
#   if defined(ANKI_PLATFORM_IOS) || defined(ANKI_PLATFORM_ANDROID)
    {
      PRINT_NAMED_WARNING("ImageBase.Display.NoDisplayOnAndroidOrIOS",
                          "Ignoring display request for %s", windowName);
      return;
    }
#   endif
    
    cv::Mat dispImg;
    ConvertToShowableFormat(dispImg);

    cv::imshow(windowName, dispImg);
    cv::waitKey(pauseTime_ms);
  }

  template<typename T>
  void ImageBase<T>::CloseDisplayWindow(const char *windowName)
  {
#   if defined(ANKI_PLATFORM_IOS) || defined(ANKI_PLATFORM_ANDROID)
    {
      PRINT_NAMED_WARNING("ImageBase.CloseDisplayWindow.NoDisplayOnAndroidOrIOS",
                          "Ignoring close display request for %s", windowName);
      return;
    }
#   endif
    
    cv::destroyWindow(windowName);
  }
  
  template<typename T>
  void ImageBase<T>::CloseAllDisplayWindows()
  {
#   if defined(ANKI_PLATFORM_IOS) || defined(ANKI_PLATFORM_ANDROID)
    {
      // NOTE: Display should not be possible (via similar checks above), so
      // there's no real harm in calling this method, so just a debug, not
      // a warning.
      PRINT_NAMED_DEBUG("ImageBase.CloseAllDisplayWindows.NoDisplayOnAndroidOrIOS", "");
      return;
    }
#   endif
    
    cv::destroyAllWindows();
  }

  template<typename T>
  inline cv::Scalar ImageBase<T>::GetCvColor(const ColorRGBA& color) const {
    return cv::Scalar(color.r(), color.g(), color.b(), 0);
  }

  template<typename T>
  void ImageBase<T>::DrawLine(const Point2f& start, const Point2f& end,
                              const ColorRGBA& color, const s32 thickness)
  {
    cv::line(this->get_CvMat_(), start.get_CvPoint_(), end.get_CvPoint_(), GetCvColor(color), thickness);
  }
  
  template<typename T>
  void ImageBase<T>::DrawCircle(const Point2f& center, const ColorRGBA& color, const s32 radius, const s32 thickness)
  {
    cv::circle(this->get_CvMat_(), center.get_CvPoint_(), radius, GetCvColor(color), thickness);
  }
  
  template<typename T>
  void ImageBase<T>::DrawFilledCircle(const Point2f& center, const ColorRGBA& color, const s32 radius)
  {
    cv::circle(this->get_CvMat_(), center.get_CvPoint_(), radius, GetCvColor(color), CV_FILLED);
  }
  
  template<typename T>
  void ImageBase<T>::DrawRect(const Rectangle<f32>& rect, const ColorRGBA& color, const s32 thickness)
  {
    cv::rectangle(this->get_CvMat_(), rect.get_CvRect_(), GetCvColor(color), thickness);
  }
  
  template<typename T>
  void ImageBase<T>::DrawFilledRect(const Rectangle<f32>& rect, const ColorRGBA& color)
  {
    cv::rectangle(this->get_CvMat_(), rect.get_CvRect_(), GetCvColor(color), CV_FILLED);
  }

  
  template<typename T>
  void ImageBase<T>::DrawRect(const Rectangle<s32>& rect, const ColorRGBA& color, const s32 thickness)
  {
    cv::rectangle(this->get_CvMat_(), rect.get_CvRect_(), GetCvColor(color), thickness);
  }
  
  template<typename T>
  void ImageBase<T>::DrawFilledRect(const Rectangle<s32>& rect, const ColorRGBA& color)
  {
    cv::rectangle(this->get_CvMat_(), rect.get_CvRect_(), GetCvColor(color), CV_FILLED);
  }

  template<typename T>
  void ImageBase<T>::DrawQuad(const Quad2f& quad, const ColorRGBA& color, const s32 thickness)
  {
    using namespace Quad;
    DrawLine(quad[CornerName::TopLeft], quad[CornerName::TopRight], color, thickness);
    DrawLine(quad[CornerName::TopLeft], quad[CornerName::BottomLeft], color, thickness);
    DrawLine(quad[CornerName::TopRight], quad[CornerName::BottomRight], color, thickness);
    DrawLine(quad[CornerName::BottomLeft], quad[CornerName::BottomRight], color, thickness);
  }

  template<typename T>
  void ImageBase<T>::DrawFilledConvexPolygon(const std::vector<Point2i> points, const ColorRGBA& color)
  {
    std::vector<cv::Point> cvpts;
    cvpts.reserve(points.size());
    for (const auto& p: points) {
      cvpts.push_back(p.get_CvPoint_());
    }
    cv::fillConvexPoly(this->get_CvMat_(), cvpts, GetCvColor(color));
  }
  
  // Compile time "LUT" for converting from our resize method to OpenCV's
  static inline int GetOpenCvInterpMethod(ResizeMethod method)
  {
    switch(method)
    {
      case ResizeMethod::NearestNeighbor:
        return CV_INTER_NN;
        
      case ResizeMethod::Linear:
        return CV_INTER_LINEAR;
        
      case ResizeMethod::Cubic:
        return CV_INTER_CUBIC;
        
      case ResizeMethod::AverageArea:
        return CV_INTER_AREA;
    }
  }
  
  
  template<typename T>
  void ImageBase<T>::DrawText(const Point2f& position, const std::string& str,
                              const ColorRGBA& color, f32 scale, bool dropShadow,
                              int thickness)
  {
    if(dropShadow) {
      cv::Point shadowPos(position.get_CvPoint_());
      shadowPos.x += 1;
      shadowPos.y += 1;
      cv::putText(this->get_CvMat_(), str, shadowPos, CV_FONT_NORMAL, scale, GetCvColor(NamedColors::BLACK), thickness);
    }
    cv::putText(this->get_CvMat_(), str, position.get_CvPoint_(), CV_FONT_NORMAL, scale, GetCvColor(color), thickness);
  }
  
  template<typename T>
  void ImageBase<T>::Resize(f32 scaleFactor, ResizeMethod method)
  {
    cv::resize(this->get_CvMat_(), this->get_CvMat_(), cv::Size(), scaleFactor, scaleFactor,
               GetOpenCvInterpMethod(method));
  }
  
  template<typename T>
  void ImageBase<T>::Resize(s32 desiredRows, s32 desiredCols, ResizeMethod method)
  {
    if(desiredRows != GetNumRows() || desiredCols != GetNumCols()) {
      const cv::Size desiredSize(desiredCols, desiredRows);
      cv::resize(this->get_CvMat_(), this->get_CvMat_(), desiredSize, 0, 0,
                 GetOpenCvInterpMethod(method));
    }
  }
  
  template<typename T>
  void ImageBase<T>::Resize(ImageBase<T>& resizedImage, ResizeMethod method) const
  {
    if(resizedImage.IsEmpty()) {
      PRINT_NAMED_ERROR("Image.Resize.EmptyImage", "Output image should already have the desired size");
    }
    else {
      const cv::Size desiredSize(resizedImage.GetNumCols(), resizedImage.GetNumRows());
      cv::resize(this->get_CvMat_(), resizedImage.get_CvMat_(), desiredSize, 0, 0,
                 GetOpenCvInterpMethod(method));
      resizedImage.SetTimestamp(this->GetTimestamp());
      resizedImage.SetImageId(this->GetImageId());
    }
  }

  template <typename T>
  void ImageBase<T>::ResizeKeepAspectRatio(s32 desiredRows, s32 desiredCols, ResizeMethod method, bool onlyReduce)
  {

    if(desiredRows != GetNumRows() || desiredCols != GetNumCols()) {
      ResizeKeepAspectRatioHelper(this->get_CvMat_(), this->get_CvMat_(), desiredCols, desiredRows,
                                  GetOpenCvInterpMethod(method), onlyReduce);
    }
  }

  template<typename T>
  void ImageBase<T>::ResizeKeepAspectRatio(ImageBase<T>& resizedImage, ResizeMethod method) const
  {

    if(resizedImage.IsEmpty()) {
      PRINT_NAMED_ERROR("Image.ResizeKeepAspectRatio.EmptyImage", "Output image should already have the desired size");
      return;
    }

    const s32 desiredCols = resizedImage.GetNumCols();
    const s32 desiredRows = resizedImage.GetNumRows();
    ResizeKeepAspectRatioHelper(this->get_CvMat_(), resizedImage.get_CvMat_(), desiredCols, desiredRows, GetOpenCvInterpMethod(method), false);
    resizedImage.SetTimestamp(this->GetTimestamp());
    resizedImage.SetImageId(this->GetImageId());
  }

  template<typename T>
  void ImageBase<T>::CopyTo(ImageBase<T>& otherImage) const
  {
    Array2d<T>::CopyTo(otherImage);
    otherImage.SetTimestamp(GetTimestamp()); // Make sure timestamp gets copied too
    otherImage.SetImageId(GetImageId());
<<<<<<< HEAD
=======
  }

  template<typename T>
  void ImageBase<T>::BoxFilter(ImageBase<T>& filtered, u32 size) const
  {
    DEV_ASSERT(size%2==0, "ImageBase.BoxFilter.SizeNotMultipleOf2");
    cv::boxFilter(this->get_CvMat_(), filtered.get_CvMat_(), -1, cv::Size(size, size));
>>>>>>> 6b871c1c
  }
  
  // Explicit instantation for each image type:
  template class ImageBase<u8>;
  template class ImageBase<PixelRGB>;
  template class ImageBase<PixelRGBA>;
  template class ImageBase<PixelRGB565>;
  
#pragma mark --- Image ---
  
  Image::Image()
  : ImageBase<u8>()
  {
    
  }
  
  Image::Image(s32 nrows, s32 ncols)
  : ImageBase<u8>(nrows, ncols)
  {
    
  }
  
  Image::Image(s32 nrows, s32 ncols, const u8& pixel)
  : ImageBase<u8>(nrows, ncols, pixel)
  {
    
  }
  
  Image::Image(s32 nrows, s32 ncols, const ColorRGBA& color)
  : ImageBase<u8>(nrows, ncols, color)
  {
    
  }

  Image::Image(s32 nrows, s32 ncols, u8* data)
  : ImageBase<u8>(nrows, ncols, data)
  {
    
  }
  
  Image::Image(const Array2d<u8>& array2d)
  : ImageBase<u8>(array2d)
  {
    
  }

# if ANKICORETECH_USE_OPENCV
  Image::Image(cv::Mat_<u8>& cvMat)
  : ImageBase<u8>(cvMat)
  {
    
  }
# endif
  
  Image& Image::Negate()
  {
    cv::bitwise_not(get_CvMat_(), get_CvMat_());
    return *this;
  }
 
  Image Image::GetNegative() const
  {
    Image output;
    cv::bitwise_not(get_CvMat_(), output.get_CvMat_());
    return output;
  }
  
  Image& Image::Threshold(u8 value)
  {
    get_CvMat_() = get_CvMat_() > value;
    return *this;
  }
  
  Image  Image::Threshold(u8 value) const
  {
    Image thresholdedImage;
    this->CopyTo(thresholdedImage);
    return thresholdedImage.Threshold(value);
  }

  s32 Image::GetConnectedComponents(Array2d<s32>& labelImage) const
  {
    const s32 count = cv::connectedComponents(this->get_CvMat_(), labelImage.get_CvMat_());
    return count;
  } // GetConnectedComponents()
  
  s32 Image::GetConnectedComponents(Array2d<s32>& labelImage, std::vector<ConnectedComponentStats>& stats) const
  {
    cv::Mat cvStats, cvCentroids;
    const s32 count = cv::connectedComponentsWithStats(this->get_CvMat_(), labelImage.get_CvMat_(), cvStats, cvCentroids);
    for(s32 iComp=0; iComp < count; ++iComp) 
    {
      const s32* compStats = cvStats.ptr<s32>(iComp);
      const f64* compCentroid = cvCentroids.ptr<f64>(iComp);

      ConnectedComponentStats stat{
        .area        = (size_t)compStats[cv::CC_STAT_AREA],
        .centroid    = Point2f(Util::Clamp(compCentroid[0], 0.0, (f64)(GetNumCols()-1)),
                               Util::Clamp(compCentroid[1], 0.0, (f64)(GetNumRows()-1))),
        .boundingBox = Rectangle<s32>(compStats[cv::CC_STAT_LEFT],  compStats[cv::CC_STAT_TOP],
                                      compStats[cv::CC_STAT_WIDTH], compStats[cv::CC_STAT_HEIGHT]),
      };
      
      stats.push_back(std::move(stat));
    }
    
    return count;
  }

  inline cv::Scalar Image::GetCvColor(const ColorRGBA& color) const {
    // Copied formula from Matlab's rgb2gray
    u8 gray = static_cast<u8>(0.2989f * color.r()) + (0.5870f * color.g()) + (0.1140f * color.b()); 
    return cv::Scalar(gray, gray, gray, 0);
  }

  void Image::ConvertToShowableFormat(cv::Mat& showImg) const {
    this->get_CvMat_().copyTo(showImg);
  }

  void Image::SetFromShowableFormat(const cv::Mat& showImg) {
    DEV_ASSERT(showImg.channels() == 1, "Image.SetFromShowableFormat.UnexpectedNumChannels");
    showImg.copyTo(this->get_CvMat_());
  }

  void Image::BoxFilter(ImageBase<u8>& filtered, u32 size) const
  {
    #if defined(MAC)
    #define IS_MAC 1
    #else
    #define IS_MAC 0
    #endif

    // Use base class's BoxFilter if the size is not 3 or this is mac
    // (will just use OpenCV's boxFilter)
    if(size != 3 || IS_MAC)
    {
      ImageBase<u8>::BoxFilter(filtered, size);
      return;
    }
      
    filtered.Allocate(GetNumRows(), GetNumCols());

    #ifdef __ARM_NEON__

      const uint16x8_t  kZeros = vdupq_n_u8(0);
      const float32x4_t kNorm  = vdupq_n_f32(1.f / 9.f);

      // Define neon implementation to filter a row of an image with a 3x3 box filter
      // All parameters are u8*
      #define FILTER_ROW_NEON(row1Ptr, row2Ptr, row3Ptr, outputPtr) \
        for(; c < ((GetNumCols()-1) - (6-1)); c += 6)               \
        {                                                           \
          uint8x8_t row1 = vld1_u8(row1Ptr);                        \
          row1Ptr += 6;                                             \
                                                                    \
          uint8x8_t row2 = vld1_u8(row2Ptr);                        \
          row2Ptr += 6;                                             \
                                                                    \
          uint8x8_t row3 = vld1_u8(row3Ptr);                        \
          row3Ptr += 6;                                             \
                                                                    \
          /* Sum the three rows vertically */                       \
          uint16x8_t sum = vaddl_u8(row1, row2);                    \
          sum = vaddw_u8(sum, row3);                                \
                                                                    \
          /* Shift the summed rows left once and then twice */      \
          /* and add in order to sum horizonatally */               \
          uint16x8_t shifted = vextq_u16(sum, kZeros, 1);           \
          uint16x8_t shifted2 = vextq_u16(sum, kZeros,  2);         \
          sum = vaddq_u16(sum, shifted);                            \
          sum = vaddq_u16(sum, shifted2);                           \
                                                                    \
          /* Expand and convert to float */                         \
          uint16x4_t sum16x4_1 = vget_low_u16(sum);                 \
          uint16x4_t sum16x4_2 = vget_high_u16(sum);                \
          uint32x4_t sum32x4_1 = vmovl_u16(sum16x4_1);              \
          uint32x4_t sum32x4_2 = vmovl_u16(sum16x4_2);              \
                                                                    \
          float32x4_t sumf_1 = vcvtq_f32_u32(sum32x4_1);            \
          float32x4_t sumf_2 = vcvtq_f32_u32(sum32x4_2);            \
                                                                    \
          /* Multiply by 1/9 and saturate convert back to u8*/      \
          sumf_1 = vmulq_f32(sumf_1, kNorm);                        \
          sumf_2 = vmulq_f32(sumf_2, kNorm);                        \
                                                                    \
          sum32x4_1 = vcvtq_u32_f32(sumf_1);                        \
          sum32x4_2 = vcvtq_u32_f32(sumf_2);                        \
                                                                    \
          sum16x4_1 = vqmovn_u32(sum32x4_1);                        \
          sum16x4_2 = vqmovn_u32(sum32x4_2);                        \
                                                                    \
          sum = vcombine_u16(sum16x4_1, sum16x4_2);                 \
                                                                    \
          uint8x8_t out = vqmovn_u16(sum);                          \
          vst1_u8(outputPtr, out);                                  \
          outputPtr += 6;                                           \
        }

    #else

      // Neon not available so increment row pointers to setup 
      // element by element filtering
      #define FILTER_ROW_NEON(row1Ptr, row2Ptr, row3Ptr, outputPtr) \
        row1Ptr++; \
        row2Ptr++; \
        row3Ptr++;
    
    #endif // #ifdef __ARM_NEON__

    // Macro to run a 3x3 box filter on a row of an image
    // Will use neon if on android
    // All arguments are u8*
    #define FILTER_ROW(row1Ptr, row2Ptr, row3Ptr, outputPtr)    \
      {                                                         \
        u32 c = 1;                                              \
        FILTER_ROW_NEON(row1Ptr, row2Ptr, row3Ptr, outputPtr);  \
                                                                \
        for(; c < GetNumCols()-1; c++)                          \
        {                                                       \
          /* Increment rowPtrs first due to how the neon */     \
          /* section works, starts at row[0] and writes to */   \
          /* output[1] so increment rowPtrs so this section */  \
          /* is starting at row[n] and writing to output[n] */  \
          row1Ptr++;                                            \
          row2Ptr++;                                            \
          row3Ptr++;                                            \
                                                                \
          *outputPtr = (u8)(((f32)*(row1Ptr-1) +                \
                             (f32)*(row1Ptr) +                  \
                             (f32)*(row1Ptr+1) +                \
                             (f32)*(row2Ptr-1) +                \
                             (f32)*(row2Ptr) +                  \
                             (f32)*(row2Ptr+1) +                \
                             (f32)*(row3Ptr-1) +                \
                             (f32)*(row3Ptr) +                  \
                             (f32)*(row3Ptr+1)) * (1/9.f));     \
                                                                \
          outputPtr++;                                          \
        }                                                       \
      }

    // Filter the first row using mirroring
    const u8* imageRow1 = GetRow(1);
    const u8* imageRow2 = GetRow(0);
    const u8* imageRow3 = GetRow(1);
    u8* output = filtered.GetRow(0) + 1;
    FILTER_ROW(imageRow1, imageRow2, imageRow3, output);

    // Filter the rest of the rows stopping before the last row
    u32 r = 1;
    for(; r < GetNumRows()-1; r++)
    {
      imageRow1 = GetRow(r-1);
      imageRow2 = GetRow(r);
      imageRow3 = GetRow(r+1);
      output = filtered.GetRow(r) + 1;

      FILTER_ROW(imageRow1, imageRow2, imageRow3, output);
    }

    // Filter the last row using mirroring
    const u32 kNumRows = GetNumRows();
    imageRow1 = GetRow(kNumRows - 2);
    imageRow2 = GetRow(kNumRows - 1);
    imageRow3 = GetRow(kNumRows - 2);
    output = filtered.GetRow(kNumRows - 1) + 1;
    FILTER_ROW(imageRow1, imageRow2, imageRow3, output);

    // Filter the left and right edge of the image using mirroring
    {
      const u8* prevRow = GetRow(0);
      const u8* curRow = GetRow(0);
      const u8* nextRow = GetRow(1);
      u8* filteredRow = filtered.GetRow(0);

      filteredRow[0] = (u8)(((f32)(curRow[0]) + 
                             (f32)(curRow[1]*2) + 
                             (f32)(nextRow[0]*2) + 
                             (f32)(nextRow[1]*4)) * (1/9.f));

      const u32 lastCols = GetNumCols() - 1;
      filteredRow[lastCols] = (u8)(((f32)(curRow[lastCols]) + 
                                    (f32)(curRow[lastCols-1]*2) + 
                                    (f32)(nextRow[lastCols]*2) + 
                                    (f32)(nextRow[lastCols-1]*4)) * (1/9.f));

      r = 1;
      for(; r < GetNumRows() - 1; r++)
      {
        prevRow = GetRow(r-1);
        curRow = GetRow(r);
        nextRow = GetRow(r+1);
        filteredRow = filtered.GetRow(r);

        filteredRow[0] = (u8)(((f32)(curRow[0]) + 
                               (f32)(prevRow[0]) + 
                               (f32)(nextRow[0]) + 
                               (f32)(curRow[1]*2) + 
                               (f32)(prevRow[1]*2) + 
                               (f32)(nextRow[1]*2)) * (1/9.f));

        filteredRow[lastCols] = (u8)(((f32)(curRow[lastCols]) + 
                                      (f32)(prevRow[lastCols]) + 
                                      (f32)(nextRow[lastCols]) + 
                                      (f32)(curRow[lastCols-1]*2) + 
                                      (f32)(prevRow[lastCols-1]*2) + 
                                      (f32)(nextRow[lastCols-1]*2)) * (1/9.f));
      }

      prevRow = GetRow(r - 1);
      curRow = GetRow(r);
      nextRow = GetRow(r);
      filteredRow = filtered.GetRow(r);

      filteredRow[0] = (u8)(((f32)(curRow[0]) + 
                             (f32)(curRow[1]*2) + 
                             (f32)(prevRow[0]*2) + 
                             (f32)(prevRow[1]*4)) * (1/9.f));

      filteredRow[lastCols] = (u8)(((f32)(curRow[lastCols]) + 
                                    (f32)(curRow[lastCols-1]*2) + 
                                    (f32)(prevRow[lastCols]*2) + 
                                    (f32)(prevRow[lastCols-1]*4)) * (1/9.f));
    }
  }

  void ImageRGB::ConvertHSV2RGB565(ImageRGB565& output)
  {
    output.Allocate(GetNumRows(), GetNumCols());

    const u32 kSizeOfPixelRGB = 3;
    u32 numRows = GetNumRows();
    u32 numCols = GetNumCols();

    if(this->IsContinuous() && output.IsContinuous())
    {
      numCols *= numRows;
      numRows = 1;
    }

    for(u32 r = 0; r < numRows; r++)
    {
      const u8* row = reinterpret_cast<u8*>(GetRow(r));
      u16* out = reinterpret_cast<u16*>(output.GetRow(r));

      u32 c = 0;

#ifdef __ARM_NEON__

      const float32x4_t kOne = vdupq_n_f32(1.f);

      // Vectors to hold LUT table to figure out which variables will
      // need to be set to r, g, and b
      const uint8x8_t rp = vcreate_u8(0x00000000FFFF0000);
      const uint8x8_t rq = vcreate_u8(0x000000000000FF00);
      const uint8x8_t rt = vcreate_u8(0x000000FF00000000);

      const uint8x8_t gp = vcreate_u8(0x0000FFFF00000000);
      const uint8x8_t gq = vcreate_u8(0x00000000FF000000);
      const uint8x8_t gt = vcreate_u8(0x00000000000000FF);

      const uint8x8_t bp = vcreate_u8(0x000000000000FFFF);
      const uint8x8_t bq = vcreate_u8(0x0000FF0000000000);
      const uint8x8_t bt = vcreate_u8(0x0000000000FF0000);

      const u32 kNumElementsProcessedPerLoop = 8;

      for(; c < numCols - (kNumElementsProcessedPerLoop - 1); c += kNumElementsProcessedPerLoop)
      {
        float32x4x3_t hsv1;
        float32x4x3_t hsv2;
        uint8x8x3_t hsv255 = vld3_u8(row);
        row += kNumElementsProcessedPerLoop*kSizeOfPixelRGB;

        // Expand H to float and convert from 0-255 to 0-360 and divide by 60
        uint16x8_t which16x8 = vmovl_u8(hsv255.val[0]);
        uint16x4_t which16x4_1 = vget_low_u16(which16x8);
        uint16x4_t which16x4_2 = vget_high_u16(which16x8);
        uint32x4_t which32x4_1 = vmovl_u16(which16x4_1);
        uint32x4_t which32x4_2 = vmovl_u16(which16x4_2);
        float32x4_t whichF32x4_1 = vcvtq_f32_u32(which32x4_1);
        float32x4_t whichF32x4_2 = vcvtq_f32_u32(which32x4_2);
        hsv1.val[0] = vmulq_n_f32(whichF32x4_1, (360/255.f) * (1/60.f));
        hsv2.val[0] = vmulq_n_f32(whichF32x4_2, (360/255.f) * (1/60.f));

        // Expand S to float and convert from 0-255 to 0-1
        which16x8 = vmovl_u8(hsv255.val[1]);
        which16x4_1 = vget_low_u16(which16x8);
        which16x4_2 = vget_high_u16(which16x8);
        which32x4_1 = vmovl_u16(which16x4_1);
        which32x4_2 = vmovl_u16(which16x4_2);
        whichF32x4_1 = vcvtq_f32_u32(which32x4_1);
        whichF32x4_2 = vcvtq_f32_u32(which32x4_2);
        hsv1.val[1] = vmulq_n_f32(whichF32x4_1, 1/255.f);
        hsv2.val[1] = vmulq_n_f32(whichF32x4_2, 1/255.f);

        // Expand V to float and convert from 0-255 to 0-1
        which16x8 = vmovl_u8(hsv255.val[2]);
        which16x4_1 = vget_low_u16(which16x8);
        which16x4_2 = vget_high_u16(which16x8);
        which32x4_1 = vmovl_u16(which16x4_1);
        which32x4_2 = vmovl_u16(which16x4_2);
        whichF32x4_1 = vcvtq_f32_u32(which32x4_1);
        whichF32x4_2 = vcvtq_f32_u32(which32x4_2);
        hsv1.val[2] = vmulq_n_f32(whichF32x4_1, 1/255.f);
        hsv2.val[2] = vmulq_n_f32(whichF32x4_2, 1/255.f);

        // Convert H to u32 and then back to float, this will floor(H)
        // i will be between [0, 5]
        float32x4_t i1 = vcvtq_f32_u32(vcvtq_u32_f32(hsv1.val[0]));
        float32x4_t i2 = vcvtq_f32_u32(vcvtq_u32_f32(hsv2.val[0]));
        
        // H - floor(H) will be the decimal portion of H
        float32x4_t f1 = vsubq_f32(hsv1.val[0], i1);
        float32x4_t f2 = vsubq_f32(hsv2.val[0], i2);
        
        // p = V * ( 1 - S )
        float32x4_t p1 = vsubq_f32(kOne, hsv1.val[1]);
        p1 = vmulq_f32(p1, hsv1.val[2]);
        float32x4_t p2 = vsubq_f32(kOne, hsv2.val[1]);
        p2 = vmulq_f32(p2, hsv2.val[2]);

        // q = V * ( 1 - (S * f) )
        float32x4_t q1 = vmulq_f32(hsv1.val[1], f1);
        q1 = vsubq_f32(kOne, q1);
        q1 = vmulq_f32(q1, hsv1.val[2]);
        float32x4_t q2 = vmulq_f32(hsv2.val[1], f2);
        q2 = vsubq_f32(kOne, q2);
        q2 = vmulq_f32(q2, hsv2.val[2]);

        // t = V * ( 1 - (S * ( 1 - f ) ) )
        float32x4_t t1 = vsubq_f32(kOne, f1);
        t1 = vmulq_f32(t1, hsv1.val[1]);
        t1 = vsubq_f32(kOne, t1);
        t1 = vmulq_f32(t1, hsv1.val[2]);
        float32x4_t t2 = vsubq_f32(kOne, f2);
        t2 = vmulq_f32(t2, hsv2.val[1]);
        t2 = vsubq_f32(kOne, t2);
        t2 = vmulq_f32(t2, hsv2.val[2]);

        // Convert i from f32 to u8
        uint32x4_t index32x4_1 = vcvtq_u32_f32(i1);
        uint16x4_t index16x4_1 = vmovn_u32(index32x4_1);
        uint32x4_t index32x4_2 = vcvtq_u32_f32(i2);
        uint16x4_t index16x4_2 = vmovn_u32(index32x4_2);
        uint16x8_t index16x8 = vcombine_u16(index16x4_1, index16x4_2);
        uint8x8_t index = vmovn_u16(index16x8);

        // The following block is repeated 3 times one for each color channel

        // Depending on which of the 6 sectors hue falls in r,g,b may either be set
        // from V, p, q, or t. index holds which sector each pixel's hue is in and is used
        // to index into the tables held by rp,rq,rt gp,gq,gt and bp,bq,bt. The result of
        // the look up will either be all 0s or all 1s. If all 1s, then for this sector the 
        // variable corresponding to the table should be used for this channel.
        // Ex: HSV = (0, 1, 1) which is sector 0 so r = V, g = t, b = p
        // rp[0] == 0s, rq[0] == 0s, rt[0] == 0s  r is set from V
        // gp[0] == 0s, gq[0] == 0s, gt[0] == 1s  g is set from t
        // bp[0] == 1s, bq[0] == 0s, bt[0] == 0s  b is set from p

        // Initialize to V
        float32x4_t r1 = hsv1.val[2];
        float32x4_t r2 = hsv2.val[2];

        // Check if r should be set from p
        uint8x8_t which = vtbl1_u8(rp, index);
        // Expand to f32 and multiply by 0xFFFFFFFF so 
        // elements will be all 1s or all 0s
        which16x8 = vmovl_u8(which);
        which16x4_1 = vget_low_u16(which16x8);
        which16x4_2 = vget_high_u16(which16x8);
        which32x4_1 = vmovl_u16(which16x4_1);
        which32x4_2 = vmovl_u16(which16x4_2);
        which32x4_1 = vmulq_n_u32(which32x4_1, 0xFFFFFFFF);
        which32x4_2 = vmulq_n_u32(which32x4_2, 0xFFFFFFFF);
        whichF32x4_1 = vreinterpretq_f32_u32(which32x4_1);
        whichF32x4_2 = vreinterpretq_f32_u32(which32x4_2);
        // If r should be set from p then whichF32x4 will be 1s which will
        // select values from p instead of r
        r1 = vbslq_f32(whichF32x4_1, p1, r1);
        r2 = vbslq_f32(whichF32x4_2, p2, r2);


        // Check if r should be set from q
        which = vtbl1_u8(rq, index);
        // Expand to f32 and multiply by 0xFFFFFFFF so 
        // elements will be all 1s or all 0s
        which16x8 = vmovl_u8(which);
        which16x4_1 = vget_low_u16(which16x8);
        which16x4_2 = vget_high_u16(which16x8);
        which32x4_1 = vmovl_u16(which16x4_1);
        which32x4_2 = vmovl_u16(which16x4_2);
        which32x4_1 = vmulq_n_u32(which32x4_1, 0xFFFFFFFF);
        which32x4_2 = vmulq_n_u32(which32x4_2, 0xFFFFFFFF);
        whichF32x4_1 = vreinterpretq_f32_u32(which32x4_1);
        whichF32x4_2 = vreinterpretq_f32_u32(which32x4_2);
        // If r should be set from q then whichF32x4 will be 1s which will
        // select values from q instead of r
        r1 = vbslq_f32(whichF32x4_1, q1, r1);
        r2 = vbslq_f32(whichF32x4_2, q2, r2);


        // Check if r should be set from t
        which = vtbl1_u8(rt, index);
        // Expand to f32 and multiply by 0xFFFFFFFF so 
        // elements will be all 1s or all 0s
        which16x8 = vmovl_u8(which);
        which16x4_1 = vget_low_u16(which16x8);
        which16x4_2 = vget_high_u16(which16x8);
        which32x4_1 = vmovl_u16(which16x4_1);
        which32x4_2 = vmovl_u16(which16x4_2);
        which32x4_1 = vmulq_n_u32(which32x4_1, 0xFFFFFFFF);
        which32x4_2 = vmulq_n_u32(which32x4_2, 0xFFFFFFFF);
        whichF32x4_1 = vreinterpretq_f32_u32(which32x4_1);
        whichF32x4_2 = vreinterpretq_f32_u32(which32x4_2);
        // If r should be set from t then whichF32x4 will be 1s which will
        // select values from t instead of r
        r1 = vbslq_f32(whichF32x4_1, t1, r1);
        r2 = vbslq_f32(whichF32x4_2, t2, r2);

        // Repeat for green

        float32x4_t g1 = hsv1.val[2];
        float32x4_t g2 = hsv2.val[2];

        which = vtbl1_u8(gp, index);
        which16x8 = vmovl_u8(which);
        which16x4_1 = vget_low_u16(which16x8);
        which16x4_2 = vget_high_u16(which16x8);
        which32x4_1 = vmovl_u16(which16x4_1);
        which32x4_2 = vmovl_u16(which16x4_2);
        which32x4_1 = vmulq_n_u32(which32x4_1, 0xFFFFFFFF);
        which32x4_2 = vmulq_n_u32(which32x4_2, 0xFFFFFFFF);
        whichF32x4_1 = vreinterpretq_f32_u32(which32x4_1);
        whichF32x4_2 = vreinterpretq_f32_u32(which32x4_2);
        g1 = vbslq_f32(whichF32x4_1, p1, g1);
        g2 = vbslq_f32(whichF32x4_2, p2, g2);

        which = vtbl1_u8(gq, index);
        which16x8 = vmovl_u8(which);
        which16x4_1 = vget_low_u16(which16x8);
        which16x4_2 = vget_high_u16(which16x8);
        which32x4_1 = vmovl_u16(which16x4_1);
        which32x4_2 = vmovl_u16(which16x4_2);
        which32x4_1 = vmulq_n_u32(which32x4_1, 0xFFFFFFFF);
        which32x4_2 = vmulq_n_u32(which32x4_2, 0xFFFFFFFF);
        whichF32x4_1 = vreinterpretq_f32_u32(which32x4_1);
        whichF32x4_2 = vreinterpretq_f32_u32(which32x4_2);
        g1 = vbslq_f32(whichF32x4_1, q1, g1);
        g2 = vbslq_f32(whichF32x4_2, q2, g2);

        which = vtbl1_u8(gt, index);
        which16x8 = vmovl_u8(which);
        which16x4_1 = vget_low_u16(which16x8);
        which16x4_2 = vget_high_u16(which16x8);
        which32x4_1 = vmovl_u16(which16x4_1);
        which32x4_2 = vmovl_u16(which16x4_2);
        which32x4_1 = vmulq_n_u32(which32x4_1, 0xFFFFFFFF);
        which32x4_2 = vmulq_n_u32(which32x4_2, 0xFFFFFFFF);
        whichF32x4_1 = vreinterpretq_f32_u32(which32x4_1);
        whichF32x4_2 = vreinterpretq_f32_u32(which32x4_2);
        g1 = vbslq_f32(whichF32x4_1, t1, g1);
        g2 = vbslq_f32(whichF32x4_2, t2, g2);

        // Repeat for blue

        float32x4_t b1 = hsv1.val[2];
        float32x4_t b2 = hsv2.val[2];

        which = vtbl1_u8(bp, index);
        which16x8 = vmovl_u8(which);
        which16x4_1 = vget_low_u16(which16x8);
        which16x4_2 = vget_high_u16(which16x8);
        which32x4_1 = vmovl_u16(which16x4_1);
        which32x4_2 = vmovl_u16(which16x4_2);
        which32x4_1 = vmulq_n_u32(which32x4_1, 0xFFFFFFFF);
        which32x4_2 = vmulq_n_u32(which32x4_2, 0xFFFFFFFF);
        whichF32x4_1 = vreinterpretq_f32_u32(which32x4_1);
        whichF32x4_2 = vreinterpretq_f32_u32(which32x4_2);
        b1 = vbslq_f32(whichF32x4_1, p1, b1);
        b2 = vbslq_f32(whichF32x4_2, p2, b2);

        which = vtbl1_u8(bq, index);
        which16x8 = vmovl_u8(which);
        which16x4_1 = vget_low_u16(which16x8);
        which16x4_2 = vget_high_u16(which16x8);
        which32x4_1 = vmovl_u16(which16x4_1);
        which32x4_2 = vmovl_u16(which16x4_2);
        which32x4_1 = vmulq_n_u32(which32x4_1, 0xFFFFFFFF);
        which32x4_2 = vmulq_n_u32(which32x4_2, 0xFFFFFFFF);
        whichF32x4_1 = vreinterpretq_f32_u32(which32x4_1);
        whichF32x4_2 = vreinterpretq_f32_u32(which32x4_2);
        b1 = vbslq_f32(whichF32x4_1, q1, b1);
        b2 = vbslq_f32(whichF32x4_2, q2, b2);

        which = vtbl1_u8(bt, index);
        which16x8 = vmovl_u8(which);
        which16x4_1 = vget_low_u16(which16x8);
        which16x4_2 = vget_high_u16(which16x8);
        which32x4_1 = vmovl_u16(which16x4_1);
        which32x4_2 = vmovl_u16(which16x4_2);
        which32x4_1 = vmulq_n_u32(which32x4_1, 0xFFFFFFFF);
        which32x4_2 = vmulq_n_u32(which32x4_2, 0xFFFFFFFF);
        whichF32x4_1 = vreinterpretq_f32_u32(which32x4_1);
        whichF32x4_2 = vreinterpretq_f32_u32(which32x4_2);
        b1 = vbslq_f32(whichF32x4_1, t1, b1);
        b2 = vbslq_f32(whichF32x4_2, t2, b2);

        // Convert from 0-1 to 0-255
        r1 = vmulq_n_f32(r1, 255.f);
        g1 = vmulq_n_f32(g1, 255.f);
        b1 = vmulq_n_f32(b1, 255.f);
        r2 = vmulq_n_f32(r2, 255.f);
        g2 = vmulq_n_f32(g2, 255.f);
        b2 = vmulq_n_f32(b2, 255.f);

        // Convert from f32x4 r,g,b to 16x8 rgb565
        uint32x4_t color32x4_1 = vcvtq_u32_f32(r1);
        uint16x4_t color16x4_1 = vqmovn_u32(color32x4_1);
        uint32x4_t color32x4_2= vcvtq_u32_f32(r2);
        uint16x4_t color16x4_2 = vqmovn_u32(color32x4_2);
        uint16x8_t colorR16x8 = vcombine_u16(color16x4_1, color16x4_2);
        // Shift red bits into top half of a u16
        colorR16x8 = vshlq_n_u16(colorR16x8, 8);

        color32x4_1 = vcvtq_u32_f32(g1);
        color16x4_1 = vqmovn_u32(color32x4_1);
        color32x4_2 = vcvtq_u32_f32(g2);
        color16x4_2 = vqmovn_u32(color32x4_2);
        uint16x8_t colorG16x8 = vcombine_u16(color16x4_1, color16x4_2);
        // Shift green bits into top half of u16
        colorG16x8 = vshlq_n_u16(colorG16x8, 8);

        // Shift green bits by 5 and insert into red vector this is the RG56 of RGB565
        uint16x8_t colorRG = vsriq_n_u16(colorR16x8, colorG16x8, 5);

        color32x4_1 = vcvtq_u32_f32(b1);
        color16x4_1 = vqmovn_u32(color32x4_1);
        color32x4_2 = vcvtq_u32_f32(b2);
        color16x4_2 = vqmovn_u32(color32x4_2);
        uint16x8_t colorB16x8 = vcombine_u16(color16x4_1, color16x4_2);
        // Shift blue bits into top half of a u16
        colorB16x8 = vshlq_n_u16(colorB16x8, 8);

        // Shift blue bits right by 11 and insert into red/green vector
        uint16x8_t rgb565 = vsriq_n_u16(colorRG, colorB16x8, 11);

        // Write into output
        vst1q_u16(out, rgb565);
        out += kNumElementsProcessedPerLoop;
      }

#endif

      for(; c < numCols; c++)
      {
        f32 h = (f32)row[0] * (360/255.f) * (1/60.f);
        f32 s = (f32)row[1] * (1/255.f);
        f32 v = (f32)row[2] * (1/255.f);

        static const int sector_data[][3]= {{1,3,0}, {1,0,2}, 
                                            {3,0,1}, {0,2,1}, 
                                            {0,1,3}, {2,1,0}};

        u32 i = floor(h);
        h -= i;

        float vpqt[4];
        vpqt[0] = v;
        vpqt[1] = v * (1.f - s);
        vpqt[2] = v * (1.f - (s * h));
        vpqt[3] = v * (1.f - (s * (1.f - h)));

        u16 b = cv::saturate_cast<u8>(vpqt[sector_data[i][0]] * 255);
        u16 g = cv::saturate_cast<u8>(vpqt[sector_data[i][1]] * 255);
        u16 r = cv::saturate_cast<u8>(vpqt[sector_data[i][2]] * 255);

        *out = (r << 8 & 0xF800) |
               (g << 3 & 0x07E0) |
               (b >> 3);

        row += kSizeOfPixelRGB;
        out++;
      }
    }
  }


  
#if 0
#pragma mark --- ImageRGBA ---
#endif
  
  ImageRGBA::ImageRGBA()
  : ImageBase<PixelRGBA>()
  {
    
  }
  
  ImageRGBA::ImageRGBA(s32 nrows, s32 ncols)
  : ImageBase<PixelRGBA>(nrows, ncols)
  {
    
  }
  
  ImageRGBA::ImageRGBA(s32 nrows, s32 ncols, u32* data)
  : ImageBase<PixelRGBA>(nrows, ncols, reinterpret_cast<PixelRGBA*>(data))
  {
    
  }
  
  ImageRGBA::ImageRGBA(const ImageRGB& imageRGB, u8 alpha)
  : ImageRGBA(imageRGB.GetNumRows(), imageRGB.GetNumCols())
  {
    PixelRGBA* dataRGBA = GetDataPointer();
    const PixelRGB* dataRGB = imageRGB.GetDataPointer();
    
    for(s32 i=0; i<GetNumElements(); ++i)
    {
      dataRGBA[i].r() = dataRGB[i].r();
      dataRGBA[i].g() = dataRGB[i].g();
      dataRGBA[i].b() = dataRGB[i].b();
      dataRGBA[i].a() = alpha;
    }
    
    SetTimestamp(imageRGB.GetTimestamp());
    SetImageId(imageRGB.GetImageId());
  }
  
  Image ImageRGBA::ToGray() const
  {
    Image grayImage(GetNumRows(), GetNumCols());
    FillGray(grayImage);
    return grayImage;
  }
  
  void ImageRGBA::FillGray(Image& grayImage) const
  {
    grayImage.SetTimestamp(GetTimestamp()); // Make sure timestamp gets transferred!
    grayImage.SetImageId(GetImageId());
    cv::cvtColor(this->get_CvMat_(), grayImage.get_CvMat_(), CV_RGBA2GRAY);
  }

  void ImageRGBA::ConvertToShowableFormat(cv::Mat& showImg) const {
    cv::cvtColor(this->get_CvMat_(), showImg, cv::COLOR_RGBA2BGRA);
  }

  void ImageRGBA::SetFromShowableFormat(const cv::Mat& showImg) {
    DEV_ASSERT(showImg.channels() == 3, "ImageRGBA.SetFromShowableFormat.UnexpectedNumChannels");
    cv::cvtColor(showImg, this->get_CvMat_(), cv::COLOR_BGR2RGBA);
  }
  
#if 0 
#pragma mark --- ImageRGB ---
#endif 
  
  ImageRGB::ImageRGB()
  : ImageBase<PixelRGB>()
  {
    
  }
  
  ImageRGB::ImageRGB(s32 nrows, s32 ncols)
  : ImageBase<PixelRGB>(nrows, ncols)
  {
    
  }
  
  ImageRGB::ImageRGB(s32 nrows, s32 ncols, const PixelRGB& fillValue)
  : ImageBase<PixelRGB>(nrows, ncols, fillValue)
  {

  }

  ImageRGB::ImageRGB(s32 nrows, s32 ncols, u8* data)
  : ImageBase<PixelRGB>(nrows, ncols, reinterpret_cast<PixelRGB*>(data))
  {
    
  }
  
  ImageRGB::ImageRGB(const ImageRGBA& imageRGBA)
  : ImageBase<PixelRGB>(imageRGBA.GetNumRows(), imageRGBA.GetNumCols())
  {
    PixelRGB* dataRGB = GetDataPointer();
    const PixelRGBA* dataRGBA = imageRGBA.GetDataPointer();
    
    for(s32 i=0; i<GetNumElements(); ++i)
    {
      // TODO: Is this faster? memcpy(dataRGB+i, dataRGBA+i, 3);
      dataRGB[i].r() = dataRGBA[i].r();
      dataRGB[i].g() = dataRGBA[i].g();
      dataRGB[i].b() = dataRGBA[i].b();
    }
    SetTimestamp(imageRGBA.GetTimestamp());
    SetImageId(imageRGBA.GetImageId());
  }
  
  ImageRGB::ImageRGB(const ImageRGB565& rgb565)
  : ImageRGB(rgb565.GetNumRows(), rgb565.GetNumCols())
  {
    SetFromRGB565(rgb565);
  }
  
  ImageRGB::ImageRGB(const Image& imageGray)
  : ImageBase<PixelRGB>(imageGray.GetNumRows(), imageGray.GetNumCols())
  {
    SetFromGray(imageGray);
  }
  
  ImageRGB& ImageRGB::SetFromGray(const Image& imageGray)
  {
    cv::cvtColor(imageGray.get_CvMat_(), this->get_CvMat_(), CV_GRAY2RGB);
    SetTimestamp(imageGray.GetTimestamp());
    SetImageId(imageGray.GetImageId());
    return *this;
  }
  
  ImageRGB& ImageRGB::SetFromRGB565(const ImageRGB565 &rgb565)
  {
    // Similar to how COLOR_BGR5652BGR appears to be swapping R and B in ConvertToShowableFormat(),
    // COLOR_BGR5652RGB here appears not to, which is what we want.
    cv::cvtColor(rgb565.get_CvMat_(), this->get_CvMat_(), cv::COLOR_BGR5652RGB);
    return *this;
  }
  
  Image ImageRGB::ToGray() const
  {
    Image grayImage(GetNumRows(), GetNumCols());
    FillGray(grayImage);
    return grayImage;
  }
  
  void ImageRGB::FillGray(Image& grayImage) const
  {
    grayImage.SetTimestamp(GetTimestamp()); // Make sure timestamp gets transferred!
    grayImage.SetImageId(GetImageId());

    grayImage.Allocate(GetNumRows(), GetNumCols());

    u32 numRows = GetNumRows();
    u32 numCols = GetNumCols();

    if(IsContinuous() && grayImage.IsContinuous())
    {
      numCols *= numRows;
      numRows = 1;
    }

    for(u32 i = 0; i < numRows; i++)
    {
      const u8* imagePtr = reinterpret_cast<const u8*>(GetRow(i));
      u8* grayPtr = reinterpret_cast<u8*>(grayImage.GetRow(i));

      u32 j = 0;

#ifdef ANDROID
      const u32 kNumElementsProcessedPerLoop = 8;
      const u32 kSizeOfRGBElement = 3;
      const u32 kNumIterations = numCols - (kNumElementsProcessedPerLoop - 1);

      for(; j < kNumIterations; j += kNumElementsProcessedPerLoop)
      {
        uint8x8x3_t rgb = vld3_u8(imagePtr);
        imagePtr += kNumElementsProcessedPerLoop*kSizeOfRGBElement;

        uint16x8_t out = vaddl_u8(rgb.val[0], rgb.val[1]);
        out = vaddw_u8(out, rgb.val[1]);
        out = vaddw_u8(out, rgb.val[2]);
        uint8x8_t avg = vshrn_n_u16(out, 2); // Narrowing shift right (divide by 4 and convert to u8)

        vst1_u8(grayPtr, avg);
        grayPtr += kNumElementsProcessedPerLoop;
      }
#endif

      const Vision::PixelRGB* imageRGBPtr = reinterpret_cast<const Vision::PixelRGB*>(imagePtr);

      for(; j < numCols; j++)
      {
        *grayPtr = (((u16)imageRGBPtr->r() + (((u16)imageRGBPtr->g()) << 1) + (u16)imageRGBPtr->b()) >> 2);
        
        imageRGBPtr++;
        grayPtr++;
      }
    }
  }
  
  Image ImageRGB::Threshold(u8 value, bool anyChannel) const
  {
    std::function<u8(const PixelRGB&)> thresholdFcn = [value,anyChannel](const PixelRGB& p)
    {
      if(p.IsBrighterThan(value, anyChannel)) {
        return 255;
      } else {
        return 0;
      }
    };
    
    Image out(GetNumRows(), GetNumCols());
    ApplyScalarFunction(thresholdFcn, out);
    
    return out;
  }
  
  ImageRGB& ImageRGB::NormalizeColor(Array2d<s32>* workingArray)
  {
    GetNormalizedColor(*this, workingArray);
    return *this;
  }
  
  void ImageRGB::GetNormalizedColor(ImageRGB& imgNorm, Array2d<s32>* workingArray) const
  {
    this->CopyTo(imgNorm); // makes data continuous, which is required for reshape
    
    DEV_ASSERT(imgNorm.IsContinuous(), "ImageRGB.GetNormalizedColor.NotContinuous");
    
    // Wrap an Nx3 "header" around the original color data
    cv::Mat imageVector;
    try
    {
      imageVector = imgNorm.get_CvMat_().reshape(1, GetNumElements());
    }
    catch(cv::Exception& e)
    {
      PRINT_NAMED_ERROR("ImageRGB.GetNormalizedColor.OpenCvReshapeFailed",
                        "%s", e.what());
      return;
    }
    
    // Compute the sum along the rows, yielding an Nx1 vector
    cv::Mat_<s32> imageSum;
    if(workingArray != nullptr)
    {
      imageSum = workingArray->get_CvMat_();
    }
    try
    {
      cv::reduce(imageVector, imageSum, 1, CV_REDUCE_SUM, CV_32SC1);
    }
    catch (cv::Exception& e)
    {
      PRINT_NAMED_ERROR("ImageRGB.GetNormalizedColor.OpenCvReduceFailed",
                        "%s", e.what());
      return;
    }
    
    // Scale each row by 255 and divide by the sum, placing the result directly into output data
    // TODO: Avoid the repeat?
    try
    {
      cv::divide(imageVector, cv::repeat(imageSum, 1, imageVector.cols), imageVector, 255.0, CV_8UC1);
    }
    catch (cv::Exception& e)
    {
      PRINT_NAMED_ERROR("ImageRGB.GetNormalizedColor.OpenCvDivideFailed",
                        "%s", e.what());
      return;
    }
  }
  
  void ImageRGB::ConvertToShowableFormat(cv::Mat& showImg) const {
    cv::cvtColor(this->get_CvMat_(), showImg, cv::COLOR_RGB2BGR);
  }

  void ImageRGB::SetFromShowableFormat(const cv::Mat& showImg) {
    DEV_ASSERT(showImg.channels() == 3, "ImageRGB.SetFromShowableFormat.UnexpectedNumChannels");
    cv::cvtColor(showImg, this->get_CvMat_(), cv::COLOR_BGR2RGB);
  }

#if 0
#pragma mark --- ImageRGB565 ---
#endif


  ImageRGB565::ImageRGB565(const ImageRGB& imageRGB)
  : ImageRGB565(imageRGB.GetNumRows(), imageRGB.GetNumCols())
  {
    SetFromImageRGB(imageRGB);
  }
  
  ImageRGB565::ImageRGB565()
  : ImageBase<PixelRGB565>()
  {
    
  }
  
  ImageRGB565::ImageRGB565(s32 nrows, s32 ncols)
  : ImageBase<PixelRGB565>(nrows, ncols)
  {
    
  }
  
  ImageRGB565& ImageRGB565::SetFromImage(const Image& image)
  {
    Allocate(image.GetNumRows(), image.GetNumCols());
    
    std::function<PixelRGB565(const u8&)> convertFcn = [](const u8& pix)
    {
      PixelRGB565 pixRGB565(pix,pix,pix);
      return pixRGB565;
    };
    
    image.ApplyScalarFunction(convertFcn, *this);
    
    return *this;
  }
  
  ImageRGB565& ImageRGB565::SetFromImageRGB(const ImageRGB& imageRGB)
  {
    // Similar to how COLOR_BGR5652BGR appears to be swapping R and B in ConvertToShowableFormat(),
    // COLOR_RGB2BGR565 here appears not to, which is what we want.
    cv::cvtColor(imageRGB.get_CvMat_(), this->get_CvMat_(), cv::COLOR_RGB2BGR565);
    return *this;
  }
  
  ImageRGB565& ImageRGB565::SetFromImageRGB(const ImageRGB& imageRGB, const std::array<u8, 256>& gammaLUT)
  {
    Allocate(imageRGB.GetNumRows(), imageRGB.GetNumCols());
    
    std::function<PixelRGB565(const PixelRGB&)> convertFcn = [&gammaLUT](const PixelRGB& pixRGB)
    {
      PixelRGB565 pixRGB565(gammaLUT[pixRGB.r()], gammaLUT[pixRGB.g()], gammaLUT[pixRGB.b()]);
      return pixRGB565;
    };
    
    imageRGB.ApplyScalarFunction(convertFcn, *this);
    
    return *this;
  }

  ImageRGB565& ImageRGB565::SetFromImageRGB565(const ImageRGB565& imageRGB565)
  {
    imageRGB565.CopyTo(*this);
    return *this;
  }

  cv::Scalar ImageRGB565::GetCvColor(const ColorRGBA& color) const {
    PixelRGB565 color565(color.r(), color.g(), color.b());

    // This is kinda weird that the low byte is expected first, but
    // it must be something about the way opencv is treating PixelRGB565
    // as a 2-channel u8 type.
    return cv::Scalar(color565.GetLowByte(), color565.GetHighByte(), 0, 0);
  }

  void ImageRGB565::ConvertToShowableFormat(cv::Mat& showImg) const {
    // Pixel format is actually RGB565 so by using COLOR_BGR5652RGB
    // it actually gets converted to BGR.
    // OR so I thought... It appears COLOR_BGR5652RGB does not swap
    // the R and B channels as expected. Oddly enough COLOR_BGR5652BGR does!
    // Chalking this up to an OpenCV bug!
    cv::cvtColor(this->get_CvMat_(), showImg, cv::COLOR_BGR5652BGR);
  }

  void ImageRGB565::SetFromShowableFormat(const cv::Mat& showImg) {
    DEV_ASSERT(showImg.channels() == 3, "ImageRGB565.SetFromShowableFormat.UnexpectedNumChannels");
    cv::cvtColor(showImg, this->get_CvMat_(), cv::COLOR_BGR2BGR565);
  }

} // namespace Vision
} // namespace Anki<|MERGE_RESOLUTION|>--- conflicted
+++ resolved
@@ -339,8 +339,6 @@
     Array2d<T>::CopyTo(otherImage);
     otherImage.SetTimestamp(GetTimestamp()); // Make sure timestamp gets copied too
     otherImage.SetImageId(GetImageId());
-<<<<<<< HEAD
-=======
   }
 
   template<typename T>
@@ -348,7 +346,6 @@
   {
     DEV_ASSERT(size%2==0, "ImageBase.BoxFilter.SizeNotMultipleOf2");
     cv::boxFilter(this->get_CvMat_(), filtered.get_CvMat_(), -1, cv::Size(size, size));
->>>>>>> 6b871c1c
   }
   
   // Explicit instantation for each image type:
