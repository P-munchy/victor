/**
 * File: objectDetector.cpp
 *
 * Author: Andrew Stein
 * Date:   6/29/2017
 *
 * Description: 
 *
 * Copyright: Anki, Inc. 2017
 **/

#include "coretech/vision/engine/neuralNetRunner.h"
#include "coretech/vision/engine/image.h"
#include "coretech/vision/engine/imageCache.h"
#include "coretech/vision/engine/profiler.h"

#include "coretech/common/shared/array2d_impl.h"
#include "coretech/common/engine/jsonTools.h"
#include "coretech/common/engine/utils/timer.h"

#include "coretech/neuralnets/neuralNetJsonKeys.h"
#include "coretech/neuralnets/neuralNetModel_offboard.h"
#include "coretech/neuralnets/neuralNetModel_tflite.h"

#include "util/console/consoleInterface.h"
#include "util/fileUtils/fileUtils.h"
#include "util/helpers/quoteMacro.h"
#include "util/threading/threadPriority.h"

#include <cstdio>
#include <list>
#include <fstream>

// TODO: put this back if/when we start supporting other NeuralNetRunnerModels
//#if USE_TENSORFLOW
//#  ifndef TENSORFLOW_USE_AOT
//#    error Expecting TENSORFLOW_USE_AOT to be defined by cmake!
//#  elif TENSORFLOW_USE_AOT==1
//#    include "objectDetectorModel_tensorflow_AOT.cpp"
//#  else
//#    include "objectDetectorModel_tensorflow.cpp"
//#  endif
//#elif USE_TENSORFLOW_LITE
//#  include "objectDetectorModel_tensorflow_lite.cpp"
//#elif USE_OPENCV_DNN
//#  include "neuralNetRunner_opencvdnnModel.cpp"
//#else
//#include "neuralNetRunner_messengerModel.cpp"
//#endif

#define LOG_CHANNEL "NeuralNets"

namespace Anki {
namespace Vision {
 
// Log channel name currently expected to be defined by one of the model cpp files...
// static const char * const kLogChannelName = "VisionSystem";
 
namespace {
#define CONSOLE_GROUP "Vision.NeuralNetRunner"

  CONSOLE_VAR(f32,   kNeuralNetRunner_Gamma,       CONSOLE_GROUP, 1.0f); // set to 1.0 to disable
  
  // How long the asynchronous future should wait when polling to see if the model is done
  // Note that this is in *micro* seconds!
  CONSOLE_VAR(s32,   kNeuralNetRunner_WaitTime_us, CONSOLE_GROUP, 500);
  
  // Save images sent to the model for processing to:
  //   <cachePath>/saved_images/{full|resized}/<timestamp>.png
  // 0: off
  // 1: save resized images
  // 2: save full images
  CONSOLE_VAR_ENUM(s32,   kNeuralNetRunner_SaveImages,  CONSOLE_GROUP, 0, "Off,Save Resized,Save Original Size");
  
  // 1: Full size, 2: Half size
<<<<<<< HEAD
  CONSOLE_VAR_RANGED(s32, kNeuralNetRunner_OrigImageSubsample, "TheBox", 1, 1, 2);
=======
  CONSOLE_VAR_RANGED(s32, kNeuralNetRunner_OrigImageSubsample, CONSOLE_GROUP, 1, 1, 2);
>>>>>>> 9577df6d

#undef CONSOLE_GROUP
}
  
// - - - - - - - - - - - - - - - - - - - - - - - - - - - - - - - - - - - - - - - - - - - - - - - - - - - - - - - - - -
NeuralNetRunner::NeuralNetRunner()
: _profiler("NeuralNetRunner")
{
  
}

// - - - - - - - - - - - - - - - - - - - - - - - - - - - - - - - - - - - - - - - - - - - - - - - - - - - - - - - - - -
NeuralNetRunner::~NeuralNetRunner()
{
  
}

// - - - - - - - - - - - - - - - - - - - - - - - - - - - - - - - - - - - - - - - - - - - - - - - - - - - - - - - - - -
Result NeuralNetRunner::Init(const std::string& modelPath, const std::string& cachePath, const Json::Value& config)
{
  Result result = RESULT_OK;

  _isInitialized = false;
  _cachePath = cachePath;
  
  std::string modelTypeString;
  if(JsonTools::GetValueOptional(config, NeuralNets::JsonKeys::ModelType, modelTypeString))
  {
    if(NeuralNets::JsonKeys::TFLiteModelType == modelTypeString)
    {
      _model.reset(new NeuralNets::TFLiteModel());
    }
    else if(NeuralNets::JsonKeys::OffboardModelType == modelTypeString)
    {
      _model.reset(new NeuralNets::OffboardModel(_cachePath));
    }
    else
    {
      LOG_ERROR("NeuralNetRunner.Init.UnknownModelType", "%s", modelTypeString.c_str());
      return RESULT_FAIL;
    }
  }
  else
  {
    LOG_ERROR("NeuralNetRunner.Init.MissingConfig", "%s", NeuralNets::JsonKeys::ModelType);
    return RESULT_FAIL;
  }
    
  _profiler.Tic("LoadModel");
  result = _model->LoadModel(modelPath, config);
  _profiler.Toc("LoadModel");
  
  if(RESULT_OK != result)
  {
    LOG_ERROR("NeuralNetRunner.Init.LoadModelFailed", "");
    return result;
  }
  
  // Get the input height/width so we can do the resize and only need to share/copy/write as
  // small an image as possible for the standalone CNN process to pick up
  if(false == JsonTools::GetValueOptional(config, NeuralNets::JsonKeys::InputHeight, _processingHeight))
  {
    LOG_ERROR("NeuralNetRunner.Init.MissingConfig", "%s", NeuralNets::JsonKeys::InputHeight);
    return RESULT_FAIL;
  }
  
  if(false == JsonTools::GetValueOptional(config, NeuralNets::JsonKeys::InputWidth, _processingWidth))
  {
    LOG_ERROR("NeuralNetRunner.Init.MissingConfig", "%s", NeuralNets::JsonKeys::InputWidth);
    return RESULT_FAIL;
  }

  PRINT_NAMED_INFO("NeuralNetRunner.Init.LoadModelTime", "Loading model from '%s' took %.1fsec",
                   modelPath.c_str(), Util::MilliSecToSec(_profiler.AverageToc("LoadModel")));

  _profiler.SetPrintFrequency(config.get("ProfilingPrintFrequency_ms", 10000).asUInt());
  _profiler.SetDasLogFrequency(config.get("ProfilingEventLogFrequency_ms", 10000).asUInt());

  // Clear the cache of any stale images/results:
  Util::FileUtils::RemoveDirectory(_cachePath);
  Util::FileUtils::CreateDirectory(_cachePath);

  // Note: right now we should assume that we only will be running
  // one model. This is definitely going to change but unitl
  // we know how we want to handle a bit more let's not worry about it.
  if(JsonTools::GetValueOptional(config, NeuralNets::JsonKeys::VisualizationDir, _visualizationDirectory))
  {
    Util::FileUtils::CreateDirectory(Util::FileUtils::FullFilePath({_cachePath, _visualizationDirectory}));
  }

  _isInitialized = true;
  return result;
}

// - - - - - - - - - - - - - - - - - - - - - - - - - - - - - - - - - - - - - - - - - - - - - - - - - - - - - - - - - -
void NeuralNetRunner::ApplyGamma(ImageRGB& img)
{
  if(Util::IsFltNear(kNeuralNetRunner_Gamma, 1.f))
  {
    return;
  }
  
  auto ticToc = _profiler.TicToc("Gamma");
  
  if(!Util::IsFltNear(kNeuralNetRunner_Gamma, _currentGamma))
  {
    _currentGamma = kNeuralNetRunner_Gamma;
    const f32 gamma = 1.f / _currentGamma;
    const f32 divisor = 1.f / 255.f;
    for(s32 value=0; value<256; ++value)
    {
      _gammaLUT[value] = std::round(255.f * std::powf((f32)value * divisor, gamma));
    }
  }
  
  s32 nrows = img.GetNumRows();
  s32 ncols = img.GetNumCols();
  if(img.IsContinuous()) {
    ncols *= nrows;
    nrows = 1;
  }
  for(s32 i=0; i<nrows; ++i)
  {
    Vision::PixelRGB* img_i = img.GetRow(i);
    for(s32 j=0; j<ncols; ++j)
    {
      Vision::PixelRGB& pixel = img_i[j];
      pixel.r() = _gammaLUT[pixel.r()];
      pixel.g() = _gammaLUT[pixel.g()];
      pixel.b() = _gammaLUT[pixel.b()];
    }
  }
}

// - - - - - - - - - - - - - - - - - - - - - - - - - - - - - - - - - - - - - - - - - - - - - - - - - - - - - - - - - -
<<<<<<< HEAD
bool NeuralNetRunner::StartProcessingHelper(const ImageRGB& imgOrig)
{
  DEV_ASSERT(!imgOrig.IsEmpty(), "NeuralNetRunner.StartProcessingHelper.EmptyImage");
  
  if(kNeuralNetRunner_SaveImages == 2)
  {
    const std::string saveFilename = Util::FileUtils::FullFilePath({_cachePath, "original",
      std::to_string(imgOrig.GetTimestamp()) + ".png"});
    imgOrig.Save(saveFilename);
=======
bool NeuralNetRunner::StartProcessingHelper()
{
  DEV_ASSERT(!_imgOrig.IsEmpty(), "NeuralNetRunner.StartProcessingHelper.EmptyImage");
  
  if(kNeuralNetRunner_SaveImages == 2)
  {
    const std::string saveFilename = Util::FileUtils::FullFilePath({_cachePath, "half",
      std::to_string(_imgOrig.GetTimestamp()) + ".png"});
    _imgOrig.Save(saveFilename);
>>>>>>> 9577df6d
  }
  
  // Resize to processing size
  _imgBeingProcessed.Allocate(_processingHeight, _processingWidth);
  const Vision::ResizeMethod kResizeMethod = Vision::ResizeMethod::Linear;
<<<<<<< HEAD
  imgOrig.Resize(_imgBeingProcessed, kResizeMethod);
=======
  _imgOrig.Resize(_imgBeingProcessed, kResizeMethod);
>>>>>>> 9577df6d
  
  // Apply gamma (no-op if gamma is set to 1.0)
  ApplyGamma(_imgBeingProcessed);
  
  if(kNeuralNetRunner_SaveImages == 1)
  {
    const std::string saveFilename = Util::FileUtils::FullFilePath({_cachePath, "resized",
      std::to_string(_imgBeingProcessed.GetTimestamp()) + ".png"});
    _imgBeingProcessed.Save(saveFilename);
  }
  
  // Store its size relative to original size so we can rescale object detections later
<<<<<<< HEAD
  _heightScale = (f32)imgOrig.GetNumRows();
  _widthScale  = (f32)imgOrig.GetNumCols();
=======
  _heightScale = (f32)_imgOrig.GetNumRows();
  _widthScale  = (f32)_imgOrig.GetNumCols();
>>>>>>> 9577df6d
  
  if(_model->IsVerbose())
  {
    LOG_INFO("NeuralNetRunner.StartProcessingIfIdle.ProcessingImage",
             "Detecting salient points in %dx%d image t=%u",
             _imgBeingProcessed.GetNumCols(), _imgBeingProcessed.GetNumRows(), _imgBeingProcessed.GetTimestamp());
  }
  
  _future = std::async(std::launch::async, [this]() { return RunModel(); });
  
  // We did start processing the given image
  return true;
}
  
// - - - - - - - - - - - - - - - - - - - - - - - - - - - - - - - - - - - - - - - - - - - - - - - - - - - - - - - - - -
bool NeuralNetRunner::StartProcessingIfIdle(ImageCache& imageCache)
{
  if(!_isInitialized)
  {
    // This will spam the log, but only in the NeuralNets channel, plus it helps make it more obvious to a
    // developer that something is wrong since it's easy to miss a model load failure (and associated error
    // in the log) at startup.
    //
    // If you do see this error, it is likely one of two things:
    //  1. Your model configuration in vision_config.json is wrong (look for other errors on load)
    //  2. Git LFS has failed you. See: https://ankiinc.atlassian.net/browse/VIC-13455
    LOG_INFO("NeuralNetRunner.StartProcessingIfIdle.FromCache.NotInitialized", "t:%ums", imageCache.GetTimeStamp());
    return false;
  }
  
  // If we're not already processing an image with a "future", create one to process this image asynchronously.
  if(!_future.valid())
  {
    // Require color data
    if(!imageCache.HasColor())
    {
      LOG_PERIODIC_DEBUG(30, "NeuralNetRunner.StartProcessingIfIdle.NeedColorData", "");
      return false;
    }
<<<<<<< HEAD
    
    const ImageCacheSize kOrigImageSize = imageCache.GetSize(kNeuralNetRunner_OrigImageSubsample);
    const ImageRGB& imgOrig = imageCache.GetRGB(kOrigImageSize);
    
    return StartProcessingHelper(imgOrig);
=======
    
    const ImageCacheSize kOrigImageSize = imageCache.GetSize(kNeuralNetRunner_OrigImageSubsample);
    
    imageCache.GetRGB(kOrigImageSize).CopyTo(_imgOrig);
    
    return StartProcessingHelper();
>>>>>>> 9577df6d
  }
  
  // We were not idle, so did not start processing the new image
  return false;
}
  
// - - - - - - - - - - - - - - - - - - - - - - - - - - - - - - - - - - - - - - - - - - - - - - - - - - - - - - - - - -
bool NeuralNetRunner::StartProcessingIfIdle(const Vision::ImageRGB& img)
{
  if(!_isInitialized)
  {
    // See note above for same !initialized case in StartProcessingIfIdle(imageCache)
    LOG_INFO("NeuralNetRunner.StartProcessingIfIdle.FromImage.NotInitialized", "t:%ums", img.GetTimestamp());
    return false;
  }
  
  // If we're not already processing an image with a "future", create one to process this image asynchronously.
  if(!_future.valid())
  {
<<<<<<< HEAD
    return StartProcessingHelper(img);
=======
    img.CopyTo(_imgOrig);
    
    return StartProcessingHelper();
>>>>>>> 9577df6d
  }
  
  // We were not idle, so did not start processing the new image
  return false;
}

// - - - - - - - - - - - - - - - - - - - - - - - - - - - - - - - - - - - - - - - - - - - - - - - - - - - - - - - - - -
std::list<SalientPoint> NeuralNetRunner::RunModel()
{
  Util::SetThreadName(pthread_self(), _model->GetName());
  
  std::list<SalientPoint> salientPoints;
  
  _profiler.Tic("Model.Detect");
  Result result = _model->Detect(_imgBeingProcessed, salientPoints);
  _profiler.Toc("Model.Detect");
  if(RESULT_OK != result)
  {
    LOG_WARNING("NeuralNetRunner.RunModel.ModelDetectFailed", "");
  }
  
  return salientPoints;
}
  
// - - - - - - - - - - - - - - - - - - - - - - - - - - - - - - - - - - - - - - - - - - - - - - - - - - - - - - - - - -
bool NeuralNetRunner::GetDetections(std::list<SalientPoint>& salientPoints)
{
  if(_future.valid())
  {
    // Check the future's status and keep waiting until it's ready.
    // Once it's ready, return the result.
    const auto kWaitForTime = std::chrono::microseconds(kNeuralNetRunner_WaitTime_us);
    const std::future_status futureStatus = _future.wait_for(kWaitForTime);
    if(std::future_status::ready == futureStatus)
    {
      auto newSalientPoints = _future.get();
      std::copy(newSalientPoints.begin(), newSalientPoints.end(), std::back_inserter(salientPoints));

      DEV_ASSERT(!_future.valid(), "NeuralNetRunner.GetDetections.FutureStillValid");
      
      if(ANKI_DEV_CHEATS && _model->IsVerbose())
      {
        if(salientPoints.empty())
        {
          LOG_INFO("NeuralNetRunner.GetDetections.NoSalientPoints",
                   "t=%ums", _imgBeingProcessed.GetTimestamp());
        }
        for(auto const& salientPoint : salientPoints)
        {
          LOG_INFO("NeuralNetRunner.GetDetections.FoundSalientPoint",
                   "t=%ums Name:%s Score:%.3f",
                   _imgBeingProcessed.GetTimestamp(), salientPoint.description.c_str(), salientPoint.score);
        }
      }
      
      return true;
    }
  }
  
  return false;
}
  
} // namespace Vision
} // namespace Anki<|MERGE_RESOLUTION|>--- conflicted
+++ resolved
@@ -73,11 +73,7 @@
   CONSOLE_VAR_ENUM(s32,   kNeuralNetRunner_SaveImages,  CONSOLE_GROUP, 0, "Off,Save Resized,Save Original Size");
   
   // 1: Full size, 2: Half size
-<<<<<<< HEAD
-  CONSOLE_VAR_RANGED(s32, kNeuralNetRunner_OrigImageSubsample, "TheBox", 1, 1, 2);
-=======
   CONSOLE_VAR_RANGED(s32, kNeuralNetRunner_OrigImageSubsample, CONSOLE_GROUP, 1, 1, 2);
->>>>>>> 9577df6d
 
 #undef CONSOLE_GROUP
 }
@@ -213,17 +209,6 @@
 }
 
 // - - - - - - - - - - - - - - - - - - - - - - - - - - - - - - - - - - - - - - - - - - - - - - - - - - - - - - - - - -
-<<<<<<< HEAD
-bool NeuralNetRunner::StartProcessingHelper(const ImageRGB& imgOrig)
-{
-  DEV_ASSERT(!imgOrig.IsEmpty(), "NeuralNetRunner.StartProcessingHelper.EmptyImage");
-  
-  if(kNeuralNetRunner_SaveImages == 2)
-  {
-    const std::string saveFilename = Util::FileUtils::FullFilePath({_cachePath, "original",
-      std::to_string(imgOrig.GetTimestamp()) + ".png"});
-    imgOrig.Save(saveFilename);
-=======
 bool NeuralNetRunner::StartProcessingHelper()
 {
   DEV_ASSERT(!_imgOrig.IsEmpty(), "NeuralNetRunner.StartProcessingHelper.EmptyImage");
@@ -233,17 +218,12 @@
     const std::string saveFilename = Util::FileUtils::FullFilePath({_cachePath, "half",
       std::to_string(_imgOrig.GetTimestamp()) + ".png"});
     _imgOrig.Save(saveFilename);
->>>>>>> 9577df6d
   }
   
   // Resize to processing size
   _imgBeingProcessed.Allocate(_processingHeight, _processingWidth);
   const Vision::ResizeMethod kResizeMethod = Vision::ResizeMethod::Linear;
-<<<<<<< HEAD
-  imgOrig.Resize(_imgBeingProcessed, kResizeMethod);
-=======
   _imgOrig.Resize(_imgBeingProcessed, kResizeMethod);
->>>>>>> 9577df6d
   
   // Apply gamma (no-op if gamma is set to 1.0)
   ApplyGamma(_imgBeingProcessed);
@@ -256,13 +236,8 @@
   }
   
   // Store its size relative to original size so we can rescale object detections later
-<<<<<<< HEAD
-  _heightScale = (f32)imgOrig.GetNumRows();
-  _widthScale  = (f32)imgOrig.GetNumCols();
-=======
   _heightScale = (f32)_imgOrig.GetNumRows();
   _widthScale  = (f32)_imgOrig.GetNumCols();
->>>>>>> 9577df6d
   
   if(_model->IsVerbose())
   {
@@ -302,20 +277,12 @@
       LOG_PERIODIC_DEBUG(30, "NeuralNetRunner.StartProcessingIfIdle.NeedColorData", "");
       return false;
     }
-<<<<<<< HEAD
     
     const ImageCacheSize kOrigImageSize = imageCache.GetSize(kNeuralNetRunner_OrigImageSubsample);
-    const ImageRGB& imgOrig = imageCache.GetRGB(kOrigImageSize);
-    
-    return StartProcessingHelper(imgOrig);
-=======
-    
-    const ImageCacheSize kOrigImageSize = imageCache.GetSize(kNeuralNetRunner_OrigImageSubsample);
     
     imageCache.GetRGB(kOrigImageSize).CopyTo(_imgOrig);
     
     return StartProcessingHelper();
->>>>>>> 9577df6d
   }
   
   // We were not idle, so did not start processing the new image
@@ -335,13 +302,9 @@
   // If we're not already processing an image with a "future", create one to process this image asynchronously.
   if(!_future.valid())
   {
-<<<<<<< HEAD
-    return StartProcessingHelper(img);
-=======
     img.CopyTo(_imgOrig);
     
     return StartProcessingHelper();
->>>>>>> 9577df6d
   }
   
   // We were not idle, so did not start processing the new image
