--- conflicted
+++ resolved
@@ -152,11 +152,7 @@
       
       // Constructors:
       Camera();
-<<<<<<< HEAD
-      Camera(const CameraCalibration &calib, const Pose3d& pose);
-=======
-      Camera(const CameraID_t cam_id, const CameraCalibration &calib, const Pose3d &pose);
->>>>>>> 2b99c64c
+      Camera(const CameraID_t cam_id, const CameraCalibration& calib, const Pose3d& pose);
       
       // Accessors:
       const CameraID_t          get_id()          const;
