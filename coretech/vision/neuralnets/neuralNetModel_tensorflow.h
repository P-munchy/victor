/**
 * File: objectDetector_tensorflow.h
 *
 * Author: Andrew Stein
 * Date:   5/17/2018
 *
 * Description: Implementation of NeuralNetModel class which wraps TensorFlow's API in order
 *              to be used by the vic-neuralnets standalone forward inference process.
 *
 *              Note this deliberately avoids use of Anki:Vision Image classes and instead uses
 *              raw cv::Mat data structures in order to reduce dependencies and chances of 
 *              conflict. This could probably be relaxed eventually.
 *
 * Copyright: Anki, Inc. 2018
 **/

// NOTE: this wrapper completely compiles out if we're using a different model (e.g. TFLite)
#ifdef VIC_NEURALNETS_USE_TENSORFLOW

#ifndef __Anki_Vision_NeuralNetModel_TensorFlow_H__
#define __Anki_Vision_NeuralNetModel_TensorFlow_H__

#include "coretech/common/shared/types.h"
#include "coretech/vision/neuralnets/neuralNetModel_interface.h"

#include "json/json.h"

#include "opencv2/core/core.hpp"

#include <list>
#include <memory>
#include <sstream>
#include <string>

// Forward declarations:
namespace tensorflow {
  class MemmappedEnv;
  class Session;
  class Tensor;
}

namespace Anki {
namespace Vision {
  
class NeuralNetModel : public INeuralNetModel
{
public:

  NeuralNetModel(const std::string cachePath);

  ~NeuralNetModel();

  // Load the model/labels files specified in the config and set up assocated parameters
  Result LoadModel(const std::string& modelPath, const Json::Value& config);

  // Run forward inference on the given image/timestamp and return any SalientPoints found
  Result Detect(cv::Mat& img, const TimeStamp_t t, std::list<Vision::SalientPoint>& salientPoints);

private:

<<<<<<< HEAD
  // Helper to read simple text labels files (one label per line)
  static Result ReadLabelsFile(const std::string& fileName, std::vector<std::string>& labels_out);

  // Helper to find the index of the a single output with the highest score, assumed to 
  // correspond to the matching label from the labels file
  Result GetClassification(const tensorflow::Tensor& outputTensor, TimeStamp_t timestamp, 
                           std::list<Vision::SalientPoint>& salientPoints);

  // Helper to return a set of localization boxes from a grid, assuming a binary classifcation 
  // (e.g. person / no-person in a 6x6 grid). Grid size is specified in JSON config
  Result GetLocalizedBinaryClassification(const tensorflow::Tensor& outputTensor, TimeStamp_t timestamp, 
                                          std::list<Vision::SalientPoint>& salientPoints);

=======
>>>>>>> 72b0a1bf
  // Helper to interpret four outputs as SSD boxes (num detections, scores, classes, and boxes)
  Result GetDetectedObjects(const std::vector<tensorflow::Tensor>& outputTensors, TimeStamp_t timestamp,
                            std::list<Vision::SalientPoint>& salientPoints);

  Result GetSalientPointsFromResponseMap(const tensorflow::Tensor& outputTensor, TimeStamp_t timestamp,
                                         std::list<Vision::SalientPoint>& salientPoints);

  void SaveObjectnessResponseMaps(const std::vector<cv::Mat>& channels, const int numberOfChannels,
                                  const TimeStamp_t timestamp);

  // Thin wrapper to tensorflow run to allow us to turn on benchmarking to logs
  Result Run(tensorflow::Tensor image_tensor, std::vector<tensorflow::Tensor>& outputTensors);

<<<<<<< HEAD
  // Specified in config, used to determine how to interpret the output of the network, and
  // thus which helper above to call (string to use in JSON config shown for each)
  enum class OutputType {
    Classification,     // "classification"
    BinaryLocalization, // "binary_localization"
    AnchorBoxes,        // "anchor_boxes"
    Segmentation,       // "segmentation"
  };

  struct 
  {
    std::string               graphFile; 
    std::string               labelsFile;
    std::string               architecture;
    
    int32_t                   inputWidth = 128;
    int32_t                   inputHeight = 128;
    
    // When input to graph is float, data is first divided by scale and then shifted
    // I.e.:  float_input = data / scale + shift
    float                     inputShift = 0.f;
    float                     inputScale = 255.f;
    
    float                     minScore = 0.5f; // in [0,1]
    
    // Used by "custom" architectures
    std::string               inputLayerName;
    std::vector<std::string>  outputLayerNames;
    OutputType                outputType;
    bool                      useFloatInput = false;
    bool                      useGrayscale = false;

    // For "binary_localization" output_type, the localization grid resolution
    // (ignored otherwise)
    int32_t                   numGridRows = 6;
    int32_t                   numGridCols = 6;

    bool                      verbose = false;

    // Number of times to run benchmarking and report to logs, if this value
    // is zero benchmarking will not be run
    int32_t                   benchmarkRuns = 0;

    // TODO: Not fully supported yet (VIC-3141)
    bool                      memoryMapGraph = false;

    std::string               visualizationDirectory = "";

  } _params;

  // Populate _params struct from Json config
  Result SetParamsFromConfig(const Json::Value& config);

  // Helper to set _params.output_type enum
  // Must be called after input/output_layer_names have been set
  Result SetOutputTypeFromConfig(const Json::Value& config);

  std::unique_ptr<tensorflow::Session>      _session;
  std::unique_ptr<tensorflow::MemmappedEnv> _memmappedEnv;
  std::vector<std::string>                  _labels;

  std::string                               _cachePath;
  
  // For OutputType::BinaryLocalization
  cv::Mat_<uint8_t>                         _detectionGrid;
  cv::Mat_<int32_t>                         _labelsGrid;
=======
  std::unique_ptr<tensorflow::Session>      _session;
  std::unique_ptr<tensorflow::MemmappedEnv> _memmappedEnv;
>>>>>>> 72b0a1bf
  
}; // class NeuralNetModel

} // namespace Vision
} // namespace Anki

#endif /* __Anki_Vision_NeuralNetModel_TensorFlow_H__ */

#endif /* VIC_NEURALNETS_USE_TENSORFLOW */<|MERGE_RESOLUTION|>--- conflicted
+++ resolved
@@ -58,28 +58,9 @@
 
 private:
 
-<<<<<<< HEAD
-  // Helper to read simple text labels files (one label per line)
-  static Result ReadLabelsFile(const std::string& fileName, std::vector<std::string>& labels_out);
-
-  // Helper to find the index of the a single output with the highest score, assumed to 
-  // correspond to the matching label from the labels file
-  Result GetClassification(const tensorflow::Tensor& outputTensor, TimeStamp_t timestamp, 
-                           std::list<Vision::SalientPoint>& salientPoints);
-
-  // Helper to return a set of localization boxes from a grid, assuming a binary classifcation 
-  // (e.g. person / no-person in a 6x6 grid). Grid size is specified in JSON config
-  Result GetLocalizedBinaryClassification(const tensorflow::Tensor& outputTensor, TimeStamp_t timestamp, 
-                                          std::list<Vision::SalientPoint>& salientPoints);
-
-=======
->>>>>>> 72b0a1bf
   // Helper to interpret four outputs as SSD boxes (num detections, scores, classes, and boxes)
-  Result GetDetectedObjects(const std::vector<tensorflow::Tensor>& outputTensors, TimeStamp_t timestamp,
-                            std::list<Vision::SalientPoint>& salientPoints);
-
-  Result GetSalientPointsFromResponseMap(const tensorflow::Tensor& outputTensor, TimeStamp_t timestamp,
-                                         std::list<Vision::SalientPoint>& salientPoints);
+  void GetDetectedObjects(const std::vector<tensorflow::Tensor>& outputTensors, TimeStamp_t timestamp,
+                          std::list<Vision::SalientPoint>& salientPoints);
 
   void SaveObjectnessResponseMaps(const std::vector<cv::Mat>& channels, const int numberOfChannels,
                                   const TimeStamp_t timestamp);
@@ -87,77 +68,8 @@
   // Thin wrapper to tensorflow run to allow us to turn on benchmarking to logs
   Result Run(tensorflow::Tensor image_tensor, std::vector<tensorflow::Tensor>& outputTensors);
 
-<<<<<<< HEAD
-  // Specified in config, used to determine how to interpret the output of the network, and
-  // thus which helper above to call (string to use in JSON config shown for each)
-  enum class OutputType {
-    Classification,     // "classification"
-    BinaryLocalization, // "binary_localization"
-    AnchorBoxes,        // "anchor_boxes"
-    Segmentation,       // "segmentation"
-  };
-
-  struct 
-  {
-    std::string               graphFile; 
-    std::string               labelsFile;
-    std::string               architecture;
-    
-    int32_t                   inputWidth = 128;
-    int32_t                   inputHeight = 128;
-    
-    // When input to graph is float, data is first divided by scale and then shifted
-    // I.e.:  float_input = data / scale + shift
-    float                     inputShift = 0.f;
-    float                     inputScale = 255.f;
-    
-    float                     minScore = 0.5f; // in [0,1]
-    
-    // Used by "custom" architectures
-    std::string               inputLayerName;
-    std::vector<std::string>  outputLayerNames;
-    OutputType                outputType;
-    bool                      useFloatInput = false;
-    bool                      useGrayscale = false;
-
-    // For "binary_localization" output_type, the localization grid resolution
-    // (ignored otherwise)
-    int32_t                   numGridRows = 6;
-    int32_t                   numGridCols = 6;
-
-    bool                      verbose = false;
-
-    // Number of times to run benchmarking and report to logs, if this value
-    // is zero benchmarking will not be run
-    int32_t                   benchmarkRuns = 0;
-
-    // TODO: Not fully supported yet (VIC-3141)
-    bool                      memoryMapGraph = false;
-
-    std::string               visualizationDirectory = "";
-
-  } _params;
-
-  // Populate _params struct from Json config
-  Result SetParamsFromConfig(const Json::Value& config);
-
-  // Helper to set _params.output_type enum
-  // Must be called after input/output_layer_names have been set
-  Result SetOutputTypeFromConfig(const Json::Value& config);
-
   std::unique_ptr<tensorflow::Session>      _session;
   std::unique_ptr<tensorflow::MemmappedEnv> _memmappedEnv;
-  std::vector<std::string>                  _labels;
-
-  std::string                               _cachePath;
-  
-  // For OutputType::BinaryLocalization
-  cv::Mat_<uint8_t>                         _detectionGrid;
-  cv::Mat_<int32_t>                         _labelsGrid;
-=======
-  std::unique_ptr<tensorflow::Session>      _session;
-  std::unique_ptr<tensorflow::MemmappedEnv> _memmappedEnv;
->>>>>>> 72b0a1bf
   
 }; // class NeuralNetModel
 
