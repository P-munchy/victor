/**
 * File: vicNeuralNetsMain.cpp
 *
 * Author: Andrew Stein
 * Date:   1/29/2018
 *
 * Description: Standalone process to run forward inference using a variety of neural network platforms,
 *              specified via compile-time defines (e.g. TensorFlow, OpenCV DNN, or TF Lite).
 *
 *              Currently uses the file system as a poor man's IPC to communicate with the "messenger"
 *              NeuralNetRunner::Model implementation in vic-engine's Vision System. See also VIC-2686.
 *
 *              Can be used as a Webots controller when compiled with -DSIMULATOR
 *
 * Copyright: Anki, Inc. 2018
 **/

#if defined(VIC_NEURALNETS_USE_TENSORFLOW)
#  include "neuralNetModel_tensorflow.h"
#elif defined(VIC_NEURALNETS_USE_CAFFE2)
#  include "objectDetector_caffe2.h"
#elif defined(VIC_NEURALNETS_USE_OPENCV_DNN)
#  include "objectDetector_opencvdnn.h"
#elif defined(VIC_NEURALNETS_USE_TFLITE)
#  include "neuralNetModel_tflite.h"
#else 
#  error One of VIC_NEURALNETS_USE_{TENSORFLOW | CAFFE2 | OPENCVDNN | TFLITE} must be defined
#endif

#include "coretech/common/shared/types.h"
#include "util/fileUtils/fileUtils.h"
#include "util/logging/logging.h"

#ifdef VICOS
#  include "platform/victorCrashReports/victorCrashReporter.h"
#  include "util/logging/victorLogger.h"
#else
#  include "util/logging/printfLoggerProvider.h"
#  include "util/logging/multiFormattedLoggerProvider.h"
#endif

#ifdef SIMULATOR
#  include <webots/Supervisor.hpp>
#endif

#include "opencv2/imgcodecs/imgcodecs.hpp"
#include "opencv2/imgproc/imgproc.hpp"

#include <atomic>
#include <chrono>
#include <cmath>
#include <fstream>
#include <iostream>
#include <signal.h>
#include <thread>
#include <unistd.h>

#define LOG_PROCNAME "vic-neuralnets"
#define LOG_CHANNEL "NeuralNets"

// - - - - - - - - - - - - - - - - - - - - - - - - - - - - - - - - - - - - - - - - - - - - - - - - - - - - - - - - - - -
namespace {
  bool gShutdown = false;
}

static void Shutdown(int signum)
{
  LOG_INFO("VicNeuralNets.Shutdown", "Shutdown on signal %d", signum);
  gShutdown = true;
}

static void CleanupAndExit(Anki::Result result)
{
  LOG_INFO("VicNeuralNets.CleanupAndExit", "result:%d", result);
  Anki::Util::gLoggerProvider = nullptr;

# ifdef VICOS
  Anki::Victor::UninstallCrashReporter();
# endif

 sync();

  exit(result);
}

// - - - - - - - - - - - - - - - - - - - - - - - - - - - - - - - - - - - - - - - - - - - - - - - - - - - - - - - - - - -
// Lightweight scoped timing mechanism
// TODO: Use coretech/util profiling mechanism
class TicToc
{
  using ClockType = std::chrono::high_resolution_clock;
  using TimePoint = std::chrono::time_point<ClockType>;

  std::string _name;
  TimePoint   _startTime;
  static bool _enabled;
  
public:

  static void Enable(const bool enable) { _enabled = enable; }
  
  TicToc(const std::string& name)
  : _name(name) 
  , _startTime(ClockType::now())
  { 

  }

  ~TicToc()
  {
    if(_enabled)
    {
      const auto duration = std::chrono::duration_cast<std::chrono::milliseconds>(ClockType::now() - _startTime);
      const std::string eventName("VicNeuralNets.Toc." + _name);
      LOG_INFO(eventName.c_str(), "%dms", (int)duration.count());
    }
  }

};

bool TicToc::_enabled = false;

// - - - - - - - - - - - - - - - - - - - - - - - - - - - - - - - - - - - - - - - - - - - - - - - - - - - - - - - - - - -
// Define helpers for timing and reading / writing images and results (implemented below, after main())

static void GetImage(const std::string& imageFilename, const std::string timestampFilename,
                     cv::Mat& img, Anki::TimeStamp_t& timestamp);

static void ConvertSalientPointsToJson(const std::list<Anki::Vision::SalientPoint>& salientPoints,
                                       const bool isVerbose, Json::Value& detectionResults);

static bool WriteResults(const std::string jsonFilename, const Json::Value& detectionResults);

static cv::Mat ReadBMP(const std::string& input_bmp_name);

// - - - - - - - - - - - - - - - - - - - - - - - - - - - - - - - - - - - - - - - - - - - - - - - - - - - - - - - - - - -
int main(int argc, char **argv)
{
  using namespace Anki;

  signal(SIGTERM, Shutdown);

# ifdef VICOS
  // Install crash handlers
  Anki::Victor::InstallCrashReporter(LOG_PROCNAME);
# endif

  // Create and set logger, depending on platform
# ifdef VICOS
  auto logger = std::make_unique<Util::VictorLogger>(LOG_PROCNAME);
# else
  const bool colorizeStderrOutput = false; // TODO: Get from Webots proto in simulation?
  auto logger = std::make_unique<Util::PrintfLoggerProvider>(Anki::Util::LOG_LEVEL_DEBUG,
                                                             colorizeStderrOutput);  
# endif

  Util::gLoggerProvider = logger.get();

  if(nullptr == Util::gLoggerProvider)
  {
    // Having no logger shouldn't kill us but probably isn't what we intended, so issue a warning
    PRINT_NAMED_WARNING("VicNeuralNets.Main.NullLogger", "");
  }
  
  Result result = RESULT_OK;

  if(argc < 4)
  {
    PRINT_NAMED_ERROR("VicNeuralNets.Main.UnexpectedArguments", "");
    std::cout << std::endl << "Usage: " << argv[0] << " <configFile>.json modelPath cachePath <imageFile>" << std::endl;
    std::cout << std::endl << " If no imageFile is provided, polls cachePath for neuralNetImage.png" << std::endl;
    CleanupAndExit(result);
  }
  
  const std::string configFilename(argv[1]);
  const std::string modelPath(argv[2]);
  const std::string cachePath(argv[3]);

  // Make sure the config file and model path are valid
  // NOTE: cachePath need not exist yet as it will be created by the NeuralNetRunner
  if(!Util::FileUtils::FileExists(configFilename))
  {
    PRINT_NAMED_ERROR("VicNeuralNets.Main.BadConfigFile", "ConfigFile:%s", configFilename.c_str());
    result = RESULT_FAIL;
  }
  if(!Util::FileUtils::DirectoryExists(modelPath))
  {
    PRINT_NAMED_ERROR("VicNeuralNets.Main.BadModelPath", "ModelPath:%s", modelPath.c_str());
    result = RESULT_FAIL;
  }
  if(RESULT_OK != result)
  {
    CleanupAndExit(result);
  }
  LOG_INFO("VicNeuralNets.Main.Starting", "Config:%s ModelPath:%s CachePath:%s",
           configFilename.c_str(), modelPath.c_str(), cachePath.c_str());
  
  // Read config file
  Json::Value config;
  {
    Json::Reader reader;
    std::ifstream file(configFilename);
    const bool success = reader.parse(file, config);
    if(!success)
    {
      PRINT_NAMED_ERROR("VicNeuralNets.Main.ReadConfigFailed", 
                        "Could not read config file: %s", configFilename.c_str());
      CleanupAndExit(RESULT_FAIL);
    }

    const char *  const kNeuralNetsKey = "NeuralNets";
    if(!config.isMember(kNeuralNetsKey))
    {
      PRINT_NAMED_ERROR("VicNeuralNets.Main.MissingConfigKey", "Config file missing '%s' field", kNeuralNetsKey);
      CleanupAndExit(RESULT_FAIL);
    }

    config = config[kNeuralNetsKey];

    if(!config.isMember("pollPeriod_ms"))
    {
      PRINT_NAMED_ERROR("VicNeuralNets.Main.MissingPollPeriodField", "No 'pollPeriod_ms' specified in config file");
      CleanupAndExit(RESULT_FAIL);
    }
  }

  const bool imageFileProvided = (argc > 4);

  const std::string imageFilename = (imageFileProvided ? 
                                     argv[4] :
                                     Util::FileUtils::FullFilePath({cachePath, "neuralNetImage.png"}));

  const std::string timestampFilename = Util::FileUtils::FullFilePath({cachePath, "timestamp.txt"});

  const std::string jsonFilename = Util::FileUtils::FullFilePath({cachePath, "neuralNetResults.json"});

  // Initialize the detector
<<<<<<< HEAD
  NeuralNetModel neuralNet(cachePath);
=======
  Vision::NeuralNetModel neuralNet;
>>>>>>> 72b0a1bf
  {
    auto ticToc = TicToc("LoadModel");
    result = neuralNet.LoadModel(modelPath, config);
  
    if(RESULT_OK != result)
    {
      PRINT_NAMED_ERROR(argv[0], "Failed to load model from path: %s", modelPath.c_str());
      CleanupAndExit(result);
    }
    
    TicToc::Enable(neuralNet.IsVerbose());
  }
  
  LOG_INFO("VicNeuralNets.Main.ImageLoadMode", "%s: %s",
           (imageFileProvided ? "Loading given image" : "Polling for images at"),
           imageFilename.c_str());
  
  
# ifdef SIMULATOR
  webots::Supervisor webotsSupervisor;
  const int kPollPeriod_ms  = webotsSupervisor.getSelf()->getField("pollingPeriod_ms")->getSFInt32();
# else
  const int kPollPeriod_ms = config["pollPeriod_ms"].asInt();
# endif

  
  LOG_INFO("VicNeuralNets.Main.DetectorInitialized", "Waiting for images");

  // Loop until shutdown or error
  while (!gShutdown) 
  {
    // Is there an image file available in the cache?
    const bool isImageAvailable = Util::FileUtils::FileExists(imageFilename);

    if(isImageAvailable)
    {
      if(neuralNet.IsVerbose())
      {
        LOG_INFO("VicNeuralNets.Main.FoundImage", "%s", imageFilename.c_str());
      }

      // Get the image
      cv::Mat img;
      TimeStamp_t timestamp=0;
      {
        auto ticToc = TicToc("GetImage");
        GetImage(imageFilename, timestampFilename, img, timestamp);
        
        if(img.empty())
        {
          PRINT_NAMED_ERROR("VicNeuralNets.Main.ImageReadFailed", "Empty image from %s", imageFilename.c_str());
          result = RESULT_FAIL;
          break;
        }
      }

      // Detect what's in it
      std::list<Vision::SalientPoint> salientPoints;
      {
        auto ticToc = TicToc("Detect");
        result = neuralNet.Detect(img, timestamp, salientPoints);
      
        if(RESULT_OK != result)
        {
          PRINT_NAMED_ERROR("VicNeuralNets.Main.DetectFailed", "");
        }
      }

      // Convert the results to JSON
      Json::Value detectionResults;
      ConvertSalientPointsToJson(salientPoints, neuralNet.IsVerbose(), detectionResults);

      // Write out the Json
      {
        auto ticToc = TicToc("WriteJSON");
        if(neuralNet.IsVerbose())
        {
          LOG_INFO("VicNeuralNets.Main.WritingResults", "%s", jsonFilename.c_str());
        }

        const bool success = WriteResults(jsonFilename, detectionResults);
        if(!success)
        {
          result = RESULT_FAIL;
          break;
        }
      }

      if(imageFileProvided)
      {
        // If we loaded in image file specified on the command line, we are done 
        result = RESULT_OK;
        break;
      }
      else
      {
        // Remove the image file we were working with to signal that we're done with it 
        // and ready for a new image
        if(neuralNet.IsVerbose())
        {
          LOG_INFO("VicNeuralNets.Main.DeletingImageFile", "%s", imageFilename.c_str());
        }
        remove(imageFilename.c_str());
      }
    }
    else if(imageFileProvided)
    {
      PRINT_NAMED_ERROR("VicNeuralNets.Main.ImageFileDoesNotExist", "%s", imageFilename.c_str());
      break;
    }
    else 
    {
      if(neuralNet.IsVerbose())
      {
        const int kVerbosePrintFreq_ms = 1000;
        static int count = 0;
        if(count++ * kPollPeriod_ms >= kVerbosePrintFreq_ms)
        {
          LOG_INFO("VicNeuralNets.Main.WaitingForImage", "%s", imageFilename.c_str());
          count = 0;
        }
      }

#     ifdef SIMULATOR
      const int rc = webotsSupervisor.step(kPollPeriod_ms);
      if(rc == -1)
      {
        LOG_INFO("VicNeuralNets.Main.WebotsTerminating", "");
        break;
      }
#     else
      std::this_thread::sleep_for(std::chrono::milliseconds(kPollPeriod_ms));  
#     endif
    }
  }

  CleanupAndExit(result);
}

// - - - - - - - - - - - - - - - - - - - - - - - - - - - - - - - - - - - - - - - - - - - - - - - - - - - - - - - - - - -
void GetImage(const std::string& imageFilename, const std::string timestampFilename,
              cv::Mat& img, Anki::TimeStamp_t& timestamp)
{
  const std::string ext = imageFilename.substr(imageFilename.size()-3,3);
  if(ext == "bmp")
  {
    img = ReadBMP(imageFilename); // Converts to RGB internally
  } 
  else {
    img = cv::imread(imageFilename);
    cv::cvtColor(img, img, CV_BGR2RGB); // OpenCV loads BGR, TF expects RGB
  }

  if(img.empty())
  {
    // Don't bother reading the timestamp file
    return;
  }

  if(Anki::Util::FileUtils::FileExists(timestampFilename))
  {
    std::ifstream file(timestampFilename);
    std::string line;
    std::getline(file, line);
    timestamp = uint(std::stol(line));
  }
}

// - - - - - - - - - - - - - - - - - - - - - - - - - - - - - - - - - - - - - - - - - - - - - - - - - - - - - - - - - - -
void ConvertSalientPointsToJson(const std::list<Anki::Vision::SalientPoint>& salientPoints,
                                const bool isVerbose,
                                Json::Value& detectionResults)
{
  std::string salientPointsStr;
  
  Json::Value& salientPointsJson = detectionResults["salientPoints"];
  for(auto const& salientPoint : salientPoints)
  {
    salientPointsStr += salientPoint.description + "[" + std::to_string((int)round(100.f*salientPoint.score)) + "] ";
    const Json::Value json = salientPoint.GetJSON();
    salientPointsJson.append(json);
  }  

  if(isVerbose && !salientPoints.empty())
  {
    LOG_INFO("VicNeuralNets.Main.ConvertSalientPointsToJson", 
             "Detected %zu objects: %s", salientPoints.size(), salientPointsStr.c_str());
  }    
} 

// - - - - - - - - - - - - - - - - - - - - - - - - - - - - - - - - - - - - - - - - - - - - - - - - - - - - - - - - - - -
bool WriteResults(const std::string jsonFilename, const Json::Value& detectionResults)
{
  // Write to a temporary file, then move into place once the write is complete (poor man's "lock")
  const std::string tempFilename = jsonFilename + ".lock";
  Json::StyledStreamWriter writer;
  std::fstream fs;
  fs.open(tempFilename, std::ios::out);
  if (!fs.is_open()) {
    PRINT_NAMED_ERROR("VicNeuralNets.Main.OutputFileOpenFailed", "%s", jsonFilename.c_str());
    return false;
  }
  writer.write(fs, detectionResults);
  fs.close();
  
  const bool success = (rename(tempFilename.c_str(), jsonFilename.c_str()) == 0);
  if (!success)
  {
    PRINT_NAMED_ERROR("VicNeuralNets.WriteResults.RenameFail",
                      "%s -> %s", tempFilename.c_str(), jsonFilename.c_str());
    return false;
  }
  
  return true;
}

// - - - - - - - - - - - - - - - - - - - - - - - - - - - - - - - - - - - - - - - - - - - - - - - - - - - - - - - - - - -
cv::Mat ReadBMP(const std::string& input_bmp_name) 
{
  std::ifstream file(input_bmp_name, std::ios::in | std::ios::binary);
  if (!file) {
    PRINT_NAMED_ERROR("ReadBMP.FileNotFound", "%s", input_bmp_name.c_str());
    return cv::Mat();
  }

  const auto begin = file.tellg();
  file.seekg(0, std::ios::end);
  const auto end = file.tellg();
  assert(end >= begin);
  const size_t len = (size_t) (end - begin);

  // Decode the bmp header
  const uint8_t* img_bytes = new uint8_t[len];
  file.seekg(0, std::ios::beg);
  file.read((char*)img_bytes, len);
  const int32_t header_size = *(reinterpret_cast<const int32_t*>(img_bytes + 10));
  const int32_t width = *(reinterpret_cast<const int32_t*>(img_bytes + 18));
  const int32_t height = *(reinterpret_cast<const int32_t*>(img_bytes + 22));
  const int32_t bpp = *(reinterpret_cast<const int32_t*>(img_bytes + 28));
  const int32_t channels = bpp / 8;

  // there may be padding bytes when the width is not a multiple of 4 bytes
  // 8 * channels == bits per pixel
  const int row_size = (8 * channels * width + 31) / 32 * 4;

  // if height is negative, data layout is top down
  // otherwise, it's bottom up
  const bool top_down = (height < 0);
  const int32_t absHeight = abs(height);

  // Decode image, allocating tensor once the image size is known
  cv::Mat img(height, width, CV_8UC(channels));
  uint8_t* output = img.data;

  const uint8_t* input = &img_bytes[header_size];

  for (int i = 0; i < absHeight; i++) 
  {
    int src_pos;
    int dst_pos;

    for (int j = 0; j < width; j++) 
    {
      if (!top_down) {
        src_pos = ((absHeight - 1 - i) * row_size) + j * channels;
      } else {
        src_pos = i * row_size + j * channels;
      }

      dst_pos = (i * width + j) * channels;

      switch (channels) {
        case 1:
          output[dst_pos] = input[src_pos];
          break;
        case 3:
          // BGR -> RGB
          output[dst_pos] = input[src_pos + 2];
          output[dst_pos + 1] = input[src_pos + 1];
          output[dst_pos + 2] = input[src_pos];
          break;
        case 4:
          // BGRA -> RGBA
          output[dst_pos] = input[src_pos + 2];
          output[dst_pos + 1] = input[src_pos + 1];
          output[dst_pos + 2] = input[src_pos];
          output[dst_pos + 3] = input[src_pos + 3];
          break;
        default:
          PRINT_NAMED_ERROR("ReadBMP.UnexpectedNumChannels", "%d", channels);
          return cv::Mat();
      }
    }
  }

  return img;
}<|MERGE_RESOLUTION|>--- conflicted
+++ resolved
@@ -235,11 +235,7 @@
   const std::string jsonFilename = Util::FileUtils::FullFilePath({cachePath, "neuralNetResults.json"});
 
   // Initialize the detector
-<<<<<<< HEAD
-  NeuralNetModel neuralNet(cachePath);
-=======
-  Vision::NeuralNetModel neuralNet;
->>>>>>> 72b0a1bf
+  Vision::NeuralNetModel neuralNet(cachePath);
   {
     auto ticToc = TicToc("LoadModel");
     result = neuralNet.LoadModel(modelPath, config);
