#include "mex.h"

#include "anki/common/robot/matlabInterface.h"

#include "anki/vision/robot/lucasKanade.h"
#include "anki/vision/robot/fiducialMarkers.h"
#include "anki/vision/robot/fiducialDetection.h"

#include "anki/common/matlab/mexWrappers.h"
#include "anki/common/shared/utilities_shared.h"

#include <string.h>
#include <vector>

#define VERBOSITY 0

using namespace Anki::Embedded;

// image = drawExampleSquaresImage();
// imageSize = size(image);

// imageMarker = rgb2gray(imread('C:\Anki\blockImages\fiducial105_6ContrastReduced.png'));
// image = 255*ones(480,640,'uint8');
// image(101:(100+size(imageMarker,1)-2), 101:(100+size(imageMarker,2)-2)) = imageMarker(2:(end-1), 2:(end-1));
// imageSize = [480,640];

// image = imresize(imread('??'), [240,320]);

// image = imresize(rgb2gray(imread('C:\Anki\blockImages\testTrainedCodes.png')), [240,320]);

// imageSize = size(image);
// scaleImage_thresholdMultiplier = 1.0;
// scaleImage_numPyramidLevels = 3;
// component1d_minComponentWidth = 0;
// component1d_maxSkipDistance = 0;
// minSideLength = round(0.03*max(imageSize(1),imageSize(2)));
// maxSideLength = round(0.97*min(imageSize(1),imageSize(2)));
// component_minimumNumPixels = round(minSideLength*minSideLength - (0.8*minSideLength)*(0.8*minSideLength));
// component_maximumNumPixels = round(maxSideLength*maxSideLength - (0.8*maxSideLength)*(0.8*maxSideLength));
// component_sparseMultiplyThreshold = 1000.0;
// component_solidMultiplyThreshold = 2.0;
// component_minHollowRatio = 1.0;
// quads_minQuadArea = 100 / 4;
// quads_quadSymmetryThreshold = 2.0;
// quads_minDistanceFromImageEdge = 2;
// decode_minContrastRatio = 1.25;
// quadRefinementIterations = 5;
// numRefinementSamples = 100;
// quadRefinementMaxCornerChange = 5.f;
// returnInvalidMarkers = 0;
// [quads, markerTypes, markerNames, markerValidity] = mexDetectFiducialMarkers(image, scaleImage_numPyramidLevels, scaleImage_thresholdMultiplier, component1d_minComponentWidth, component1d_maxSkipDistance, component_minimumNumPixels, component_maximumNumPixels, component_sparseMultiplyThreshold, component_solidMultiplyThreshold, component_minHollowRatio, quads_minQuadArea, quads_quadSymmetryThreshold, quads_minDistanceFromImageEdge, decode_minContrastRatio, quadRefinementIterations, numRefinementSamples, quadRefinementMaxCornerChange, returnInvalidMarkers);
void mexFunction(int nlhs, mxArray *plhs[], int nrhs, const mxArray *prhs[])
{
  Anki::SetCoreTechPrintFunctionPtr(mexPrintf);

  const s32 maxMarkers = 500;
  const s32 maxExtractedQuads = 5000;
  const u16 maxConnectedComponentSegments = 0xFFFF; // 642*480/2 = 154000
  const s32 bufferSize = 10000000;

<<<<<<< HEAD
  AnkiConditionalErrorAndReturn(nrhs == 18 && nlhs >= 2 && nlhs <= 4, "mexDetectFiducialMarkers", "Call this function as following: [quads, markerTypes, <markerNames>, <markerValidity>] = mexDetectFiducialMarkers(uint8(image), scaleImage_numPyramidLevels, scaleImage_thresholdMultiplier, component1d_minComponentWidth, component1d_maxSkipDistance, component_minimumNumPixels, component_maximumNumPixels, component_sparseMultiplyThreshold, component_solidMultiplyThreshold, component_minHollowRatio, quads_minQuadArea, quads_quadSymmetryThreshold, quads_minDistanceFromImageEdge, decode_minContrastRatio, quadRefinementIterations, numRefinementSamples, quadRefinementMaxCornerChange, returnInvalidMarkers);");
=======
  AnkiConditionalErrorAndReturn(nrhs == 18 && (nlhs == 3 || nlhs == 2 || nlhs == 4), "mexDetectFiducialMarkers", "Call this function as following: [quads, markerTypes, <markerNames>, <markerValidity>] = mexDetectFiducialMarkers(uint8(image), scaleImage_numPyramidLevels, scaleImage_thresholdMultiplier, component1d_minComponentWidth, component1d_maxSkipDistance, component_minimumNumPixels, component_maximumNumPixels, component_sparseMultiplyThreshold, component_solidMultiplyThreshold, component_minHollowRatio, quads_minQuadArea, quads_quadSymmetryThreshold, quads_minDistanceFromImageEdge, decode_minContrastRatio, quadRefinementIterations, numRefinementSamples, quadRefinementMaxCornerChange, returnInvalidMarkers);");
>>>>>>> c2816b2c

  MemoryStack memory(mxMalloc(bufferSize), bufferSize);
  AnkiConditionalErrorAndReturn(memory.IsValid(), "mexDetectFiducialMarkers", "Memory could not be allocated");

  Array<u8> image                             = mxArrayToArray<u8>(prhs[0], memory);
  const s32 scaleImage_numPyramidLevels       = static_cast<s32>(mxGetScalar(prhs[1]));
  const s32 scaleImage_thresholdMultiplier    = Round<s32>(pow(2,16)*mxGetScalar(prhs[2])); // Convert from double to SQ15.16
  const s16 component1d_minComponentWidth     = static_cast<s16>(mxGetScalar(prhs[3]));
  const s16 component1d_maxSkipDistance       = static_cast<s16>(mxGetScalar(prhs[4]));
  const s32 component_minimumNumPixels        = static_cast<s32>(mxGetScalar(prhs[5]));
  const s32 component_maximumNumPixels        = static_cast<s32>(mxGetScalar(prhs[6]));
  const s32 component_sparseMultiplyThreshold = Round<s32>(pow(2,5)*mxGetScalar(prhs[7])); // Convert from double to SQ26.5
  const s32 component_solidMultiplyThreshold  = Round<s32>(pow(2,5)*mxGetScalar(prhs[8])); // Convert from double to SQ26.5
  const f32 component_minHollowRatio          = static_cast<f32>(mxGetScalar(prhs[9]));
  const s32 quads_minQuadArea                 = static_cast<s32>(mxGetScalar(prhs[10]));
  const s32 quads_quadSymmetryThreshold       = Round<s32>(pow(2,8)*mxGetScalar(prhs[11])); // Convert from double to SQ23.8
  const s32 quads_minDistanceFromImageEdge    = static_cast<s32>(mxGetScalar(prhs[12]));
  const f32 decode_minContrastRatio           = static_cast<f32>(mxGetScalar(prhs[13]));
  const s32 quadRefinementIterations          = static_cast<s32>(mxGetScalar(prhs[14]));
  const s32 numRefinementSamples              = static_cast<s32>(mxGetScalar(prhs[15]));
  const f32 quadRefinementMaxCornerChange     = static_cast<f32>(mxGetScalar(prhs[16]));
  const bool returnInvalidMarkers             = static_cast<bool>(Round<s32>(mxGetScalar(prhs[17])));

  AnkiConditionalErrorAndReturn(image.IsValid(), "mexDetectFiducialMarkers", "Could not allocate image");

  MemoryStack scratch0(mxCalloc(bufferSize,1), bufferSize);
  AnkiConditionalErrorAndReturn(scratch0.IsValid(), "mexDetectFiducialMarkers", "Scratch0 could not be allocated");

  MemoryStack scratch1(mxCalloc(bufferSize,1), bufferSize);
  AnkiConditionalErrorAndReturn(scratch1.IsValid(), "mexDetectFiducialMarkers", "Scratch1 could not be allocated");

  MemoryStack scratch2(mxCalloc(bufferSize,1), bufferSize);
  AnkiConditionalErrorAndReturn(scratch2.IsValid(), "mexDetectFiducialMarkers", "Scratch2 could not be allocated");

  MemoryStack scratch3(mxCalloc(bufferSize,1), bufferSize);
  AnkiConditionalErrorAndReturn(scratch3.IsValid(), "mexDetectFiducialMarkers", "Scratch3 could not be allocated");

  FixedLengthList<VisionMarker> markers(maxMarkers, scratch0);
  FixedLengthList<Array<f32>> homographies(maxMarkers, scratch0);

  markers.set_size(maxMarkers);
  homographies.set_size(maxMarkers);

  for(s32 i=0; i<maxMarkers; i++) {
    Array<f32> newArray(3, 3, scratch0);
    homographies[i] = newArray;
  }

  {
    const Anki::Result result = DetectFiducialMarkers(
      image,
      markers,
      homographies,
      scaleImage_numPyramidLevels, scaleImage_thresholdMultiplier,
      component1d_minComponentWidth, component1d_maxSkipDistance,
      component_minimumNumPixels, component_maximumNumPixels,
      component_sparseMultiplyThreshold, component_solidMultiplyThreshold,
      component_minHollowRatio,
      quads_minQuadArea, quads_quadSymmetryThreshold, quads_minDistanceFromImageEdge,
      decode_minContrastRatio,
      maxConnectedComponentSegments,
      maxExtractedQuads,
      quadRefinementIterations,
      numRefinementSamples,
      quadRefinementMaxCornerChange,
      returnInvalidMarkers,
      scratch1,
      scratch2,
      scratch3);

    AnkiConditionalErrorAndReturn(result == Anki::RESULT_OK, "mexDetectFiducialMarkers", "mexDetectFiducialMarkers Failed");
  }

  const s32 numMarkers = markers.get_size();

  if(numMarkers != 0) {
    std::vector<Array<f64> > quads;
    quads.resize(numMarkers);

    Array<f64> markerTypes(1, numMarkers, scratch0);
    Array<f64> orientations(1, numMarkers, scratch0);

    for(s32 i=0; i<numMarkers; i++) {
      quads[i] = Array<f64>(4, 2, scratch0);

      for(s32 y=0; y<4; y++) {
        quads[i][y][0] = markers[i].corners[y].x;
        quads[i][y][1] = markers[i].corners[y].y;
      }

      markerTypes[0][i] = markers[i].markerType;
    }

    const mwSize markersMatlab_ndim = 2;
    const mwSize markersMatlab_dims[] = {1, static_cast<mwSize>(numMarkers)};
    mxArray *quadsMatlab = mxCreateCellArray(markersMatlab_ndim, markersMatlab_dims);

    for(s32 i=0; i<numMarkers; i++) {
      mxSetCell(quadsMatlab, i, arrayToMxArray<f64>(quads[i]));
    }

    mxArray *markerTypesMatlab = arrayToMxArray<f64>(markerTypes);

    plhs[0] = quadsMatlab;
    plhs[1] = markerTypesMatlab;

    if(nlhs >= 3) {
      mxArray* markerNamesMatlab = mxCreateCellArray(markersMatlab_ndim, markersMatlab_dims);
      for(s32 i=0; i<numMarkers; ++i) {
        mxSetCell(markerNamesMatlab, i, mxCreateString(Anki::Vision::MarkerTypeStrings[markers[i].markerType]));
      }
      plhs[2] = markerNamesMatlab;
    }

    if(nlhs >= 4) {
      Array<s32> markerValidity(1, numMarkers, scratch0);

      for(s32 i=0; i<numMarkers; ++i) {
        markerValidity[0][i] = markers[i].validity;
      }

      plhs[3] = arrayToMxArray<s32>(markerValidity);
    }
  } else { // if(numMarkers != 0)
    const mwSize markersMatlab_ndim = 2;
    const mwSize markersMatlab_dims[] = {0, 0};
    mxArray *quadsMatlab = mxCreateCellArray(markersMatlab_ndim, markersMatlab_dims);
    mxArray *markerTypesMatlab = mxCreateNumericArray(2, markersMatlab_dims, mxDOUBLE_CLASS, mxREAL);

    plhs[0] = quadsMatlab;
    plhs[1] = markerTypesMatlab;

    if(nlhs >= 3) {
      plhs[2] = mxCreateCellArray(markersMatlab_ndim, markersMatlab_dims);
    }

    if(nlhs >= 4) {
      plhs[3] = mxCreateNumericArray(2, markersMatlab_dims, mxINT32_CLASS, mxREAL);
    }
  } // if(numMarkers != 0) ... else

  mxFree(memory.get_buffer());
  mxFree(scratch0.get_buffer());
  mxFree(scratch1.get_buffer());
  mxFree(scratch2.get_buffer());
  mxFree(scratch3.get_buffer());
}<|MERGE_RESOLUTION|>--- conflicted
+++ resolved
@@ -1,212 +1,208 @@
-#include "mex.h"
-
-#include "anki/common/robot/matlabInterface.h"
-
-#include "anki/vision/robot/lucasKanade.h"
-#include "anki/vision/robot/fiducialMarkers.h"
-#include "anki/vision/robot/fiducialDetection.h"
-
-#include "anki/common/matlab/mexWrappers.h"
-#include "anki/common/shared/utilities_shared.h"
-
-#include <string.h>
-#include <vector>
-
-#define VERBOSITY 0
-
-using namespace Anki::Embedded;
-
-// image = drawExampleSquaresImage();
-// imageSize = size(image);
-
-// imageMarker = rgb2gray(imread('C:\Anki\blockImages\fiducial105_6ContrastReduced.png'));
-// image = 255*ones(480,640,'uint8');
-// image(101:(100+size(imageMarker,1)-2), 101:(100+size(imageMarker,2)-2)) = imageMarker(2:(end-1), 2:(end-1));
-// imageSize = [480,640];
-
-// image = imresize(imread('??'), [240,320]);
-
-// image = imresize(rgb2gray(imread('C:\Anki\blockImages\testTrainedCodes.png')), [240,320]);
-
-// imageSize = size(image);
-// scaleImage_thresholdMultiplier = 1.0;
-// scaleImage_numPyramidLevels = 3;
-// component1d_minComponentWidth = 0;
-// component1d_maxSkipDistance = 0;
-// minSideLength = round(0.03*max(imageSize(1),imageSize(2)));
-// maxSideLength = round(0.97*min(imageSize(1),imageSize(2)));
-// component_minimumNumPixels = round(minSideLength*minSideLength - (0.8*minSideLength)*(0.8*minSideLength));
-// component_maximumNumPixels = round(maxSideLength*maxSideLength - (0.8*maxSideLength)*(0.8*maxSideLength));
-// component_sparseMultiplyThreshold = 1000.0;
-// component_solidMultiplyThreshold = 2.0;
-// component_minHollowRatio = 1.0;
-// quads_minQuadArea = 100 / 4;
-// quads_quadSymmetryThreshold = 2.0;
-// quads_minDistanceFromImageEdge = 2;
-// decode_minContrastRatio = 1.25;
-// quadRefinementIterations = 5;
-// numRefinementSamples = 100;
-// quadRefinementMaxCornerChange = 5.f;
-// returnInvalidMarkers = 0;
-// [quads, markerTypes, markerNames, markerValidity] = mexDetectFiducialMarkers(image, scaleImage_numPyramidLevels, scaleImage_thresholdMultiplier, component1d_minComponentWidth, component1d_maxSkipDistance, component_minimumNumPixels, component_maximumNumPixels, component_sparseMultiplyThreshold, component_solidMultiplyThreshold, component_minHollowRatio, quads_minQuadArea, quads_quadSymmetryThreshold, quads_minDistanceFromImageEdge, decode_minContrastRatio, quadRefinementIterations, numRefinementSamples, quadRefinementMaxCornerChange, returnInvalidMarkers);
-void mexFunction(int nlhs, mxArray *plhs[], int nrhs, const mxArray *prhs[])
-{
-  Anki::SetCoreTechPrintFunctionPtr(mexPrintf);
-
-  const s32 maxMarkers = 500;
-  const s32 maxExtractedQuads = 5000;
-  const u16 maxConnectedComponentSegments = 0xFFFF; // 642*480/2 = 154000
-  const s32 bufferSize = 10000000;
-
-<<<<<<< HEAD
-  AnkiConditionalErrorAndReturn(nrhs == 18 && nlhs >= 2 && nlhs <= 4, "mexDetectFiducialMarkers", "Call this function as following: [quads, markerTypes, <markerNames>, <markerValidity>] = mexDetectFiducialMarkers(uint8(image), scaleImage_numPyramidLevels, scaleImage_thresholdMultiplier, component1d_minComponentWidth, component1d_maxSkipDistance, component_minimumNumPixels, component_maximumNumPixels, component_sparseMultiplyThreshold, component_solidMultiplyThreshold, component_minHollowRatio, quads_minQuadArea, quads_quadSymmetryThreshold, quads_minDistanceFromImageEdge, decode_minContrastRatio, quadRefinementIterations, numRefinementSamples, quadRefinementMaxCornerChange, returnInvalidMarkers);");
-=======
-  AnkiConditionalErrorAndReturn(nrhs == 18 && (nlhs == 3 || nlhs == 2 || nlhs == 4), "mexDetectFiducialMarkers", "Call this function as following: [quads, markerTypes, <markerNames>, <markerValidity>] = mexDetectFiducialMarkers(uint8(image), scaleImage_numPyramidLevels, scaleImage_thresholdMultiplier, component1d_minComponentWidth, component1d_maxSkipDistance, component_minimumNumPixels, component_maximumNumPixels, component_sparseMultiplyThreshold, component_solidMultiplyThreshold, component_minHollowRatio, quads_minQuadArea, quads_quadSymmetryThreshold, quads_minDistanceFromImageEdge, decode_minContrastRatio, quadRefinementIterations, numRefinementSamples, quadRefinementMaxCornerChange, returnInvalidMarkers);");
->>>>>>> c2816b2c
-
-  MemoryStack memory(mxMalloc(bufferSize), bufferSize);
-  AnkiConditionalErrorAndReturn(memory.IsValid(), "mexDetectFiducialMarkers", "Memory could not be allocated");
-
-  Array<u8> image                             = mxArrayToArray<u8>(prhs[0], memory);
-  const s32 scaleImage_numPyramidLevels       = static_cast<s32>(mxGetScalar(prhs[1]));
-  const s32 scaleImage_thresholdMultiplier    = Round<s32>(pow(2,16)*mxGetScalar(prhs[2])); // Convert from double to SQ15.16
-  const s16 component1d_minComponentWidth     = static_cast<s16>(mxGetScalar(prhs[3]));
-  const s16 component1d_maxSkipDistance       = static_cast<s16>(mxGetScalar(prhs[4]));
-  const s32 component_minimumNumPixels        = static_cast<s32>(mxGetScalar(prhs[5]));
-  const s32 component_maximumNumPixels        = static_cast<s32>(mxGetScalar(prhs[6]));
-  const s32 component_sparseMultiplyThreshold = Round<s32>(pow(2,5)*mxGetScalar(prhs[7])); // Convert from double to SQ26.5
-  const s32 component_solidMultiplyThreshold  = Round<s32>(pow(2,5)*mxGetScalar(prhs[8])); // Convert from double to SQ26.5
-  const f32 component_minHollowRatio          = static_cast<f32>(mxGetScalar(prhs[9]));
-  const s32 quads_minQuadArea                 = static_cast<s32>(mxGetScalar(prhs[10]));
-  const s32 quads_quadSymmetryThreshold       = Round<s32>(pow(2,8)*mxGetScalar(prhs[11])); // Convert from double to SQ23.8
-  const s32 quads_minDistanceFromImageEdge    = static_cast<s32>(mxGetScalar(prhs[12]));
-  const f32 decode_minContrastRatio           = static_cast<f32>(mxGetScalar(prhs[13]));
-  const s32 quadRefinementIterations          = static_cast<s32>(mxGetScalar(prhs[14]));
-  const s32 numRefinementSamples              = static_cast<s32>(mxGetScalar(prhs[15]));
-  const f32 quadRefinementMaxCornerChange     = static_cast<f32>(mxGetScalar(prhs[16]));
-  const bool returnInvalidMarkers             = static_cast<bool>(Round<s32>(mxGetScalar(prhs[17])));
-
-  AnkiConditionalErrorAndReturn(image.IsValid(), "mexDetectFiducialMarkers", "Could not allocate image");
-
-  MemoryStack scratch0(mxCalloc(bufferSize,1), bufferSize);
-  AnkiConditionalErrorAndReturn(scratch0.IsValid(), "mexDetectFiducialMarkers", "Scratch0 could not be allocated");
-
-  MemoryStack scratch1(mxCalloc(bufferSize,1), bufferSize);
-  AnkiConditionalErrorAndReturn(scratch1.IsValid(), "mexDetectFiducialMarkers", "Scratch1 could not be allocated");
-
-  MemoryStack scratch2(mxCalloc(bufferSize,1), bufferSize);
-  AnkiConditionalErrorAndReturn(scratch2.IsValid(), "mexDetectFiducialMarkers", "Scratch2 could not be allocated");
-
-  MemoryStack scratch3(mxCalloc(bufferSize,1), bufferSize);
-  AnkiConditionalErrorAndReturn(scratch3.IsValid(), "mexDetectFiducialMarkers", "Scratch3 could not be allocated");
-
-  FixedLengthList<VisionMarker> markers(maxMarkers, scratch0);
-  FixedLengthList<Array<f32>> homographies(maxMarkers, scratch0);
-
-  markers.set_size(maxMarkers);
-  homographies.set_size(maxMarkers);
-
-  for(s32 i=0; i<maxMarkers; i++) {
-    Array<f32> newArray(3, 3, scratch0);
-    homographies[i] = newArray;
-  }
-
-  {
-    const Anki::Result result = DetectFiducialMarkers(
-      image,
-      markers,
-      homographies,
-      scaleImage_numPyramidLevels, scaleImage_thresholdMultiplier,
-      component1d_minComponentWidth, component1d_maxSkipDistance,
-      component_minimumNumPixels, component_maximumNumPixels,
-      component_sparseMultiplyThreshold, component_solidMultiplyThreshold,
-      component_minHollowRatio,
-      quads_minQuadArea, quads_quadSymmetryThreshold, quads_minDistanceFromImageEdge,
-      decode_minContrastRatio,
-      maxConnectedComponentSegments,
-      maxExtractedQuads,
-      quadRefinementIterations,
-      numRefinementSamples,
-      quadRefinementMaxCornerChange,
-      returnInvalidMarkers,
-      scratch1,
-      scratch2,
-      scratch3);
-
-    AnkiConditionalErrorAndReturn(result == Anki::RESULT_OK, "mexDetectFiducialMarkers", "mexDetectFiducialMarkers Failed");
-  }
-
-  const s32 numMarkers = markers.get_size();
-
-  if(numMarkers != 0) {
-    std::vector<Array<f64> > quads;
-    quads.resize(numMarkers);
-
-    Array<f64> markerTypes(1, numMarkers, scratch0);
-    Array<f64> orientations(1, numMarkers, scratch0);
-
-    for(s32 i=0; i<numMarkers; i++) {
-      quads[i] = Array<f64>(4, 2, scratch0);
-
-      for(s32 y=0; y<4; y++) {
-        quads[i][y][0] = markers[i].corners[y].x;
-        quads[i][y][1] = markers[i].corners[y].y;
-      }
-
-      markerTypes[0][i] = markers[i].markerType;
-    }
-
-    const mwSize markersMatlab_ndim = 2;
-    const mwSize markersMatlab_dims[] = {1, static_cast<mwSize>(numMarkers)};
-    mxArray *quadsMatlab = mxCreateCellArray(markersMatlab_ndim, markersMatlab_dims);
-
-    for(s32 i=0; i<numMarkers; i++) {
-      mxSetCell(quadsMatlab, i, arrayToMxArray<f64>(quads[i]));
-    }
-
-    mxArray *markerTypesMatlab = arrayToMxArray<f64>(markerTypes);
-
-    plhs[0] = quadsMatlab;
-    plhs[1] = markerTypesMatlab;
-
-    if(nlhs >= 3) {
-      mxArray* markerNamesMatlab = mxCreateCellArray(markersMatlab_ndim, markersMatlab_dims);
-      for(s32 i=0; i<numMarkers; ++i) {
-        mxSetCell(markerNamesMatlab, i, mxCreateString(Anki::Vision::MarkerTypeStrings[markers[i].markerType]));
-      }
-      plhs[2] = markerNamesMatlab;
-    }
-
-    if(nlhs >= 4) {
-      Array<s32> markerValidity(1, numMarkers, scratch0);
-
-      for(s32 i=0; i<numMarkers; ++i) {
-        markerValidity[0][i] = markers[i].validity;
-      }
-
-      plhs[3] = arrayToMxArray<s32>(markerValidity);
-    }
-  } else { // if(numMarkers != 0)
-    const mwSize markersMatlab_ndim = 2;
-    const mwSize markersMatlab_dims[] = {0, 0};
-    mxArray *quadsMatlab = mxCreateCellArray(markersMatlab_ndim, markersMatlab_dims);
-    mxArray *markerTypesMatlab = mxCreateNumericArray(2, markersMatlab_dims, mxDOUBLE_CLASS, mxREAL);
-
-    plhs[0] = quadsMatlab;
-    plhs[1] = markerTypesMatlab;
-
-    if(nlhs >= 3) {
-      plhs[2] = mxCreateCellArray(markersMatlab_ndim, markersMatlab_dims);
-    }
-
-    if(nlhs >= 4) {
-      plhs[3] = mxCreateNumericArray(2, markersMatlab_dims, mxINT32_CLASS, mxREAL);
-    }
-  } // if(numMarkers != 0) ... else
-
-  mxFree(memory.get_buffer());
-  mxFree(scratch0.get_buffer());
-  mxFree(scratch1.get_buffer());
-  mxFree(scratch2.get_buffer());
-  mxFree(scratch3.get_buffer());
+#include "mex.h"
+
+#include "anki/common/robot/matlabInterface.h"
+
+#include "anki/vision/robot/lucasKanade.h"
+#include "anki/vision/robot/fiducialMarkers.h"
+#include "anki/vision/robot/fiducialDetection.h"
+
+#include "anki/common/matlab/mexWrappers.h"
+#include "anki/common/shared/utilities_shared.h"
+
+#include <string.h>
+#include <vector>
+
+#define VERBOSITY 0
+
+using namespace Anki::Embedded;
+
+// image = drawExampleSquaresImage();
+// imageSize = size(image);
+
+// imageMarker = rgb2gray(imread('C:\Anki\blockImages\fiducial105_6ContrastReduced.png'));
+// image = 255*ones(480,640,'uint8');
+// image(101:(100+size(imageMarker,1)-2), 101:(100+size(imageMarker,2)-2)) = imageMarker(2:(end-1), 2:(end-1));
+// imageSize = [480,640];
+
+// image = imresize(imread('??'), [240,320]);
+
+// image = imresize(rgb2gray(imread('C:\Anki\blockImages\testTrainedCodes.png')), [240,320]);
+
+// imageSize = size(image);
+// scaleImage_thresholdMultiplier = 1.0;
+// scaleImage_numPyramidLevels = 3;
+// component1d_minComponentWidth = 0;
+// component1d_maxSkipDistance = 0;
+// minSideLength = round(0.03*max(imageSize(1),imageSize(2)));
+// maxSideLength = round(0.97*min(imageSize(1),imageSize(2)));
+// component_minimumNumPixels = round(minSideLength*minSideLength - (0.8*minSideLength)*(0.8*minSideLength));
+// component_maximumNumPixels = round(maxSideLength*maxSideLength - (0.8*maxSideLength)*(0.8*maxSideLength));
+// component_sparseMultiplyThreshold = 1000.0;
+// component_solidMultiplyThreshold = 2.0;
+// component_minHollowRatio = 1.0;
+// quads_minQuadArea = 100 / 4;
+// quads_quadSymmetryThreshold = 2.0;
+// quads_minDistanceFromImageEdge = 2;
+// decode_minContrastRatio = 1.25;
+// quadRefinementIterations = 5;
+// numRefinementSamples = 100;
+// quadRefinementMaxCornerChange = 5.f;
+// returnInvalidMarkers = 0;
+// [quads, markerTypes, markerNames, markerValidity] = mexDetectFiducialMarkers(image, scaleImage_numPyramidLevels, scaleImage_thresholdMultiplier, component1d_minComponentWidth, component1d_maxSkipDistance, component_minimumNumPixels, component_maximumNumPixels, component_sparseMultiplyThreshold, component_solidMultiplyThreshold, component_minHollowRatio, quads_minQuadArea, quads_quadSymmetryThreshold, quads_minDistanceFromImageEdge, decode_minContrastRatio, quadRefinementIterations, numRefinementSamples, quadRefinementMaxCornerChange, returnInvalidMarkers);
+void mexFunction(int nlhs, mxArray *plhs[], int nrhs, const mxArray *prhs[])
+{
+  Anki::SetCoreTechPrintFunctionPtr(mexPrintf);
+
+  const s32 maxMarkers = 500;
+  const s32 maxExtractedQuads = 5000;
+  const u16 maxConnectedComponentSegments = 0xFFFF; // 642*480/2 = 154000
+  const s32 bufferSize = 10000000;
+
+  AnkiConditionalErrorAndReturn(nrhs == 18 && nlhs >= 2 && nlhs <= 4, "mexDetectFiducialMarkers", "Call this function as following: [quads, markerTypes, <markerNames>, <markerValidity>] = mexDetectFiducialMarkers(uint8(image), scaleImage_numPyramidLevels, scaleImage_thresholdMultiplier, component1d_minComponentWidth, component1d_maxSkipDistance, component_minimumNumPixels, component_maximumNumPixels, component_sparseMultiplyThreshold, component_solidMultiplyThreshold, component_minHollowRatio, quads_minQuadArea, quads_quadSymmetryThreshold, quads_minDistanceFromImageEdge, decode_minContrastRatio, quadRefinementIterations, numRefinementSamples, quadRefinementMaxCornerChange, returnInvalidMarkers);");
+
+  MemoryStack memory(mxMalloc(bufferSize), bufferSize);
+  AnkiConditionalErrorAndReturn(memory.IsValid(), "mexDetectFiducialMarkers", "Memory could not be allocated");
+
+  Array<u8> image                             = mxArrayToArray<u8>(prhs[0], memory);
+  const s32 scaleImage_numPyramidLevels       = static_cast<s32>(mxGetScalar(prhs[1]));
+  const s32 scaleImage_thresholdMultiplier    = Round<s32>(pow(2,16)*mxGetScalar(prhs[2])); // Convert from double to SQ15.16
+  const s16 component1d_minComponentWidth     = static_cast<s16>(mxGetScalar(prhs[3]));
+  const s16 component1d_maxSkipDistance       = static_cast<s16>(mxGetScalar(prhs[4]));
+  const s32 component_minimumNumPixels        = static_cast<s32>(mxGetScalar(prhs[5]));
+  const s32 component_maximumNumPixels        = static_cast<s32>(mxGetScalar(prhs[6]));
+  const s32 component_sparseMultiplyThreshold = Round<s32>(pow(2,5)*mxGetScalar(prhs[7])); // Convert from double to SQ26.5
+  const s32 component_solidMultiplyThreshold  = Round<s32>(pow(2,5)*mxGetScalar(prhs[8])); // Convert from double to SQ26.5
+  const f32 component_minHollowRatio          = static_cast<f32>(mxGetScalar(prhs[9]));
+  const s32 quads_minQuadArea                 = static_cast<s32>(mxGetScalar(prhs[10]));
+  const s32 quads_quadSymmetryThreshold       = Round<s32>(pow(2,8)*mxGetScalar(prhs[11])); // Convert from double to SQ23.8
+  const s32 quads_minDistanceFromImageEdge    = static_cast<s32>(mxGetScalar(prhs[12]));
+  const f32 decode_minContrastRatio           = static_cast<f32>(mxGetScalar(prhs[13]));
+  const s32 quadRefinementIterations          = static_cast<s32>(mxGetScalar(prhs[14]));
+  const s32 numRefinementSamples              = static_cast<s32>(mxGetScalar(prhs[15]));
+  const f32 quadRefinementMaxCornerChange     = static_cast<f32>(mxGetScalar(prhs[16]));
+  const bool returnInvalidMarkers             = static_cast<bool>(Round<s32>(mxGetScalar(prhs[17])));
+
+  AnkiConditionalErrorAndReturn(image.IsValid(), "mexDetectFiducialMarkers", "Could not allocate image");
+
+  MemoryStack scratch0(mxCalloc(bufferSize,1), bufferSize);
+  AnkiConditionalErrorAndReturn(scratch0.IsValid(), "mexDetectFiducialMarkers", "Scratch0 could not be allocated");
+
+  MemoryStack scratch1(mxCalloc(bufferSize,1), bufferSize);
+  AnkiConditionalErrorAndReturn(scratch1.IsValid(), "mexDetectFiducialMarkers", "Scratch1 could not be allocated");
+
+  MemoryStack scratch2(mxCalloc(bufferSize,1), bufferSize);
+  AnkiConditionalErrorAndReturn(scratch2.IsValid(), "mexDetectFiducialMarkers", "Scratch2 could not be allocated");
+
+  MemoryStack scratch3(mxCalloc(bufferSize,1), bufferSize);
+  AnkiConditionalErrorAndReturn(scratch3.IsValid(), "mexDetectFiducialMarkers", "Scratch3 could not be allocated");
+
+  FixedLengthList<VisionMarker> markers(maxMarkers, scratch0);
+  FixedLengthList<Array<f32>> homographies(maxMarkers, scratch0);
+
+  markers.set_size(maxMarkers);
+  homographies.set_size(maxMarkers);
+
+  for(s32 i=0; i<maxMarkers; i++) {
+    Array<f32> newArray(3, 3, scratch0);
+    homographies[i] = newArray;
+  }
+
+  {
+    const Anki::Result result = DetectFiducialMarkers(
+      image,
+      markers,
+      homographies,
+      scaleImage_numPyramidLevels, scaleImage_thresholdMultiplier,
+      component1d_minComponentWidth, component1d_maxSkipDistance,
+      component_minimumNumPixels, component_maximumNumPixels,
+      component_sparseMultiplyThreshold, component_solidMultiplyThreshold,
+      component_minHollowRatio,
+      quads_minQuadArea, quads_quadSymmetryThreshold, quads_minDistanceFromImageEdge,
+      decode_minContrastRatio,
+      maxConnectedComponentSegments,
+      maxExtractedQuads,
+      quadRefinementIterations,
+      numRefinementSamples,
+      quadRefinementMaxCornerChange,
+      returnInvalidMarkers,
+      scratch1,
+      scratch2,
+      scratch3);
+
+    AnkiConditionalErrorAndReturn(result == Anki::RESULT_OK, "mexDetectFiducialMarkers", "mexDetectFiducialMarkers Failed");
+  }
+
+  const s32 numMarkers = markers.get_size();
+
+  if(numMarkers != 0) {
+    std::vector<Array<f64> > quads;
+    quads.resize(numMarkers);
+
+    Array<f64> markerTypes(1, numMarkers, scratch0);
+    Array<f64> orientations(1, numMarkers, scratch0);
+
+    for(s32 i=0; i<numMarkers; i++) {
+      quads[i] = Array<f64>(4, 2, scratch0);
+
+      for(s32 y=0; y<4; y++) {
+        quads[i][y][0] = markers[i].corners[y].x;
+        quads[i][y][1] = markers[i].corners[y].y;
+      }
+
+      markerTypes[0][i] = markers[i].markerType;
+    }
+
+    const mwSize markersMatlab_ndim = 2;
+    const mwSize markersMatlab_dims[] = {1, static_cast<mwSize>(numMarkers)};
+    mxArray *quadsMatlab = mxCreateCellArray(markersMatlab_ndim, markersMatlab_dims);
+
+    for(s32 i=0; i<numMarkers; i++) {
+      mxSetCell(quadsMatlab, i, arrayToMxArray<f64>(quads[i]));
+    }
+
+    mxArray *markerTypesMatlab = arrayToMxArray<f64>(markerTypes);
+
+    plhs[0] = quadsMatlab;
+    plhs[1] = markerTypesMatlab;
+
+    if(nlhs >= 3) {
+      mxArray* markerNamesMatlab = mxCreateCellArray(markersMatlab_ndim, markersMatlab_dims);
+      for(s32 i=0; i<numMarkers; ++i) {
+        mxSetCell(markerNamesMatlab, i, mxCreateString(Anki::Vision::MarkerTypeStrings[markers[i].markerType]));
+      }
+      plhs[2] = markerNamesMatlab;
+    }
+
+    if(nlhs >= 4) {
+      Array<s32> markerValidity(1, numMarkers, scratch0);
+
+      for(s32 i=0; i<numMarkers; ++i) {
+        markerValidity[0][i] = markers[i].validity;
+      }
+
+      plhs[3] = arrayToMxArray<s32>(markerValidity);
+    }
+  } else { // if(numMarkers != 0)
+    const mwSize markersMatlab_ndim = 2;
+    const mwSize markersMatlab_dims[] = {0, 0};
+    mxArray *quadsMatlab = mxCreateCellArray(markersMatlab_ndim, markersMatlab_dims);
+    mxArray *markerTypesMatlab = mxCreateNumericArray(2, markersMatlab_dims, mxDOUBLE_CLASS, mxREAL);
+
+    plhs[0] = quadsMatlab;
+    plhs[1] = markerTypesMatlab;
+
+    if(nlhs >= 3) {
+      plhs[2] = mxCreateCellArray(markersMatlab_ndim, markersMatlab_dims);
+    }
+
+    if(nlhs >= 4) {
+      plhs[3] = mxCreateNumericArray(2, markersMatlab_dims, mxINT32_CLASS, mxREAL);
+    }
+  } // if(numMarkers != 0) ... else
+
+  mxFree(memory.get_buffer());
+  mxFree(scratch0.get_buffer());
+  mxFree(scratch1.get_buffer());
+  mxFree(scratch2.get_buffer());
+  mxFree(scratch3.get_buffer());
 }