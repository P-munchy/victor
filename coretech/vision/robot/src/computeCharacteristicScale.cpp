﻿#include "anki/common/robot/utilities.h"
<<<<<<< HEAD

#include "anki/vision/robot/miscVisionKernels.h"
=======
#include "anki/common/robot/benchmarking_c.h"

#include "anki/vision/robot/miscVisionKernels.h"
#include "anki/vision/robot/integralImage.h"

//#define HAVE_64_BIT_ARITHMETIC
>>>>>>> 313ef02f

namespace Anki
{
  namespace Embedded
  {
#define MAX_PYRAMID_LEVELS 8
#define MAX_ALPHAS 128
    // //function scaleImage = computeCharacteristicScaleImage_loopsAndFixedPoint(image, numPyramidLevels, computeDogAtFullSize, filterWithMex)
    IN_DDR Result ComputeCharacteristicScaleImage(const Array<u8> &image, const s32 numPyramidLevels, FixedPointArray<u32> &scaleImage, MemoryStack scratch)
    {
      //double times[20];

      //times[0] = GetTime();

      const s32 imageHeight = image.get_size(0);
      const s32 fullSizeHeight = imageHeight;

      const s32 imageWidth = image.get_size(1);
      const s32 fullSizeWidth = imageWidth;

      AnkiConditionalErrorAndReturnValue(image.IsValid(),
        RESULT_FAIL, "ComputeCharacteristicScaleImage", "image is not valid");

      AnkiConditionalErrorAndReturnValue(scaleImage.IsValid(),
        RESULT_FAIL, "ComputeCharacteristicScaleImage", "scaleImage is not valid");

      AnkiConditionalErrorAndReturnValue(numPyramidLevels <= MAX_PYRAMID_LEVELS,
        RESULT_FAIL, "ComputeCharacteristicScaleImage", "numPyramidLevels must be less than %d", MAX_PYRAMID_LEVELS+1);

      AnkiConditionalErrorAndReturnValue(imageHeight == scaleImage.get_size(0) && imageWidth == scaleImage.get_size(1),
        RESULT_FAIL, "ComputeCharacteristicScaleImage", "image and scaleImage must be the same size");

      AnkiConditionalErrorAndReturnValue(scaleImage.get_numFractionalBits() == 16,
        RESULT_FAIL, "ComputeCharacteristicScaleImage", "scaleImage must be UQ16.16");

      // TODO: add check for the required amount of scratch?

      //scaleImage = uint32(image)*(2^8); % UQ16.16
      //dogMax = zeros(fullSizeHeight,fullSizeWidth,'uint32'); % UQ16.16
      Array<u32> dogMax(fullSizeHeight, fullSizeWidth, scratch); // UQ16.16
      dogMax.Set(static_cast<u32>(0));

      //imagePyramid = cell(1, numPyramidLevels+1);
      Array<u8> imagePyramid[MAX_PYRAMID_LEVELS+1];
      imagePyramid[0] = Array<u8>(fullSizeHeight, fullSizeWidth, scratch, false);
      for(s32 i=1; i<=numPyramidLevels; i++) {
        imagePyramid[i] = Array<u8>(fullSizeHeight >> i, fullSizeWidth >> i, scratch, false);
      }

      //scaleFactors = int32(2.^[0:(numPyramidLevels)]); %#ok<NBRAK>
      s32 scaleFactors[MAX_PYRAMID_LEVELS+1];
      scaleFactors[0] = 1;
      scaleFactors[1] = 2;
      for(s32 i=2; i<=numPyramidLevels; i++) {
        scaleFactors[i] = 2 << (i-1);
      }

      //imagePyramid{1} = mexBinomialFilter(image);
      const Result binomialFilterResult = BinomialFilter(image, imagePyramid[0], scratch);

      AnkiConditionalErrorAndReturnValue(binomialFilterResult == RESULT_OK,
        RESULT_FAIL, "ComputeCharacteristicScaleImage", "BinomialFilter failed");

      /*{
      Matlab matlab(false);

      matlab.PutArray2d(image, "image");
      matlab.PutArray2d(imagePyramid[0], "imagePyramid");
      }*/

      /*
      image.Show("image", false);
      imagePyramid[0].Show("imagePyramid[0]", true);
      */

      //for pyramidLevel = 2:numPyramidLevels+1
      for(s32 pyramidLevel=1; pyramidLevel<=numPyramidLevels; pyramidLevel++) {
        PUSH_MEMORY_STACK(scratch); // Push the current state of the scratch buffer onto the system stack

        //    curPyramidLevel = imagePyramid{pyramidLevel-1}; %UQ8.0
        const Array<u8> curPyramidLevel = imagePyramid[pyramidLevel-1]; // UQ8.0
        const s32 curLevelHeight = curPyramidLevel.get_size(0);
        const s32 curLevelWidth = curPyramidLevel.get_size(1);

        //    if filterWithMex
        //        curPyramidLevelBlurred = mexBinomialFilter(curPyramidLevel); %UQ8.0
        //    else
        //        curPyramidLevelBlurred = binomialFilter_loopsAndFixedPoint(curPyramidLevel); %UQ8.0
        //    end
        Array<u8> curPyramidLevelBlurred(curLevelHeight, curLevelWidth, scratch);

        const Result binomialFilterResult = BinomialFilter(curPyramidLevel, curPyramidLevelBlurred, scratch);

        AnkiConditionalErrorAndReturnValue(binomialFilterResult == RESULT_OK,
          RESULT_FAIL, "ComputeCharacteristicScaleImage", "In-loop BinomialFilter failed");

        //    largeDoG = zeros([fullSizeHeight,fullSizeWidth],'uint32'); % UQ16.16
#if ANKI_DEBUG_LEVEL >= ANKI_DEBUG_ALL
        Array<u32> largeDog(fullSizeHeight, fullSizeWidth, scratch);
        largeDog.Set(u32(0));
#endif

        //    if pyramidLevel == 2
        if(pyramidLevel == 1) {
          // The first level is always correct, so just set everything in dogMax and scaleImage
          //        for y = 1:fullSizeHeight
          //            for x = 1:fullSizeWidth
          for(s32 y=0; y<curLevelHeight; y++) {
            const u8 * restrict pCurPyramidLevel = curPyramidLevel.Pointer(y, 0);
            const u8 * restrict pCurPyramidLevelBlurred = curPyramidLevelBlurred.Pointer(y, 0);

            u32 * restrict pDogMax = dogMax.Pointer(y, 0);
            u32 * restrict pScaleImage = scaleImage.Pointer(y, 0);

#if ANKI_DEBUG_LEVEL >= ANKI_DEBUG_ALL
            u32 * restrict pLargeDog = largeDog.Pointer(y, 0);
#endif

            for(s32 x=0; x<curLevelWidth; x++) {
              // DoG = uint32(abs(int32(curPyramidLevelBlurred(y,x)) - int32(curPyramidLevel(y,x)))) * (2^16); % abs(UQ8.0 - UQ8.0) -> UQ16.16;
              const u32 dog = static_cast<u32>(abs(static_cast<s16>(pCurPyramidLevelBlurred[x]) - static_cast<s16>(pCurPyramidLevel[x]))) << 16; // abs(UQ8.0 - UQ8.0) -> UQ16.16;

              // largeDoG(y,x) = DoG;
#if ANKI_DEBUG_LEVEL >= ANKI_DEBUG_ALL
              pLargeDog[x] = dog;
#endif

              // dogMax(y,x) = DoG;
              // scaleImage(y,x) = uint32(curPyramidLevel(y,x)) * (2^16); % UQ8.0 -> UQ16.16
              pDogMax[x] = dog;
              pScaleImage[x] = static_cast<u32>(pCurPyramidLevel[x]) << 16; // UQ8.0 -> UQ16.16
            }
          }

          //{
          //  Matlab matlab(false);

          //  matlab.PutArray2d(curPyramidLevel, "curPyramidLevel_c");
          //  matlab.PutArray2d(curPyramidLevelBlurred, "curPyramidLevelBlurred_c");
          //  matlab.PutArray2d(dogMax, "dogMax_c");
          //  matlab.PutArray2d(scaleImage, "scaleImage_c");
          //  matlab.PutArray2d(largeDog, "largeDog_c");
          //  printf("\n");
          //}
        } else if (pyramidLevel < 5) { //    elseif pyramidLevel <= 5 % if pyramidLevel == 2
          //        largeYIndexRange = int32(1 + [scaleFactors(pyramidLevel-1)/2, fullSizeHeight-scaleFactors(pyramidLevel-1)/2-1]); % SQ31.0
          //        largeXIndexRange = int32(1 + [scaleFactors(pyramidLevel-1)/2, fullSizeWidth-scaleFactors(pyramidLevel-1)/2-1]); % SQ31.0
          const s32 largeIndexMin = scaleFactors[pyramidLevel-1] / 2; // SQ31.0

          const s32 numAlphas = scaleFactors[pyramidLevel-1];

          //        alphas = int32((2^8)*(.5 + double(0:(scaleFactors(pyramidLevel-1)-1)))); % SQ23.8
          s32 alphas[MAX_ALPHAS]; // SQ23.8
          for(s32 iAlpha=0; iAlpha<numAlphas; iAlpha++) {
            alphas[iAlpha] = (static_cast<s32>(iAlpha)<<8) + (1<<7); // SQ23.8
            //printf("%d) %d\n",iAlpha, alphas[iAlpha]);
          }

          // maxAlpha = int32((2^8)*scaleFactors(pyramidLevel-1)); % SQ31.0 -> SQ23.8
          const s32 maxAlpha = scaleFactors[pyramidLevel-1] << 8; // SQ31.0 -> SQ23.8
          const s32 maxAlphaSquaredShift = static_cast<s32>(Log2u32(static_cast<u32>(maxAlpha*maxAlpha)));

          //        largeY = largeYIndexRange(1);
          s32 largeY = largeIndexMin;
          for(s32 smallY = 0; smallY < (curLevelHeight-1); smallY++) { //        for smallY = 1:(size(curPyramidLevel,1)-1)
            const u8 * restrict pCurPyramidLevelY0 = curPyramidLevel.Pointer(smallY,   0);
            const u8 * restrict pCurPyramidLevelYp1 = curPyramidLevel.Pointer(smallY+1, 0);

            const u8 * restrict pCurPyramidLevelBlurredY0 = curPyramidLevelBlurred.Pointer(smallY,   0);
            const u8 * restrict pCurPyramidLevelBlurredYp1 = curPyramidLevelBlurred.Pointer(smallY+1, 0);

            for(s32 iAlphaY = 0; iAlphaY < numAlphas; iAlphaY++, largeY++) { //            for iAlphaY = 1:length(alphas)
              u32 * restrict pDogMax = dogMax.Pointer(largeY, 0);
              u32 * restrict pScaleImage = scaleImage.Pointer(largeY, 0);

#if ANKI_DEBUG_LEVEL >= ANKI_DEBUG_ALL
              u32 * restrict pLargeDog = largeDog.Pointer(largeY, 0);
#endif

              //alphaY = alphas(iAlphaY);
              //alphaYinverse = maxAlpha - alphas(iAlphaY);
              const s32 alphaY = alphas[iAlphaY];
              const s32 alphaYinverse = maxAlpha - alphaY;

              // largeX = largeXIndexRange(1);
              s32 largeX = largeIndexMin;
              for(s32 smallX = 0; smallX < (curLevelWidth-1); smallX++) { //                for smallX = 1:(size(curPyramidLevel,2)-1)
                //curPyramidLevel_00 = int32(curPyramidLevel(smallY, smallX)); % SQ31.0
                //curPyramidLevel_01 = int32(curPyramidLevel(smallY, smallX+1)); % SQ31.0
                //curPyramidLevel_10 = int32(curPyramidLevel(smallY+1, smallX)); % SQ31.0
                //curPyramidLevel_11 = int32(curPyramidLevel(smallY+1, smallX+1)); % SQ31.0
                const s32 curPyramidLevel_00 = static_cast<s32>(pCurPyramidLevelY0[smallX]); // SQ31.0
                const s32 curPyramidLevel_01 = static_cast<s32>(pCurPyramidLevelY0[smallX+1]); // SQ31.0
                const s32 curPyramidLevel_10 = static_cast<s32>(pCurPyramidLevelYp1[smallX]); // SQ31.0
                const s32 curPyramidLevel_11 = static_cast<s32>(pCurPyramidLevelYp1[smallX+1]); // SQ31.0

                //DoG_00 = abs(int32(curPyramidLevel(smallY,   smallX))   - int32(curPyramidLevelBlurred(smallY,   smallX))); % SQ31.0
                //DoG_01 = abs(int32(curPyramidLevel(smallY,   smallX+1)) - int32(curPyramidLevelBlurred(smallY,   smallX+1))); % SQ31.0
                //DoG_10 = abs(int32(curPyramidLevel(smallY+1, smallX))   - int32(curPyramidLevelBlurred(smallY+1, smallX))); % SQ31.0
                //DoG_11 = abs(int32(curPyramidLevel(smallY+1, smallX+1)) - int32(curPyramidLevelBlurred(smallY+1, smallX+1))); % SQ31.0
                const s32 dog_00 = abs(static_cast<s32>(pCurPyramidLevelY0[smallX])    - static_cast<s32>(pCurPyramidLevelBlurredY0[smallX])); // SQ31.0
                const s32 dog_01 = abs(static_cast<s32>(pCurPyramidLevelY0[smallX+1])  - static_cast<s32>(pCurPyramidLevelBlurredY0[smallX+1])); // SQ31.0
                const s32 dog_10 = abs(static_cast<s32>(pCurPyramidLevelYp1[smallX])   - static_cast<s32>(pCurPyramidLevelBlurredYp1[smallX])); // SQ31.0
                const s32 dog_11 = abs(static_cast<s32>(pCurPyramidLevelYp1[smallX+1]) - static_cast<s32>(pCurPyramidLevelBlurredYp1[smallX+1])); // SQ31.0

                for(s32 iAlphaX = 0; iAlphaX < numAlphas; iAlphaX++, largeX++) { //                    for iAlphaX = 1:length(alphas)
                  //    alphaX = alphas(iAlphaX);
                  //    alphaXinverse = maxAlpha - alphas(iAlphaX);
                  const s32 alphaX = alphas[iAlphaX];
                  const s32 alphaXinverse = maxAlpha - alphaX;

                  // DoG = uint32( interpolate2d(DoG_00, DoG_01, DoG_10, DoG_11, alphaY, alphaYinverse, alphaX, alphaXinverse) / (maxAlpha^2/(2^16)) ); % SQ?.? -> UQ16.16
                  const u32 dog = static_cast<u32>(Interpolate2d(dog_00, dog_01, dog_10, dog_11, alphaY, alphaYinverse, alphaX, alphaXinverse) >> (maxAlphaSquaredShift - 16)); // SQ?.? -> UQ16.16

                  //printf("(%d,%d) %d %d %d %d %d %d\n", largeY, largeX, dog_00, dog_01, dog_10, dog_11, Interpolate2d(dog_00, dog_01, dog_10, dog_11, alphaY, alphaYinverse, alphaX, alphaXinverse), dog);

                  //    largeDoG(largeY,largeX) = DoG;
#if ANKI_DEBUG_LEVEL >= ANKI_DEBUG_ALL
                  pLargeDog[largeX] = dog;
#endif

                  //    if DoG > dogMax(largeY,largeX)
                  if(dog > pDogMax[largeX]) {
                    //        dogMax(largeY,largeX) = DoG;
                    //        curPyramidLevelInterpolated = uint32( interpolate2d(curPyramidLevel_00, curPyramidLevel_01, curPyramidLevel_10, curPyramidLevel_11, alphaY, alphaYinverse, alphaX, alphaXinverse) / (maxAlpha^2/(2^16)) );  % SQ?.? -> UQ16.16
                    //        scaleImage(largeY,largeX) = curPyramidLevelInterpolated;
                    pDogMax[largeX] = dog;
                    const s32 interpolatedUnscaled = Interpolate2d(curPyramidLevel_00, curPyramidLevel_01, curPyramidLevel_10, curPyramidLevel_11, alphaY, alphaYinverse, alphaX, alphaXinverse);
                    const u32 curPyramidLevelInterpolated = static_cast<u32>(interpolatedUnscaled >> (maxAlphaSquaredShift - 16)); // SQ?.? -> UQ16.16
                    pScaleImage[largeX] = curPyramidLevelInterpolated;
                  }
                } // for(s32 iAlphaX = 0; iAlphaX < numAlphas; iAlphaX++)
              }// for(s32 smallX = 0; smallX < curLevelHeight; smallX++)
            } // for(s32 iAlphaY = 0; iAlphaY < numAlphas; iAlphaY++)
          } // for(s32 smallY = 0; smallY < curLevelHeight; smallY++)

          /*{
          Matlab matlab(false);

          matlab.PutArray2d(curPyramidLevel, "curPyramidLevel_c");
          matlab.PutArray2d(curPyramidLevelBlurred, "curPyramidLevelBlurred_c");
          matlab.PutArray2d(dogMax, "dogMax_c");
          matlab.PutArray2d(scaleImage, "scaleImage_c");
          matlab.PutArray2d(largeDog, "largeDog_c");
          printf("\n");
          }*/
        } else {         //    else % if pyramidLevel == 2 ... elseif pyramidLevel <= 5
#if HAVE_64_BIT_ARITHMETIC // The movidius compiler is missing __ashrdi3, so this part won't compile
          const s32 largeIndexMin = scaleFactors[pyramidLevel-1] / 2; // SQ31.0

          const s32 numAlphas = scaleFactors[pyramidLevel-1];

          s64 alphas[MAX_ALPHAS]; // SQ55.8
          for(s32 iAlpha=0; iAlpha<numAlphas; iAlpha++) {
            alphas[iAlpha] = (static_cast<s64>(iAlpha)<<8) + (1<<7); // SQ55.8
          }

          const s64 maxAlpha = scaleFactors[pyramidLevel-1] << 8; // SQ31.0 -> SQ55.8
          const s64 maxAlphaSquaredShift = static_cast<s64>(Log2u64(static_cast<u64>(maxAlpha*maxAlpha)));

          s32 largeY = largeIndexMin;
          for(s32 smallY = 0; smallY < (curLevelHeight-1); smallY++) { //        for smallY = 1:(size(curPyramidLevel,1)-1)
            const u8 * restrict pCurPyramidLevelY0 = curPyramidLevel.Pointer(smallY,   0);
            const u8 * restrict pCurPyramidLevelYp1 = curPyramidLevel.Pointer(smallY+1, 0);

            const u8 * restrict pCurPyramidLevelBlurredY0 = curPyramidLevelBlurred.Pointer(smallY,   0);
            const u8 * restrict pCurPyramidLevelBlurredYp1 = curPyramidLevelBlurred.Pointer(smallY+1, 0);

            for(s32 iAlphaY = 0; iAlphaY < numAlphas; iAlphaY++, largeY++) { //            for iAlphaY = 1:length(alphas)
              u32 * restrict pDogMax = dogMax.Pointer(largeY, 0);
              u32 * restrict pScaleImage = scaleImage.Pointer(largeY, 0);

#if ANKI_DEBUG_LEVEL >= ANKI_DEBUG_ALL
              u32 * restrict pLargeDog = largeDog.Pointer(largeY, 0);
#endif

              const s64 alphaY = alphas[iAlphaY];
              const s64 alphaYinverse = maxAlpha - alphaY;

              s32 largeX = largeIndexMin;
              for(s32 smallX = 0; smallX < (curLevelWidth-1); smallX++) { //                for smallX = 1:(size(curPyramidLevel,2)-1)
                const s64 curPyramidLevel_00 = static_cast<s64>(pCurPyramidLevelY0[smallX]); // SQ63.0
                const s64 curPyramidLevel_01 = static_cast<s64>(pCurPyramidLevelY0[smallX+1]); // SQ63.0
                const s64 curPyramidLevel_10 = static_cast<s64>(pCurPyramidLevelYp1[smallX]); // SQ63.0
                const s64 curPyramidLevel_11 = static_cast<s64>(pCurPyramidLevelYp1[smallX+1]); // SQ63.0

                const s64 dog_00 = abs(static_cast<s64>(pCurPyramidLevelY0[smallX])    - static_cast<s64>(pCurPyramidLevelBlurredY0[smallX])); // SQ63.0
                const s64 dog_01 = abs(static_cast<s64>(pCurPyramidLevelY0[smallX+1])  - static_cast<s64>(pCurPyramidLevelBlurredY0[smallX+1])); // SQ63.0
                const s64 dog_10 = abs(static_cast<s64>(pCurPyramidLevelYp1[smallX])   - static_cast<s64>(pCurPyramidLevelBlurredYp1[smallX])); // SQ63.0
                const s64 dog_11 = abs(static_cast<s64>(pCurPyramidLevelYp1[smallX+1]) - static_cast<s64>(pCurPyramidLevelBlurredYp1[smallX+1])); // SQ63.0

                for(s32 iAlphaX = 0; iAlphaX < numAlphas; iAlphaX++, largeX++) { //                    for iAlphaX = 1:length(alphas)
                  const s64 alphaX = alphas[iAlphaX];
                  const s64 alphaXinverse = maxAlpha - alphaX;

                  const u32 dog = 0; //static_cast<u32>(Interpolate2d(dog_00, dog_01, dog_10, dog_11, alphaY, alphaYinverse, alphaX, alphaXinverse) >> (maxAlphaSquaredShift - 16)); // SQ?.? -> UQ16.16

#if ANKI_DEBUG_LEVEL >= ANKI_DEBUG_ALL
                  pLargeDog[largeX] = dog;
#endif

                  /* if(largeY==9 && largeX==9){
                  printf("\n");
                  }*/
                  if(dog > pDogMax[largeX]) {
                    pDogMax[largeX] = dog;
                    const s64 interpolatedUnscaled = Interpolate2d(curPyramidLevel_00, curPyramidLevel_01, curPyramidLevel_10, curPyramidLevel_11, alphaY, alphaYinverse, alphaX, alphaXinverse);
                    //const u32 curPyramidLevelInterpolated = static_cast<u32>(Interpolate2d(curPyramidLevel_00, curPyramidLevel_01, curPyramidLevel_10, curPyramidLevel_11, alphaY, alphaYinverse, alphaX, alphaXinverse) >> (maxAlphaSquaredShift + 16)); // SQ?.? -> UQ16.16
                    const u32 curPyramidLevelInterpolated = static_cast<u32>(interpolatedUnscaled >> (maxAlphaSquaredShift - 16)); // SQ?.? -> UQ16.16
                    pScaleImage[largeX] = curPyramidLevelInterpolated;
                    //pScaleImage[largeX] = 10000;
                  }
                } // for(s32 iAlphaX = 0; iAlphaX < numAlphas; iAlphaX++)
              }// for(s32 smallX = 0; smallX < curLevelHeight; smallX++)
            } // for(s32 iAlphaY = 0; iAlphaY < numAlphas; iAlphaY++)
          } // for(s32 smallY = 0; smallY < curLevelHeight; smallY++)
          /*
          {
          Matlab matlab(false);

          matlab.PutArray2d(curPyramidLevel, "curPyramidLevel_c");
          matlab.PutArray2d(curPyramidLevelBlurred, "curPyramidLevelBlurred_c");
          matlab.PutArray2d(dogMax, "dogMax_c");
          matlab.PutArray2d(scaleImage, "scaleImage_c");
          matlab.PutArray2d(largeDog, "largeDog_c");
          printf("\n");
          }*/
#endif //#if HAVE_64_BIT_ARITHMETIC // The movidius compiler is missing __ashrdi3, so this part won't compile
        }   //    end % if k == 2 ... else

        //    imagePyramid{pyramidLevel} = uint8(downsampleByFactor(curPyramidLevelBlurred, 2));

        const Result downsampleByFactorResult = DownsampleByFactor(curPyramidLevelBlurred, 2, imagePyramid[pyramidLevel]);
        AnkiConditionalErrorAndReturnValue(downsampleByFactorResult == RESULT_OK,
          RESULT_FAIL, "ComputeCharacteristicScaleImage", "In-loop DownsampleByFactor failed");
      } // for(s32 pyramidLevel=1; pyramidLevel<=numPyramidLevels; pyramidLevel++) {
      //times[19] = GetTime();

      //printf("t20-t0 = %f\n", times[19]-times[0]);

      return RESULT_OK;
    } // Result ComputeCharacteristicScaleImage(const Array<u8> &image, s32 numPyramidLevels, Array<u32> &scaleImage, MemoryStack scratch)

    IN_DDR Result ComputeCharacteristicScaleImageAndBinarize(const Array<u8> &image, const s32 numPyramidLevels, Array<u8> &binaryImage, const s32 thresholdMultiplier, MemoryStack scratch)
    {
      const s32 thresholdMultiplier_numFractionalBits = 16;

      // Integral image constants
      const s32 numBorderPixels = 33; // 2^5 + 1 = 33
      const s32 integralImageHeight = 96; // 96*(640+33*2)*4 = 271104, though with padding, it is 96*720*4 = 276480
      const s32 numRowsToScroll = integralImageHeight - 2*numBorderPixels;

      // To normalize a sum of 1 / ((2*n+1)^2), we approximate a division as a mulitiply and shift.
      // These multiply coefficients were computed in matlab by typing:
      // " for i=1:5 disp(sprintf('i:%d',i')); computeClosestMultiplicationShift((2*(2^i)+1)^2, 31, 8); disp(sprintf('\n')); end; "
      const s32 normalizationMultiply[5] = {41, 101, 227, 241, 31}; // For halfWidths in [1,5]
      const s32 normalizationBitShifts[5] = {10, 13, 16, 18, 17};

      const s32 maxFilterHalfWidth = 1 << (numPyramidLevels+1);

      const s32 imageHeight = image.get_size(0);
      const s32 imageWidth = image.get_size(1);

      C_Acceleration acceleration;
      acceleration.type = C_ACCELERATION_NATURAL_CPP;
      acceleration.version = 1;

      AnkiConditionalErrorAndReturnValue(image.IsValid(),
        RESULT_FAIL, "ComputeCharacteristicScaleImageAndBinarize", "image is not valid");

      AnkiConditionalErrorAndReturnValue(binaryImage.IsValid(),
        RESULT_FAIL, "ComputeCharacteristicScaleImageAndBinarize", "binaryImage is not valid");

      AnkiConditionalErrorAndReturnValue(numPyramidLevels <= 4 && numPyramidLevels > 0,
        RESULT_FAIL, "ComputeCharacteristicScaleImageAndBinarize", "numPyramidLevels must be less than %d", 4+1);

      // TODO: support numPyramidLevels==5 ?
      /*AnkiConditionalWarn(numPyramidLevels <= 4,
      "ComputeCharacteristicScaleImageAndBinarize", "If numPyramidLevels is greater than 4, and mean value of any large rectangle is above 252, then this function will overflow.");*/

      AnkiConditionalErrorAndReturnValue(imageHeight == binaryImage.get_size(0) && imageWidth == binaryImage.get_size(1),
        RESULT_FAIL, "ComputeCharacteristicScaleImageAndBinarize", "image and binaryImage must be the same size");

      // Initialize the first integralImageHeight rows of the integralImage
      ScrollingIntegralImage_u8_s32 integralImage(integralImageHeight, imageWidth, numBorderPixels, scratch);
      if(integralImage.ScrollDown(image, integralImageHeight, scratch) != RESULT_OK)
        return RESULT_FAIL;

      // Prepare the memory for the filtered rows for each level of the pyramid
      Array<s32> filteredRows[5];
      for(s32 i=0; i<=numPyramidLevels; i++) {
        filteredRows[i] = Array<s32>(1, imageWidth, scratch, false);
      }

      s32 imageY = 0;

      while(imageY < imageHeight) {
        // For the given row of the image, compute the blurred version for each level of the pyramid
        for(s32 pyramidLevel=0; pyramidLevel<=numPyramidLevels; pyramidLevel++) {
          const s32 filterHalfWidth = 1 << (pyramidLevel+1); // filterHalfWidth = 2^pyramidLevel;
          const Rectangle<s16> filter(-filterHalfWidth, filterHalfWidth, -filterHalfWidth, filterHalfWidth);

          // Compute the sums using the integral image
          integralImage.FilterRow(acceleration, filter, imageY, filteredRows[pyramidLevel]);

          // Normalize the sums
          s32 * restrict pFilteredRow = filteredRows[pyramidLevel][0];
          const s32 multiply = normalizationMultiply[pyramidLevel];
          const s32 shift = normalizationBitShifts[pyramidLevel];
          for(s32 x=0; x<imageWidth; x++) {
            pFilteredRow[x] = (pFilteredRow[x] * multiply) >> shift;
          }
        } // for(s32 pyramidLevel=0; pyramidLevel<=numLevels; pyramidLevel++)

        const s32 * restrict pFilteredRows[5];
        for(s32 pyramidLevel=0; pyramidLevel<=numPyramidLevels; pyramidLevel++) {
          pFilteredRows[pyramidLevel] = filteredRows[pyramidLevel][0];
        }

        const u8 * restrict pImage = image[imageY];
        u8 * restrict pBinaryImage = binaryImage[imageY];
        for(s32 x=0; x<imageWidth; x++) {
          s32 dogMax = s32_MIN;
          s32 scaleValue = -1;
          for(s32 pyramidLevel=0; pyramidLevel<numPyramidLevels; pyramidLevel++) {
            const s32 dog = ABS(pFilteredRows[pyramidLevel+1][x] - pFilteredRows[pyramidLevel][x]);

            if(dog > dogMax) {
              dogMax = dog;
              scaleValue = pFilteredRows[pyramidLevel+1][x];
            } // if(dog > dogMax)
          } // for(s32 pyramidLevel=0; pyramidLevel<numPyramidLevels; numPyramidLevels++)

          const s32 thresholdValue = (scaleValue*thresholdMultiplier) >> thresholdMultiplier_numFractionalBits;
          if(pImage[x] < thresholdValue) {
            pBinaryImage[x] = 1;
          } else {
            pBinaryImage[x] = 0;
          }
        } // for(s32 x=0; x<imageWidth; x++)

        imageY++;

        //% If we've reached the bottom of this integral image, scroll it up
        if(integralImage.get_maxRow(maxFilterHalfWidth) < imageY) {
          if(integralImage.ScrollDown(image, numRowsToScroll, scratch) != RESULT_OK)
            return RESULT_FAIL;
        }
      } // while(imageY < size(image,1)) {
      return RESULT_OK;
    } // ComputeCharacteristicScaleImageAndBinarize()

    Result ComputeCharacteristicScaleImageAndBinarizeAndExtractComponents(
      const Array<u8> &image,
      const s32 scaleImage_numPyramidLevels, const s32 scaleImage_thresholdMultiplier,
      const s16 component1d_minComponentWidth, const s16 component1d_maxSkipDistance,
      ConnectedComponents &components,
      MemoryStack scratch)
    {
      BeginBenchmark("ccsiabaec_init");
      const s32 thresholdMultiplier_numFractionalBits = 16;

      // Integral image constants
      const s32 numBorderPixels = 33; // 2^5 + 1 = 33
      const s32 integralImageHeight = 96; // 96*(640+33*2)*4 = 271104, though with padding, it is 96*720*4 = 276480
      const s32 numRowsToScroll = integralImageHeight - 2*numBorderPixels;

      // To normalize a sum of 1 / ((2*n+1)^2), we approximate a division as a mulitiply and shift.
      // These multiply coefficients were computed in matlab by typing:
      // " for i=1:5 disp(sprintf('i:%d',i')); computeClosestMultiplicationShift((2*(2^i)+1)^2, 31, 8); disp(sprintf('\n')); end; "
      const s32 normalizationMultiply[5] = {41, 101, 227, 241, 31}; // For halfWidths in [1,5]
      const s32 normalizationBitShifts[5] = {10, 13, 16, 18, 17};

      const s32 maxFilterHalfWidth = 1 << (scaleImage_numPyramidLevels+1);

      const s32 imageHeight = image.get_size(0);
      const s32 imageWidth = image.get_size(1);

      C_Acceleration acceleration;
      acceleration.type = C_ACCELERATION_NATURAL_CPP;
      acceleration.version = 1;

      AnkiConditionalErrorAndReturnValue(image.IsValid(),
        RESULT_FAIL, "ComputeCharacteristicScaleImageAndBinarize", "image is not valid");

      AnkiConditionalErrorAndReturnValue(scaleImage_numPyramidLevels <= 4 && scaleImage_numPyramidLevels > 0,
        RESULT_FAIL, "ComputeCharacteristicScaleImageAndBinarize", "scaleImage_numPyramidLevels must be less than %d", 4+1);

      // Initialize the first integralImageHeight rows of the integralImage
      ScrollingIntegralImage_u8_s32 integralImage(integralImageHeight, imageWidth, numBorderPixels, scratch);
      if(integralImage.ScrollDown(image, integralImageHeight, scratch) != RESULT_OK)
        return RESULT_FAIL;

      // Prepare the memory for the filtered rows for each level of the pyramid
      Array<s32> filteredRows[5];
      for(s32 i=0; i<=scaleImage_numPyramidLevels; i++) {
        filteredRows[i] = Array<s32>(1, imageWidth, scratch, false);
      }

      Array<u8> binaryImageRow(1, imageWidth, scratch);
      u8 * restrict pBinaryImageRow = binaryImageRow[0];

      if(components.Extract2dComponents_PerRow_Initialize() != RESULT_OK)
        return RESULT_FAIL;

      s32 imageY = 0;

      EndBenchmark("ccsiabaec_init");

      BeginBenchmark("ccsiabaec_mainLoop");
      while(imageY < imageHeight) {
        BeginBenchmark("ccsiabaec_filterRows");

        // For the given row of the image, compute the blurred version for each level of the pyramid
        for(s32 pyramidLevel=0; pyramidLevel<=scaleImage_numPyramidLevels; pyramidLevel++) {
          const s32 filterHalfWidth = 1 << (pyramidLevel+1); // filterHalfWidth = 2^pyramidLevel;
          const Rectangle<s16> filter(-filterHalfWidth, filterHalfWidth, -filterHalfWidth, filterHalfWidth);

          // Compute the sums using the integral image
          integralImage.FilterRow(acceleration, filter, imageY, filteredRows[pyramidLevel]);

          // Normalize the sums
          s32 * restrict pFilteredRow = filteredRows[pyramidLevel][0];
          const s32 multiply = normalizationMultiply[pyramidLevel];
          const s32 shift = normalizationBitShifts[pyramidLevel];
          for(s32 x=0; x<imageWidth; x++) {
            pFilteredRow[x] = (pFilteredRow[x] * multiply) >> shift;
          }
        } // for(s32 pyramidLevel=0; pyramidLevel<=numLevels; pyramidLevel++)

        const s32 * restrict pFilteredRows[5];
        for(s32 pyramidLevel=0; pyramidLevel<=scaleImage_numPyramidLevels; pyramidLevel++) {
          pFilteredRows[pyramidLevel] = filteredRows[pyramidLevel][0];
        }

        EndBenchmark("ccsiabaec_filterRows");

        BeginBenchmark("ccsiabaec_computeBinaryImage");

        const u8 * restrict pImage = image[imageY];

        for(s32 x=0; x<imageWidth; x++) {
          s32 dogMax = s32_MIN;
          s32 scaleValue = -1;
          for(s32 pyramidLevel=0; pyramidLevel<scaleImage_numPyramidLevels; pyramidLevel++) {
            const s32 dog = ABS(pFilteredRows[pyramidLevel+1][x] - pFilteredRows[pyramidLevel][x]);

            if(dog > dogMax) {
              dogMax = dog;
              scaleValue = pFilteredRows[pyramidLevel+1][x];
            } // if(dog > dogMax)
          } // for(s32 pyramidLevel=0; pyramidLevel<scaleImage_numPyramidLevels; scaleImage_numPyramidLevels++)

          const s32 thresholdValue = (scaleValue*scaleImage_thresholdMultiplier) >> thresholdMultiplier_numFractionalBits;
          if(pImage[x] < thresholdValue) {
            pBinaryImageRow[x] = 1;
          } else {
            pBinaryImageRow[x] = 0;
          }
        } // for(s32 x=0; x<imageWidth; x++)

        EndBenchmark("ccsiabaec_computeBinaryImage");

        BeginBenchmark("ccsiabaec_extractNextRowOfComponents");

        // Extract the next line of connected components
        if(components.Extract2dComponents_PerRow_NextRow(pBinaryImageRow, imageWidth, imageY, component1d_minComponentWidth, component1d_maxSkipDistance) != RESULT_OK)
          return RESULT_FAIL;

        EndBenchmark("ccsiabaec_extractNextRowOfComponents");

        BeginBenchmark("ccsiabaec_scrollIntegralImage");

        imageY++;

        //% If we've reached the bottom of this integral image, scroll it up
        if(integralImage.get_maxRow(maxFilterHalfWidth) < imageY) {
          if(integralImage.ScrollDown(image, numRowsToScroll, scratch) != RESULT_OK)
            return RESULT_FAIL;
        }

        EndBenchmark("ccsiabaec_scrollIntegralImage");
      } // while(imageY < size(image,1))

      EndBenchmark("ccsiabaec_mainLoop");

      BeginBenchmark("ccsiabaec_finalize");
      if(components.Extract2dComponents_PerRow_Finalize() != RESULT_OK)
        return RESULT_FAIL;
      EndBenchmark("ccsiabaec_finalize");

      return RESULT_OK;
    } // ComputeCharacteristicScaleImageAndBinarizeAndExtractComponents
  } // namespace Embedded
} // namespace Anki<|MERGE_RESOLUTION|>--- conflicted
+++ resolved
@@ -1,607 +1,602 @@
-﻿#include "anki/common/robot/utilities.h"
-<<<<<<< HEAD
-
-#include "anki/vision/robot/miscVisionKernels.h"
-=======
-#include "anki/common/robot/benchmarking_c.h"
-
-#include "anki/vision/robot/miscVisionKernels.h"
-#include "anki/vision/robot/integralImage.h"
-
-//#define HAVE_64_BIT_ARITHMETIC
->>>>>>> 313ef02f
-
-namespace Anki
-{
-  namespace Embedded
-  {
-#define MAX_PYRAMID_LEVELS 8
-#define MAX_ALPHAS 128
-    // //function scaleImage = computeCharacteristicScaleImage_loopsAndFixedPoint(image, numPyramidLevels, computeDogAtFullSize, filterWithMex)
-    IN_DDR Result ComputeCharacteristicScaleImage(const Array<u8> &image, const s32 numPyramidLevels, FixedPointArray<u32> &scaleImage, MemoryStack scratch)
-    {
-      //double times[20];
-
-      //times[0] = GetTime();
-
-      const s32 imageHeight = image.get_size(0);
-      const s32 fullSizeHeight = imageHeight;
-
-      const s32 imageWidth = image.get_size(1);
-      const s32 fullSizeWidth = imageWidth;
-
-      AnkiConditionalErrorAndReturnValue(image.IsValid(),
-        RESULT_FAIL, "ComputeCharacteristicScaleImage", "image is not valid");
-
-      AnkiConditionalErrorAndReturnValue(scaleImage.IsValid(),
-        RESULT_FAIL, "ComputeCharacteristicScaleImage", "scaleImage is not valid");
-
-      AnkiConditionalErrorAndReturnValue(numPyramidLevels <= MAX_PYRAMID_LEVELS,
-        RESULT_FAIL, "ComputeCharacteristicScaleImage", "numPyramidLevels must be less than %d", MAX_PYRAMID_LEVELS+1);
-
-      AnkiConditionalErrorAndReturnValue(imageHeight == scaleImage.get_size(0) && imageWidth == scaleImage.get_size(1),
-        RESULT_FAIL, "ComputeCharacteristicScaleImage", "image and scaleImage must be the same size");
-
-      AnkiConditionalErrorAndReturnValue(scaleImage.get_numFractionalBits() == 16,
-        RESULT_FAIL, "ComputeCharacteristicScaleImage", "scaleImage must be UQ16.16");
-
-      // TODO: add check for the required amount of scratch?
-
-      //scaleImage = uint32(image)*(2^8); % UQ16.16
-      //dogMax = zeros(fullSizeHeight,fullSizeWidth,'uint32'); % UQ16.16
-      Array<u32> dogMax(fullSizeHeight, fullSizeWidth, scratch); // UQ16.16
-      dogMax.Set(static_cast<u32>(0));
-
-      //imagePyramid = cell(1, numPyramidLevels+1);
-      Array<u8> imagePyramid[MAX_PYRAMID_LEVELS+1];
-      imagePyramid[0] = Array<u8>(fullSizeHeight, fullSizeWidth, scratch, false);
-      for(s32 i=1; i<=numPyramidLevels; i++) {
-        imagePyramid[i] = Array<u8>(fullSizeHeight >> i, fullSizeWidth >> i, scratch, false);
-      }
-
-      //scaleFactors = int32(2.^[0:(numPyramidLevels)]); %#ok<NBRAK>
-      s32 scaleFactors[MAX_PYRAMID_LEVELS+1];
-      scaleFactors[0] = 1;
-      scaleFactors[1] = 2;
-      for(s32 i=2; i<=numPyramidLevels; i++) {
-        scaleFactors[i] = 2 << (i-1);
-      }
-
-      //imagePyramid{1} = mexBinomialFilter(image);
-      const Result binomialFilterResult = BinomialFilter(image, imagePyramid[0], scratch);
-
-      AnkiConditionalErrorAndReturnValue(binomialFilterResult == RESULT_OK,
-        RESULT_FAIL, "ComputeCharacteristicScaleImage", "BinomialFilter failed");
-
-      /*{
-      Matlab matlab(false);
-
-      matlab.PutArray2d(image, "image");
-      matlab.PutArray2d(imagePyramid[0], "imagePyramid");
-      }*/
-
-      /*
-      image.Show("image", false);
-      imagePyramid[0].Show("imagePyramid[0]", true);
-      */
-
-      //for pyramidLevel = 2:numPyramidLevels+1
-      for(s32 pyramidLevel=1; pyramidLevel<=numPyramidLevels; pyramidLevel++) {
-        PUSH_MEMORY_STACK(scratch); // Push the current state of the scratch buffer onto the system stack
-
-        //    curPyramidLevel = imagePyramid{pyramidLevel-1}; %UQ8.0
-        const Array<u8> curPyramidLevel = imagePyramid[pyramidLevel-1]; // UQ8.0
-        const s32 curLevelHeight = curPyramidLevel.get_size(0);
-        const s32 curLevelWidth = curPyramidLevel.get_size(1);
-
-        //    if filterWithMex
-        //        curPyramidLevelBlurred = mexBinomialFilter(curPyramidLevel); %UQ8.0
-        //    else
-        //        curPyramidLevelBlurred = binomialFilter_loopsAndFixedPoint(curPyramidLevel); %UQ8.0
-        //    end
-        Array<u8> curPyramidLevelBlurred(curLevelHeight, curLevelWidth, scratch);
-
-        const Result binomialFilterResult = BinomialFilter(curPyramidLevel, curPyramidLevelBlurred, scratch);
-
-        AnkiConditionalErrorAndReturnValue(binomialFilterResult == RESULT_OK,
-          RESULT_FAIL, "ComputeCharacteristicScaleImage", "In-loop BinomialFilter failed");
-
-        //    largeDoG = zeros([fullSizeHeight,fullSizeWidth],'uint32'); % UQ16.16
-#if ANKI_DEBUG_LEVEL >= ANKI_DEBUG_ALL
-        Array<u32> largeDog(fullSizeHeight, fullSizeWidth, scratch);
-        largeDog.Set(u32(0));
-#endif
-
-        //    if pyramidLevel == 2
-        if(pyramidLevel == 1) {
-          // The first level is always correct, so just set everything in dogMax and scaleImage
-          //        for y = 1:fullSizeHeight
-          //            for x = 1:fullSizeWidth
-          for(s32 y=0; y<curLevelHeight; y++) {
-            const u8 * restrict pCurPyramidLevel = curPyramidLevel.Pointer(y, 0);
-            const u8 * restrict pCurPyramidLevelBlurred = curPyramidLevelBlurred.Pointer(y, 0);
-
-            u32 * restrict pDogMax = dogMax.Pointer(y, 0);
-            u32 * restrict pScaleImage = scaleImage.Pointer(y, 0);
-
-#if ANKI_DEBUG_LEVEL >= ANKI_DEBUG_ALL
-            u32 * restrict pLargeDog = largeDog.Pointer(y, 0);
-#endif
-
-            for(s32 x=0; x<curLevelWidth; x++) {
-              // DoG = uint32(abs(int32(curPyramidLevelBlurred(y,x)) - int32(curPyramidLevel(y,x)))) * (2^16); % abs(UQ8.0 - UQ8.0) -> UQ16.16;
-              const u32 dog = static_cast<u32>(abs(static_cast<s16>(pCurPyramidLevelBlurred[x]) - static_cast<s16>(pCurPyramidLevel[x]))) << 16; // abs(UQ8.0 - UQ8.0) -> UQ16.16;
-
-              // largeDoG(y,x) = DoG;
-#if ANKI_DEBUG_LEVEL >= ANKI_DEBUG_ALL
-              pLargeDog[x] = dog;
-#endif
-
-              // dogMax(y,x) = DoG;
-              // scaleImage(y,x) = uint32(curPyramidLevel(y,x)) * (2^16); % UQ8.0 -> UQ16.16
-              pDogMax[x] = dog;
-              pScaleImage[x] = static_cast<u32>(pCurPyramidLevel[x]) << 16; // UQ8.0 -> UQ16.16
-            }
-          }
-
-          //{
-          //  Matlab matlab(false);
-
-          //  matlab.PutArray2d(curPyramidLevel, "curPyramidLevel_c");
-          //  matlab.PutArray2d(curPyramidLevelBlurred, "curPyramidLevelBlurred_c");
-          //  matlab.PutArray2d(dogMax, "dogMax_c");
-          //  matlab.PutArray2d(scaleImage, "scaleImage_c");
-          //  matlab.PutArray2d(largeDog, "largeDog_c");
-          //  printf("\n");
-          //}
-        } else if (pyramidLevel < 5) { //    elseif pyramidLevel <= 5 % if pyramidLevel == 2
-          //        largeYIndexRange = int32(1 + [scaleFactors(pyramidLevel-1)/2, fullSizeHeight-scaleFactors(pyramidLevel-1)/2-1]); % SQ31.0
-          //        largeXIndexRange = int32(1 + [scaleFactors(pyramidLevel-1)/2, fullSizeWidth-scaleFactors(pyramidLevel-1)/2-1]); % SQ31.0
-          const s32 largeIndexMin = scaleFactors[pyramidLevel-1] / 2; // SQ31.0
-
-          const s32 numAlphas = scaleFactors[pyramidLevel-1];
-
-          //        alphas = int32((2^8)*(.5 + double(0:(scaleFactors(pyramidLevel-1)-1)))); % SQ23.8
-          s32 alphas[MAX_ALPHAS]; // SQ23.8
-          for(s32 iAlpha=0; iAlpha<numAlphas; iAlpha++) {
-            alphas[iAlpha] = (static_cast<s32>(iAlpha)<<8) + (1<<7); // SQ23.8
-            //printf("%d) %d\n",iAlpha, alphas[iAlpha]);
-          }
-
-          // maxAlpha = int32((2^8)*scaleFactors(pyramidLevel-1)); % SQ31.0 -> SQ23.8
-          const s32 maxAlpha = scaleFactors[pyramidLevel-1] << 8; // SQ31.0 -> SQ23.8
-          const s32 maxAlphaSquaredShift = static_cast<s32>(Log2u32(static_cast<u32>(maxAlpha*maxAlpha)));
-
-          //        largeY = largeYIndexRange(1);
-          s32 largeY = largeIndexMin;
-          for(s32 smallY = 0; smallY < (curLevelHeight-1); smallY++) { //        for smallY = 1:(size(curPyramidLevel,1)-1)
-            const u8 * restrict pCurPyramidLevelY0 = curPyramidLevel.Pointer(smallY,   0);
-            const u8 * restrict pCurPyramidLevelYp1 = curPyramidLevel.Pointer(smallY+1, 0);
-
-            const u8 * restrict pCurPyramidLevelBlurredY0 = curPyramidLevelBlurred.Pointer(smallY,   0);
-            const u8 * restrict pCurPyramidLevelBlurredYp1 = curPyramidLevelBlurred.Pointer(smallY+1, 0);
-
-            for(s32 iAlphaY = 0; iAlphaY < numAlphas; iAlphaY++, largeY++) { //            for iAlphaY = 1:length(alphas)
-              u32 * restrict pDogMax = dogMax.Pointer(largeY, 0);
-              u32 * restrict pScaleImage = scaleImage.Pointer(largeY, 0);
-
-#if ANKI_DEBUG_LEVEL >= ANKI_DEBUG_ALL
-              u32 * restrict pLargeDog = largeDog.Pointer(largeY, 0);
-#endif
-
-              //alphaY = alphas(iAlphaY);
-              //alphaYinverse = maxAlpha - alphas(iAlphaY);
-              const s32 alphaY = alphas[iAlphaY];
-              const s32 alphaYinverse = maxAlpha - alphaY;
-
-              // largeX = largeXIndexRange(1);
-              s32 largeX = largeIndexMin;
-              for(s32 smallX = 0; smallX < (curLevelWidth-1); smallX++) { //                for smallX = 1:(size(curPyramidLevel,2)-1)
-                //curPyramidLevel_00 = int32(curPyramidLevel(smallY, smallX)); % SQ31.0
-                //curPyramidLevel_01 = int32(curPyramidLevel(smallY, smallX+1)); % SQ31.0
-                //curPyramidLevel_10 = int32(curPyramidLevel(smallY+1, smallX)); % SQ31.0
-                //curPyramidLevel_11 = int32(curPyramidLevel(smallY+1, smallX+1)); % SQ31.0
-                const s32 curPyramidLevel_00 = static_cast<s32>(pCurPyramidLevelY0[smallX]); // SQ31.0
-                const s32 curPyramidLevel_01 = static_cast<s32>(pCurPyramidLevelY0[smallX+1]); // SQ31.0
-                const s32 curPyramidLevel_10 = static_cast<s32>(pCurPyramidLevelYp1[smallX]); // SQ31.0
-                const s32 curPyramidLevel_11 = static_cast<s32>(pCurPyramidLevelYp1[smallX+1]); // SQ31.0
-
-                //DoG_00 = abs(int32(curPyramidLevel(smallY,   smallX))   - int32(curPyramidLevelBlurred(smallY,   smallX))); % SQ31.0
-                //DoG_01 = abs(int32(curPyramidLevel(smallY,   smallX+1)) - int32(curPyramidLevelBlurred(smallY,   smallX+1))); % SQ31.0
-                //DoG_10 = abs(int32(curPyramidLevel(smallY+1, smallX))   - int32(curPyramidLevelBlurred(smallY+1, smallX))); % SQ31.0
-                //DoG_11 = abs(int32(curPyramidLevel(smallY+1, smallX+1)) - int32(curPyramidLevelBlurred(smallY+1, smallX+1))); % SQ31.0
-                const s32 dog_00 = abs(static_cast<s32>(pCurPyramidLevelY0[smallX])    - static_cast<s32>(pCurPyramidLevelBlurredY0[smallX])); // SQ31.0
-                const s32 dog_01 = abs(static_cast<s32>(pCurPyramidLevelY0[smallX+1])  - static_cast<s32>(pCurPyramidLevelBlurredY0[smallX+1])); // SQ31.0
-                const s32 dog_10 = abs(static_cast<s32>(pCurPyramidLevelYp1[smallX])   - static_cast<s32>(pCurPyramidLevelBlurredYp1[smallX])); // SQ31.0
-                const s32 dog_11 = abs(static_cast<s32>(pCurPyramidLevelYp1[smallX+1]) - static_cast<s32>(pCurPyramidLevelBlurredYp1[smallX+1])); // SQ31.0
-
-                for(s32 iAlphaX = 0; iAlphaX < numAlphas; iAlphaX++, largeX++) { //                    for iAlphaX = 1:length(alphas)
-                  //    alphaX = alphas(iAlphaX);
-                  //    alphaXinverse = maxAlpha - alphas(iAlphaX);
-                  const s32 alphaX = alphas[iAlphaX];
-                  const s32 alphaXinverse = maxAlpha - alphaX;
-
-                  // DoG = uint32( interpolate2d(DoG_00, DoG_01, DoG_10, DoG_11, alphaY, alphaYinverse, alphaX, alphaXinverse) / (maxAlpha^2/(2^16)) ); % SQ?.? -> UQ16.16
-                  const u32 dog = static_cast<u32>(Interpolate2d(dog_00, dog_01, dog_10, dog_11, alphaY, alphaYinverse, alphaX, alphaXinverse) >> (maxAlphaSquaredShift - 16)); // SQ?.? -> UQ16.16
-
-                  //printf("(%d,%d) %d %d %d %d %d %d\n", largeY, largeX, dog_00, dog_01, dog_10, dog_11, Interpolate2d(dog_00, dog_01, dog_10, dog_11, alphaY, alphaYinverse, alphaX, alphaXinverse), dog);
-
-                  //    largeDoG(largeY,largeX) = DoG;
-#if ANKI_DEBUG_LEVEL >= ANKI_DEBUG_ALL
-                  pLargeDog[largeX] = dog;
-#endif
-
-                  //    if DoG > dogMax(largeY,largeX)
-                  if(dog > pDogMax[largeX]) {
-                    //        dogMax(largeY,largeX) = DoG;
-                    //        curPyramidLevelInterpolated = uint32( interpolate2d(curPyramidLevel_00, curPyramidLevel_01, curPyramidLevel_10, curPyramidLevel_11, alphaY, alphaYinverse, alphaX, alphaXinverse) / (maxAlpha^2/(2^16)) );  % SQ?.? -> UQ16.16
-                    //        scaleImage(largeY,largeX) = curPyramidLevelInterpolated;
-                    pDogMax[largeX] = dog;
-                    const s32 interpolatedUnscaled = Interpolate2d(curPyramidLevel_00, curPyramidLevel_01, curPyramidLevel_10, curPyramidLevel_11, alphaY, alphaYinverse, alphaX, alphaXinverse);
-                    const u32 curPyramidLevelInterpolated = static_cast<u32>(interpolatedUnscaled >> (maxAlphaSquaredShift - 16)); // SQ?.? -> UQ16.16
-                    pScaleImage[largeX] = curPyramidLevelInterpolated;
-                  }
-                } // for(s32 iAlphaX = 0; iAlphaX < numAlphas; iAlphaX++)
-              }// for(s32 smallX = 0; smallX < curLevelHeight; smallX++)
-            } // for(s32 iAlphaY = 0; iAlphaY < numAlphas; iAlphaY++)
-          } // for(s32 smallY = 0; smallY < curLevelHeight; smallY++)
-
-          /*{
-          Matlab matlab(false);
-
-          matlab.PutArray2d(curPyramidLevel, "curPyramidLevel_c");
-          matlab.PutArray2d(curPyramidLevelBlurred, "curPyramidLevelBlurred_c");
-          matlab.PutArray2d(dogMax, "dogMax_c");
-          matlab.PutArray2d(scaleImage, "scaleImage_c");
-          matlab.PutArray2d(largeDog, "largeDog_c");
-          printf("\n");
-          }*/
-        } else {         //    else % if pyramidLevel == 2 ... elseif pyramidLevel <= 5
-#if HAVE_64_BIT_ARITHMETIC // The movidius compiler is missing __ashrdi3, so this part won't compile
-          const s32 largeIndexMin = scaleFactors[pyramidLevel-1] / 2; // SQ31.0
-
-          const s32 numAlphas = scaleFactors[pyramidLevel-1];
-
-          s64 alphas[MAX_ALPHAS]; // SQ55.8
-          for(s32 iAlpha=0; iAlpha<numAlphas; iAlpha++) {
-            alphas[iAlpha] = (static_cast<s64>(iAlpha)<<8) + (1<<7); // SQ55.8
-          }
-
-          const s64 maxAlpha = scaleFactors[pyramidLevel-1] << 8; // SQ31.0 -> SQ55.8
-          const s64 maxAlphaSquaredShift = static_cast<s64>(Log2u64(static_cast<u64>(maxAlpha*maxAlpha)));
-
-          s32 largeY = largeIndexMin;
-          for(s32 smallY = 0; smallY < (curLevelHeight-1); smallY++) { //        for smallY = 1:(size(curPyramidLevel,1)-1)
-            const u8 * restrict pCurPyramidLevelY0 = curPyramidLevel.Pointer(smallY,   0);
-            const u8 * restrict pCurPyramidLevelYp1 = curPyramidLevel.Pointer(smallY+1, 0);
-
-            const u8 * restrict pCurPyramidLevelBlurredY0 = curPyramidLevelBlurred.Pointer(smallY,   0);
-            const u8 * restrict pCurPyramidLevelBlurredYp1 = curPyramidLevelBlurred.Pointer(smallY+1, 0);
-
-            for(s32 iAlphaY = 0; iAlphaY < numAlphas; iAlphaY++, largeY++) { //            for iAlphaY = 1:length(alphas)
-              u32 * restrict pDogMax = dogMax.Pointer(largeY, 0);
-              u32 * restrict pScaleImage = scaleImage.Pointer(largeY, 0);
-
-#if ANKI_DEBUG_LEVEL >= ANKI_DEBUG_ALL
-              u32 * restrict pLargeDog = largeDog.Pointer(largeY, 0);
-#endif
-
-              const s64 alphaY = alphas[iAlphaY];
-              const s64 alphaYinverse = maxAlpha - alphaY;
-
-              s32 largeX = largeIndexMin;
-              for(s32 smallX = 0; smallX < (curLevelWidth-1); smallX++) { //                for smallX = 1:(size(curPyramidLevel,2)-1)
-                const s64 curPyramidLevel_00 = static_cast<s64>(pCurPyramidLevelY0[smallX]); // SQ63.0
-                const s64 curPyramidLevel_01 = static_cast<s64>(pCurPyramidLevelY0[smallX+1]); // SQ63.0
-                const s64 curPyramidLevel_10 = static_cast<s64>(pCurPyramidLevelYp1[smallX]); // SQ63.0
-                const s64 curPyramidLevel_11 = static_cast<s64>(pCurPyramidLevelYp1[smallX+1]); // SQ63.0
-
-                const s64 dog_00 = abs(static_cast<s64>(pCurPyramidLevelY0[smallX])    - static_cast<s64>(pCurPyramidLevelBlurredY0[smallX])); // SQ63.0
-                const s64 dog_01 = abs(static_cast<s64>(pCurPyramidLevelY0[smallX+1])  - static_cast<s64>(pCurPyramidLevelBlurredY0[smallX+1])); // SQ63.0
-                const s64 dog_10 = abs(static_cast<s64>(pCurPyramidLevelYp1[smallX])   - static_cast<s64>(pCurPyramidLevelBlurredYp1[smallX])); // SQ63.0
-                const s64 dog_11 = abs(static_cast<s64>(pCurPyramidLevelYp1[smallX+1]) - static_cast<s64>(pCurPyramidLevelBlurredYp1[smallX+1])); // SQ63.0
-
-                for(s32 iAlphaX = 0; iAlphaX < numAlphas; iAlphaX++, largeX++) { //                    for iAlphaX = 1:length(alphas)
-                  const s64 alphaX = alphas[iAlphaX];
-                  const s64 alphaXinverse = maxAlpha - alphaX;
-
-                  const u32 dog = 0; //static_cast<u32>(Interpolate2d(dog_00, dog_01, dog_10, dog_11, alphaY, alphaYinverse, alphaX, alphaXinverse) >> (maxAlphaSquaredShift - 16)); // SQ?.? -> UQ16.16
-
-#if ANKI_DEBUG_LEVEL >= ANKI_DEBUG_ALL
-                  pLargeDog[largeX] = dog;
-#endif
-
-                  /* if(largeY==9 && largeX==9){
-                  printf("\n");
-                  }*/
-                  if(dog > pDogMax[largeX]) {
-                    pDogMax[largeX] = dog;
-                    const s64 interpolatedUnscaled = Interpolate2d(curPyramidLevel_00, curPyramidLevel_01, curPyramidLevel_10, curPyramidLevel_11, alphaY, alphaYinverse, alphaX, alphaXinverse);
-                    //const u32 curPyramidLevelInterpolated = static_cast<u32>(Interpolate2d(curPyramidLevel_00, curPyramidLevel_01, curPyramidLevel_10, curPyramidLevel_11, alphaY, alphaYinverse, alphaX, alphaXinverse) >> (maxAlphaSquaredShift + 16)); // SQ?.? -> UQ16.16
-                    const u32 curPyramidLevelInterpolated = static_cast<u32>(interpolatedUnscaled >> (maxAlphaSquaredShift - 16)); // SQ?.? -> UQ16.16
-                    pScaleImage[largeX] = curPyramidLevelInterpolated;
-                    //pScaleImage[largeX] = 10000;
-                  }
-                } // for(s32 iAlphaX = 0; iAlphaX < numAlphas; iAlphaX++)
-              }// for(s32 smallX = 0; smallX < curLevelHeight; smallX++)
-            } // for(s32 iAlphaY = 0; iAlphaY < numAlphas; iAlphaY++)
-          } // for(s32 smallY = 0; smallY < curLevelHeight; smallY++)
-          /*
-          {
-          Matlab matlab(false);
-
-          matlab.PutArray2d(curPyramidLevel, "curPyramidLevel_c");
-          matlab.PutArray2d(curPyramidLevelBlurred, "curPyramidLevelBlurred_c");
-          matlab.PutArray2d(dogMax, "dogMax_c");
-          matlab.PutArray2d(scaleImage, "scaleImage_c");
-          matlab.PutArray2d(largeDog, "largeDog_c");
-          printf("\n");
-          }*/
-#endif //#if HAVE_64_BIT_ARITHMETIC // The movidius compiler is missing __ashrdi3, so this part won't compile
-        }   //    end % if k == 2 ... else
-
-        //    imagePyramid{pyramidLevel} = uint8(downsampleByFactor(curPyramidLevelBlurred, 2));
-
-        const Result downsampleByFactorResult = DownsampleByFactor(curPyramidLevelBlurred, 2, imagePyramid[pyramidLevel]);
-        AnkiConditionalErrorAndReturnValue(downsampleByFactorResult == RESULT_OK,
-          RESULT_FAIL, "ComputeCharacteristicScaleImage", "In-loop DownsampleByFactor failed");
-      } // for(s32 pyramidLevel=1; pyramidLevel<=numPyramidLevels; pyramidLevel++) {
-      //times[19] = GetTime();
-
-      //printf("t20-t0 = %f\n", times[19]-times[0]);
-
-      return RESULT_OK;
-    } // Result ComputeCharacteristicScaleImage(const Array<u8> &image, s32 numPyramidLevels, Array<u32> &scaleImage, MemoryStack scratch)
-
-    IN_DDR Result ComputeCharacteristicScaleImageAndBinarize(const Array<u8> &image, const s32 numPyramidLevels, Array<u8> &binaryImage, const s32 thresholdMultiplier, MemoryStack scratch)
-    {
-      const s32 thresholdMultiplier_numFractionalBits = 16;
-
-      // Integral image constants
-      const s32 numBorderPixels = 33; // 2^5 + 1 = 33
-      const s32 integralImageHeight = 96; // 96*(640+33*2)*4 = 271104, though with padding, it is 96*720*4 = 276480
-      const s32 numRowsToScroll = integralImageHeight - 2*numBorderPixels;
-
-      // To normalize a sum of 1 / ((2*n+1)^2), we approximate a division as a mulitiply and shift.
-      // These multiply coefficients were computed in matlab by typing:
-      // " for i=1:5 disp(sprintf('i:%d',i')); computeClosestMultiplicationShift((2*(2^i)+1)^2, 31, 8); disp(sprintf('\n')); end; "
-      const s32 normalizationMultiply[5] = {41, 101, 227, 241, 31}; // For halfWidths in [1,5]
-      const s32 normalizationBitShifts[5] = {10, 13, 16, 18, 17};
-
-      const s32 maxFilterHalfWidth = 1 << (numPyramidLevels+1);
-
-      const s32 imageHeight = image.get_size(0);
-      const s32 imageWidth = image.get_size(1);
-
-      C_Acceleration acceleration;
-      acceleration.type = C_ACCELERATION_NATURAL_CPP;
-      acceleration.version = 1;
-
-      AnkiConditionalErrorAndReturnValue(image.IsValid(),
-        RESULT_FAIL, "ComputeCharacteristicScaleImageAndBinarize", "image is not valid");
-
-      AnkiConditionalErrorAndReturnValue(binaryImage.IsValid(),
-        RESULT_FAIL, "ComputeCharacteristicScaleImageAndBinarize", "binaryImage is not valid");
-
-      AnkiConditionalErrorAndReturnValue(numPyramidLevels <= 4 && numPyramidLevels > 0,
-        RESULT_FAIL, "ComputeCharacteristicScaleImageAndBinarize", "numPyramidLevels must be less than %d", 4+1);
-
-      // TODO: support numPyramidLevels==5 ?
-      /*AnkiConditionalWarn(numPyramidLevels <= 4,
-      "ComputeCharacteristicScaleImageAndBinarize", "If numPyramidLevels is greater than 4, and mean value of any large rectangle is above 252, then this function will overflow.");*/
-
-      AnkiConditionalErrorAndReturnValue(imageHeight == binaryImage.get_size(0) && imageWidth == binaryImage.get_size(1),
-        RESULT_FAIL, "ComputeCharacteristicScaleImageAndBinarize", "image and binaryImage must be the same size");
-
-      // Initialize the first integralImageHeight rows of the integralImage
-      ScrollingIntegralImage_u8_s32 integralImage(integralImageHeight, imageWidth, numBorderPixels, scratch);
-      if(integralImage.ScrollDown(image, integralImageHeight, scratch) != RESULT_OK)
-        return RESULT_FAIL;
-
-      // Prepare the memory for the filtered rows for each level of the pyramid
-      Array<s32> filteredRows[5];
-      for(s32 i=0; i<=numPyramidLevels; i++) {
-        filteredRows[i] = Array<s32>(1, imageWidth, scratch, false);
-      }
-
-      s32 imageY = 0;
-
-      while(imageY < imageHeight) {
-        // For the given row of the image, compute the blurred version for each level of the pyramid
-        for(s32 pyramidLevel=0; pyramidLevel<=numPyramidLevels; pyramidLevel++) {
-          const s32 filterHalfWidth = 1 << (pyramidLevel+1); // filterHalfWidth = 2^pyramidLevel;
-          const Rectangle<s16> filter(-filterHalfWidth, filterHalfWidth, -filterHalfWidth, filterHalfWidth);
-
-          // Compute the sums using the integral image
-          integralImage.FilterRow(acceleration, filter, imageY, filteredRows[pyramidLevel]);
-
-          // Normalize the sums
-          s32 * restrict pFilteredRow = filteredRows[pyramidLevel][0];
-          const s32 multiply = normalizationMultiply[pyramidLevel];
-          const s32 shift = normalizationBitShifts[pyramidLevel];
-          for(s32 x=0; x<imageWidth; x++) {
-            pFilteredRow[x] = (pFilteredRow[x] * multiply) >> shift;
-          }
-        } // for(s32 pyramidLevel=0; pyramidLevel<=numLevels; pyramidLevel++)
-
-        const s32 * restrict pFilteredRows[5];
-        for(s32 pyramidLevel=0; pyramidLevel<=numPyramidLevels; pyramidLevel++) {
-          pFilteredRows[pyramidLevel] = filteredRows[pyramidLevel][0];
-        }
-
-        const u8 * restrict pImage = image[imageY];
-        u8 * restrict pBinaryImage = binaryImage[imageY];
-        for(s32 x=0; x<imageWidth; x++) {
-          s32 dogMax = s32_MIN;
-          s32 scaleValue = -1;
-          for(s32 pyramidLevel=0; pyramidLevel<numPyramidLevels; pyramidLevel++) {
-            const s32 dog = ABS(pFilteredRows[pyramidLevel+1][x] - pFilteredRows[pyramidLevel][x]);
-
-            if(dog > dogMax) {
-              dogMax = dog;
-              scaleValue = pFilteredRows[pyramidLevel+1][x];
-            } // if(dog > dogMax)
-          } // for(s32 pyramidLevel=0; pyramidLevel<numPyramidLevels; numPyramidLevels++)
-
-          const s32 thresholdValue = (scaleValue*thresholdMultiplier) >> thresholdMultiplier_numFractionalBits;
-          if(pImage[x] < thresholdValue) {
-            pBinaryImage[x] = 1;
-          } else {
-            pBinaryImage[x] = 0;
-          }
-        } // for(s32 x=0; x<imageWidth; x++)
-
-        imageY++;
-
-        //% If we've reached the bottom of this integral image, scroll it up
-        if(integralImage.get_maxRow(maxFilterHalfWidth) < imageY) {
-          if(integralImage.ScrollDown(image, numRowsToScroll, scratch) != RESULT_OK)
-            return RESULT_FAIL;
-        }
-      } // while(imageY < size(image,1)) {
-      return RESULT_OK;
-    } // ComputeCharacteristicScaleImageAndBinarize()
-
-    Result ComputeCharacteristicScaleImageAndBinarizeAndExtractComponents(
-      const Array<u8> &image,
-      const s32 scaleImage_numPyramidLevels, const s32 scaleImage_thresholdMultiplier,
-      const s16 component1d_minComponentWidth, const s16 component1d_maxSkipDistance,
-      ConnectedComponents &components,
-      MemoryStack scratch)
-    {
-      BeginBenchmark("ccsiabaec_init");
-      const s32 thresholdMultiplier_numFractionalBits = 16;
-
-      // Integral image constants
-      const s32 numBorderPixels = 33; // 2^5 + 1 = 33
-      const s32 integralImageHeight = 96; // 96*(640+33*2)*4 = 271104, though with padding, it is 96*720*4 = 276480
-      const s32 numRowsToScroll = integralImageHeight - 2*numBorderPixels;
-
-      // To normalize a sum of 1 / ((2*n+1)^2), we approximate a division as a mulitiply and shift.
-      // These multiply coefficients were computed in matlab by typing:
-      // " for i=1:5 disp(sprintf('i:%d',i')); computeClosestMultiplicationShift((2*(2^i)+1)^2, 31, 8); disp(sprintf('\n')); end; "
-      const s32 normalizationMultiply[5] = {41, 101, 227, 241, 31}; // For halfWidths in [1,5]
-      const s32 normalizationBitShifts[5] = {10, 13, 16, 18, 17};
-
-      const s32 maxFilterHalfWidth = 1 << (scaleImage_numPyramidLevels+1);
-
-      const s32 imageHeight = image.get_size(0);
-      const s32 imageWidth = image.get_size(1);
-
-      C_Acceleration acceleration;
-      acceleration.type = C_ACCELERATION_NATURAL_CPP;
-      acceleration.version = 1;
-
-      AnkiConditionalErrorAndReturnValue(image.IsValid(),
-        RESULT_FAIL, "ComputeCharacteristicScaleImageAndBinarize", "image is not valid");
-
-      AnkiConditionalErrorAndReturnValue(scaleImage_numPyramidLevels <= 4 && scaleImage_numPyramidLevels > 0,
-        RESULT_FAIL, "ComputeCharacteristicScaleImageAndBinarize", "scaleImage_numPyramidLevels must be less than %d", 4+1);
-
-      // Initialize the first integralImageHeight rows of the integralImage
-      ScrollingIntegralImage_u8_s32 integralImage(integralImageHeight, imageWidth, numBorderPixels, scratch);
-      if(integralImage.ScrollDown(image, integralImageHeight, scratch) != RESULT_OK)
-        return RESULT_FAIL;
-
-      // Prepare the memory for the filtered rows for each level of the pyramid
-      Array<s32> filteredRows[5];
-      for(s32 i=0; i<=scaleImage_numPyramidLevels; i++) {
-        filteredRows[i] = Array<s32>(1, imageWidth, scratch, false);
-      }
-
-      Array<u8> binaryImageRow(1, imageWidth, scratch);
-      u8 * restrict pBinaryImageRow = binaryImageRow[0];
-
-      if(components.Extract2dComponents_PerRow_Initialize() != RESULT_OK)
-        return RESULT_FAIL;
-
-      s32 imageY = 0;
-
-      EndBenchmark("ccsiabaec_init");
-
-      BeginBenchmark("ccsiabaec_mainLoop");
-      while(imageY < imageHeight) {
-        BeginBenchmark("ccsiabaec_filterRows");
-
-        // For the given row of the image, compute the blurred version for each level of the pyramid
-        for(s32 pyramidLevel=0; pyramidLevel<=scaleImage_numPyramidLevels; pyramidLevel++) {
-          const s32 filterHalfWidth = 1 << (pyramidLevel+1); // filterHalfWidth = 2^pyramidLevel;
-          const Rectangle<s16> filter(-filterHalfWidth, filterHalfWidth, -filterHalfWidth, filterHalfWidth);
-
-          // Compute the sums using the integral image
-          integralImage.FilterRow(acceleration, filter, imageY, filteredRows[pyramidLevel]);
-
-          // Normalize the sums
-          s32 * restrict pFilteredRow = filteredRows[pyramidLevel][0];
-          const s32 multiply = normalizationMultiply[pyramidLevel];
-          const s32 shift = normalizationBitShifts[pyramidLevel];
-          for(s32 x=0; x<imageWidth; x++) {
-            pFilteredRow[x] = (pFilteredRow[x] * multiply) >> shift;
-          }
-        } // for(s32 pyramidLevel=0; pyramidLevel<=numLevels; pyramidLevel++)
-
-        const s32 * restrict pFilteredRows[5];
-        for(s32 pyramidLevel=0; pyramidLevel<=scaleImage_numPyramidLevels; pyramidLevel++) {
-          pFilteredRows[pyramidLevel] = filteredRows[pyramidLevel][0];
-        }
-
-        EndBenchmark("ccsiabaec_filterRows");
-
-        BeginBenchmark("ccsiabaec_computeBinaryImage");
-
-        const u8 * restrict pImage = image[imageY];
-
-        for(s32 x=0; x<imageWidth; x++) {
-          s32 dogMax = s32_MIN;
-          s32 scaleValue = -1;
-          for(s32 pyramidLevel=0; pyramidLevel<scaleImage_numPyramidLevels; pyramidLevel++) {
-            const s32 dog = ABS(pFilteredRows[pyramidLevel+1][x] - pFilteredRows[pyramidLevel][x]);
-
-            if(dog > dogMax) {
-              dogMax = dog;
-              scaleValue = pFilteredRows[pyramidLevel+1][x];
-            } // if(dog > dogMax)
-          } // for(s32 pyramidLevel=0; pyramidLevel<scaleImage_numPyramidLevels; scaleImage_numPyramidLevels++)
-
-          const s32 thresholdValue = (scaleValue*scaleImage_thresholdMultiplier) >> thresholdMultiplier_numFractionalBits;
-          if(pImage[x] < thresholdValue) {
-            pBinaryImageRow[x] = 1;
-          } else {
-            pBinaryImageRow[x] = 0;
-          }
-        } // for(s32 x=0; x<imageWidth; x++)
-
-        EndBenchmark("ccsiabaec_computeBinaryImage");
-
-        BeginBenchmark("ccsiabaec_extractNextRowOfComponents");
-
-        // Extract the next line of connected components
-        if(components.Extract2dComponents_PerRow_NextRow(pBinaryImageRow, imageWidth, imageY, component1d_minComponentWidth, component1d_maxSkipDistance) != RESULT_OK)
-          return RESULT_FAIL;
-
-        EndBenchmark("ccsiabaec_extractNextRowOfComponents");
-
-        BeginBenchmark("ccsiabaec_scrollIntegralImage");
-
-        imageY++;
-
-        //% If we've reached the bottom of this integral image, scroll it up
-        if(integralImage.get_maxRow(maxFilterHalfWidth) < imageY) {
-          if(integralImage.ScrollDown(image, numRowsToScroll, scratch) != RESULT_OK)
-            return RESULT_FAIL;
-        }
-
-        EndBenchmark("ccsiabaec_scrollIntegralImage");
-      } // while(imageY < size(image,1))
-
-      EndBenchmark("ccsiabaec_mainLoop");
-
-      BeginBenchmark("ccsiabaec_finalize");
-      if(components.Extract2dComponents_PerRow_Finalize() != RESULT_OK)
-        return RESULT_FAIL;
-      EndBenchmark("ccsiabaec_finalize");
-
-      return RESULT_OK;
-    } // ComputeCharacteristicScaleImageAndBinarizeAndExtractComponents
-  } // namespace Embedded
+﻿#include "anki/common/robot/utilities.h"
+#include "anki/common/robot/benchmarking_c.h"
+
+#include "anki/vision/robot/miscVisionKernels.h"
+#include "anki/vision/robot/integralImage.h"
+
+//#define HAVE_64_BIT_ARITHMETIC
+
+namespace Anki
+{
+  namespace Embedded
+  {
+#define MAX_PYRAMID_LEVELS 8
+#define MAX_ALPHAS 128
+    // //function scaleImage = computeCharacteristicScaleImage_loopsAndFixedPoint(image, numPyramidLevels, computeDogAtFullSize, filterWithMex)
+    IN_DDR Result ComputeCharacteristicScaleImage(const Array<u8> &image, const s32 numPyramidLevels, FixedPointArray<u32> &scaleImage, MemoryStack scratch)
+    {
+      //double times[20];
+
+      //times[0] = GetTime();
+
+      const s32 imageHeight = image.get_size(0);
+      const s32 fullSizeHeight = imageHeight;
+
+      const s32 imageWidth = image.get_size(1);
+      const s32 fullSizeWidth = imageWidth;
+
+      AnkiConditionalErrorAndReturnValue(image.IsValid(),
+        RESULT_FAIL, "ComputeCharacteristicScaleImage", "image is not valid");
+
+      AnkiConditionalErrorAndReturnValue(scaleImage.IsValid(),
+        RESULT_FAIL, "ComputeCharacteristicScaleImage", "scaleImage is not valid");
+
+      AnkiConditionalErrorAndReturnValue(numPyramidLevels <= MAX_PYRAMID_LEVELS,
+        RESULT_FAIL, "ComputeCharacteristicScaleImage", "numPyramidLevels must be less than %d", MAX_PYRAMID_LEVELS+1);
+
+      AnkiConditionalErrorAndReturnValue(imageHeight == scaleImage.get_size(0) && imageWidth == scaleImage.get_size(1),
+        RESULT_FAIL, "ComputeCharacteristicScaleImage", "image and scaleImage must be the same size");
+
+      AnkiConditionalErrorAndReturnValue(scaleImage.get_numFractionalBits() == 16,
+        RESULT_FAIL, "ComputeCharacteristicScaleImage", "scaleImage must be UQ16.16");
+
+      // TODO: add check for the required amount of scratch?
+
+      //scaleImage = uint32(image)*(2^8); % UQ16.16
+      //dogMax = zeros(fullSizeHeight,fullSizeWidth,'uint32'); % UQ16.16
+      Array<u32> dogMax(fullSizeHeight, fullSizeWidth, scratch); // UQ16.16
+      dogMax.Set(static_cast<u32>(0));
+
+      //imagePyramid = cell(1, numPyramidLevels+1);
+      Array<u8> imagePyramid[MAX_PYRAMID_LEVELS+1];
+      imagePyramid[0] = Array<u8>(fullSizeHeight, fullSizeWidth, scratch, false);
+      for(s32 i=1; i<=numPyramidLevels; i++) {
+        imagePyramid[i] = Array<u8>(fullSizeHeight >> i, fullSizeWidth >> i, scratch, false);
+      }
+
+      //scaleFactors = int32(2.^[0:(numPyramidLevels)]); %#ok<NBRAK>
+      s32 scaleFactors[MAX_PYRAMID_LEVELS+1];
+      scaleFactors[0] = 1;
+      scaleFactors[1] = 2;
+      for(s32 i=2; i<=numPyramidLevels; i++) {
+        scaleFactors[i] = 2 << (i-1);
+      }
+
+      //imagePyramid{1} = mexBinomialFilter(image);
+      const Result binomialFilterResult = BinomialFilter(image, imagePyramid[0], scratch);
+
+      AnkiConditionalErrorAndReturnValue(binomialFilterResult == RESULT_OK,
+        RESULT_FAIL, "ComputeCharacteristicScaleImage", "BinomialFilter failed");
+
+      /*{
+      Matlab matlab(false);
+
+      matlab.PutArray2d(image, "image");
+      matlab.PutArray2d(imagePyramid[0], "imagePyramid");
+      }*/
+
+      /*
+      image.Show("image", false);
+      imagePyramid[0].Show("imagePyramid[0]", true);
+      */
+
+      //for pyramidLevel = 2:numPyramidLevels+1
+      for(s32 pyramidLevel=1; pyramidLevel<=numPyramidLevels; pyramidLevel++) {
+        PUSH_MEMORY_STACK(scratch); // Push the current state of the scratch buffer onto the system stack
+
+        //    curPyramidLevel = imagePyramid{pyramidLevel-1}; %UQ8.0
+        const Array<u8> curPyramidLevel = imagePyramid[pyramidLevel-1]; // UQ8.0
+        const s32 curLevelHeight = curPyramidLevel.get_size(0);
+        const s32 curLevelWidth = curPyramidLevel.get_size(1);
+
+        //    if filterWithMex
+        //        curPyramidLevelBlurred = mexBinomialFilter(curPyramidLevel); %UQ8.0
+        //    else
+        //        curPyramidLevelBlurred = binomialFilter_loopsAndFixedPoint(curPyramidLevel); %UQ8.0
+        //    end
+        Array<u8> curPyramidLevelBlurred(curLevelHeight, curLevelWidth, scratch);
+
+        const Result binomialFilterResult = BinomialFilter(curPyramidLevel, curPyramidLevelBlurred, scratch);
+
+        AnkiConditionalErrorAndReturnValue(binomialFilterResult == RESULT_OK,
+          RESULT_FAIL, "ComputeCharacteristicScaleImage", "In-loop BinomialFilter failed");
+
+        //    largeDoG = zeros([fullSizeHeight,fullSizeWidth],'uint32'); % UQ16.16
+#if ANKI_DEBUG_LEVEL >= ANKI_DEBUG_ALL
+        Array<u32> largeDog(fullSizeHeight, fullSizeWidth, scratch);
+        largeDog.Set(u32(0));
+#endif
+
+        //    if pyramidLevel == 2
+        if(pyramidLevel == 1) {
+          // The first level is always correct, so just set everything in dogMax and scaleImage
+          //        for y = 1:fullSizeHeight
+          //            for x = 1:fullSizeWidth
+          for(s32 y=0; y<curLevelHeight; y++) {
+            const u8 * restrict pCurPyramidLevel = curPyramidLevel.Pointer(y, 0);
+            const u8 * restrict pCurPyramidLevelBlurred = curPyramidLevelBlurred.Pointer(y, 0);
+
+            u32 * restrict pDogMax = dogMax.Pointer(y, 0);
+            u32 * restrict pScaleImage = scaleImage.Pointer(y, 0);
+
+#if ANKI_DEBUG_LEVEL >= ANKI_DEBUG_ALL
+            u32 * restrict pLargeDog = largeDog.Pointer(y, 0);
+#endif
+
+            for(s32 x=0; x<curLevelWidth; x++) {
+              // DoG = uint32(abs(int32(curPyramidLevelBlurred(y,x)) - int32(curPyramidLevel(y,x)))) * (2^16); % abs(UQ8.0 - UQ8.0) -> UQ16.16;
+              const u32 dog = static_cast<u32>(abs(static_cast<s16>(pCurPyramidLevelBlurred[x]) - static_cast<s16>(pCurPyramidLevel[x]))) << 16; // abs(UQ8.0 - UQ8.0) -> UQ16.16;
+
+              // largeDoG(y,x) = DoG;
+#if ANKI_DEBUG_LEVEL >= ANKI_DEBUG_ALL
+              pLargeDog[x] = dog;
+#endif
+
+              // dogMax(y,x) = DoG;
+              // scaleImage(y,x) = uint32(curPyramidLevel(y,x)) * (2^16); % UQ8.0 -> UQ16.16
+              pDogMax[x] = dog;
+              pScaleImage[x] = static_cast<u32>(pCurPyramidLevel[x]) << 16; // UQ8.0 -> UQ16.16
+            }
+          }
+
+          //{
+          //  Matlab matlab(false);
+
+          //  matlab.PutArray2d(curPyramidLevel, "curPyramidLevel_c");
+          //  matlab.PutArray2d(curPyramidLevelBlurred, "curPyramidLevelBlurred_c");
+          //  matlab.PutArray2d(dogMax, "dogMax_c");
+          //  matlab.PutArray2d(scaleImage, "scaleImage_c");
+          //  matlab.PutArray2d(largeDog, "largeDog_c");
+          //  printf("\n");
+          //}
+        } else if (pyramidLevel < 5) { //    elseif pyramidLevel <= 5 % if pyramidLevel == 2
+          //        largeYIndexRange = int32(1 + [scaleFactors(pyramidLevel-1)/2, fullSizeHeight-scaleFactors(pyramidLevel-1)/2-1]); % SQ31.0
+          //        largeXIndexRange = int32(1 + [scaleFactors(pyramidLevel-1)/2, fullSizeWidth-scaleFactors(pyramidLevel-1)/2-1]); % SQ31.0
+          const s32 largeIndexMin = scaleFactors[pyramidLevel-1] / 2; // SQ31.0
+
+          const s32 numAlphas = scaleFactors[pyramidLevel-1];
+
+          //        alphas = int32((2^8)*(.5 + double(0:(scaleFactors(pyramidLevel-1)-1)))); % SQ23.8
+          s32 alphas[MAX_ALPHAS]; // SQ23.8
+          for(s32 iAlpha=0; iAlpha<numAlphas; iAlpha++) {
+            alphas[iAlpha] = (static_cast<s32>(iAlpha)<<8) + (1<<7); // SQ23.8
+            //printf("%d) %d\n",iAlpha, alphas[iAlpha]);
+          }
+
+          // maxAlpha = int32((2^8)*scaleFactors(pyramidLevel-1)); % SQ31.0 -> SQ23.8
+          const s32 maxAlpha = scaleFactors[pyramidLevel-1] << 8; // SQ31.0 -> SQ23.8
+          const s32 maxAlphaSquaredShift = static_cast<s32>(Log2u32(static_cast<u32>(maxAlpha*maxAlpha)));
+
+          //        largeY = largeYIndexRange(1);
+          s32 largeY = largeIndexMin;
+          for(s32 smallY = 0; smallY < (curLevelHeight-1); smallY++) { //        for smallY = 1:(size(curPyramidLevel,1)-1)
+            const u8 * restrict pCurPyramidLevelY0 = curPyramidLevel.Pointer(smallY,   0);
+            const u8 * restrict pCurPyramidLevelYp1 = curPyramidLevel.Pointer(smallY+1, 0);
+
+            const u8 * restrict pCurPyramidLevelBlurredY0 = curPyramidLevelBlurred.Pointer(smallY,   0);
+            const u8 * restrict pCurPyramidLevelBlurredYp1 = curPyramidLevelBlurred.Pointer(smallY+1, 0);
+
+            for(s32 iAlphaY = 0; iAlphaY < numAlphas; iAlphaY++, largeY++) { //            for iAlphaY = 1:length(alphas)
+              u32 * restrict pDogMax = dogMax.Pointer(largeY, 0);
+              u32 * restrict pScaleImage = scaleImage.Pointer(largeY, 0);
+
+#if ANKI_DEBUG_LEVEL >= ANKI_DEBUG_ALL
+              u32 * restrict pLargeDog = largeDog.Pointer(largeY, 0);
+#endif
+
+              //alphaY = alphas(iAlphaY);
+              //alphaYinverse = maxAlpha - alphas(iAlphaY);
+              const s32 alphaY = alphas[iAlphaY];
+              const s32 alphaYinverse = maxAlpha - alphaY;
+
+              // largeX = largeXIndexRange(1);
+              s32 largeX = largeIndexMin;
+              for(s32 smallX = 0; smallX < (curLevelWidth-1); smallX++) { //                for smallX = 1:(size(curPyramidLevel,2)-1)
+                //curPyramidLevel_00 = int32(curPyramidLevel(smallY, smallX)); % SQ31.0
+                //curPyramidLevel_01 = int32(curPyramidLevel(smallY, smallX+1)); % SQ31.0
+                //curPyramidLevel_10 = int32(curPyramidLevel(smallY+1, smallX)); % SQ31.0
+                //curPyramidLevel_11 = int32(curPyramidLevel(smallY+1, smallX+1)); % SQ31.0
+                const s32 curPyramidLevel_00 = static_cast<s32>(pCurPyramidLevelY0[smallX]); // SQ31.0
+                const s32 curPyramidLevel_01 = static_cast<s32>(pCurPyramidLevelY0[smallX+1]); // SQ31.0
+                const s32 curPyramidLevel_10 = static_cast<s32>(pCurPyramidLevelYp1[smallX]); // SQ31.0
+                const s32 curPyramidLevel_11 = static_cast<s32>(pCurPyramidLevelYp1[smallX+1]); // SQ31.0
+
+                //DoG_00 = abs(int32(curPyramidLevel(smallY,   smallX))   - int32(curPyramidLevelBlurred(smallY,   smallX))); % SQ31.0
+                //DoG_01 = abs(int32(curPyramidLevel(smallY,   smallX+1)) - int32(curPyramidLevelBlurred(smallY,   smallX+1))); % SQ31.0
+                //DoG_10 = abs(int32(curPyramidLevel(smallY+1, smallX))   - int32(curPyramidLevelBlurred(smallY+1, smallX))); % SQ31.0
+                //DoG_11 = abs(int32(curPyramidLevel(smallY+1, smallX+1)) - int32(curPyramidLevelBlurred(smallY+1, smallX+1))); % SQ31.0
+                const s32 dog_00 = abs(static_cast<s32>(pCurPyramidLevelY0[smallX])    - static_cast<s32>(pCurPyramidLevelBlurredY0[smallX])); // SQ31.0
+                const s32 dog_01 = abs(static_cast<s32>(pCurPyramidLevelY0[smallX+1])  - static_cast<s32>(pCurPyramidLevelBlurredY0[smallX+1])); // SQ31.0
+                const s32 dog_10 = abs(static_cast<s32>(pCurPyramidLevelYp1[smallX])   - static_cast<s32>(pCurPyramidLevelBlurredYp1[smallX])); // SQ31.0
+                const s32 dog_11 = abs(static_cast<s32>(pCurPyramidLevelYp1[smallX+1]) - static_cast<s32>(pCurPyramidLevelBlurredYp1[smallX+1])); // SQ31.0
+
+                for(s32 iAlphaX = 0; iAlphaX < numAlphas; iAlphaX++, largeX++) { //                    for iAlphaX = 1:length(alphas)
+                  //    alphaX = alphas(iAlphaX);
+                  //    alphaXinverse = maxAlpha - alphas(iAlphaX);
+                  const s32 alphaX = alphas[iAlphaX];
+                  const s32 alphaXinverse = maxAlpha - alphaX;
+
+                  // DoG = uint32( interpolate2d(DoG_00, DoG_01, DoG_10, DoG_11, alphaY, alphaYinverse, alphaX, alphaXinverse) / (maxAlpha^2/(2^16)) ); % SQ?.? -> UQ16.16
+                  const u32 dog = static_cast<u32>(Interpolate2d(dog_00, dog_01, dog_10, dog_11, alphaY, alphaYinverse, alphaX, alphaXinverse) >> (maxAlphaSquaredShift - 16)); // SQ?.? -> UQ16.16
+
+                  //printf("(%d,%d) %d %d %d %d %d %d\n", largeY, largeX, dog_00, dog_01, dog_10, dog_11, Interpolate2d(dog_00, dog_01, dog_10, dog_11, alphaY, alphaYinverse, alphaX, alphaXinverse), dog);
+
+                  //    largeDoG(largeY,largeX) = DoG;
+#if ANKI_DEBUG_LEVEL >= ANKI_DEBUG_ALL
+                  pLargeDog[largeX] = dog;
+#endif
+
+                  //    if DoG > dogMax(largeY,largeX)
+                  if(dog > pDogMax[largeX]) {
+                    //        dogMax(largeY,largeX) = DoG;
+                    //        curPyramidLevelInterpolated = uint32( interpolate2d(curPyramidLevel_00, curPyramidLevel_01, curPyramidLevel_10, curPyramidLevel_11, alphaY, alphaYinverse, alphaX, alphaXinverse) / (maxAlpha^2/(2^16)) );  % SQ?.? -> UQ16.16
+                    //        scaleImage(largeY,largeX) = curPyramidLevelInterpolated;
+                    pDogMax[largeX] = dog;
+                    const s32 interpolatedUnscaled = Interpolate2d(curPyramidLevel_00, curPyramidLevel_01, curPyramidLevel_10, curPyramidLevel_11, alphaY, alphaYinverse, alphaX, alphaXinverse);
+                    const u32 curPyramidLevelInterpolated = static_cast<u32>(interpolatedUnscaled >> (maxAlphaSquaredShift - 16)); // SQ?.? -> UQ16.16
+                    pScaleImage[largeX] = curPyramidLevelInterpolated;
+                  }
+                } // for(s32 iAlphaX = 0; iAlphaX < numAlphas; iAlphaX++)
+              }// for(s32 smallX = 0; smallX < curLevelHeight; smallX++)
+            } // for(s32 iAlphaY = 0; iAlphaY < numAlphas; iAlphaY++)
+          } // for(s32 smallY = 0; smallY < curLevelHeight; smallY++)
+
+          /*{
+          Matlab matlab(false);
+
+          matlab.PutArray2d(curPyramidLevel, "curPyramidLevel_c");
+          matlab.PutArray2d(curPyramidLevelBlurred, "curPyramidLevelBlurred_c");
+          matlab.PutArray2d(dogMax, "dogMax_c");
+          matlab.PutArray2d(scaleImage, "scaleImage_c");
+          matlab.PutArray2d(largeDog, "largeDog_c");
+          printf("\n");
+          }*/
+        } else {         //    else % if pyramidLevel == 2 ... elseif pyramidLevel <= 5
+#if HAVE_64_BIT_ARITHMETIC // The movidius compiler is missing __ashrdi3, so this part won't compile
+          const s32 largeIndexMin = scaleFactors[pyramidLevel-1] / 2; // SQ31.0
+
+          const s32 numAlphas = scaleFactors[pyramidLevel-1];
+
+          s64 alphas[MAX_ALPHAS]; // SQ55.8
+          for(s32 iAlpha=0; iAlpha<numAlphas; iAlpha++) {
+            alphas[iAlpha] = (static_cast<s64>(iAlpha)<<8) + (1<<7); // SQ55.8
+          }
+
+          const s64 maxAlpha = scaleFactors[pyramidLevel-1] << 8; // SQ31.0 -> SQ55.8
+          const s64 maxAlphaSquaredShift = static_cast<s64>(Log2u64(static_cast<u64>(maxAlpha*maxAlpha)));
+
+          s32 largeY = largeIndexMin;
+          for(s32 smallY = 0; smallY < (curLevelHeight-1); smallY++) { //        for smallY = 1:(size(curPyramidLevel,1)-1)
+            const u8 * restrict pCurPyramidLevelY0 = curPyramidLevel.Pointer(smallY,   0);
+            const u8 * restrict pCurPyramidLevelYp1 = curPyramidLevel.Pointer(smallY+1, 0);
+
+            const u8 * restrict pCurPyramidLevelBlurredY0 = curPyramidLevelBlurred.Pointer(smallY,   0);
+            const u8 * restrict pCurPyramidLevelBlurredYp1 = curPyramidLevelBlurred.Pointer(smallY+1, 0);
+
+            for(s32 iAlphaY = 0; iAlphaY < numAlphas; iAlphaY++, largeY++) { //            for iAlphaY = 1:length(alphas)
+              u32 * restrict pDogMax = dogMax.Pointer(largeY, 0);
+              u32 * restrict pScaleImage = scaleImage.Pointer(largeY, 0);
+
+#if ANKI_DEBUG_LEVEL >= ANKI_DEBUG_ALL
+              u32 * restrict pLargeDog = largeDog.Pointer(largeY, 0);
+#endif
+
+              const s64 alphaY = alphas[iAlphaY];
+              const s64 alphaYinverse = maxAlpha - alphaY;
+
+              s32 largeX = largeIndexMin;
+              for(s32 smallX = 0; smallX < (curLevelWidth-1); smallX++) { //                for smallX = 1:(size(curPyramidLevel,2)-1)
+                const s64 curPyramidLevel_00 = static_cast<s64>(pCurPyramidLevelY0[smallX]); // SQ63.0
+                const s64 curPyramidLevel_01 = static_cast<s64>(pCurPyramidLevelY0[smallX+1]); // SQ63.0
+                const s64 curPyramidLevel_10 = static_cast<s64>(pCurPyramidLevelYp1[smallX]); // SQ63.0
+                const s64 curPyramidLevel_11 = static_cast<s64>(pCurPyramidLevelYp1[smallX+1]); // SQ63.0
+
+                const s64 dog_00 = abs(static_cast<s64>(pCurPyramidLevelY0[smallX])    - static_cast<s64>(pCurPyramidLevelBlurredY0[smallX])); // SQ63.0
+                const s64 dog_01 = abs(static_cast<s64>(pCurPyramidLevelY0[smallX+1])  - static_cast<s64>(pCurPyramidLevelBlurredY0[smallX+1])); // SQ63.0
+                const s64 dog_10 = abs(static_cast<s64>(pCurPyramidLevelYp1[smallX])   - static_cast<s64>(pCurPyramidLevelBlurredYp1[smallX])); // SQ63.0
+                const s64 dog_11 = abs(static_cast<s64>(pCurPyramidLevelYp1[smallX+1]) - static_cast<s64>(pCurPyramidLevelBlurredYp1[smallX+1])); // SQ63.0
+
+                for(s32 iAlphaX = 0; iAlphaX < numAlphas; iAlphaX++, largeX++) { //                    for iAlphaX = 1:length(alphas)
+                  const s64 alphaX = alphas[iAlphaX];
+                  const s64 alphaXinverse = maxAlpha - alphaX;
+
+                  const u32 dog = static_cast<u32>(Interpolate2d(dog_00, dog_01, dog_10, dog_11, alphaY, alphaYinverse, alphaX, alphaXinverse) >> (maxAlphaSquaredShift - 16)); // SQ?.? -> UQ16.16
+
+#if ANKI_DEBUG_LEVEL >= ANKI_DEBUG_ALL
+                  pLargeDog[largeX] = dog;
+#endif
+
+                  /* if(largeY==9 && largeX==9){
+                  printf("\n");
+                  }*/
+                  if(dog > pDogMax[largeX]) {
+                    pDogMax[largeX] = dog;
+                    const s64 interpolatedUnscaled = Interpolate2d(curPyramidLevel_00, curPyramidLevel_01, curPyramidLevel_10, curPyramidLevel_11, alphaY, alphaYinverse, alphaX, alphaXinverse);
+                    //const u32 curPyramidLevelInterpolated = static_cast<u32>(Interpolate2d(curPyramidLevel_00, curPyramidLevel_01, curPyramidLevel_10, curPyramidLevel_11, alphaY, alphaYinverse, alphaX, alphaXinverse) >> (maxAlphaSquaredShift + 16)); // SQ?.? -> UQ16.16
+                    const u32 curPyramidLevelInterpolated = static_cast<u32>(interpolatedUnscaled >> (maxAlphaSquaredShift - 16)); // SQ?.? -> UQ16.16
+                    pScaleImage[largeX] = curPyramidLevelInterpolated;
+                    //pScaleImage[largeX] = 10000;
+                  }
+                } // for(s32 iAlphaX = 0; iAlphaX < numAlphas; iAlphaX++)
+              }// for(s32 smallX = 0; smallX < curLevelHeight; smallX++)
+            } // for(s32 iAlphaY = 0; iAlphaY < numAlphas; iAlphaY++)
+          } // for(s32 smallY = 0; smallY < curLevelHeight; smallY++)
+          /*
+          {
+          Matlab matlab(false);
+
+          matlab.PutArray2d(curPyramidLevel, "curPyramidLevel_c");
+          matlab.PutArray2d(curPyramidLevelBlurred, "curPyramidLevelBlurred_c");
+          matlab.PutArray2d(dogMax, "dogMax_c");
+          matlab.PutArray2d(scaleImage, "scaleImage_c");
+          matlab.PutArray2d(largeDog, "largeDog_c");
+          printf("\n");
+          }*/
+#endif //#if HAVE_64_BIT_ARITHMETIC // The movidius compiler is missing __ashrdi3, so this part won't compile
+        }   //    end % if k == 2 ... else
+
+        //    imagePyramid{pyramidLevel} = uint8(downsampleByFactor(curPyramidLevelBlurred, 2));
+
+        const Result downsampleByFactorResult = DownsampleByFactor(curPyramidLevelBlurred, 2, imagePyramid[pyramidLevel]);
+        AnkiConditionalErrorAndReturnValue(downsampleByFactorResult == RESULT_OK,
+          RESULT_FAIL, "ComputeCharacteristicScaleImage", "In-loop DownsampleByFactor failed");
+      } // for(s32 pyramidLevel=1; pyramidLevel<=numPyramidLevels; pyramidLevel++) {
+      //times[19] = GetTime();
+
+      //printf("t20-t0 = %f\n", times[19]-times[0]);
+
+      return RESULT_OK;
+    } // Result ComputeCharacteristicScaleImage(const Array<u8> &image, s32 numPyramidLevels, Array<u32> &scaleImage, MemoryStack scratch)
+
+    IN_DDR Result ComputeCharacteristicScaleImageAndBinarize(const Array<u8> &image, const s32 numPyramidLevels, Array<u8> &binaryImage, const s32 thresholdMultiplier, MemoryStack scratch)
+    {
+      const s32 thresholdMultiplier_numFractionalBits = 16;
+
+      // Integral image constants
+      const s32 numBorderPixels = 33; // 2^5 + 1 = 33
+      const s32 integralImageHeight = 96; // 96*(640+33*2)*4 = 271104, though with padding, it is 96*720*4 = 276480
+      const s32 numRowsToScroll = integralImageHeight - 2*numBorderPixels;
+
+      // To normalize a sum of 1 / ((2*n+1)^2), we approximate a division as a mulitiply and shift.
+      // These multiply coefficients were computed in matlab by typing:
+      // " for i=1:5 disp(sprintf('i:%d',i')); computeClosestMultiplicationShift((2*(2^i)+1)^2, 31, 8); disp(sprintf('\n')); end; "
+      const s32 normalizationMultiply[5] = {41, 101, 227, 241, 31}; // For halfWidths in [1,5]
+      const s32 normalizationBitShifts[5] = {10, 13, 16, 18, 17};
+
+      const s32 maxFilterHalfWidth = 1 << (numPyramidLevels+1);
+
+      const s32 imageHeight = image.get_size(0);
+      const s32 imageWidth = image.get_size(1);
+
+      C_Acceleration acceleration;
+      acceleration.type = C_ACCELERATION_NATURAL_CPP;
+      acceleration.version = 1;
+
+      AnkiConditionalErrorAndReturnValue(image.IsValid(),
+        RESULT_FAIL, "ComputeCharacteristicScaleImageAndBinarize", "image is not valid");
+
+      AnkiConditionalErrorAndReturnValue(binaryImage.IsValid(),
+        RESULT_FAIL, "ComputeCharacteristicScaleImageAndBinarize", "binaryImage is not valid");
+
+      AnkiConditionalErrorAndReturnValue(numPyramidLevels <= 4 && numPyramidLevels > 0,
+        RESULT_FAIL, "ComputeCharacteristicScaleImageAndBinarize", "numPyramidLevels must be less than %d", 4+1);
+
+      // TODO: support numPyramidLevels==5 ?
+      /*AnkiConditionalWarn(numPyramidLevels <= 4,
+      "ComputeCharacteristicScaleImageAndBinarize", "If numPyramidLevels is greater than 4, and mean value of any large rectangle is above 252, then this function will overflow.");*/
+
+      AnkiConditionalErrorAndReturnValue(imageHeight == binaryImage.get_size(0) && imageWidth == binaryImage.get_size(1),
+        RESULT_FAIL, "ComputeCharacteristicScaleImageAndBinarize", "image and binaryImage must be the same size");
+
+      // Initialize the first integralImageHeight rows of the integralImage
+      ScrollingIntegralImage_u8_s32 integralImage(integralImageHeight, imageWidth, numBorderPixels, scratch);
+      if(integralImage.ScrollDown(image, integralImageHeight, scratch) != RESULT_OK)
+        return RESULT_FAIL;
+
+      // Prepare the memory for the filtered rows for each level of the pyramid
+      Array<s32> filteredRows[5];
+      for(s32 i=0; i<=numPyramidLevels; i++) {
+        filteredRows[i] = Array<s32>(1, imageWidth, scratch, false);
+      }
+
+      s32 imageY = 0;
+
+      while(imageY < imageHeight) {
+        // For the given row of the image, compute the blurred version for each level of the pyramid
+        for(s32 pyramidLevel=0; pyramidLevel<=numPyramidLevels; pyramidLevel++) {
+          const s32 filterHalfWidth = 1 << (pyramidLevel+1); // filterHalfWidth = 2^pyramidLevel;
+          const Rectangle<s16> filter(-filterHalfWidth, filterHalfWidth, -filterHalfWidth, filterHalfWidth);
+
+          // Compute the sums using the integral image
+          integralImage.FilterRow(acceleration, filter, imageY, filteredRows[pyramidLevel]);
+
+          // Normalize the sums
+          s32 * restrict pFilteredRow = filteredRows[pyramidLevel][0];
+          const s32 multiply = normalizationMultiply[pyramidLevel];
+          const s32 shift = normalizationBitShifts[pyramidLevel];
+          for(s32 x=0; x<imageWidth; x++) {
+            pFilteredRow[x] = (pFilteredRow[x] * multiply) >> shift;
+          }
+        } // for(s32 pyramidLevel=0; pyramidLevel<=numLevels; pyramidLevel++)
+
+        const s32 * restrict pFilteredRows[5];
+        for(s32 pyramidLevel=0; pyramidLevel<=numPyramidLevels; pyramidLevel++) {
+          pFilteredRows[pyramidLevel] = filteredRows[pyramidLevel][0];
+        }
+
+        const u8 * restrict pImage = image[imageY];
+        u8 * restrict pBinaryImage = binaryImage[imageY];
+        for(s32 x=0; x<imageWidth; x++) {
+          s32 dogMax = s32_MIN;
+          s32 scaleValue = -1;
+          for(s32 pyramidLevel=0; pyramidLevel<numPyramidLevels; pyramidLevel++) {
+            const s32 dog = ABS(pFilteredRows[pyramidLevel+1][x] - pFilteredRows[pyramidLevel][x]);
+
+            if(dog > dogMax) {
+              dogMax = dog;
+              scaleValue = pFilteredRows[pyramidLevel+1][x];
+            } // if(dog > dogMax)
+          } // for(s32 pyramidLevel=0; pyramidLevel<numPyramidLevels; numPyramidLevels++)
+
+          const s32 thresholdValue = (scaleValue*thresholdMultiplier) >> thresholdMultiplier_numFractionalBits;
+          if(pImage[x] < thresholdValue) {
+            pBinaryImage[x] = 1;
+          } else {
+            pBinaryImage[x] = 0;
+          }
+        } // for(s32 x=0; x<imageWidth; x++)
+
+        imageY++;
+
+        //% If we've reached the bottom of this integral image, scroll it up
+        if(integralImage.get_maxRow(maxFilterHalfWidth) < imageY) {
+          if(integralImage.ScrollDown(image, numRowsToScroll, scratch) != RESULT_OK)
+            return RESULT_FAIL;
+        }
+      } // while(imageY < size(image,1)) {
+      return RESULT_OK;
+    } // ComputeCharacteristicScaleImageAndBinarize()
+
+    Result ComputeCharacteristicScaleImageAndBinarizeAndExtractComponents(
+      const Array<u8> &image,
+      const s32 scaleImage_numPyramidLevels, const s32 scaleImage_thresholdMultiplier,
+      const s16 component1d_minComponentWidth, const s16 component1d_maxSkipDistance,
+      ConnectedComponents &components,
+      MemoryStack scratch)
+    {
+      BeginBenchmark("ccsiabaec_init");
+      const s32 thresholdMultiplier_numFractionalBits = 16;
+
+      // Integral image constants
+      const s32 numBorderPixels = 33; // 2^5 + 1 = 33
+      const s32 integralImageHeight = 96; // 96*(640+33*2)*4 = 271104, though with padding, it is 96*720*4 = 276480
+      const s32 numRowsToScroll = integralImageHeight - 2*numBorderPixels;
+
+      // To normalize a sum of 1 / ((2*n+1)^2), we approximate a division as a mulitiply and shift.
+      // These multiply coefficients were computed in matlab by typing:
+      // " for i=1:5 disp(sprintf('i:%d',i')); computeClosestMultiplicationShift((2*(2^i)+1)^2, 31, 8); disp(sprintf('\n')); end; "
+      const s32 normalizationMultiply[5] = {41, 101, 227, 241, 31}; // For halfWidths in [1,5]
+      const s32 normalizationBitShifts[5] = {10, 13, 16, 18, 17};
+
+      const s32 maxFilterHalfWidth = 1 << (scaleImage_numPyramidLevels+1);
+
+      const s32 imageHeight = image.get_size(0);
+      const s32 imageWidth = image.get_size(1);
+
+      C_Acceleration acceleration;
+      acceleration.type = C_ACCELERATION_NATURAL_CPP;
+      acceleration.version = 1;
+
+      AnkiConditionalErrorAndReturnValue(image.IsValid(),
+        RESULT_FAIL, "ComputeCharacteristicScaleImageAndBinarize", "image is not valid");
+
+      AnkiConditionalErrorAndReturnValue(scaleImage_numPyramidLevels <= 4 && scaleImage_numPyramidLevels > 0,
+        RESULT_FAIL, "ComputeCharacteristicScaleImageAndBinarize", "scaleImage_numPyramidLevels must be less than %d", 4+1);
+
+      // Initialize the first integralImageHeight rows of the integralImage
+      ScrollingIntegralImage_u8_s32 integralImage(integralImageHeight, imageWidth, numBorderPixels, scratch);
+      if(integralImage.ScrollDown(image, integralImageHeight, scratch) != RESULT_OK)
+        return RESULT_FAIL;
+
+      // Prepare the memory for the filtered rows for each level of the pyramid
+      Array<s32> filteredRows[5];
+      for(s32 i=0; i<=scaleImage_numPyramidLevels; i++) {
+        filteredRows[i] = Array<s32>(1, imageWidth, scratch, false);
+      }
+
+      Array<u8> binaryImageRow(1, imageWidth, scratch);
+      u8 * restrict pBinaryImageRow = binaryImageRow[0];
+
+      if(components.Extract2dComponents_PerRow_Initialize() != RESULT_OK)
+        return RESULT_FAIL;
+
+      s32 imageY = 0;
+
+      EndBenchmark("ccsiabaec_init");
+
+      BeginBenchmark("ccsiabaec_mainLoop");
+      while(imageY < imageHeight) {
+        BeginBenchmark("ccsiabaec_filterRows");
+
+        // For the given row of the image, compute the blurred version for each level of the pyramid
+        for(s32 pyramidLevel=0; pyramidLevel<=scaleImage_numPyramidLevels; pyramidLevel++) {
+          const s32 filterHalfWidth = 1 << (pyramidLevel+1); // filterHalfWidth = 2^pyramidLevel;
+          const Rectangle<s16> filter(-filterHalfWidth, filterHalfWidth, -filterHalfWidth, filterHalfWidth);
+
+          // Compute the sums using the integral image
+          integralImage.FilterRow(acceleration, filter, imageY, filteredRows[pyramidLevel]);
+
+          // Normalize the sums
+          s32 * restrict pFilteredRow = filteredRows[pyramidLevel][0];
+          const s32 multiply = normalizationMultiply[pyramidLevel];
+          const s32 shift = normalizationBitShifts[pyramidLevel];
+          for(s32 x=0; x<imageWidth; x++) {
+            pFilteredRow[x] = (pFilteredRow[x] * multiply) >> shift;
+          }
+        } // for(s32 pyramidLevel=0; pyramidLevel<=numLevels; pyramidLevel++)
+
+        const s32 * restrict pFilteredRows[5];
+        for(s32 pyramidLevel=0; pyramidLevel<=scaleImage_numPyramidLevels; pyramidLevel++) {
+          pFilteredRows[pyramidLevel] = filteredRows[pyramidLevel][0];
+        }
+
+        EndBenchmark("ccsiabaec_filterRows");
+
+        BeginBenchmark("ccsiabaec_computeBinaryImage");
+
+        const u8 * restrict pImage = image[imageY];
+
+        for(s32 x=0; x<imageWidth; x++) {
+          s32 dogMax = s32_MIN;
+          s32 scaleValue = -1;
+          for(s32 pyramidLevel=0; pyramidLevel<scaleImage_numPyramidLevels; pyramidLevel++) {
+            const s32 dog = ABS(pFilteredRows[pyramidLevel+1][x] - pFilteredRows[pyramidLevel][x]);
+
+            if(dog > dogMax) {
+              dogMax = dog;
+              scaleValue = pFilteredRows[pyramidLevel+1][x];
+            } // if(dog > dogMax)
+          } // for(s32 pyramidLevel=0; pyramidLevel<scaleImage_numPyramidLevels; scaleImage_numPyramidLevels++)
+
+          const s32 thresholdValue = (scaleValue*scaleImage_thresholdMultiplier) >> thresholdMultiplier_numFractionalBits;
+          if(pImage[x] < thresholdValue) {
+            pBinaryImageRow[x] = 1;
+          } else {
+            pBinaryImageRow[x] = 0;
+          }
+        } // for(s32 x=0; x<imageWidth; x++)
+
+        EndBenchmark("ccsiabaec_computeBinaryImage");
+
+        BeginBenchmark("ccsiabaec_extractNextRowOfComponents");
+
+        // Extract the next line of connected components
+        if(components.Extract2dComponents_PerRow_NextRow(pBinaryImageRow, imageWidth, imageY, component1d_minComponentWidth, component1d_maxSkipDistance) != RESULT_OK)
+          return RESULT_FAIL;
+
+        EndBenchmark("ccsiabaec_extractNextRowOfComponents");
+
+        BeginBenchmark("ccsiabaec_scrollIntegralImage");
+
+        imageY++;
+
+        //% If we've reached the bottom of this integral image, scroll it up
+        if(integralImage.get_maxRow(maxFilterHalfWidth) < imageY) {
+          if(integralImage.ScrollDown(image, numRowsToScroll, scratch) != RESULT_OK)
+            return RESULT_FAIL;
+        }
+
+        EndBenchmark("ccsiabaec_scrollIntegralImage");
+      } // while(imageY < size(image,1))
+
+      EndBenchmark("ccsiabaec_mainLoop");
+
+      BeginBenchmark("ccsiabaec_finalize");
+      if(components.Extract2dComponents_PerRow_Finalize() != RESULT_OK)
+        return RESULT_FAIL;
+      EndBenchmark("ccsiabaec_finalize");
+
+      return RESULT_OK;
+    } // ComputeCharacteristicScaleImageAndBinarizeAndExtractComponents
+  } // namespace Embedded
 } // namespace Anki