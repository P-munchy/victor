--- conflicted
+++ resolved
@@ -164,11 +164,10 @@
           const s32 scaledHeight = imageHeight >> iLevel;
           const s32 scaledWidth = imageWidth >> iLevel;
 
+          BeginBenchmark("ecvcsB_scale_upsample");
           if(iLevel == 0) {
-            BeginBenchmark("ecvcsB_scale_upsample");
             upsampledImage.Set(imagePyramid[iLevel]);
             upsampledDog.Set(dogPyramid[iLevel]);
-<<<<<<< HEAD
           } else if(iLevel == 1) {
             ImageProcessing::UpsampleByPowerOfTwoBilinear<1>(imagePyramid[iLevel], upsampledImage, slowestScratch);
             ImageProcessing::UpsampleByPowerOfTwoBilinear<1>(dogPyramid[iLevel], upsampledDog, slowestScratch);
@@ -184,15 +183,8 @@
           } else if(iLevel == 5) {
             ImageProcessing::UpsampleByPowerOfTwoBilinear<5>(imagePyramid[iLevel], upsampledImage, slowestScratch);
             ImageProcessing::UpsampleByPowerOfTwoBilinear<5>(dogPyramid[iLevel], upsampledDog, slowestScratch);
-=======
-            EndBenchmark("ecvcsB_scale_upsample");
-          } else {
-            BeginBenchmark("ecvcsB_scale_upsample");
-            ImageProcessing::UpsampleByPowerOfTwoBilinear(imagePyramid[iLevel], iLevel, upsampledImage, slowestScratch);
-            ImageProcessing::UpsampleByPowerOfTwoBilinear(dogPyramid[iLevel], iLevel, upsampledDog, slowestScratch);
-            EndBenchmark("ecvcsB_scale_upsample");
->>>>>>> 2e16e5ae
           }
+          EndBenchmark("ecvcsB_scale_upsample");
 
           BeginBenchmark("ecvcsB_scale_select");
           for(s32 yBig=0; yBig<imageHeight; yBig++) {
