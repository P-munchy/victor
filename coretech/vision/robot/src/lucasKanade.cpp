--- conflicted
+++ resolved
@@ -1,1783 +1,1475 @@
-/**
-File: lucaseKanade.cpp
-Author: Peter Barnum
-Created: 2013
-
-Copyright Anki, Inc. 2013
-For internal use only. No part of this code may be used without a signed non-disclosure agreement with Anki, inc.
-**/
-
-#include "anki/vision/robot/lucasKanade.h"
-#include "anki/common/robot/matlabInterface.h"
-#include "anki/common/robot/interpolate.h"
-#include "anki/common/robot/arrayPatterns.h"
-#include "anki/common/robot/find.h"
-#include "anki/common/robot/benchmarking_c.h"
-
-#include "anki/vision/robot/miscVisionKernels.h"
-#include "anki/vision/robot/imageProcessing.h"
-
-namespace Anki
-{
-  namespace Embedded
-  {
-    namespace TemplateTracker
-    {
-      static Result lastResult;
-
-      PlanarTransformation_f32::PlanarTransformation_f32(const TransformType transformType, const Quadrilateral<f32> &initialCorners, const Array<f32> &initialHomography, MemoryStack &memory)
-        : transformType(transformType), initialCorners(initialCorners)
-      {
-        AnkiConditionalErrorAndReturn(transformType==TRANSFORM_TRANSLATION || transformType==TRANSFORM_AFFINE || transformType==TRANSFORM_PROJECTIVE,
-          "PlanarTransformation_f32::PlanarTransformation_f32", "Invalid transformType %d", transformType);
-
-        this->homography = Eye<f32>(3, 3, memory);
-
-        if(initialHomography.IsValid()) {
-          this->homography.Set(initialHomography);
-        }
-      }
-
-      PlanarTransformation_f32::PlanarTransformation_f32(const TransformType transformType, const Quadrilateral<f32> &initialCorners, MemoryStack &memory)
-        : transformType(transformType), initialCorners(initialCorners)
-      {
-        AnkiConditionalErrorAndReturn(transformType==TRANSFORM_TRANSLATION || transformType==TRANSFORM_AFFINE || transformType==TRANSFORM_PROJECTIVE,
-          "PlanarTransformation_f32::PlanarTransformation_f32", "Invalid transformType %d", transformType);
-
-        this->homography = Eye<f32>(3, 3, memory);
-      }
-
-      PlanarTransformation_f32::PlanarTransformation_f32(const TransformType transformType, MemoryStack &memory)
-        : transformType(transformType)
-      {
-        AnkiConditionalErrorAndReturn(transformType==TRANSFORM_TRANSLATION || transformType==TRANSFORM_AFFINE || transformType==TRANSFORM_PROJECTIVE,
-          "PlanarTransformation_f32::PlanarTransformation_f32", "Invalid transformType %d", transformType);
-
-        initialCorners = Quadrilateral<f32>(Point<f32>(0.0f,0.0f), Point<f32>(0.0f,0.0f), Point<f32>(0.0f,0.0f), Point<f32>(0.0f,0.0f));
-
-        this->homography = Eye<f32>(3, 3, memory);
-      }
-
-      PlanarTransformation_f32::PlanarTransformation_f32()
-      {
-        initialCorners = Quadrilateral<f32>(Point<f32>(-1.0f,-1.0f), Point<f32>(-1.0f,-1.0f), Point<f32>(-1.0f,-1.0f), Point<f32>(-1.0f,-1.0f));
-      }
-
-      Result PlanarTransformation_f32::TransformPoints(
-        const Array<f32> &xIn, const Array<f32> &yIn,
-        const f32 scale,
-        const Point<f32> &centerOffset,
-        Array<f32> &xOut, Array<f32> &yOut) const
-      {
-        return TransformPointsStatic(xIn, yIn, scale, centerOffset, xOut, yOut, this->get_transformType(), this->get_homography());
-      }
-
-      Result PlanarTransformation_f32::Update(const Array<f32> &update, MemoryStack scratch, TransformType updateType)
-      {
-        AnkiConditionalErrorAndReturnValue(update.IsValid(),
-          RESULT_FAIL_INVALID_OBJECT, "PlanarTransformation_f32::Update", "update is not valid");
-
-        AnkiConditionalErrorAndReturnValue(update.get_size(0) == 1,
-          RESULT_FAIL_INVALID_SIZE, "PlanarTransformation_f32::Update", "update is the incorrect size");
-
-        if(updateType == TRANSFORM_UNKNOWN) {
-          updateType = this->transformType;
-        }
-
-        // An Object of a given transformation type can only be updated with a simpler transformation
-        if(this->transformType == TRANSFORM_TRANSLATION) {
-          AnkiConditionalErrorAndReturnValue(updateType == TRANSFORM_TRANSLATION,
-            RESULT_FAIL_INVALID_PARAMETERS, "PlanarTransformation_f32::Update", "cannot update this transform with the update type %d", updateType);
-        } else if(this->transformType == TRANSFORM_AFFINE) {
-          AnkiConditionalErrorAndReturnValue(updateType == TRANSFORM_TRANSLATION || updateType == TRANSFORM_AFFINE,
-            RESULT_FAIL_INVALID_PARAMETERS, "PlanarTransformation_f32::Update", "cannot update this transform with the update type %d", updateType);
-        } else if(this->transformType == TRANSFORM_PROJECTIVE) {
-          AnkiConditionalErrorAndReturnValue(updateType == TRANSFORM_TRANSLATION|| updateType == TRANSFORM_AFFINE || updateType == TRANSFORM_PROJECTIVE,
-            RESULT_FAIL_INVALID_PARAMETERS, "PlanarTransformation_f32::Update", "cannot update this transform with the update type %d", updateType);
-        } else {
-          AnkiAssert(false);
-        }
-
-        const f32 * pUpdate = update[0];
-
-        if(updateType == TRANSFORM_TRANSLATION) {
-          AnkiConditionalErrorAndReturnValue(update.get_size(1) == TRANSFORM_TRANSLATION>>8,
-            RESULT_FAIL_INVALID_SIZE, "PlanarTransformation_f32::Update", "update is the incorrect size");
-
-          // this.tform(1:2,3) = this.tform(1:2,3) - update;
-          homography[0][2] -= pUpdate[0];
-          homography[1][2] -= pUpdate[1];
-        } else { // if(updateType == TRANSFORM_TRANSLATION)
-          Array<f32> updateArray(3,3,scratch);
-
-          if(updateType == TRANSFORM_AFFINE) {
-            AnkiConditionalErrorAndReturnValue(update.get_size(1) == TRANSFORM_AFFINE>>8,
-              RESULT_FAIL_INVALID_SIZE, "PlanarTransformation_f32::Update", "update is the incorrect size");
-
-            updateArray[0][0] = 1.0f + pUpdate[0]; updateArray[0][1] = pUpdate[1];        updateArray[0][2] = pUpdate[2];
-            updateArray[1][0] = pUpdate[3];        updateArray[1][1] = 1.0f + pUpdate[4]; updateArray[1][2] = pUpdate[5];
-            updateArray[2][0] = 0.0f;              updateArray[2][1] = 0.0f;              updateArray[2][2] = 1.0f;
-          } else if(updateType == TRANSFORM_PROJECTIVE) {
-            AnkiConditionalErrorAndReturnValue(update.get_size(1) == TRANSFORM_PROJECTIVE>>8,
-              RESULT_FAIL_INVALID_SIZE, "PlanarTransformation_f32::Update", "update is the incorrect size");
-
-            // tformUpdate = eye(3) + [update(1:3)'; update(4:6)'; update(7:8)' 0];
-            updateArray[0][0] = 1.0f + pUpdate[0]; updateArray[0][1] = pUpdate[1];        updateArray[0][2] = pUpdate[2];
-            updateArray[1][0] = pUpdate[3];        updateArray[1][1] = 1.0f + pUpdate[4]; updateArray[1][2] = pUpdate[5];
-            updateArray[2][0] = pUpdate[6];        updateArray[2][1] = pUpdate[7];        updateArray[2][2] = 1.0f;
-          } else {
-            AnkiError("PlanarTransformation_f32::Update", "Unknown transformation type %d", updateType);
-            return RESULT_FAIL_INVALID_PARAMETERS;
-          }
-
-          //{
-          //  Matlab matlab(false);
-
-          //  matlab.PutArray(updateArray, "updateArray");
-          //}
-
-          // this.tform = this.tform*inv(tformUpdate);
-          Invert3x3(
-            updateArray[0][0], updateArray[0][1], updateArray[0][2],
-            updateArray[1][0], updateArray[1][1], updateArray[1][2],
-            updateArray[2][0], updateArray[2][1], updateArray[2][2]);
-
-          Array<f32> newHomography(3,3,scratch);
-
-          Matrix::Multiply(this->homography, updateArray, newHomography);
-
-          //{
-          //  Matlab matlab(false);
-          //  matlab.PutArray(this->homography, "homography");
-          //  matlab.PutArray(newHomography, "newHomography");
-          //  matlab.PutArray(updateArray, "updateArrayInv");
-          //  matlab.PutArray(update, "update");
-          //}
-
-          if(!FLT_NEAR(newHomography[2][2], 1.0f)) {
-            Matrix::DotDivide<f32,f32,f32>(newHomography, newHomography[2][2], newHomography);
-          }
-
-          //{
-          //  Matlab matlab(false);
-
-          //  matlab.PutArray(newHomography, "newHomographyNorm");
-          //}
-
-          this->homography.Set(newHomography);
-        } // if(updateType == TRANSFORM_TRANSLATION) ... else
-
-        return RESULT_OK;
-      }
-
-      Result PlanarTransformation_f32::Print(const char * const variableName)
-      {
-        return this->homography.Print(variableName);
-      }
-
-      Quadrilateral<f32> PlanarTransformation_f32::TransformQuadrilateral(const Quadrilateral<f32> &in, MemoryStack scratch, const f32 scale) const
-      {
-        Array<f32> xIn(1,4,scratch);
-        Array<f32> yIn(1,4,scratch);
-        Array<f32> xOut(1,4,scratch);
-        Array<f32> yOut(1,4,scratch);
-
-        for(s32 i=0; i<4; i++) {
-          xIn[0][i] = in.corners[i].x;
-          yIn[0][i] = in.corners[i].y;
-        }
-
-        Point<f32> centerOffset(0.0f, 0.0f);
-
-        TransformPoints(xIn, yIn, scale, centerOffset, xOut, yOut);
-
-        Quadrilateral<f32> out;
-
-        for(s32 i=0; i<4; i++) {
-          out.corners[i].x = xOut[0][i];
-          out.corners[i].y = yOut[0][i];
-        }
-
-        return out;
-      }
-
-      Result PlanarTransformation_f32::set_transformType(const TransformType transformType)
-      {
-        if(transformType == TRANSFORM_TRANSLATION || transformType == TRANSFORM_AFFINE || transformType == TRANSFORM_PROJECTIVE) {
-          this->transformType = transformType;
-        } else {
-          AnkiError("PlanarTransformation_f32::set_transformType", "Unknown transformation type %d", transformType);
-          return RESULT_FAIL_INVALID_PARAMETERS;
-        }
-
-        return RESULT_OK;
-      }
-
-      TransformType PlanarTransformation_f32::get_transformType() const
-      {
-        return transformType;
-      }
-
-      Result PlanarTransformation_f32::set_homography(const Array<f32>& in)
-      {
-        if(this->homography.Set(in) != 9)
-          return RESULT_FAIL_INVALID_SIZE;
-
-        AnkiAssert(FLT_NEAR(in[2][2], 1.0f));
-
-        return RESULT_OK;
-      }
-
-      const Array<f32>& PlanarTransformation_f32::get_homography() const
-      {
-        return this->homography;
-      }
-
-      Result PlanarTransformation_f32::set_initialCorners(const Quadrilateral<f32> &initialCorners)
-      {
-        this->initialCorners = initialCorners;
-
-        return RESULT_OK;
-      }
-
-      const Quadrilateral<f32>& PlanarTransformation_f32::get_initialCorners() const
-      {
-        return this->initialCorners;
-      }
-
-      Quadrilateral<f32> PlanarTransformation_f32::get_transformedCorners(MemoryStack scratch) const
-      {
-        return this->TransformQuadrilateral(this->get_initialCorners(), scratch);
-      }
-
-      Result PlanarTransformation_f32::TransformPointsStatic(
-        const Array<f32> &xIn, const Array<f32> &yIn,
-        const f32 scale,
-        const Point<f32> &centerOffset,
-        Array<f32> &xOut, Array<f32> &yOut,
-        const TransformType transformType,
-        const Array<f32> &homography)
-      {
-        AnkiConditionalErrorAndReturnValue(homography.IsValid(),
-          RESULT_FAIL_INVALID_OBJECT, "PlanarTransformation_f32::TransformPoints", "homography is not valid");
-
-        AnkiConditionalErrorAndReturnValue(xIn.IsValid() && yIn.IsValid() && xOut.IsValid() && yOut.IsValid(),
-          RESULT_FAIL_INVALID_OBJECT, "PlanarTransformation_f32::TransformPoints", "All inputs and outputs must be allocated and valid");
-
-        AnkiConditionalErrorAndReturnValue(xIn.get_rawDataPointer() != xOut.get_rawDataPointer() && yIn.get_rawDataPointer() != yOut.get_rawDataPointer(),
-          RESULT_FAIL_ALIASED_MEMORY, "PlanarTransformation_f32::TransformPoints", "In and Out arrays must be in different memory locations");
-
-        AnkiConditionalErrorAndReturnValue(
-          xIn.get_size(0) == yIn.get_size(0) && xIn.get_size(0) == xOut.get_size(0) && xIn.get_size(0) == yOut.get_size(0) &&
-          xIn.get_size(1) == yIn.get_size(1) && xIn.get_size(1) == xOut.get_size(1) && xIn.get_size(1) == yOut.get_size(1),
-          RESULT_FAIL_INVALID_SIZE, "PlanarTransformation_f32::TransformPoints", "All inputs and outputs must be the same size");
-
-        const s32 numPointsY = xIn.get_size(0);
-        const s32 numPointsX = xIn.get_size(1);
-
-        if(transformType == TRANSFORM_TRANSLATION) {
-          const f32 dx = homography[0][2];
-          const f32 dy = homography[1][2];
-
-          for(s32 y=0; y<numPointsY; y++) {
-            const f32 * restrict pXIn = xIn.Pointer(y,0);
-            const f32 * restrict pYIn = yIn.Pointer(y,0);
-            f32 * restrict pXOut = xOut.Pointer(y,0);
-            f32 * restrict pYOut = yOut.Pointer(y,0);
-
-            for(s32 x=0; x<numPointsX; x++) {
-              pXOut[x] = pXIn[x] + dx + centerOffset.x;
-              pYOut[x] = pYIn[x] + dy + centerOffset.y;
-            }
-          }
-        } else if(transformType == TRANSFORM_AFFINE) {
-          const f32 h00 = homography[0][0]; const f32 h01 = homography[0][1]; const f32 h02 = homography[0][2];
-          const f32 h10 = homography[1][0]; const f32 h11 = homography[1][1]; const f32 h12 = homography[1][2];
-
-          AnkiAssert(FLT_NEAR(homography[2][0], 0.0f));
-          AnkiAssert(FLT_NEAR(homography[2][1], 0.0f));
-          AnkiAssert(FLT_NEAR(homography[2][2], 1.0f));
-
-          for(s32 y=0; y<numPointsY; y++) {
-            const f32 * restrict pXIn = xIn.Pointer(y,0);
-            const f32 * restrict pYIn = yIn.Pointer(y,0);
-            f32 * restrict pXOut = xOut.Pointer(y,0);
-            f32 * restrict pYOut = yOut.Pointer(y,0);
-
-            for(s32 x=0; x<numPointsX; x++) {
-              const f32 xp = (h00*pXIn[x] + h01*pYIn[x] + h02);
-              const f32 yp = (h10*pXIn[x] + h11*pYIn[x] + h12);
-
-              pXOut[x] = xp + centerOffset.x;
-              pYOut[x] = yp + centerOffset.y;
-            }
-          }
-        } else if(transformType == TRANSFORM_PROJECTIVE) {
-          const f32 h00 = homography[0][0]; const f32 h01 = homography[0][1]; const f32 h02 = homography[0][2];
-          const f32 h10 = homography[1][0]; const f32 h11 = homography[1][1]; const f32 h12 = homography[1][2];
-          const f32 h20 = homography[2][0]; const f32 h21 = homography[2][1]; const f32 h22 = 1.0f;
-
-          AnkiAssert(FLT_NEAR(homography[2][2], 1.0f));
-
-          for(s32 y=0; y<numPointsY; y++) {
-            const f32 * restrict pXIn = xIn.Pointer(y,0);
-            const f32 * restrict pYIn = yIn.Pointer(y,0);
-            f32 * restrict pXOut = xOut.Pointer(y,0);
-            f32 * restrict pYOut = yOut.Pointer(y,0);
-
-            for(s32 x=0; x<numPointsX; x++) {
-              const f32 wpi = 1.0f / (h20*pXIn[x] + h21*pYIn[x] + h22);
-
-              const f32 xp = (h00*pXIn[x] + h01*pYIn[x] + h02) * wpi;
-              const f32 yp = (h10*pXIn[x] + h11*pYIn[x] + h12) * wpi;
-
-              pXOut[x] = xp + centerOffset.x;
-              pYOut[x] = yp + centerOffset.y;
-            }
-          }
-        } else {
-          // Should be checked earlier
-          AnkiAssert(false);
-          return RESULT_FAIL;
-        }
-
-        return RESULT_OK;
-      }
-
-      LucasKanadeTracker_f32::LucasKanadeTracker_f32(const Array<u8> &templateImage, const Rectangle<f32> &templateRegion, const s32 numPyramidLevels, const TransformType transformType, const f32 ridgeWeight, MemoryStack &memory)
-<<<<<<< HEAD
-        : templateImageHeight(templateImage.get_size(0)), templateImageWidth(templateImage.get_size(1)), numPyramidLevels(numPyramidLevels), ridgeWeight(ridgeWeight), templateRegion(templateRegion), isValid(false), isInitialized(false)
-=======
-      : numPyramidLevels(numPyramidLevels), templateImageHeight(templateImage.get_size(0)), templateImageWidth(templateImage.get_size(1)), ridgeWeight(ridgeWeight), templateRegion(templateRegion), isValid(false), isInitialized(false)
->>>>>>> f78aa2a4
-      {
-        BeginBenchmark("LucasKanadeTracker_f32");
-
-        AnkiConditionalErrorAndReturn(templateImageHeight > 0 && templateImageWidth > 0,
-          "LucasKanadeTracker_f32::LucasKanadeTracker_f32", "template widths and heights must be greater than zero, and multiples of %d", ANKI_VISION_IMAGE_WIDTH_MULTIPLE);
-
-        AnkiConditionalErrorAndReturn(numPyramidLevels > 0,
-          "LucasKanadeTracker_f32::LucasKanadeTracker_f32", "numPyramidLevels must be greater than zero");
-
-        AnkiConditionalErrorAndReturn(transformType==TRANSFORM_TRANSLATION || transformType == TRANSFORM_AFFINE || transformType==TRANSFORM_PROJECTIVE,
-          "LucasKanadeTracker_f32::LucasKanadeTracker_f32", "Only TRANSFORM_TRANSLATION, TRANSFORM_AFFINE, and TRANSFORM_PROJECTIVE are supported");
-
-        AnkiConditionalErrorAndReturn(ridgeWeight >= 0.0f,
-          "LucasKanadeTracker_f32::LucasKanadeTracker_f32", "ridgeWeight must be greater or equal to zero");
-
-        for(s32 i=1; i<(numPyramidLevels-1); i++) {
-          const s32 curTemplateHeight = templateImageHeight >> i;
-          const s32 curTemplateWidth = templateImageWidth >> i;
-
-          AnkiConditionalErrorAndReturn(!IsOdd(curTemplateHeight) && !IsOdd(curTemplateWidth),
-            "LucasKanadeTracker_f32::LucasKanadeTracker_f32", "Template widths and height must divisible by 2^numPyramidLevels");
-        }
-
-        A_full = FixedLengthList<Array<f32>>(numPyramidLevels, memory);
-
-        AnkiConditionalErrorAndReturn(A_full.IsValid(),
-          "LucasKanadeTracker_f32::LucasKanadeTracker_f32", "Could not allocate A_full");
-
-        A_full.set_size(numPyramidLevels);
-
-        templateCoordinates = FixedLengthList<Meshgrid<f32>>(numPyramidLevels, memory);
-
-        AnkiConditionalErrorAndReturn(templateCoordinates.IsValid(),
-          "LucasKanadeTracker_f32::LucasKanadeTracker_f32", "Could not allocate templateCoordinates");
-
-        templateCoordinates.set_size(numPyramidLevels);
-
-        templateImagePyramid = FixedLengthList<Array<u8>>(numPyramidLevels, memory);
-
-        AnkiConditionalErrorAndReturn(templateImagePyramid.IsValid(),
-          "LucasKanadeTracker_f32::LucasKanadeTracker_f32", "Could not allocate templateImagePyramid");
-
-        templateImagePyramid.set_size(numPyramidLevels);
-
-        templateWeights = FixedLengthList<Array<f32>>(numPyramidLevels, memory);
-
-        AnkiConditionalErrorAndReturn(templateWeights.IsValid(),
-          "LucasKanadeTracker_f32::LucasKanadeTracker_f32", "Could not allocate templateWeights");
-
-        templateWeights.set_size(numPyramidLevels);
-
-        Quadrilateral<f32> initialCorners(
-          Point<f32>(templateRegion.left,templateRegion.top),
-          Point<f32>(templateRegion.right,templateRegion.top),
-          Point<f32>(templateRegion.right,templateRegion.bottom),
-          Point<f32>(templateRegion.left,templateRegion.bottom));
-
-        this->transformation = PlanarTransformation_f32(transformType, initialCorners, memory);
-
-        this->isValid = true;
-
-        BeginBenchmark("InitializeTemplate");
-        if(LucasKanadeTracker_f32::InitializeTemplate(templateImage, memory) != RESULT_OK) {
-          this->isValid = false;
-        }
-        EndBenchmark("InitializeTemplate");
-
-        EndBenchmark("LucasKanadeTracker_f32");
-      }
-
-      Result LucasKanadeTracker_f32::InitializeTemplate(const Array<u8> &templateImage, MemoryStack &memory)
-      {
-        const bool isOutColumnMajor = false; // TODO: change to false, which will probably be faster
-
-        AnkiConditionalErrorAndReturnValue(this->isValid,
-          RESULT_FAIL_INVALID_OBJECT, "LucasKanadeTracker_f32::InitializeTemplate", "This object's constructor failed, so it cannot be initialized");
-
-        AnkiConditionalErrorAndReturnValue(this->isInitialized == false,
-          RESULT_FAIL, "LucasKanadeTracker_f32::InitializeTemplate", "This object has already been initialized");
-
-        AnkiConditionalErrorAndReturnValue(templateImageHeight == templateImage.get_size(0) && templateImageWidth == templateImage.get_size(1),
-          RESULT_FAIL_INVALID_SIZE, "LucasKanadeTracker_f32::InitializeTemplate", "template size doesn't match constructor");
-
-        AnkiConditionalErrorAndReturnValue(templateRegion.left < templateRegion.right && templateRegion.left >=0 && templateRegion.right < templateImage.get_size(1) &&
-          templateRegion.top < templateRegion.bottom && templateRegion.top >=0 && templateRegion.bottom < templateImage.get_size(0),
-          RESULT_FAIL, "LucasKanadeTracker_f32::InitializeTemplate", "template rectangle is invalid or out of bounds");
-
-        // We do this early, before any memory is allocated This way, an early return won't be able
-        // to leak memory with multiple calls to this object
-        this->isInitialized = true;
-        this->isValid = false;
-
-        const s32 numTransformationParameters = transformation.get_transformType() >> 8;
-
-        this->templateRegionHeight = templateRegion.bottom - templateRegion.top + 1;
-        this->templateRegionWidth = templateRegion.right - templateRegion.left + 1;
-
-        this->templateWeightsSigma = sqrtf(this->templateRegionWidth*this->templateRegionWidth + this->templateRegionHeight*this->templateRegionHeight) / 2.0f;
-
-        this->centerOffset.y = (templateRegion.bottom + templateRegion.top) / 2;
-        this->centerOffset.x = (templateRegion.right + templateRegion.left) / 2;
-
-        // Allocate all permanent memory
-        BeginBenchmark("InitializeTemplate.allocate");
-        for(s32 iScale=0; iScale<this->numPyramidLevels; iScale++) {
-          const f32 scale = static_cast<f32>(1 << iScale);
-
-          templateCoordinates[iScale] = Meshgrid<f32>(
-            Linspace(-this->templateRegionWidth/2.0f, this->templateRegionWidth/2.0f, static_cast<s32>(FLT_FLOOR(this->templateRegionWidth/scale))),
-            Linspace(-this->templateRegionHeight/2.0f, this->templateRegionHeight/2.0f, static_cast<s32>(FLT_FLOOR(this->templateRegionHeight/scale))));
-
-          const s32 numValidPoints = templateCoordinates[iScale].get_numElements();
-
-          this->A_full[iScale] = Array<f32>(numTransformationParameters, numValidPoints, memory);
-          AnkiConditionalErrorAndReturnValue(this->A_full[iScale].IsValid(),
-            RESULT_FAIL_INVALID_OBJECT, "LucasKanadeTracker_f32::InitializeTemplate", "Could not allocate A_full[iScale]");
-
-          const s32 numPointsY = templateCoordinates[iScale].get_yGridVector().get_size();
-          const s32 numPointsX = templateCoordinates[iScale].get_xGridVector().get_size();
-
-          this->templateImagePyramid[iScale] = Array<u8>(numPointsY, numPointsX, memory);
-
-          AnkiConditionalErrorAndReturnValue(this->templateImagePyramid[iScale].IsValid(),
-            RESULT_FAIL_INVALID_OBJECT, "LucasKanadeTracker_f32::InitializeTemplate", "Could not allocate templateImagePyramid[i]");
-
-          this->templateWeights[iScale] = Array<f32>(1, numPointsY*numPointsX, memory);
-
-          AnkiConditionalErrorAndReturnValue(this->templateWeights[iScale].IsValid(),
-            RESULT_FAIL_INVALID_OBJECT, "LucasKanadeTracker_f32::InitializeTemplate", "Could not allocate templateWeights[i]");
-
-          //templateImage.Show("templateImage", true);
-        }
-        EndBenchmark("InitializeTemplate.allocate");
-
-        BeginBenchmark("InitializeTemplate.initA");
-        // Everything below here is temporary
-        {
-          PUSH_MEMORY_STACK(memory);
-
-          BeginBenchmark("InitializeTemplate.setTemplateMask");
-          Array<f32> templateMask = Array<f32>(templateImageHeight, templateImageWidth, memory);
-          templateMask.SetZero();
-          templateMask(
-            static_cast<s32>(Roundf(templateRegion.top)),
-            static_cast<s32>(Roundf(templateRegion.bottom)),
-            static_cast<s32>(Roundf(templateRegion.left)),
-            static_cast<s32>(Roundf(templateRegion.right))).Set(1.0f);
-          EndBenchmark("InitializeTemplate.setTemplateMask");
-
-          //{
-          //  Matlab matlab(false);
-          //  matlab.EvalStringEcho("templatePyramid_Original = cell(%d,1);", numPyramidLevels);
-          //}
-
-          for(s32 iScale=0; iScale<this->numPyramidLevels; iScale++) {
-            PUSH_MEMORY_STACK(memory);
-
-            const s32 numPointsY = templateCoordinates[iScale].get_yGridVector().get_size();
-            const s32 numPointsX = templateCoordinates[iScale].get_xGridVector().get_size();
-
-            const f32 scale = static_cast<f32>(1 << iScale);
-
-            BeginBenchmark("InitializeTemplate.evaluateMeshgrid");
-            Array<f32> xIn = templateCoordinates[iScale].EvaluateX2(memory);
-            Array<f32> yIn = templateCoordinates[iScale].EvaluateY2(memory);
-            EndBenchmark("InitializeTemplate.evaluateMeshgrid");
-
-            AnkiAssert(xIn.get_size(0) == yIn.get_size(0));
-            AnkiAssert(xIn.get_size(1) == yIn.get_size(1));
-
-            Array<f32> xTransformed(numPointsY, numPointsX, memory);
-            Array<f32> yTransformed(numPointsY, numPointsX, memory);
-
-            BeginBenchmark("InitializeTemplate.transformPoints");
-            // Compute the warped coordinates (for later)
-            if((lastResult = transformation.TransformPoints(xIn, yIn, scale, this->centerOffset, xTransformed, yTransformed)) != RESULT_OK)
-              return lastResult;
-            EndBenchmark("InitializeTemplate.transformPoints");
-
-            Array<f32> templateDerivativeX(numPointsY, numPointsX, memory);
-            Array<f32> templateDerivativeY(numPointsY, numPointsX, memory);
-
-            BeginBenchmark("InitializeTemplate.image.interp2");
-            if((lastResult = Interp2<u8,u8>(templateImage, xTransformed, yTransformed, this->templateImagePyramid[iScale], INTERPOLATE_LINEAR)) != RESULT_OK)
-              return lastResult;
-            EndBenchmark("InitializeTemplate.image.interp2");
-
-            //{
-            //  Matlab matlab(false);
-            //  matlab.PutArray(this->templateImagePyramid[iScale], "tmp_templateImagePyramid");
-            //  matlab.EvalStringEcho("templatePyramid_Original{%d} = tmp_templateImagePyramid;", iScale+1);
-            //}
-
-            BeginBenchmark("InitializeTemplate.ComputeImageGradients");
-            // Ix = (image_right(targetBlur) - image_left(targetBlur))/2 * spacing;
-            // Iy = (image_down(targetBlur) - image_up(targetBlur))/2 * spacing;
-            Matrix::Subtract<u8,f32,f32>(templateImagePyramid[iScale](1,-2,2,-1), templateImagePyramid[iScale](1,-2,0,-3), templateDerivativeX(1,-2,1,-2));
-            //Matrix::DotMultiply<f32,f32,f32>(templateDerivativeX, scale / 2.0f, templateDerivativeX);
-            Matrix::DotMultiply<f32,f32,f32>(templateDerivativeX, scale / (2.0f*255.0f), templateDerivativeX);
-
-            Matrix::Subtract<u8,f32,f32>(templateImagePyramid[iScale](2,-1,1,-2), templateImagePyramid[iScale](0,-3,1,-2), templateDerivativeY(1,-2,1,-2));
-            //Matrix::DotMultiply<f32,f32,f32>(templateDerivativeY, scale / 2.0f, templateDerivativeY);
-            Matrix::DotMultiply<f32,f32,f32>(templateDerivativeY, scale / (2.0f*255.0f), templateDerivativeY);
-            EndBenchmark("InitializeTemplate.ComputeImageGradients");
-
-            // Create the A matrix
-            BeginBenchmark("InitializeTemplate.ComputeA");
-            if(transformation.get_transformType() == TRANSFORM_TRANSLATION) {
-              Array<f32> tmp(1, numPointsY*numPointsX, memory);
-
-              Matrix::Vectorize(isOutColumnMajor, templateDerivativeX, tmp);
-              this->A_full[iScale](0,0,0,-1).Set(tmp);
-
-              Matrix::Vectorize(isOutColumnMajor, templateDerivativeY, tmp);
-              this->A_full[iScale](1,1,0,-1).Set(tmp);
-            } else if(transformation.get_transformType() == TRANSFORM_AFFINE || transformation.get_transformType() == TRANSFORM_PROJECTIVE) {
-              // The first six terms of affine and projective are the same
-
-              Array<f32> xInV(1, numPointsY*numPointsX, memory);
-              Array<f32> yInV(1, numPointsY*numPointsX, memory);
-              Matrix::Vectorize(isOutColumnMajor, xIn, xInV);
-              Matrix::Vectorize(isOutColumnMajor, yIn, yInV);
-
-              Array<f32> tmp1(1, numPointsY*numPointsX, memory);
-
-              //xInV.Print("xInV");
-
-              // X.*Ix(:)
-              Matrix::Vectorize(isOutColumnMajor, templateDerivativeX, tmp1);
-              Matrix::DotMultiply<f32,f32,f32>(tmp1, xInV, tmp1);
-              this->A_full[iScale](0,0,0,-1).Set(tmp1);
-
-              // Y.*Ix(:)
-              Matrix::Vectorize(isOutColumnMajor, templateDerivativeX, tmp1);
-              Matrix::DotMultiply<f32,f32,f32>(tmp1, yInV, tmp1);
-              this->A_full[iScale](1,1,0,-1).Set(tmp1);
-
-              // Ix(:)
-              Matrix::Vectorize(isOutColumnMajor, templateDerivativeX, tmp1);
-              this->A_full[iScale](2,2,0,-1).Set(tmp1);
-
-              // X.*Iy(:)
-              Matrix::Vectorize(isOutColumnMajor, templateDerivativeY, tmp1);
-              Matrix::DotMultiply<f32,f32,f32>(tmp1, xInV, tmp1);
-              this->A_full[iScale](3,3,0,-1).Set(tmp1);
-
-              // Y.*Iy(:)
-              Matrix::Vectorize(isOutColumnMajor, templateDerivativeY, tmp1);
-              Matrix::DotMultiply<f32,f32,f32>(tmp1, yInV, tmp1);
-              this->A_full[iScale](4,4,0,-1).Set(tmp1);
-
-              // Iy(:)
-              Matrix::Vectorize(isOutColumnMajor, templateDerivativeY, tmp1);
-              this->A_full[iScale](5,5,0,-1).Set(tmp1);
-
-              if(transformation.get_transformType() == TRANSFORM_PROJECTIVE) {
-                //The seventh and eights terms are for projective only, not for affine
-
-                Array<f32> tmp2(1, numPointsY*numPointsX, memory);
-
-                // -X.^2.*Ix(:) - X.*Y.*Iy(:)
-                Matrix::Vectorize(isOutColumnMajor, templateDerivativeX, tmp1); // Ix(:)
-                Matrix::DotMultiply<f32,f32,f32>(tmp1, xInV, tmp1); // Ix(:).*X
-                Matrix::DotMultiply<f32,f32,f32>(tmp1, xInV, tmp1); // Ix(:).*X.^2
-                Matrix::Subtract<f32,f32,f32>(0.0f, tmp1, tmp1); // -Ix(:).*X.^2
-
-                Matrix::Vectorize(isOutColumnMajor, templateDerivativeY, tmp2); // Iy(:)
-                Matrix::DotMultiply<f32,f32,f32>(tmp2, xInV, tmp2); // Iy(:).*X
-                Matrix::DotMultiply<f32,f32,f32>(tmp2, yInV, tmp2); // Iy(:).*X.*Y
-
-                Matrix::Subtract<f32,f32,f32>(tmp1,tmp2,tmp1);
-                this->A_full[iScale](6,6,0,-1).Set(tmp1);
-
-                // -X.*Y.*Ix(:) - Y.^2.*Iy(:)
-                Matrix::Vectorize(isOutColumnMajor, templateDerivativeX, tmp1); // Ix(:)
-                Matrix::DotMultiply<f32,f32,f32>(tmp1, xInV, tmp1); // Ix(:).*X
-                Matrix::DotMultiply<f32,f32,f32>(tmp1, yInV, tmp1); // Ix(:).*X.*Y
-                Matrix::Subtract<f32,f32,f32>(0.0f, tmp1, tmp1); // -Ix(:).*X.*Y
-
-                Matrix::Vectorize(isOutColumnMajor, templateDerivativeY, tmp2); // Iy(:)
-                Matrix::DotMultiply<f32,f32,f32>(tmp2, yInV, tmp2); // Iy(:).*Y
-                Matrix::DotMultiply<f32,f32,f32>(tmp2, yInV, tmp2); // Iy(:).*Y.^2
-
-                Matrix::Subtract<f32,f32,f32>(tmp1,tmp2,tmp1);
-                this->A_full[iScale](7,7,0,-1).Set(tmp1);
-              } // if(transformation.get_transformType() == TRANSFORM_PROJECTIVE)
-              //{
-              //  Matlab matlab(false);
-              //  matlab.PutArray(this->A_full[iScale], "A_full_iScale");
-              //  matlab.PutArray(templateDerivativeX, "templateDerivativeX");
-              //  matlab.PutArray(templateDerivativeY, "templateDerivativeY");
-              //  matlab.PutArray(templateImage, "templateImage");
-              //  //matlab.PutArray(, "");
-              //}
-            } // else if(transformation.get_transformType() == TRANSFORM_AFFINE || transformation.get_transformType() == TRANSFORM_PROJECTIVE)
-            EndBenchmark("InitializeTemplate.ComputeA");
-
-            {
-              PUSH_MEMORY_STACK(memory);
-
-              Array<f32> GaussianTmp(numPointsY, numPointsX, memory);
-
-              BeginBenchmark("InitializeTemplate.weights.compute");
-              // GaussianTmp = exp(-((this.xgrid{i_scale}).^2 + (this.ygrid{i_scale}).^2) / (2*(W_sigma)^2));
-              {
-                PUSH_MEMORY_STACK(memory);
-
-                Array<f32> tmp(numPointsY, numPointsX, memory);
-
-                Matrix::DotMultiply<f32,f32,f32>(xIn, xIn, GaussianTmp);
-                Matrix::DotMultiply<f32,f32,f32>(yIn, yIn, tmp);
-                Matrix::Add<f32,f32,f32>(GaussianTmp, tmp, GaussianTmp);
-                Matrix::Subtract<f32,f32,f32>(0.0f, GaussianTmp, GaussianTmp);
-                Matrix::DotMultiply<f32,f32,f32>(GaussianTmp, 1.0f/(2.0f*templateWeightsSigma*templateWeightsSigma), GaussianTmp);
-                Matrix::Exp<f32,f32,f32>(GaussianTmp, GaussianTmp);
-              }
-              EndBenchmark("InitializeTemplate.weights.compute");
-
-              Array<f32> templateWeightsTmp(numPointsY, numPointsX, memory);
-
-              BeginBenchmark("InitializeTemplate.weights.interp2");
-              // W_mask = interp2(double(targetMask), xi, yi, 'linear', 0);
-              if((lastResult = Interp2<f32,f32>(templateMask, xTransformed, yTransformed, templateWeightsTmp, INTERPOLATE_LINEAR)) != RESULT_OK)
-                return lastResult;
-              EndBenchmark("InitializeTemplate.weights.interp2");
-
-              BeginBenchmark("InitializeTemplate.weights.vectorize");
-              // W_ = W_mask .* GaussianTmp;
-              Matrix::DotMultiply<f32,f32,f32>(templateWeightsTmp, GaussianTmp, templateWeightsTmp);
-
-              // Set the boundaries to zero, since these won't be correctly estimated
-              templateWeightsTmp(0,0,0,0).Set(0);
-              templateWeightsTmp(-1,-1,0,0).Set(0);
-              templateWeightsTmp(0,0,-1,-1).Set(0);
-              templateWeightsTmp(-1,-1,-1,-1).Set(0);
-
-              Matrix::Vectorize(isOutColumnMajor, templateWeightsTmp, templateWeights[iScale]);
-              EndBenchmark("InitializeTemplate.weights.vectorize");
-            } // PUSH_MEMORY_STACK(memory);
-          } // for(s32 iScale=0; iScale<this->numPyramidLevels; iScale++, fScale++)
-        } // PUSH_MEMORY_STACK(memory);
-        EndBenchmark("InitializeTemplate.initA");
-
-        this->isValid = true;
-
-        return RESULT_OK;
-      }
-
-      Result LucasKanadeTracker_f32::UpdateTrack(const Array<u8> &nextImage, const s32 maxIterations, const f32 convergenceTolerance, const bool useWeights, MemoryStack memory)
-      {
-        for(s32 iScale=numPyramidLevels-1; iScale>=0; iScale--) {
-          // TODO: remove
-          //for(s32 iScale=0; iScale>=0; iScale--) {
-          bool converged = false;
-
-          BeginBenchmark("UpdateTrack.refineTranslation");
-          if((lastResult = IterativelyRefineTrack(nextImage, maxIterations, iScale, convergenceTolerance, TRANSFORM_TRANSLATION, useWeights, converged, memory)) != RESULT_OK)
-            return lastResult;
-          EndBenchmark("UpdateTrack.refineTranslation");
-
-          //this->get_transformation().Print("Translation");
-
-          if(this->transformation.get_transformType() != TRANSFORM_TRANSLATION) {
-            // TODO: remove
-            //Array<f32> newH = Eye<f32>(3,3,memory);
-            //newH[0][2] = -0.0490;
-            //newH[1][2] = -0.1352;
-            //this->transformation.set_homography(newH);
-
-            BeginBenchmark("UpdateTrack.refineOther");
-            if((lastResult = IterativelyRefineTrack(nextImage, maxIterations, iScale, convergenceTolerance, this->transformation.get_transformType(), useWeights, converged, memory)) != RESULT_OK)
-              return lastResult;
-            EndBenchmark("UpdateTrack.refineOther");
-
-            //this->get_transformation().Print("Other");
-          }
-        } // for(s32 iScale=numPyramidLevels; iScale>=0; iScale--)
-
-        return RESULT_OK;
-      }
-
-      Result LucasKanadeTracker_f32::IterativelyRefineTrack(const Array<u8> &nextImage, const s32 maxIterations, const s32 whichScale, const f32 convergenceTolerance, const TransformType curTransformType, const bool useWeights, bool &converged, MemoryStack memory)
-      {
-        const bool isOutColumnMajor = false; // TODO: change to false, which will probably be faster
-
-        AnkiConditionalErrorAndReturnValue(this->isInitialized == true,
-          RESULT_FAIL, "LucasKanadeTracker_f32::IterativelyRefineTrack", "This object is not initialized");
-
-        AnkiConditionalErrorAndReturnValue(nextImage.IsValid(),
-          RESULT_FAIL_INVALID_OBJECT, "LucasKanadeTracker_f32::IterativelyRefineTrack", "nextImage is not valid");
-
-        AnkiConditionalErrorAndReturnValue(maxIterations > 0 && maxIterations < 1000,
-          RESULT_FAIL_INVALID_PARAMETERS, "LucasKanadeTracker_f32::IterativelyRefineTrack", "maxIterations must be greater than zero and less than 1000");
-
-        AnkiConditionalErrorAndReturnValue(whichScale >= 0 && whichScale < this->numPyramidLevels,
-          RESULT_FAIL_INVALID_PARAMETERS, "LucasKanadeTracker_f32::IterativelyRefineTrack", "whichScale is invalid");
-
-        AnkiConditionalErrorAndReturnValue(convergenceTolerance > 0.0f,
-          RESULT_FAIL_INVALID_PARAMETERS, "LucasKanadeTracker_f32::IterativelyRefineTrack", "convergenceTolerance must be greater than zero");
-
-        const s32 numPointsY = templateCoordinates[whichScale].get_yGridVector().get_size();
-        const s32 numPointsX = templateCoordinates[whichScale].get_xGridVector().get_size();
-
-        Array<f32> A_part;
-
-        BeginBenchmark("IterativelyRefineTrack.extractAPart");
-        const s32 numSystemParameters = curTransformType >> 8;
-        if(curTransformType == TRANSFORM_TRANSLATION) {
-          // Translation-only can be performed by grabbing a few rows of the A_full matrix
-          if(this->get_transformation().get_transformType() == TRANSFORM_AFFINE ||
-            this->get_transformation().get_transformType() == TRANSFORM_PROJECTIVE) {
-              A_part = Array<f32>(2, this->A_full[whichScale].get_size(1), memory);
-              A_part(0,-1,0,-1).Set(this->A_full[whichScale](2,3,5,0,1,-1)); // grab the 2nd and 5th rows
-          } else if(this->get_transformation().get_transformType() == TRANSFORM_TRANSLATION) {
-            A_part = this->A_full[whichScale];
-          } else {
-            AnkiAssert(false);
-          }
-        } else if(curTransformType == TRANSFORM_AFFINE || curTransformType == TRANSFORM_PROJECTIVE) {
-          A_part = this->A_full[whichScale];
-        } else {
-          AnkiAssert(false);
-        }
-        EndBenchmark("IterativelyRefineTrack.extractAPart");
-
-        //Array<f32> xPrevious(1, numPointsY*numPointsX, memory);
-        //Array<f32> yPrevious(1, numPointsY*numPointsX, memory);
-
-        // Initialize with some very extreme coordinates
-        Quadrilateral<f32> previousCorners(Point<f32>(-1e10f,-1e10f), Point<f32>(-1e10f,-1e10f), Point<f32>(-1e10f,-1e10f), Point<f32>(-1e10f,-1e10f));
-
-        Array<f32> xIn(1, numPointsY*numPointsX, memory);
-        Array<f32> yIn(1, numPointsY*numPointsX, memory);
-
-        BeginBenchmark("IterativelyRefineTrack.vectorizeXin");
-        {
-          PUSH_MEMORY_STACK(memory);
-
-          Array<f32> xIn2d = templateCoordinates[whichScale].EvaluateX2(memory);
-          Array<f32> yIn2d = templateCoordinates[whichScale].EvaluateY2(memory);
-
-          Matrix::Vectorize(isOutColumnMajor, xIn2d, xIn);
-          Matrix::Vectorize(isOutColumnMajor, yIn2d, yIn);
-        } // PUSH_MEMORY_STACK(memory);
-        EndBenchmark("IterativelyRefineTrack.vectorizeXin");
-
-        converged = false;
-
-        for(s32 iteration=0; iteration<maxIterations; iteration++) {
-          PUSH_MEMORY_STACK(memory);
-
-          const f32 scale = static_cast<f32>(1 << whichScale);
-
-          // [xi, yi] = this.getImagePoints(i_scale);
-          Array<f32> xTransformed(1, numPointsY*numPointsX, memory);
-          Array<f32> yTransformed(1, numPointsY*numPointsX, memory);
-
-          BeginBenchmark("IterativelyRefineTrack.transformPoints");
-          if((lastResult = transformation.TransformPoints(xIn, yIn, scale, this->centerOffset, xTransformed, yTransformed)) != RESULT_OK)
-            return lastResult;
-          EndBenchmark("IterativelyRefineTrack.transformPoints");
-
-          //{
-          //  PUSH_MEMORY_STACK(memory);
-
-          //  Array<f32> tmp1(1, numPointsY*numPointsX, memory);
-          //  Array<f32> tmp2(1, numPointsY*numPointsX, memory);
-
-          //  // change = sqrt(mean((xPrev(:)-xi(:)).^2 + (yPrev(:)-yi(:)).^2));
-          //  Matrix::Subtract<f32,f32,f32>(xPrevious, xTransformed, tmp1);
-          //  Matrix::DotMultiply<f32,f32,f32>(tmp1, tmp1, tmp1);
-
-          //  Matrix::Subtract<f32,f32,f32>(yPrevious, yTransformed, tmp2);
-          //  Matrix::DotMultiply<f32,f32,f32>(tmp2, tmp2, tmp2);
-
-          //  Matrix::Add<f32,f32,f32>(tmp1, tmp2, tmp1);
-
-          //  const f32 change = sqrtf(Matrix::Mean<f32,f32>(tmp1));
-
-          //  if(change < convergenceTolerance*scale) {
-          //    converged = true;
-          //    return RESULT_OK;
-          //  }
-          //} // PUSH_MEMORY_STACK(memory);
-
-          Array<f32> nextImageTransformed(1, numPointsY*numPointsX, memory);
-
-          BeginBenchmark("IterativelyRefineTrack.interpTransformedCoords");
-          // imgi = interp2(img, xi(:), yi(:), 'linear');
-          {
-            PUSH_MEMORY_STACK(memory);
-
-            //// TODO: remove
-            //{
-            //  PUSH_MEMORY_STACK(memory);
-
-            //  Array<u8> simpleInterp(4,4,memory);
-            //  simpleInterp[0][0] = 10; simpleInterp[0][1] = 20; simpleInterp[0][2] = 30; simpleInterp[0][3] = 40;
-            //  simpleInterp[1][0] = 50; simpleInterp[1][1] = 60; simpleInterp[1][2] = 70; simpleInterp[1][3] = 80;
-            //  simpleInterp[2][0] = 90; simpleInterp[2][1] = 100; simpleInterp[2][2] = 110; simpleInterp[2][3] = 120;
-            //  simpleInterp[3][0] = 130; simpleInterp[3][1] = 140; simpleInterp[3][2] = 150; simpleInterp[3][3] = 160;
-
-            //  Array<f32> simpleInterpOut(4,4,memory);
-
-            //  Array<f32> hSimple = Eye<f32>(3,3,memory);
-            //  hSimple[0][0] = 2;
-            //  hSimple[0][2] = 0.5f;
-            //  if((lastResult = Interp2_Affine<u8,f32>(simpleInterp, hSimple, simpleInterpOut, INTERPOLATE_LINEAR, -1.0f)) != RESULT_OK)
-            //    return lastResult;
-
-            //  Array<f32> xIn = templateCoordinates[whichScale].EvaluateX2(memory);
-            //  Array<f32> yIn = templateCoordinates[whichScale].EvaluateY2(memory);
-
-            //  xIn.Print("xIn");
-            //  yIn.Print("yIn");
-
-            //  Array<f32> xTransformed(numPointsY, numPointsX, memory);
-            //  Array<f32> yTransformed(numPointsY, numPointsX, memory);
-            //  if((lastResult = transformation.TransformPoints(xIn, yIn, scale, this->centerOffset, xTransformed, yTransformed)) != RESULT_OK)
-            //    return lastResult;
-
-            //  xTransformed.Print("xTransformed");
-            //  yTransformed.Print("yTransformed");
-
-            //  Array<f32> nextImageTransformed2d(numPointsY, numPointsX, memory);
-            //  if((lastResult = Interp2<u8,f32>(nextImage, xTransformed, yTransformed, nextImageTransformed2d, INTERPOLATE_LINEAR, -1.0f)) != RESULT_OK)
-            //    return lastResult;
-
-            //  Array<f32> hPrime(3, 3, memory);
-            //  hPrime.Set(this->get_transformation().get_homography());
-            //  //hPrime[0][0] *= scale; hPrime[0][1] *= scale; hPrime[0][2] += 12.5;
-            //  //hPrime[1][0] *= scale; hPrime[1][1] *= scale; hPrime[1][2] += 21.5;
-            //  hPrime[0][0] *= scale; hPrime[0][1] *= scale; hPrime[0][2] += this->centerOffset.x + xIn[0][0];
-            //  hPrime[1][0] *= scale; hPrime[1][1] *= scale; hPrime[1][2] += this->centerOffset.y + yIn[0][0];
-
-            //  Array<f32> nextImageTransformed2d_alternate(numPointsY, numPointsX, memory);
-            //  if((lastResult = Interp2_Affine<u8,f32>(nextImage, hPrime, nextImageTransformed2d_alternate, INTERPOLATE_LINEAR, -1.0f)) != RESULT_OK)
-            //    return lastResult;
-
-            //  Matlab matlab(false);
-            //  matlab.PutArray(hPrime, "hPrime");
-            //  matlab.PutArray(nextImageTransformed2d, "nextImageTransformed2d");
-            //  matlab.PutArray(nextImageTransformed2d_alternate, "nextImageTransformed2d_alternate");
-            //  matlab.PutArray(nextImage, "nextImage");
-
-            //  matlab.PutArray(hSimple, "hSimple");
-            //  matlab.PutArray(simpleInterp, "simpleInterp");
-            //  matlab.PutArray(simpleInterpOut, "simpleInterpOut");
-
-            //  printf("done\n");
-            //}
-
-            Array<f32> nextImageTransformed2d(1, numPointsY*numPointsX, memory);
-
-            if((lastResult = Interp2<u8,f32>(nextImage, xTransformed, yTransformed, nextImageTransformed2d, INTERPOLATE_LINEAR, -1.0f)) != RESULT_OK)
-              return lastResult;
-
-            Matrix::Vectorize<f32,f32>(isOutColumnMajor, nextImageTransformed2d, nextImageTransformed);
-          } // PUSH_MEMORY_STACK(memory);
-          EndBenchmark("IterativelyRefineTrack.interpTransformedCoords");
-
-          BeginBenchmark("IterativelyRefineTrack.getNumMatches");
-          // inBounds = ~isnan(imgi);
-          // Warning: this is also treating real zeros as invalid, but this should not be a big problem
-          Find<f32, Comparison::GreaterThanOrEqual<f32,f32>, f32> inBounds(nextImageTransformed, 0.0f);
-          const s32 numInBounds = inBounds.get_numMatches();
-
-          if(numInBounds < 16) {
-            AnkiWarn("LucasKanadeTracker_f32::IterativelyRefineTrack", "Template drifted too far out of image.");
-            break;
-          }
-          EndBenchmark("IterativelyRefineTrack.getNumMatches");
-
-          Array<f32> templateImage(1, numPointsY*numPointsX, memory);
-          Matrix::Vectorize(isOutColumnMajor, this->templateImagePyramid[whichScale], templateImage);
-
-          BeginBenchmark("IterativelyRefineTrack.templateDerivative");
-          // It = imgi - this.target{i_scale}(:);
-          Array<f32> templateDerivativeT(1, numInBounds, memory);
-          {
-            PUSH_MEMORY_STACK(memory);
-            Array<f32> templateDerivativeT_allPoints(1, numPointsY*numPointsX, memory);
-            Matrix::Subtract<f32,f32,f32>(nextImageTransformed, templateImage, templateDerivativeT_allPoints);
-            inBounds.SetArray(templateDerivativeT, templateDerivativeT_allPoints, 1);
-            Matrix::DotMultiply<f32,f32,f32>(templateDerivativeT, 1.0f/255.0f, templateDerivativeT);
-          }
-          EndBenchmark("IterativelyRefineTrack.templateDerivative");
-
-          Array<f32> AWAt(numSystemParameters, numSystemParameters, memory);
-
-          // AtW = (A(inBounds,:).*this.W{i_scale}(inBounds,ones(1,size(A,2))))';
-
-          BeginBenchmark("IterativelyRefineTrack.extractApartRows");
-          Array<f32> A = inBounds.SetArray(A_part, 1, memory);
-          EndBenchmark("IterativelyRefineTrack.extractApartRows");
-
-          BeginBenchmark("IterativelyRefineTrack.setAw");
-          Array<f32> AW(A.get_size(0), A.get_size(1), memory);
-          AW.Set(A);
-          EndBenchmark("IterativelyRefineTrack.setAw");
-
-          BeginBenchmark("IterativelyRefineTrack.dotMultiplyWeights");
-          if(useWeights) {
-            PUSH_MEMORY_STACK(memory);
-            Array<f32> validTemplateWeights = inBounds.SetArray(templateWeights[whichScale], 1, memory);
-
-            for(s32 y=0; y<numSystemParameters; y++) {
-              Matrix::DotMultiply<f32,f32,f32>(AW(y,y,0,-1), validTemplateWeights, AW(y,y,0,-1));
-            }
-          } // if(useWeights)
-          EndBenchmark("IterativelyRefineTrack.dotMultiplyWeights");
-
-          BeginBenchmark("IterativelyRefineTrack.computeAWAt");
-          // AtWA = AtW*A(inBounds,:) + diag(this.ridgeWeight*ones(1,size(A,2)));
-          Matrix::MultiplyTranspose(A, AW, AWAt);
-          EndBenchmark("IterativelyRefineTrack.computeAWAt");
-
-          if(curTransformType == TRANSFORM_AFFINE) {
-            Matlab matlab(false);
-
-            matlab.PutArray(A, "A");
-            matlab.PutArray(AW, "AW");
-            matlab.PutArray(AWAt, "AWAt");
-            printf("");
-          }
-
-          Array<f32> ridgeWeightMatrix = Eye<f32>(numSystemParameters, numSystemParameters, memory);
-          Matrix::DotMultiply<f32,f32,f32>(ridgeWeightMatrix, ridgeWeight, ridgeWeightMatrix);
-
-          Matrix::Add<f32,f32,f32>(AWAt, ridgeWeightMatrix, AWAt);
-
-          BeginBenchmark("IterativelyRefineTrack.computeb");
-          // b = AtW*It(inBounds);
-          Array<f32> b(1,numSystemParameters,memory);
-          Matrix::MultiplyTranspose(templateDerivativeT, AW, b);
-          EndBenchmark("IterativelyRefineTrack.computeb");
-
-          if(curTransformType == TRANSFORM_AFFINE) {
-          Matlab matlab(false);
-          
-          matlab.PutArray(b, "b");
-          matlab.PutArray(templateDerivativeT, "templateDerivativeT");
-          matlab.PutArray(ridgeWeightMatrix, "ridgeWeightMatrix");
-          printf("");
-          }
-
-          // update = AtWA\b;
-          //AW.Print("AW");
-          //AWAt.Print("Orig AWAt");
-          //b.Print("Orig b");
-
-          BeginBenchmark("IterativelyRefineTrack.solveForUpdate");
-          if((lastResult = Matrix::SolveLeastSquaresWithCholesky(AWAt, b, false)) != RESULT_OK)
-            return lastResult;
-          EndBenchmark("IterativelyRefineTrack.solveForUpdate");
-
-          //b.Print("Orig update");
-
-          //if(update.get_size(1) > 2) {
-          //  //AWAt.Print("AWAt");
-          //  //b.Print("b");
-          //  update.PrintAlternate("update", 2);
-          //}
-
-          //{
-          //  Matlab matlab(false);
-
-          //  matlab.PutArray(update, "update");
-          //}
-
-          BeginBenchmark("IterativelyRefineTrack.updateTransformation");
-          //this->transformation.Print("t1");
-          this->transformation.Update(b, memory, curTransformType);
-          //this->transformation.Print("t2");
-          EndBenchmark("IterativelyRefineTrack.updateTransformation");
-
-          BeginBenchmark("IterativelyRefineTrack.checkForCompletion");
-          // Check if we're done with iterations
-          {
-            PUSH_MEMORY_STACK(memory);
-
-            Quadrilateral<f32> in(
-              Point<f32>(0.0f,0.0f),
-              Point<f32>(static_cast<f32>(nextImage.get_size(1)),0.0f),
-              Point<f32>(static_cast<f32>(nextImage.get_size(0)),static_cast<f32>(nextImage.get_size(1))),
-              Point<f32>(0.0f,static_cast<f32>(nextImage.get_size(1))));
-
-            Quadrilateral<f32> newCorners = transformation.TransformQuadrilateral(in, memory, scale);
-
-            //const f32 change = sqrtf(Matrix::Mean<f32,f32>(tmp1));
-            f32 change = 0.0f;
-            for(s32 i=0; i<4; i++) {
-              const f32 dx = previousCorners[i].x - newCorners[i].x;
-              const f32 dy = previousCorners[i].y - newCorners[i].y;
-              change += sqrtf(dx*dx + dy*dy);
-            }
-            change /= 4;
-
-            //printf("newCorners");
-            //newCorners.Print();
-            //printf("change: %f\n", change);
-
-            if(change < convergenceTolerance*scale) {
-              converged = true;
-              return RESULT_OK;
-            }
-
-            previousCorners = newCorners;
-          } // PUSH_MEMORY_STACK(memory);
-          EndBenchmark("IterativelyRefineTrack.checkForCompletion");
-        } // for(s32 iteration=0; iteration<maxIterations; iteration++)
-
-        return RESULT_OK;
-      } // Result LucasKanadeTracker_f32::IterativelyRefineTrack()
-
-      bool LucasKanadeTracker_f32::IsValid() const
-      {
-        if(!this->isValid)
-          return false;
-
-        if(!A_full.IsValid())
-          return false;
-
-        if(!templateImagePyramid.IsValid())
-          return false;
-
-        if(!templateCoordinates.IsValid())
-          return false;
-
-        if(!templateWeights.IsValid())
-          return false;
-
-        if(this->isInitialized) {
-          for(s32 i=0; i<numPyramidLevels; i++) {
-            if(!A_full[i].IsValid())
-              return false;
-
-            if(!templateImagePyramid[i].IsValid())
-              return false;
-
-            if(!templateWeights[i].IsValid())
-              return false;
-          }
-        }
-
-        return true;
-      }
-
-      Result LucasKanadeTracker_f32::set_transformation(const PlanarTransformation_f32 &transformation)
-      {
-        const TransformType originalType = this->transformation.get_transformType();
-
-        if((lastResult = this->transformation.set_transformType(transformation.get_transformType())) != RESULT_OK) {
-          this->transformation.set_transformType(originalType);
-          return lastResult;
-        }
-
-        if((lastResult = this->transformation.set_homography(transformation.get_homography())) != RESULT_OK) {
-          this->transformation.set_transformType(originalType);
-          return lastResult;
-        }
-
-        return RESULT_OK;
-      }
-
-      PlanarTransformation_f32 LucasKanadeTracker_f32::get_transformation() const
-      {
-        return transformation;
-      }
-
-<<<<<<< HEAD
-      LucasKanadeTrackerFast::LucasKanadeTrackerFast(const Array<u8> &templateImage, const Rectangle<f32> &templateRegion, const s32 numPyramidLevels, const TransformType transformType, const f32 ridgeWeight, MemoryStack &scratch)
-        : isValid(false), templateImageHeight(templateImage.get_size(0)), templateImageWidth(templateImage.get_size(1)), numPyramidLevels(numPyramidLevels), ridgeWeight(ridgeWeight), templateRegion(templateRegion)
-=======
-      LucasKanadeTrackerFast::LucasKanadeTrackerFast(const Array<u8> &templateImage, const Rectangle<f32> &templateRegion, const s32 numPyramidLevels, const TransformType transformType, const f32 ridgeWeight, MemoryStack &memory)
-        : numPyramidLevels(numPyramidLevels), templateImageHeight(templateImage.get_size(0)), templateImageWidth(templateImage.get_size(1)), ridgeWeight(ridgeWeight), templateRegion(templateRegion), isValid(false)
->>>>>>> f78aa2a4
-      {
-        BeginBenchmark("LucasKanadeTrackerFast");
-
-        AnkiConditionalErrorAndReturn(templateImageHeight > 0 && templateImageWidth > 0,
-          "LucasKanadeTrackerFast::LucasKanadeTrackerFast", "template widths and heights must be greater than zero, and multiples of %d", ANKI_VISION_IMAGE_WIDTH_MULTIPLE);
-
-        AnkiConditionalErrorAndReturn(numPyramidLevels > 0,
-          "LucasKanadeTrackerFast::LucasKanadeTrackerFast", "numPyramidLevels must be greater than zero");
-
-        AnkiConditionalErrorAndReturn(transformType==TRANSFORM_TRANSLATION || transformType == TRANSFORM_AFFINE,
-          "LucasKanadeTracker_f32::LucasKanadeTracker_f32", "Only TRANSFORM_TRANSLATION or TRANSFORM_AFFINE are supported");
-
-        AnkiConditionalErrorAndReturn(ridgeWeight >= 0.0f,
-          "LucasKanadeTrackerFast::LucasKanadeTrackerFast", "ridgeWeight must be greater or equal to zero");
-
-        // All pyramid width except the last one must be divisible by two
-        for(s32 i=0; i<(numPyramidLevels-1); i++) {
-          const s32 curTemplateHeight = templateImageHeight >> i;
-          const s32 curTemplateWidth = templateImageWidth >> i;
-
-          AnkiConditionalErrorAndReturn(!IsOdd(curTemplateHeight) && !IsOdd(curTemplateWidth),
-            "LucasKanadeTrackerFast::LucasKanadeTrackerFast", "Template widths and height must divisible by 2^numPyramidLevels");
-        }
-
-        Quadrilateral<f32> initialCorners(
-          Point<f32>(templateRegion.left,templateRegion.top),
-          Point<f32>(templateRegion.right,templateRegion.top),
-          Point<f32>(templateRegion.right,templateRegion.bottom),
-          Point<f32>(templateRegion.left,templateRegion.bottom));
-
-        this->templateRegionHeight = templateRegion.bottom - templateRegion.top + 1.0f;
-        this->templateRegionWidth = templateRegion.right - templateRegion.left + 1.0f;
-
-        this->centerOffset.y = (templateRegion.bottom + templateRegion.top) / 2;
-        this->centerOffset.x = (templateRegion.right + templateRegion.left) / 2;
-
-        this->transformation = PlanarTransformation_f32(transformType, initialCorners, scratch);
-
-        // Allocate the scratch for the pyramid lists
-        templateCoordinates = FixedLengthList<Meshgrid<f32>>(numPyramidLevels, scratch);
-        templateImagePyramid = FixedLengthList<Array<u8>>(numPyramidLevels, scratch);
-        templateImageXGradientPyramid = FixedLengthList<Array<s16>>(numPyramidLevels, scratch);
-        templateImageYGradientPyramid = FixedLengthList<Array<s16>>(numPyramidLevels, scratch);
-
-        templateCoordinates.set_size(numPyramidLevels);
-        templateImagePyramid.set_size(numPyramidLevels);
-        templateImageXGradientPyramid.set_size(numPyramidLevels);
-        templateImageYGradientPyramid.set_size(numPyramidLevels);
-
-        AnkiConditionalErrorAndReturn(templateImagePyramid.IsValid() && templateImageXGradientPyramid.IsValid() && templateImageYGradientPyramid.IsValid() && templateCoordinates.IsValid(),
-          "LucasKanadeTrackerFast::LucasKanadeTrackerFast", "Could not allocate pyramid lists");
-
-        // Allocate the scratch for all the images
-        for(s32 iScale=0; iScale<numPyramidLevels; iScale++) {
-          const f32 scale = static_cast<f32>(1 << iScale);
-
-          const s32 curTemplateHeight = templateImageHeight >> iScale;
-          const s32 curTemplateWidth = templateImageWidth >> iScale;
-
-          templateCoordinates[iScale] = Meshgrid<f32>(
-            Linspace(-this->templateRegionWidth/2.0f, this->templateRegionWidth/2.0f, static_cast<s32>(FLT_FLOOR(this->templateRegionWidth/scale))),
-            Linspace(-this->templateRegionHeight/2.0f, this->templateRegionHeight/2.0f, static_cast<s32>(FLT_FLOOR(this->templateRegionHeight/scale))));
-
-          const s32 numPointsY = templateCoordinates[iScale].get_yGridVector().get_size();
-          const s32 numPointsX = templateCoordinates[iScale].get_xGridVector().get_size();
-
-          templateImagePyramid[iScale] = Array<u8>(numPointsY, numPointsX, scratch);
-          templateImageXGradientPyramid[iScale] = Array<s16>(numPointsY, numPointsX, scratch);
-          templateImageYGradientPyramid[iScale] = Array<s16>(numPointsY, numPointsX, scratch);
-
-          AnkiConditionalErrorAndReturn(templateImagePyramid[iScale].IsValid() && templateImageXGradientPyramid[iScale].IsValid() && templateImageYGradientPyramid[iScale].IsValid(),
-            "LucasKanadeTrackerFast::LucasKanadeTrackerFast", "Could not allocate pyramid images");
-        }
-
-        //{
-        //  Matlab matlab(false);
-        //  matlab.EvalStringEcho("templatePyramid_Affine = cell(%d,1);", numPyramidLevels);
-        //  matlab.PutArray(templateImage, "templateImage");
-        //}
-
-        // Sample all levels of the pyramid images
-        for(s32 iScale=0; iScale<numPyramidLevels; iScale++) {
-          if((lastResult = Interp2_Affine<u8,u8>(templateImage, templateCoordinates[iScale], transformation.get_homography(), this->centerOffset, this->templateImagePyramid[iScale], INTERPOLATE_LINEAR)) != RESULT_OK) {
-            AnkiError("LucasKanadeTrackerFast::LucasKanadeTrackerFast", "Interp2_Affine failed with code 0x%x", lastResult);
-            return;
-          }
-
-          //{
-          //  Matlab matlab(false);
-          //  matlab.PutArray(this->templateImagePyramid[iScale], "tmp_templateImagePyramid");
-          //  matlab.EvalStringEcho("templatePyramid_Affine{%d} = tmp_templateImagePyramid;", iScale+1);
-          //}
-        }
-
-        // Compute the spatial derivatives
-        // TODO: compute without borders?
-        for(s32 i=0; i<numPyramidLevels; i++) {
-          if((lastResult = ImageProcessing::ComputeXGradient<u8,s16,s16>(templateImagePyramid[i], templateImageXGradientPyramid[i])) != RESULT_OK) {
-            AnkiError("LucasKanadeTrackerFast::LucasKanadeTrackerFast", "ComputeXGradient failed with code 0x%x", lastResult);
-            return;
-          }
-
-          if((lastResult = ImageProcessing::ComputeYGradient<u8,s16,s16>(templateImagePyramid[i], templateImageYGradientPyramid[i])) != RESULT_OK) {
-            AnkiError("LucasKanadeTrackerFast::LucasKanadeTrackerFast", "ComputeYGradient failed with code 0x%x", lastResult);
-            return;
-          }
-        }
-
-        this->isValid = true;
-
-        EndBenchmark("LucasKanadeTrackerFast");
-      }
-
-      Result LucasKanadeTrackerFast::UpdateTrack(const Array<u8> &nextImage, const s32 maxIterations, const f32 convergenceTolerance, MemoryStack scratch)
-      {
-        for(s32 iScale=numPyramidLevels-1; iScale>=0; iScale--) {
-          bool converged = false;
-
-          BeginBenchmark("UpdateTrack.refineTranslation");
-          if((lastResult = IterativelyRefineTrack(nextImage, maxIterations, iScale, convergenceTolerance, TRANSFORM_TRANSLATION, converged, scratch)) != RESULT_OK)
-            return lastResult;
-          EndBenchmark("UpdateTrack.refineTranslation");
-
-          if(this->transformation.get_transformType() != TRANSFORM_TRANSLATION) {
-            BeginBenchmark("UpdateTrack.refineOther");
-            if((lastResult = IterativelyRefineTrack(nextImage, maxIterations, iScale, convergenceTolerance, this->transformation.get_transformType(), converged, scratch)) != RESULT_OK)
-              return lastResult;
-            EndBenchmark("UpdateTrack.refineOther");
-          }
-        } // for(s32 iScale=numPyramidLevels; iScale>=0; iScale--)
-
-        return RESULT_OK;
-      }
-
-      Result LucasKanadeTrackerFast::IterativelyRefineTrack(const Array<u8> &nextImage, const s32 maxIterations, const s32 whichScale, const f32 convergenceTolerance, const TransformType curTransformType, bool &converged, MemoryStack scratch)
-      {
-        const bool isOutColumnMajor = false; // TODO: change to false, which will probably be faster
-
-        const s32 nextImageHeight = nextImage.get_size(0);
-        const s32 nextImageWidth = nextImage.get_size(1);
-
-        AnkiConditionalErrorAndReturnValue(this->IsValid() == true,
-          RESULT_FAIL, "LucasKanadeTrackerFast::IterativelyRefineTrack", "This object is not initialized");
-
-        AnkiConditionalErrorAndReturnValue(nextImage.IsValid(),
-          RESULT_FAIL_INVALID_OBJECT, "LucasKanadeTrackerFast::IterativelyRefineTrack", "nextImage is not valid");
-
-        AnkiConditionalErrorAndReturnValue(maxIterations > 0 && maxIterations < 1000,
-          RESULT_FAIL_INVALID_PARAMETERS, "LucasKanadeTrackerFast::IterativelyRefineTrack", "maxIterations must be greater than zero and less than 1000");
-
-        AnkiConditionalErrorAndReturnValue(whichScale >= 0 && whichScale < this->numPyramidLevels,
-          RESULT_FAIL_INVALID_PARAMETERS, "LucasKanadeTrackerFast::IterativelyRefineTrack", "whichScale is invalid");
-
-        AnkiConditionalErrorAndReturnValue(convergenceTolerance > 0.0f,
-          RESULT_FAIL_INVALID_PARAMETERS, "LucasKanadeTrackerFast::IterativelyRefineTrack", "convergenceTolerance must be greater than zero");
-
-        AnkiConditionalErrorAndReturnValue(nextImageHeight == templateImageHeight && nextImageWidth == templateImageWidth,
-          RESULT_FAIL_INVALID_SIZE, "LucasKanadeTrackerFast::IterativelyRefineTrack", "nextImage must be the same size as the template");
-
-        //const Rectangle<s32> curTemplateRegion(
-        //  static_cast<s32>(Round(this->templateRegion.left / powf(2.0f,static_cast<f32>(whichScale)))),
-        //  static_cast<s32>(Round(this->templateRegion.right / powf(2.0f,static_cast<f32>(whichScale)))),
-        //  static_cast<s32>(Round(this->templateRegion.top / powf(2.0f,static_cast<f32>(whichScale)))),
-        //  static_cast<s32>(Round(this->templateRegion.bottom / powf(2.0f,static_cast<f32>(whichScale)))));
-
-        if(curTransformType == TRANSFORM_TRANSLATION) {
-          return IterativelyRefineTrack_Translation(nextImage, maxIterations, whichScale, convergenceTolerance, converged, scratch);
-        } else if(curTransformType == TRANSFORM_AFFINE) {
-          return IterativelyRefineTrack_Affine(nextImage, maxIterations, whichScale, convergenceTolerance, converged, scratch);
-        }
-
-        return RESULT_FAIL;
-      } // Result LucasKanadeTrackerFast::IterativelyRefineTrack(const Array<u8> &nextImage, const s32 maxIterations, const s32 whichScale, const f32 convergenceTolerance, const TransformType curTransformType, bool &converged, MemoryStack scratch)
-
-      Result LucasKanadeTrackerFast::IterativelyRefineTrack_Translation(const Array<u8> &nextImage, const s32 maxIterations, const s32 whichScale, const f32 convergenceTolerance, bool &converged, MemoryStack scratch)
-      {
-        // This method is heavily based on Interp2_Affine
-        // The call would be like: Interp2_Affine<u8,u8>(nextImage, originalCoordinates, interpolationHomography, centerOffset, nextImageTransformed2d, INTERPOLATE_LINEAR, 0);
-
-        Array<f32> AWAt(2, 2, scratch);
-        Array<f32> b(1, 2, scratch);
-
-        f32 &AWAt00 = AWAt[0][0]; f32 &AWAt01 = AWAt[0][1];
-        f32 &AWAt10 = AWAt[1][0]; f32 &AWAt11 = AWAt[1][1];
-
-        f32 &b0 = b[0][0];
-        f32 &b1 = b[0][1];
-
-        converged = false;
-
-        const s32 nextImageHeight = nextImage.get_size(0);
-        const s32 nextImageWidth = nextImage.get_size(1);
-
-        const f32 scale = static_cast<f32>(1 << whichScale);
-
-        const f32 oneOverTwoFiftyFive = 1.0f / 255.0f;
-        const f32 scaleOverFiveTen = scale / (2.0f*255.0f);
-
-        // Initialize with some very extreme coordinates
-        Quadrilateral<f32> previousCorners(Point<f32>(-1e10f,-1e10f), Point<f32>(-1e10f,-1e10f), Point<f32>(-1e10f,-1e10f), Point<f32>(-1e10f,-1e10f));
-
-        Meshgrid<f32> originalCoordinates(
-          Linspace(-this->templateRegionWidth/2.0f, this->templateRegionWidth/2.0f, static_cast<s32>(FLT_FLOOR(this->templateRegionWidth/scale))),
-          Linspace(-this->templateRegionHeight/2.0f, this->templateRegionHeight/2.0f, static_cast<s32>(FLT_FLOOR(this->templateRegionHeight/scale))));
-
-        const s32 outHeight = originalCoordinates.get_yGridVector().get_size();
-        const s32 outWidth = originalCoordinates.get_xGridVector().get_size();
-
-        const f32 xyReferenceMin = 0.0f;
-        const f32 xReferenceMax = static_cast<f32>(nextImageWidth) - 1.0f;
-        const f32 yReferenceMax = static_cast<f32>(nextImageHeight) - 1.0f;
-
-        const LinearSequence<f32> &yGridVector = originalCoordinates.get_yGridVector();
-        const LinearSequence<f32> &xGridVector = originalCoordinates.get_xGridVector();
-
-        const f32 yGridStart = yGridVector.get_start();
-        const f32 xGridStart = xGridVector.get_start();
-
-        const f32 yGridDelta = yGridVector.get_increment();
-        const f32 xGridDelta = xGridVector.get_increment();
-
-        const s32 yIterationMax = yGridVector.get_size();
-        const s32 xIterationMax = xGridVector.get_size();
-
-        for(s32 iteration=0; iteration<maxIterations; iteration++) {
-          const Array<f32> &homography = this->transformation.get_homography();
-          const f32 h00 = homography[0][0]; const f32 h01 = homography[0][1]; const f32 h02 = homography[0][2];
-          const f32 h10 = homography[1][0]; const f32 h11 = homography[1][1]; const f32 h12 = homography[1][2];
-
-          const f32 yTransformedDelta = h10 * yGridDelta;
-          const f32 xTransformedDelta = h00 * xGridDelta;
-
-          AWAt.SetZero();
-          b.SetZero();
-
-          s32 numInBounds = 0;
-
-          // TODO: make the x and y limits from 1 to end-2
-
-          f32 yOriginal = yGridStart;
-          for(s32 y=0; y<yIterationMax; y++) {
-            const u8 * restrict pTemplateImage = this->templateImagePyramid[whichScale].Pointer(y, 0);
-
-            const s16 * restrict pTemplateImageXGradient = this->templateImageXGradientPyramid[whichScale].Pointer(y, 0);
-            const s16 * restrict pTemplateImageYGradient = this->templateImageYGradientPyramid[whichScale].Pointer(y, 0);
-
-            f32 xOriginal = xGridStart;
-
-            // TODO: This could be strength-reduced further, but it wouldn't be much faster
-            f32 xTransformed = h00*xOriginal + h01*yOriginal + h02 + centerOffset.x;
-            f32 yTransformed = h10*xOriginal + h11*yOriginal + h12 + centerOffset.y;
-
-            for(s32 x=0; x<xIterationMax; x++) {
-              const f32 x0 = FLT_FLOOR(xTransformed);
-              const f32 x1 = ceilf(xTransformed); // x0 + 1.0f;
-
-              const f32 y0 = FLT_FLOOR(yTransformed);
-              const f32 y1 = ceilf(yTransformed); // y0 + 1.0f;
-
-              // If out of bounds, continue
-              if(x0 < xyReferenceMin || x1 > xReferenceMax || y0 < xyReferenceMin || y1 > yReferenceMax) {
-                // strength reduction for the affine transformation along this horizontal line
-                xTransformed += xTransformedDelta;
-                yTransformed += yTransformedDelta;
-                xOriginal += xGridDelta;
-                continue;
-              }
-
-              numInBounds++;
-
-              const f32 alphaX = xTransformed - x0;
-              const f32 alphaXinverse = 1 - alphaX;
-
-              const f32 alphaY = yTransformed - y0;
-              const f32 alphaYinverse = 1.0f - alphaY;
-
-              const s32 y0S32 = static_cast<s32>(Roundf(y0));
-              const s32 y1S32 = static_cast<s32>(Roundf(y1));
-              const s32 x0S32 = static_cast<s32>(Roundf(x0));
-
-              const u8 * restrict pReference_y0 = nextImage.Pointer(y0S32, x0S32);
-              const u8 * restrict pReference_y1 = nextImage.Pointer(y1S32, x0S32);
-
-              const f32 pixelTL = *pReference_y0;
-              const f32 pixelTR = *(pReference_y0+1);
-              const f32 pixelBL = *pReference_y1;
-              const f32 pixelBR = *(pReference_y1+1);
-
-              const f32 interpolatedPixelF32 = InterpolateBilinear2d<f32>(pixelTL, pixelTR, pixelBL, pixelBR, alphaY, alphaYinverse, alphaX, alphaXinverse);
-
-              //const u8 interpolatedPixel = static_cast<u8>(Roundf(interpolatedPixelF32));
-
-              // This block is the non-interpolation part of the per-sample algorithm
-              {
-                const f32 templatePixelValue = static_cast<f32>(pTemplateImage[x]);
-                const f32 xGradientValue = scaleOverFiveTen * static_cast<f32>(pTemplateImageXGradient[x]);
-                const f32 yGradientValue = scaleOverFiveTen * static_cast<f32>(pTemplateImageYGradient[x]);
-
-                const f32 tGradientValue = oneOverTwoFiftyFive * (interpolatedPixelF32 - templatePixelValue);
-
-                //AWAt
-                //  b
-                AWAt00 += xGradientValue * xGradientValue;
-                AWAt01 += xGradientValue * yGradientValue;
-                AWAt11 += yGradientValue * yGradientValue;
-
-                b0 += xGradientValue * tGradientValue;
-                b1 += yGradientValue * tGradientValue;
-              }
-
-              // strength reduction for the affine transformation along this horizontal line
-              xTransformed += xTransformedDelta;
-              yTransformed += yTransformedDelta;
-              xOriginal += xGridDelta;
-            } // for(s32 x=0; x<xIterationMax; x++)
-
-            yOriginal += yGridDelta;
-          } // for(s32 y=0; y<yIterationMax; y++)
-
-          if(numInBounds < 16) {
-            AnkiWarn("LucasKanadeTrackerFast::IterativelyRefineTrack_Translation", "Template drifted too far out of image.");
-            return RESULT_OK;
-          }
-
-          Matrix::MakeSymmetric(AWAt, false);
-
-          //AWAt.Print("New AWAt");
-          //b.Print("New b");
-
-          if((lastResult = Matrix::SolveLeastSquaresWithCholesky(AWAt, b, false)) != RESULT_OK)
-            return lastResult;
-
-          //b.Print("New update");
-
-          this->transformation.Update(b, scratch, TRANSFORM_TRANSLATION);
-
-          // Check if we're done with iterations
-          {
-            PUSH_MEMORY_STACK(scratch);
-
-            Quadrilateral<f32> in(
-              Point<f32>(0.0f,0.0f),
-              Point<f32>(static_cast<f32>(nextImage.get_size(1)),0.0f),
-              Point<f32>(static_cast<f32>(nextImage.get_size(0)),static_cast<f32>(nextImage.get_size(1))),
-              Point<f32>(0.0f,static_cast<f32>(nextImage.get_size(1))));
-
-            Quadrilateral<f32> newCorners = transformation.TransformQuadrilateral(in, scratch, scale);
-
-            //const f32 change = sqrtf(Matrix::Mean<f32,f32>(tmp1));
-            f32 change = 0.0f;
-            for(s32 i=0; i<4; i++) {
-              const f32 dx = previousCorners[i].x - newCorners[i].x;
-              const f32 dy = previousCorners[i].y - newCorners[i].y;
-              change += sqrtf(dx*dx + dy*dy);
-            }
-            change /= 4;
-
-            //printf("newCorners");
-            //newCorners.Print();
-            //printf("change: %f\n", change);
-
-            if(change < convergenceTolerance*scale) {
-              converged = true;
-              return RESULT_OK;
-            }
-
-            previousCorners = newCorners;
-          } // PUSH_MEMORY_STACK(scratch);
-        } // for(s32 iteration=0; iteration<maxIterations; iteration++)
-
-        return RESULT_OK;
-      } // Result LucasKanadeTrackerFast::IterativelyRefineTrack_Translation()
-
-      Result LucasKanadeTrackerFast::IterativelyRefineTrack_Affine(const Array<u8> &nextImage, const s32 maxIterations, const s32 whichScale, const f32 convergenceTolerance, bool &converged, MemoryStack scratch)
-      {
-        // This method is heavily based on Interp2_Affine
-        // The call would be like: Interp2_Affine<u8,u8>(nextImage, originalCoordinates, interpolationHomography, centerOffset, nextImageTransformed2d, INTERPOLATE_LINEAR, 0);
-
-        Array<f32> AWAt(6, 6, scratch);
-        Array<f32> b(1, 6, scratch);
-
-        //f32 * restrict AWAt0 = AWAt[0];
-        //f32 * restrict AWAt1 = AWAt[1];
-        //f32 * restrict AWAt2 = AWAt[2];
-        //f32 * restrict AWAt3 = AWAt[3];
-        //f32 * restrict AWAt4 = AWAt[4];
-        //f32 * restrict AWAt5 = AWAt[5];
-
-        //f32 * restrict b = b[0];
-
-        // These addresses should be known at compile time, so should be faster
-        f32 AWAt_raw[6][6];
-        f32 b_raw[6];
-
-        for(s32 ia=0; ia<6; ia++) {
-          for(s32 ja=0; ja<6; ja++) {
-            AWAt_raw[ia][ja] = 0;
-          }
-          b_raw[ia] = 0;
-        }
-
-        converged = false;
-
-        const s32 nextImageHeight = nextImage.get_size(0);
-        const s32 nextImageWidth = nextImage.get_size(1);
-
-        const f32 scale = static_cast<f32>(1 << whichScale);
-
-        const f32 oneOverTwoFiftyFive = 1.0f / 255.0f;
-        const f32 scaleOverFiveTen = scale / (2.0f*255.0f);
-
-        // Initialize with some very extreme coordinates
-        Quadrilateral<f32> previousCorners(Point<f32>(-1e10f,-1e10f), Point<f32>(-1e10f,-1e10f), Point<f32>(-1e10f,-1e10f), Point<f32>(-1e10f,-1e10f));
-
-        Meshgrid<f32> originalCoordinates(
-          Linspace(-this->templateRegionWidth/2.0f, this->templateRegionWidth/2.0f, static_cast<s32>(FLT_FLOOR(this->templateRegionWidth/scale))),
-          Linspace(-this->templateRegionHeight/2.0f, this->templateRegionHeight/2.0f, static_cast<s32>(FLT_FLOOR(this->templateRegionHeight/scale))));
-
-        const s32 outHeight = originalCoordinates.get_yGridVector().get_size();
-        const s32 outWidth = originalCoordinates.get_xGridVector().get_size();
-
-        const f32 xyReferenceMin = 0.0f;
-        const f32 xReferenceMax = static_cast<f32>(nextImageWidth) - 1.0f;
-        const f32 yReferenceMax = static_cast<f32>(nextImageHeight) - 1.0f;
-
-        const LinearSequence<f32> &yGridVector = originalCoordinates.get_yGridVector();
-        const LinearSequence<f32> &xGridVector = originalCoordinates.get_xGridVector();
-
-        const f32 yGridStart = yGridVector.get_start();
-        const f32 xGridStart = xGridVector.get_start();
-
-        const f32 yGridDelta = yGridVector.get_increment();
-        const f32 xGridDelta = xGridVector.get_increment();
-
-        const s32 yIterationMax = yGridVector.get_size();
-        const s32 xIterationMax = xGridVector.get_size();
-
-        for(s32 iteration=0; iteration<maxIterations; iteration++) {
-          const Array<f32> &homography = this->transformation.get_homography();
-          const f32 h00 = homography[0][0]; const f32 h01 = homography[0][1]; const f32 h02 = homography[0][2];
-          const f32 h10 = homography[1][0]; const f32 h11 = homography[1][1]; const f32 h12 = homography[1][2];
-
-          const f32 yTransformedDelta = h10 * yGridDelta;
-          const f32 xTransformedDelta = h00 * xGridDelta;
-
-          AWAt.SetZero();
-          b.SetZero();
-
-          s32 numInBounds = 0;
-
-          // TODO: make the x and y limits from 1 to end-2
-
-          f32 yOriginal = yGridStart;
-          for(s32 y=0; y<yIterationMax; y++) {
-            const u8 * restrict pTemplateImage = this->templateImagePyramid[whichScale].Pointer(y, 0);
-
-            const s16 * restrict pTemplateImageXGradient = this->templateImageXGradientPyramid[whichScale].Pointer(y, 0);
-            const s16 * restrict pTemplateImageYGradient = this->templateImageYGradientPyramid[whichScale].Pointer(y, 0);
-
-            f32 xOriginal = xGridStart;
-
-            // TODO: This could be strength-reduced further, but it wouldn't be much faster
-            f32 xTransformed = h00*xOriginal + h01*yOriginal + h02 + centerOffset.x;
-            f32 yTransformed = h10*xOriginal + h11*yOriginal + h12 + centerOffset.y;
-
-            for(s32 x=0; x<xIterationMax; x++) {
-              const f32 x0 = FLT_FLOOR(xTransformed);
-              const f32 x1 = ceilf(xTransformed); // x0 + 1.0f;
-
-              const f32 y0 = FLT_FLOOR(yTransformed);
-              const f32 y1 = ceilf(yTransformed); // y0 + 1.0f;
-
-              // If out of bounds, continue
-              if(x0 < xyReferenceMin || x1 > xReferenceMax || y0 < xyReferenceMin || y1 > yReferenceMax) {
-                // strength reduction for the affine transformation along this horizontal line
-                xTransformed += xTransformedDelta;
-                yTransformed += yTransformedDelta;
-                xOriginal += xGridDelta;
-                continue;
-              }
-
-              numInBounds++;
-
-              const f32 alphaX = xTransformed - x0;
-              const f32 alphaXinverse = 1 - alphaX;
-
-              const f32 alphaY = yTransformed - y0;
-              const f32 alphaYinverse = 1.0f - alphaY;
-
-              const s32 y0S32 = static_cast<s32>(Roundf(y0));
-              const s32 y1S32 = static_cast<s32>(Roundf(y1));
-              const s32 x0S32 = static_cast<s32>(Roundf(x0));
-
-              const u8 * restrict pReference_y0 = nextImage.Pointer(y0S32, x0S32);
-              const u8 * restrict pReference_y1 = nextImage.Pointer(y1S32, x0S32);
-
-              const f32 pixelTL = *pReference_y0;
-              const f32 pixelTR = *(pReference_y0+1);
-              const f32 pixelBL = *pReference_y1;
-              const f32 pixelBR = *(pReference_y1+1);
-
-              const f32 interpolatedPixelF32 = InterpolateBilinear2d<f32>(pixelTL, pixelTR, pixelBL, pixelBR, alphaY, alphaYinverse, alphaX, alphaXinverse);
-
-              //const u8 interpolatedPixel = static_cast<u8>(Roundf(interpolatedPixelF32));
-
-              // This block is the non-interpolation part of the per-sample algorithm
-              {
-                const f32 templatePixelValue = static_cast<f32>(pTemplateImage[x]);
-                const f32 xGradientValue = scaleOverFiveTen * static_cast<f32>(pTemplateImageXGradient[x]);
-                const f32 yGradientValue = scaleOverFiveTen * static_cast<f32>(pTemplateImageYGradient[x]);
-
-                const f32 tGradientValue = oneOverTwoFiftyFive * (interpolatedPixelF32 - templatePixelValue);
-
-                //printf("%f ", xOriginal);
-                const f32 values[6] = {
-                  xOriginal * xGradientValue,
-                  yOriginal * xGradientValue,
-                  xGradientValue,
-                  xOriginal * yGradientValue,
-                  yOriginal * yGradientValue,
-                  yGradientValue};
-
-                //f32 AWAt_raw[6][6];
-                //f32 b_raw[6];
-                for(s32 ia=0; ia<6; ia++) {
-                  for(s32 ja=ia; ja<6; ja++) {
-                    AWAt_raw[ia][ja] += values[ia] * values[ja];
-                  }
-                  b_raw[ia] += values[ia] * tGradientValue;
-                }
-              }
-
-              // strength reduction for the affine transformation along this horizontal line
-              xTransformed += xTransformedDelta;
-              yTransformed += yTransformedDelta;
-              xOriginal += xGridDelta;
-            } // for(s32 x=0; x<xIterationMax; x++)
-
-            yOriginal += yGridDelta;
-          } // for(s32 y=0; y<yIterationMax; y++)
-
-          if(numInBounds < 16) {
-            AnkiWarn("LucasKanadeTrackerFast::IterativelyRefineTrack_Translation", "Template drifted too far out of image.");
-            return RESULT_OK;
-          }
-
-          for(s32 ia=0; ia<6; ia++) {
-            for(s32 ja=ia; ja<6; ja++) {
-              AWAt[ia][ja] = AWAt_raw[ia][ja];
-            }
-            b[0][ia] = b_raw[ia];
-          }
-
-          Matrix::MakeSymmetric(AWAt, false);
-
-          AWAt.Print("New AWAt");
-          b.Print("New b");
-
-          if((lastResult = Matrix::SolveLeastSquaresWithCholesky(AWAt, b, false)) != RESULT_OK)
-            return lastResult;
-
-          //b.Print("New update");
-
-          this->transformation.Update(b, scratch, TRANSFORM_AFFINE);
-
-          // Check if we're done with iterations
-          {
-            PUSH_MEMORY_STACK(scratch);
-
-            Quadrilateral<f32> in(
-              Point<f32>(0.0f,0.0f),
-              Point<f32>(static_cast<f32>(nextImage.get_size(1)),0.0f),
-              Point<f32>(static_cast<f32>(nextImage.get_size(0)),static_cast<f32>(nextImage.get_size(1))),
-              Point<f32>(0.0f,static_cast<f32>(nextImage.get_size(1))));
-
-            Quadrilateral<f32> newCorners = transformation.TransformQuadrilateral(in, scratch, scale);
-
-            //const f32 change = sqrtf(Matrix::Mean<f32,f32>(tmp1));
-            f32 change = 0.0f;
-            for(s32 i=0; i<4; i++) {
-              const f32 dx = previousCorners[i].x - newCorners[i].x;
-              const f32 dy = previousCorners[i].y - newCorners[i].y;
-              change += sqrtf(dx*dx + dy*dy);
-            }
-            change /= 4;
-
-            //printf("newCorners");
-            //newCorners.Print();
-            //printf("change: %f\n", change);
-
-            if(change < convergenceTolerance*scale) {
-              converged = true;
-              return RESULT_OK;
-            }
-
-            previousCorners = newCorners;
-          } // PUSH_MEMORY_STACK(scratch);
-        } // for(s32 iteration=0; iteration<maxIterations; iteration++)
-
-        return RESULT_OK;
-      } // Result LucasKanadeTrackerFast::IterativelyRefineTrack_Affine()
-
-      bool LucasKanadeTrackerFast::IsValid() const
-      {
-        if(!this->isValid)
-          return false;
-
-        if(!templateImagePyramid.IsValid())
-          return false;
-
-        if(!templateImageXGradientPyramid.IsValid())
-          return false;
-
-        if(!templateImageYGradientPyramid.IsValid())
-          return false;
-
-        for(s32 i=0; i<numPyramidLevels; i++) {
-          if(!templateImagePyramid[i].IsValid())
-            return false;
-
-          if(!templateImageXGradientPyramid[i].IsValid())
-            return false;
-
-          if(!templateImageYGradientPyramid[i].IsValid())
-            return false;
-        }
-
-        return true;
-      }
-
-      Result LucasKanadeTrackerFast::set_transformation(const PlanarTransformation_f32 &transformation)
-      {
-        const TransformType originalType = this->transformation.get_transformType();
-
-        if((lastResult = this->transformation.set_transformType(transformation.get_transformType())) != RESULT_OK) {
-          this->transformation.set_transformType(originalType);
-          return lastResult;
-        }
-
-        if((lastResult = this->transformation.set_homography(transformation.get_homography())) != RESULT_OK) {
-          this->transformation.set_transformType(originalType);
-          return lastResult;
-        }
-
-        return RESULT_OK;
-      }
-
-      PlanarTransformation_f32 LucasKanadeTrackerFast::get_transformation() const
-      {
-        return transformation;
-      }
-    } // namespace TemplateTracker
-  } // namespace Embedded
+/**
+File: lucaseKanade.cpp
+Author: Peter Barnum
+Created: 2013
+
+Copyright Anki, Inc. 2013
+For internal use only. No part of this code may be used without a signed non-disclosure agreement with Anki, inc.
+**/
+
+#include "anki/vision/robot/lucasKanade.h"
+#include "anki/common/robot/matlabInterface.h"
+#include "anki/common/robot/interpolate.h"
+#include "anki/common/robot/arrayPatterns.h"
+#include "anki/common/robot/find.h"
+#include "anki/common/robot/benchmarking_c.h"
+
+#include "anki/vision/robot/miscVisionKernels.h"
+#include "anki/vision/robot/imageProcessing.h"
+
+namespace Anki
+{
+  namespace Embedded
+  {
+    namespace TemplateTracker
+    {
+      static Result lastResult;
+
+      PlanarTransformation_f32::PlanarTransformation_f32(const TransformType transformType, const Quadrilateral<f32> &initialCorners, const Array<f32> &initialHomography, MemoryStack &memory)
+        : transformType(transformType), initialCorners(initialCorners)
+      {
+        AnkiConditionalErrorAndReturn(transformType==TRANSFORM_TRANSLATION || transformType==TRANSFORM_AFFINE || transformType==TRANSFORM_PROJECTIVE,
+          "PlanarTransformation_f32::PlanarTransformation_f32", "Invalid transformType %d", transformType);
+
+        this->homography = Eye<f32>(3, 3, memory);
+
+        if(initialHomography.IsValid()) {
+          this->homography.Set(initialHomography);
+        }
+      }
+
+      PlanarTransformation_f32::PlanarTransformation_f32(const TransformType transformType, const Quadrilateral<f32> &initialCorners, MemoryStack &memory)
+        : transformType(transformType), initialCorners(initialCorners)
+      {
+        AnkiConditionalErrorAndReturn(transformType==TRANSFORM_TRANSLATION || transformType==TRANSFORM_AFFINE || transformType==TRANSFORM_PROJECTIVE,
+          "PlanarTransformation_f32::PlanarTransformation_f32", "Invalid transformType %d", transformType);
+
+        this->homography = Eye<f32>(3, 3, memory);
+      }
+
+      PlanarTransformation_f32::PlanarTransformation_f32(const TransformType transformType, MemoryStack &memory)
+        : transformType(transformType)
+      {
+        AnkiConditionalErrorAndReturn(transformType==TRANSFORM_TRANSLATION || transformType==TRANSFORM_AFFINE || transformType==TRANSFORM_PROJECTIVE,
+          "PlanarTransformation_f32::PlanarTransformation_f32", "Invalid transformType %d", transformType);
+
+        initialCorners = Quadrilateral<f32>(Point<f32>(0.0f,0.0f), Point<f32>(0.0f,0.0f), Point<f32>(0.0f,0.0f), Point<f32>(0.0f,0.0f));
+
+        this->homography = Eye<f32>(3, 3, memory);
+      }
+
+      PlanarTransformation_f32::PlanarTransformation_f32()
+      {
+        initialCorners = Quadrilateral<f32>(Point<f32>(-1.0f,-1.0f), Point<f32>(-1.0f,-1.0f), Point<f32>(-1.0f,-1.0f), Point<f32>(-1.0f,-1.0f));
+      }
+
+      Result PlanarTransformation_f32::TransformPoints(
+        const Array<f32> &xIn, const Array<f32> &yIn,
+        const f32 scale,
+        const Point<f32> &centerOffset,
+        Array<f32> &xOut, Array<f32> &yOut) const
+      {
+        return TransformPointsStatic(xIn, yIn, scale, centerOffset, xOut, yOut, this->get_transformType(), this->get_homography());
+      }
+
+      Result PlanarTransformation_f32::Update(const Array<f32> &update, MemoryStack scratch, TransformType updateType)
+      {
+        AnkiConditionalErrorAndReturnValue(update.IsValid(),
+          RESULT_FAIL_INVALID_OBJECT, "PlanarTransformation_f32::Update", "update is not valid");
+
+        AnkiConditionalErrorAndReturnValue(update.get_size(0) == 1,
+          RESULT_FAIL_INVALID_SIZE, "PlanarTransformation_f32::Update", "update is the incorrect size");
+
+        if(updateType == TRANSFORM_UNKNOWN) {
+          updateType = this->transformType;
+        }
+
+        // An Object of a given transformation type can only be updated with a simpler transformation
+        if(this->transformType == TRANSFORM_TRANSLATION) {
+          AnkiConditionalErrorAndReturnValue(updateType == TRANSFORM_TRANSLATION,
+            RESULT_FAIL_INVALID_PARAMETERS, "PlanarTransformation_f32::Update", "cannot update this transform with the update type %d", updateType);
+        } else if(this->transformType == TRANSFORM_AFFINE) {
+          AnkiConditionalErrorAndReturnValue(updateType == TRANSFORM_TRANSLATION || updateType == TRANSFORM_AFFINE,
+            RESULT_FAIL_INVALID_PARAMETERS, "PlanarTransformation_f32::Update", "cannot update this transform with the update type %d", updateType);
+        } else if(this->transformType == TRANSFORM_PROJECTIVE) {
+          AnkiConditionalErrorAndReturnValue(updateType == TRANSFORM_TRANSLATION|| updateType == TRANSFORM_AFFINE || updateType == TRANSFORM_PROJECTIVE,
+            RESULT_FAIL_INVALID_PARAMETERS, "PlanarTransformation_f32::Update", "cannot update this transform with the update type %d", updateType);
+        } else {
+          assert(false);
+        }
+
+        const f32 * pUpdate = update[0];
+
+        if(updateType == TRANSFORM_TRANSLATION) {
+          AnkiConditionalErrorAndReturnValue(update.get_size(1) == TRANSFORM_TRANSLATION>>8,
+            RESULT_FAIL_INVALID_SIZE, "PlanarTransformation_f32::Update", "update is the incorrect size");
+
+          // this.tform(1:2,3) = this.tform(1:2,3) - update;
+          homography[0][2] -= pUpdate[0];
+          homography[1][2] -= pUpdate[1];
+        } else { // if(updateType == TRANSFORM_TRANSLATION)
+          Array<f32> updateArray(3,3,scratch);
+
+          if(updateType == TRANSFORM_AFFINE) {
+            AnkiConditionalErrorAndReturnValue(update.get_size(1) == TRANSFORM_AFFINE>>8,
+              RESULT_FAIL_INVALID_SIZE, "PlanarTransformation_f32::Update", "update is the incorrect size");
+
+            updateArray[0][0] = 1.0f + pUpdate[0]; updateArray[0][1] = pUpdate[1];        updateArray[0][2] = pUpdate[2];
+            updateArray[1][0] = pUpdate[3];        updateArray[1][1] = 1.0f + pUpdate[4]; updateArray[1][2] = pUpdate[5];
+            updateArray[2][0] = 0.0f;              updateArray[2][1] = 0.0f;              updateArray[2][2] = 1.0f;
+          } else if(updateType == TRANSFORM_PROJECTIVE) {
+            AnkiConditionalErrorAndReturnValue(update.get_size(1) == TRANSFORM_PROJECTIVE>>8,
+              RESULT_FAIL_INVALID_SIZE, "PlanarTransformation_f32::Update", "update is the incorrect size");
+
+            // tformUpdate = eye(3) + [update(1:3)'; update(4:6)'; update(7:8)' 0];
+            updateArray[0][0] = 1.0f + pUpdate[0]; updateArray[0][1] = pUpdate[1];        updateArray[0][2] = pUpdate[2];
+            updateArray[1][0] = pUpdate[3];        updateArray[1][1] = 1.0f + pUpdate[4]; updateArray[1][2] = pUpdate[5];
+            updateArray[2][0] = pUpdate[6];        updateArray[2][1] = pUpdate[7];        updateArray[2][2] = 1.0f;
+          } else {
+            AnkiError("PlanarTransformation_f32::Update", "Unknown transformation type %d", updateType);
+            return RESULT_FAIL_INVALID_PARAMETERS;
+          }
+
+          //{
+          //  Matlab matlab(false);
+
+          //  matlab.PutArray(updateArray, "updateArray");
+          //}
+
+          // this.tform = this.tform*inv(tformUpdate);
+          Invert3x3(
+            updateArray[0][0], updateArray[0][1], updateArray[0][2],
+            updateArray[1][0], updateArray[1][1], updateArray[1][2],
+            updateArray[2][0], updateArray[2][1], updateArray[2][2]);
+
+          Array<f32> newHomography(3,3,scratch);
+
+          Matrix::Multiply(this->homography, updateArray, newHomography);
+
+          //{
+          //  Matlab matlab(false);
+          //  matlab.PutArray(this->homography, "homography");
+          //  matlab.PutArray(newHomography, "newHomography");
+          //  matlab.PutArray(updateArray, "updateArrayInv");
+          //  matlab.PutArray(update, "update");
+          //}
+
+          if(!FLT_NEAR(newHomography[2][2], 1.0f)) {
+            Matrix::DotDivide<f32,f32,f32>(newHomography, newHomography[2][2], newHomography);
+          }
+
+          //{
+          //  Matlab matlab(false);
+
+          //  matlab.PutArray(newHomography, "newHomographyNorm");
+          //}
+
+          this->homography.Set(newHomography);
+        } // if(updateType == TRANSFORM_TRANSLATION) ... else
+
+        return RESULT_OK;
+      }
+
+      Result PlanarTransformation_f32::Print(const char * const variableName)
+      {
+        return this->homography.Print(variableName);
+      }
+
+      Quadrilateral<f32> PlanarTransformation_f32::TransformQuadrilateral(const Quadrilateral<f32> &in, MemoryStack scratch, const f32 scale) const
+      {
+        Array<f32> xIn(1,4,scratch);
+        Array<f32> yIn(1,4,scratch);
+        Array<f32> xOut(1,4,scratch);
+        Array<f32> yOut(1,4,scratch);
+
+        for(s32 i=0; i<4; i++) {
+          xIn[0][i] = in.corners[i].x;
+          yIn[0][i] = in.corners[i].y;
+        }
+
+        Point<f32> centerOffset(0.0f, 0.0f);
+
+        TransformPoints(xIn, yIn, scale, centerOffset, xOut, yOut);
+
+        Quadrilateral<f32> out;
+
+        for(s32 i=0; i<4; i++) {
+          out.corners[i].x = xOut[0][i];
+          out.corners[i].y = yOut[0][i];
+        }
+
+        return out;
+      }
+
+      Result PlanarTransformation_f32::set_transformType(const TransformType transformType)
+      {
+        if(transformType == TRANSFORM_TRANSLATION || transformType == TRANSFORM_AFFINE || transformType == TRANSFORM_PROJECTIVE) {
+          this->transformType = transformType;
+        } else {
+          AnkiError("PlanarTransformation_f32::set_transformType", "Unknown transformation type %d", transformType);
+          return RESULT_FAIL_INVALID_PARAMETERS;
+        }
+
+        return RESULT_OK;
+      }
+
+      TransformType PlanarTransformation_f32::get_transformType() const
+      {
+        return transformType;
+      }
+
+      Result PlanarTransformation_f32::set_homography(const Array<f32>& in)
+      {
+        if(this->homography.Set(in) != 9)
+          return RESULT_FAIL_INVALID_SIZE;
+
+        assert(FLT_NEAR(in[2][2], 1.0f));
+
+        return RESULT_OK;
+      }
+
+      const Array<f32>& PlanarTransformation_f32::get_homography() const
+      {
+        return this->homography;
+      }
+
+      Result PlanarTransformation_f32::set_initialCorners(const Quadrilateral<f32> &initialCorners)
+      {
+        this->initialCorners = initialCorners;
+
+        return RESULT_OK;
+      }
+
+      const Quadrilateral<f32>& PlanarTransformation_f32::get_initialCorners() const
+      {
+        return this->initialCorners;
+      }
+
+      Quadrilateral<f32> PlanarTransformation_f32::get_transformedCorners(MemoryStack scratch) const
+      {
+        return this->TransformQuadrilateral(this->get_initialCorners(), scratch);
+      }
+
+      Result PlanarTransformation_f32::TransformPointsStatic(
+        const Array<f32> &xIn, const Array<f32> &yIn,
+        const f32 scale,
+        const Point<f32> &centerOffset,
+        Array<f32> &xOut, Array<f32> &yOut,
+        const TransformType transformType,
+        const Array<f32> &homography)
+      {
+        AnkiConditionalErrorAndReturnValue(homography.IsValid(),
+          RESULT_FAIL_INVALID_OBJECT, "PlanarTransformation_f32::TransformPoints", "homography is not valid");
+
+        AnkiConditionalErrorAndReturnValue(xIn.IsValid() && yIn.IsValid() && xOut.IsValid() && yOut.IsValid(),
+          RESULT_FAIL_INVALID_OBJECT, "PlanarTransformation_f32::TransformPoints", "All inputs and outputs must be allocated and valid");
+
+        AnkiConditionalErrorAndReturnValue(xIn.get_rawDataPointer() != xOut.get_rawDataPointer() && yIn.get_rawDataPointer() != yOut.get_rawDataPointer(),
+          RESULT_FAIL_ALIASED_MEMORY, "PlanarTransformation_f32::TransformPoints", "In and Out arrays must be in different memory locations");
+
+        AnkiConditionalErrorAndReturnValue(
+          xIn.get_size(0) == yIn.get_size(0) && xIn.get_size(0) == xOut.get_size(0) && xIn.get_size(0) == yOut.get_size(0) &&
+          xIn.get_size(1) == yIn.get_size(1) && xIn.get_size(1) == xOut.get_size(1) && xIn.get_size(1) == yOut.get_size(1),
+          RESULT_FAIL_INVALID_SIZE, "PlanarTransformation_f32::TransformPoints", "All inputs and outputs must be the same size");
+
+        const s32 numPointsY = xIn.get_size(0);
+        const s32 numPointsX = xIn.get_size(1);
+
+        if(transformType == TRANSFORM_TRANSLATION) {
+          const f32 dx = homography[0][2];
+          const f32 dy = homography[1][2];
+
+          for(s32 y=0; y<numPointsY; y++) {
+            const f32 * restrict pXIn = xIn.Pointer(y,0);
+            const f32 * restrict pYIn = yIn.Pointer(y,0);
+            f32 * restrict pXOut = xOut.Pointer(y,0);
+            f32 * restrict pYOut = yOut.Pointer(y,0);
+
+            for(s32 x=0; x<numPointsX; x++) {
+              pXOut[x] = pXIn[x] + dx + centerOffset.x;
+              pYOut[x] = pYIn[x] + dy + centerOffset.y;
+            }
+          }
+        } else if(transformType == TRANSFORM_AFFINE) {
+          const f32 h00 = homography[0][0]; const f32 h01 = homography[0][1]; const f32 h02 = homography[0][2];
+          const f32 h10 = homography[1][0]; const f32 h11 = homography[1][1]; const f32 h12 = homography[1][2];
+
+          assert(FLT_NEAR(homography[2][0], 0.0f));
+          assert(FLT_NEAR(homography[2][1], 0.0f));
+          assert(FLT_NEAR(homography[2][2], 1.0f));
+
+          for(s32 y=0; y<numPointsY; y++) {
+            const f32 * restrict pXIn = xIn.Pointer(y,0);
+            const f32 * restrict pYIn = yIn.Pointer(y,0);
+            f32 * restrict pXOut = xOut.Pointer(y,0);
+            f32 * restrict pYOut = yOut.Pointer(y,0);
+
+            for(s32 x=0; x<numPointsX; x++) {
+              const f32 xp = (h00*pXIn[x] + h01*pYIn[x] + h02);
+              const f32 yp = (h10*pXIn[x] + h11*pYIn[x] + h12);
+
+              pXOut[x] = xp + centerOffset.x;
+              pYOut[x] = yp + centerOffset.y;
+            }
+          }
+        } else if(transformType == TRANSFORM_PROJECTIVE) {
+          const f32 h00 = homography[0][0]; const f32 h01 = homography[0][1]; const f32 h02 = homography[0][2];
+          const f32 h10 = homography[1][0]; const f32 h11 = homography[1][1]; const f32 h12 = homography[1][2];
+          const f32 h20 = homography[2][0]; const f32 h21 = homography[2][1]; const f32 h22 = 1.0f;
+
+          assert(FLT_NEAR(homography[2][2], 1.0f));
+
+          for(s32 y=0; y<numPointsY; y++) {
+            const f32 * restrict pXIn = xIn.Pointer(y,0);
+            const f32 * restrict pYIn = yIn.Pointer(y,0);
+            f32 * restrict pXOut = xOut.Pointer(y,0);
+            f32 * restrict pYOut = yOut.Pointer(y,0);
+
+            for(s32 x=0; x<numPointsX; x++) {
+              const f32 wpi = 1.0f / (h20*pXIn[x] + h21*pYIn[x] + h22);
+
+              const f32 xp = (h00*pXIn[x] + h01*pYIn[x] + h02) * wpi;
+              const f32 yp = (h10*pXIn[x] + h11*pYIn[x] + h12) * wpi;
+
+              pXOut[x] = xp + centerOffset.x;
+              pYOut[x] = yp + centerOffset.y;
+            }
+          }
+        } else {
+          // Should be checked earlier
+          assert(false);
+          return RESULT_FAIL;
+        }
+
+        return RESULT_OK;
+      }
+
+      LucasKanadeTracker_f32::LucasKanadeTracker_f32(const Array<u8> &templateImage, const Rectangle<f32> &templateRegion, const s32 numPyramidLevels, const TransformType transformType, const f32 ridgeWeight, MemoryStack &memory)
+      : numPyramidLevels(numPyramidLevels), templateImageHeight(templateImage.get_size(0)), templateImageWidth(templateImage.get_size(1)), ridgeWeight(ridgeWeight), templateRegion(templateRegion), isValid(false), isInitialized(false)
+      {
+        BeginBenchmark("LucasKanadeTracker_f32");
+
+        AnkiConditionalErrorAndReturn(templateImageHeight > 0 && templateImageWidth > 0,
+          "LucasKanadeTracker_f32::LucasKanadeTracker_f32", "template widths and heights must be greater than zero, and multiples of %d", ANKI_VISION_IMAGE_WIDTH_MULTIPLE);
+
+        AnkiConditionalErrorAndReturn(numPyramidLevels > 0,
+          "LucasKanadeTracker_f32::LucasKanadeTracker_f32", "numPyramidLevels must be greater than zero");
+
+        AnkiConditionalErrorAndReturn(transformType==TRANSFORM_TRANSLATION || transformType == TRANSFORM_AFFINE || transformType==TRANSFORM_PROJECTIVE,
+          "LucasKanadeTracker_f32::LucasKanadeTracker_f32", "Only TRANSFORM_TRANSLATION, TRANSFORM_AFFINE, and TRANSFORM_PROJECTIVE are supported");
+
+        AnkiConditionalErrorAndReturn(ridgeWeight >= 0.0f,
+          "LucasKanadeTracker_f32::LucasKanadeTracker_f32", "ridgeWeight must be greater or equal to zero");
+
+        for(s32 i=1; i<(numPyramidLevels-1); i++) {
+          const s32 curTemplateHeight = templateImageHeight >> i;
+          const s32 curTemplateWidth = templateImageWidth >> i;
+
+          AnkiConditionalErrorAndReturn(!IsOdd(curTemplateHeight) && !IsOdd(curTemplateWidth),
+            "LucasKanadeTracker_f32::LucasKanadeTracker_f32", "Template widths and height must divisible by 2^numPyramidLevels");
+        }
+
+        A_full = FixedLengthList<Array<f32>>(numPyramidLevels, memory);
+
+        AnkiConditionalErrorAndReturn(A_full.IsValid(),
+          "LucasKanadeTracker_f32::LucasKanadeTracker_f32", "Could not allocate A_full");
+
+        A_full.set_size(numPyramidLevels);
+
+        templateCoordinates = FixedLengthList<Meshgrid<f32>>(numPyramidLevels, memory);
+
+        AnkiConditionalErrorAndReturn(templateCoordinates.IsValid(),
+          "LucasKanadeTracker_f32::LucasKanadeTracker_f32", "Could not allocate templateCoordinates");
+
+        templateCoordinates.set_size(numPyramidLevels);
+
+        templateImagePyramid = FixedLengthList<Array<u8>>(numPyramidLevels, memory);
+
+        AnkiConditionalErrorAndReturn(templateImagePyramid.IsValid(),
+          "LucasKanadeTracker_f32::LucasKanadeTracker_f32", "Could not allocate templateImagePyramid");
+
+        templateImagePyramid.set_size(numPyramidLevels);
+
+        templateWeights = FixedLengthList<Array<f32>>(numPyramidLevels, memory);
+
+        AnkiConditionalErrorAndReturn(templateWeights.IsValid(),
+          "LucasKanadeTracker_f32::LucasKanadeTracker_f32", "Could not allocate templateWeights");
+
+        templateWeights.set_size(numPyramidLevels);
+
+        Quadrilateral<f32> initialCorners(
+          Point<f32>(templateRegion.left,templateRegion.top),
+          Point<f32>(templateRegion.right,templateRegion.top),
+          Point<f32>(templateRegion.right,templateRegion.bottom),
+          Point<f32>(templateRegion.left,templateRegion.bottom));
+
+        this->transformation = PlanarTransformation_f32(transformType, initialCorners, memory);
+
+        this->isValid = true;
+
+        BeginBenchmark("InitializeTemplate");
+        if(LucasKanadeTracker_f32::InitializeTemplate(templateImage, memory) != RESULT_OK) {
+          this->isValid = false;
+        }
+        EndBenchmark("InitializeTemplate");
+
+        EndBenchmark("LucasKanadeTracker_f32");
+      }
+
+      Result LucasKanadeTracker_f32::InitializeTemplate(const Array<u8> &templateImage, MemoryStack &memory)
+      {
+        const bool isOutColumnMajor = true; // TODO: change to false, which will probably be faster
+
+        AnkiConditionalErrorAndReturnValue(this->isValid,
+          RESULT_FAIL_INVALID_OBJECT, "LucasKanadeTracker_f32::InitializeTemplate", "This object's constructor failed, so it cannot be initialized");
+
+        AnkiConditionalErrorAndReturnValue(this->isInitialized == false,
+          RESULT_FAIL, "LucasKanadeTracker_f32::InitializeTemplate", "This object has already been initialized");
+
+        AnkiConditionalErrorAndReturnValue(templateImageHeight == templateImage.get_size(0) && templateImageWidth == templateImage.get_size(1),
+          RESULT_FAIL_INVALID_SIZE, "LucasKanadeTracker_f32::InitializeTemplate", "template size doesn't match constructor");
+
+        AnkiConditionalErrorAndReturnValue(templateRegion.left < templateRegion.right && templateRegion.left >=0 && templateRegion.right < templateImage.get_size(1) &&
+          templateRegion.top < templateRegion.bottom && templateRegion.top >=0 && templateRegion.bottom < templateImage.get_size(0),
+          RESULT_FAIL, "LucasKanadeTracker_f32::InitializeTemplate", "template rectangle is invalid or out of bounds");
+
+        // We do this early, before any memory is allocated This way, an early return won't be able
+        // to leak memory with multiple calls to this object
+        this->isInitialized = true;
+        this->isValid = false;
+
+        const s32 numTransformationParameters = transformation.get_transformType() >> 8;
+
+        this->templateRegionHeight = templateRegion.bottom - templateRegion.top + 1;
+        this->templateRegionWidth = templateRegion.right - templateRegion.left + 1;
+
+        this->templateWeightsSigma = sqrtf(this->templateRegionWidth*this->templateRegionWidth + this->templateRegionHeight*this->templateRegionHeight) / 2.0f;
+
+        this->centerOffset.y = (templateRegion.bottom + templateRegion.top) / 2;
+        this->centerOffset.x = (templateRegion.right + templateRegion.left) / 2;
+
+        // Allocate all permanent memory
+        BeginBenchmark("InitializeTemplate.allocate");
+        for(s32 iScale=0; iScale<this->numPyramidLevels; iScale++) {
+          const f32 scale = static_cast<f32>(1 << iScale);
+
+          templateCoordinates[iScale] = Meshgrid<f32>(
+            Linspace(-this->templateRegionWidth/2.0f, this->templateRegionWidth/2.0f, static_cast<s32>(FLT_FLOOR(this->templateRegionWidth/scale))),
+            Linspace(-this->templateRegionHeight/2.0f, this->templateRegionHeight/2.0f, static_cast<s32>(FLT_FLOOR(this->templateRegionHeight/scale))));
+
+          const s32 numValidPoints = templateCoordinates[iScale].get_numElements();
+
+          this->A_full[iScale] = Array<f32>(numTransformationParameters, numValidPoints, memory);
+          AnkiConditionalErrorAndReturnValue(this->A_full[iScale].IsValid(),
+            RESULT_FAIL_INVALID_OBJECT, "LucasKanadeTracker_f32::InitializeTemplate", "Could not allocate A_full[iScale]");
+
+          const s32 numPointsY = templateCoordinates[iScale].get_yGridVector().get_size();
+          const s32 numPointsX = templateCoordinates[iScale].get_xGridVector().get_size();
+
+          this->templateImagePyramid[iScale] = Array<u8>(numPointsY, numPointsX, memory);
+
+          AnkiConditionalErrorAndReturnValue(this->templateImagePyramid[iScale].IsValid(),
+            RESULT_FAIL_INVALID_OBJECT, "LucasKanadeTracker_f32::InitializeTemplate", "Could not allocate templateImagePyramid[i]");
+
+          this->templateWeights[iScale] = Array<f32>(1, numPointsY*numPointsX, memory);
+
+          AnkiConditionalErrorAndReturnValue(this->templateWeights[iScale].IsValid(),
+            RESULT_FAIL_INVALID_OBJECT, "LucasKanadeTracker_f32::InitializeTemplate", "Could not allocate templateWeights[i]");
+
+          //templateImage.Show("templateImage", true);
+        }
+        EndBenchmark("InitializeTemplate.allocate");
+
+        BeginBenchmark("InitializeTemplate.initA");
+        // Everything below here is temporary
+        {
+          PUSH_MEMORY_STACK(memory);
+
+          BeginBenchmark("InitializeTemplate.setTemplateMask");
+          Array<f32> templateMask = Array<f32>(templateImageHeight, templateImageWidth, memory);
+          templateMask.SetZero();
+          templateMask(
+            static_cast<s32>(Roundf(templateRegion.top)),
+            static_cast<s32>(Roundf(templateRegion.bottom)),
+            static_cast<s32>(Roundf(templateRegion.left)),
+            static_cast<s32>(Roundf(templateRegion.right))).Set(1.0f);
+          EndBenchmark("InitializeTemplate.setTemplateMask");
+
+          //{
+          //  Matlab matlab(false);
+          //  matlab.EvalStringEcho("templatePyramid_Original = cell(%d,1);", numPyramidLevels);
+          //}
+
+          for(s32 iScale=0; iScale<this->numPyramidLevels; iScale++) {
+            PUSH_MEMORY_STACK(memory);
+
+            const s32 numPointsY = templateCoordinates[iScale].get_yGridVector().get_size();
+            const s32 numPointsX = templateCoordinates[iScale].get_xGridVector().get_size();
+
+            const f32 scale = static_cast<f32>(1 << iScale);
+
+            BeginBenchmark("InitializeTemplate.evaluateMeshgrid");
+            Array<f32> xIn = templateCoordinates[iScale].EvaluateX2(memory);
+            Array<f32> yIn = templateCoordinates[iScale].EvaluateY2(memory);
+            EndBenchmark("InitializeTemplate.evaluateMeshgrid");
+
+            assert(xIn.get_size(0) == yIn.get_size(0));
+            assert(xIn.get_size(1) == yIn.get_size(1));
+
+            Array<f32> xTransformed(numPointsY, numPointsX, memory);
+            Array<f32> yTransformed(numPointsY, numPointsX, memory);
+
+            BeginBenchmark("InitializeTemplate.transformPoints");
+            // Compute the warped coordinates (for later)
+            if((lastResult = transformation.TransformPoints(xIn, yIn, scale, this->centerOffset, xTransformed, yTransformed)) != RESULT_OK)
+              return lastResult;
+            EndBenchmark("InitializeTemplate.transformPoints");
+
+            Array<f32> templateDerivativeX(numPointsY, numPointsX, memory);
+            Array<f32> templateDerivativeY(numPointsY, numPointsX, memory);
+
+            BeginBenchmark("InitializeTemplate.image.interp2");
+            if((lastResult = Interp2<u8,u8>(templateImage, xTransformed, yTransformed, this->templateImagePyramid[iScale], INTERPOLATE_LINEAR)) != RESULT_OK)
+              return lastResult;
+            EndBenchmark("InitializeTemplate.image.interp2");
+
+            //{
+            //  Matlab matlab(false);
+            //  matlab.PutArray(this->templateImagePyramid[iScale], "tmp_templateImagePyramid");
+            //  matlab.EvalStringEcho("templatePyramid_Original{%d} = tmp_templateImagePyramid;", iScale+1);
+            //}
+
+            BeginBenchmark("InitializeTemplate.ComputeImageGradients");
+            // Ix = (image_right(targetBlur) - image_left(targetBlur))/2 * spacing;
+            // Iy = (image_down(targetBlur) - image_up(targetBlur))/2 * spacing;
+            Matrix::Subtract<u8,f32,f32>(templateImagePyramid[iScale](1,-2,2,-1), templateImagePyramid[iScale](1,-2,0,-3), templateDerivativeX(1,-2,1,-2));
+            //Matrix::DotMultiply<f32,f32,f32>(templateDerivativeX, scale / 2.0f, templateDerivativeX);
+            Matrix::DotMultiply<f32,f32,f32>(templateDerivativeX, scale / (2.0f*255.0f), templateDerivativeX);
+
+            Matrix::Subtract<u8,f32,f32>(templateImagePyramid[iScale](2,-1,1,-2), templateImagePyramid[iScale](0,-3,1,-2), templateDerivativeY(1,-2,1,-2));
+            //Matrix::DotMultiply<f32,f32,f32>(templateDerivativeY, scale / 2.0f, templateDerivativeY);
+            Matrix::DotMultiply<f32,f32,f32>(templateDerivativeY, scale / (2.0f*255.0f), templateDerivativeY);
+            EndBenchmark("InitializeTemplate.ComputeImageGradients");
+
+            // Create the A matrix
+            BeginBenchmark("InitializeTemplate.ComputeA");
+            if(transformation.get_transformType() == TRANSFORM_TRANSLATION) {
+              Array<f32> tmp(1, numPointsY*numPointsX, memory);
+
+              Matrix::Vectorize(isOutColumnMajor, templateDerivativeX, tmp);
+              this->A_full[iScale](0,0,0,-1).Set(tmp);
+
+              Matrix::Vectorize(isOutColumnMajor, templateDerivativeY, tmp);
+              this->A_full[iScale](1,1,0,-1).Set(tmp);
+            } else if(transformation.get_transformType() == TRANSFORM_AFFINE || transformation.get_transformType() == TRANSFORM_PROJECTIVE) {
+              // The first six terms of affine and projective are the same
+
+              Array<f32> xInV(1, numPointsY*numPointsX, memory);
+              Array<f32> yInV(1, numPointsY*numPointsX, memory);
+              Matrix::Vectorize(isOutColumnMajor, xIn, xInV);
+              Matrix::Vectorize(isOutColumnMajor, yIn, yInV);
+
+              Array<f32> tmp1(1, numPointsY*numPointsX, memory);
+
+              // X.*Ix(:)
+              Matrix::Vectorize(isOutColumnMajor, templateDerivativeX, tmp1);
+              Matrix::DotMultiply<f32,f32,f32>(tmp1, xInV, tmp1);
+              this->A_full[iScale](0,0,0,-1).Set(tmp1);
+
+              // Y.*Ix(:)
+              Matrix::Vectorize(isOutColumnMajor, templateDerivativeX, tmp1);
+              Matrix::DotMultiply<f32,f32,f32>(tmp1, yInV, tmp1);
+              this->A_full[iScale](1,1,0,-1).Set(tmp1);
+
+              // Ix(:)
+              Matrix::Vectorize(isOutColumnMajor, templateDerivativeX, tmp1);
+              this->A_full[iScale](2,2,0,-1).Set(tmp1);
+
+              // X.*Iy(:)
+              Matrix::Vectorize(isOutColumnMajor, templateDerivativeY, tmp1);
+              Matrix::DotMultiply<f32,f32,f32>(tmp1, xInV, tmp1);
+              this->A_full[iScale](3,3,0,-1).Set(tmp1);
+
+              // Y.*Iy(:)
+              Matrix::Vectorize(isOutColumnMajor, templateDerivativeY, tmp1);
+              Matrix::DotMultiply<f32,f32,f32>(tmp1, yInV, tmp1);
+              this->A_full[iScale](4,4,0,-1).Set(tmp1);
+
+              // Iy(:)
+              Matrix::Vectorize(isOutColumnMajor, templateDerivativeY, tmp1);
+              this->A_full[iScale](5,5,0,-1).Set(tmp1);
+
+              if(transformation.get_transformType() == TRANSFORM_PROJECTIVE) {
+                //The seventh and eights terms are for projective only, not for affine
+
+                Array<f32> tmp2(1, numPointsY*numPointsX, memory);
+
+                // -X.^2.*Ix(:) - X.*Y.*Iy(:)
+                Matrix::Vectorize(isOutColumnMajor, templateDerivativeX, tmp1); // Ix(:)
+                Matrix::DotMultiply<f32,f32,f32>(tmp1, xInV, tmp1); // Ix(:).*X
+                Matrix::DotMultiply<f32,f32,f32>(tmp1, xInV, tmp1); // Ix(:).*X.^2
+                Matrix::Subtract<f32,f32,f32>(0.0f, tmp1, tmp1); // -Ix(:).*X.^2
+
+                Matrix::Vectorize(isOutColumnMajor, templateDerivativeY, tmp2); // Iy(:)
+                Matrix::DotMultiply<f32,f32,f32>(tmp2, xInV, tmp2); // Iy(:).*X
+                Matrix::DotMultiply<f32,f32,f32>(tmp2, yInV, tmp2); // Iy(:).*X.*Y
+
+                Matrix::Subtract<f32,f32,f32>(tmp1,tmp2,tmp1);
+                this->A_full[iScale](6,6,0,-1).Set(tmp1);
+
+                // -X.*Y.*Ix(:) - Y.^2.*Iy(:)
+                Matrix::Vectorize(isOutColumnMajor, templateDerivativeX, tmp1); // Ix(:)
+                Matrix::DotMultiply<f32,f32,f32>(tmp1, xInV, tmp1); // Ix(:).*X
+                Matrix::DotMultiply<f32,f32,f32>(tmp1, yInV, tmp1); // Ix(:).*X.*Y
+                Matrix::Subtract<f32,f32,f32>(0.0f, tmp1, tmp1); // -Ix(:).*X.*Y
+
+                Matrix::Vectorize(isOutColumnMajor, templateDerivativeY, tmp2); // Iy(:)
+                Matrix::DotMultiply<f32,f32,f32>(tmp2, yInV, tmp2); // Iy(:).*Y
+                Matrix::DotMultiply<f32,f32,f32>(tmp2, yInV, tmp2); // Iy(:).*Y.^2
+
+                Matrix::Subtract<f32,f32,f32>(tmp1,tmp2,tmp1);
+                this->A_full[iScale](7,7,0,-1).Set(tmp1);
+              } // if(transformation.get_transformType() == TRANSFORM_PROJECTIVE)
+              //{
+              //  Matlab matlab(false);
+              //  matlab.PutArray(this->A_full[iScale], "A_full_iScale");
+              //  matlab.PutArray(templateDerivativeX, "templateDerivativeX");
+              //  matlab.PutArray(templateDerivativeY, "templateDerivativeY");
+              //  matlab.PutArray(templateImage, "templateImage");
+              //  //matlab.PutArray(, "");
+              //}
+            } // else if(transformation.get_transformType() == TRANSFORM_AFFINE || transformation.get_transformType() == TRANSFORM_PROJECTIVE)
+            EndBenchmark("InitializeTemplate.ComputeA");
+
+            {
+              PUSH_MEMORY_STACK(memory);
+
+              Array<f32> GaussianTmp(numPointsY, numPointsX, memory);
+
+              BeginBenchmark("InitializeTemplate.weights.compute");
+              // GaussianTmp = exp(-((this.xgrid{i_scale}).^2 + (this.ygrid{i_scale}).^2) / (2*(W_sigma)^2));
+              {
+                PUSH_MEMORY_STACK(memory);
+
+                Array<f32> tmp(numPointsY, numPointsX, memory);
+
+                Matrix::DotMultiply<f32,f32,f32>(xIn, xIn, GaussianTmp);
+                Matrix::DotMultiply<f32,f32,f32>(yIn, yIn, tmp);
+                Matrix::Add<f32,f32,f32>(GaussianTmp, tmp, GaussianTmp);
+                Matrix::Subtract<f32,f32,f32>(0.0f, GaussianTmp, GaussianTmp);
+                Matrix::DotMultiply<f32,f32,f32>(GaussianTmp, 1.0f/(2.0f*templateWeightsSigma*templateWeightsSigma), GaussianTmp);
+                Matrix::Exp<f32,f32,f32>(GaussianTmp, GaussianTmp);
+              }
+              EndBenchmark("InitializeTemplate.weights.compute");
+
+              Array<f32> templateWeightsTmp(numPointsY, numPointsX, memory);
+
+              BeginBenchmark("InitializeTemplate.weights.interp2");
+              // W_mask = interp2(double(targetMask), xi, yi, 'linear', 0);
+              if((lastResult = Interp2<f32,f32>(templateMask, xTransformed, yTransformed, templateWeightsTmp, INTERPOLATE_LINEAR)) != RESULT_OK)
+                return lastResult;
+              EndBenchmark("InitializeTemplate.weights.interp2");
+
+              BeginBenchmark("InitializeTemplate.weights.vectorize");
+              // W_ = W_mask .* GaussianTmp;
+              Matrix::DotMultiply<f32,f32,f32>(templateWeightsTmp, GaussianTmp, templateWeightsTmp);
+
+              // Set the boundaries to zero, since these won't be correctly estimated
+              templateWeightsTmp(0,0,0,0).Set(0);
+              templateWeightsTmp(-1,-1,0,0).Set(0);
+              templateWeightsTmp(0,0,-1,-1).Set(0);
+              templateWeightsTmp(-1,-1,-1,-1).Set(0);
+
+              Matrix::Vectorize(isOutColumnMajor, templateWeightsTmp, templateWeights[iScale]);
+              EndBenchmark("InitializeTemplate.weights.vectorize");
+            } // PUSH_MEMORY_STACK(memory);
+          } // for(s32 iScale=0; iScale<this->numPyramidLevels; iScale++, fScale++)
+        } // PUSH_MEMORY_STACK(memory);
+        EndBenchmark("InitializeTemplate.initA");
+
+        this->isValid = true;
+
+        return RESULT_OK;
+      }
+
+      Result LucasKanadeTracker_f32::UpdateTrack(const Array<u8> &nextImage, const s32 maxIterations, const f32 convergenceTolerance, MemoryStack memory)
+      {
+        for(s32 iScale=numPyramidLevels-1; iScale>=0; iScale--) {
+          // TODO: remove
+          //for(s32 iScale=0; iScale>=0; iScale--) {
+          bool converged = false;
+
+          BeginBenchmark("UpdateTrack.refineTranslation");
+          if((lastResult = IterativelyRefineTrack(nextImage, maxIterations, iScale, convergenceTolerance, TRANSFORM_TRANSLATION, converged, memory)) != RESULT_OK)
+            return lastResult;
+          EndBenchmark("UpdateTrack.refineTranslation");
+
+          //this->get_transformation().Print("Translation");
+
+          if(this->transformation.get_transformType() != TRANSFORM_TRANSLATION) {
+            // TODO: remove
+            //Array<f32> newH = Eye<f32>(3,3,memory);
+            //newH[0][2] = -0.0490;
+            //newH[1][2] = -0.1352;
+            //this->transformation.set_homography(newH);
+
+            BeginBenchmark("UpdateTrack.refineOther");
+            if((lastResult = IterativelyRefineTrack(nextImage, maxIterations, iScale, convergenceTolerance, this->transformation.get_transformType(), converged, memory)) != RESULT_OK)
+              return lastResult;
+            EndBenchmark("UpdateTrack.refineOther");
+
+            //this->get_transformation().Print("Other");
+          }
+        } // for(s32 iScale=numPyramidLevels; iScale>=0; iScale--)
+
+        return RESULT_OK;
+      }
+
+      Result LucasKanadeTracker_f32::IterativelyRefineTrack(const Array<u8> &nextImage, const s32 maxIterations, const s32 whichScale, const f32 convergenceTolerance, const TransformType curTransformType, bool &converged, MemoryStack memory)
+      {
+        const bool isOutColumnMajor = true; // TODO: change to false, which will probably be faster
+
+        AnkiConditionalErrorAndReturnValue(this->isInitialized == true,
+          RESULT_FAIL, "LucasKanadeTracker_f32::IterativelyRefineTrack", "This object is not initialized");
+
+        AnkiConditionalErrorAndReturnValue(nextImage.IsValid(),
+          RESULT_FAIL_INVALID_OBJECT, "LucasKanadeTracker_f32::IterativelyRefineTrack", "nextImage is not valid");
+
+        AnkiConditionalErrorAndReturnValue(maxIterations > 0 && maxIterations < 1000,
+          RESULT_FAIL_INVALID_PARAMETERS, "LucasKanadeTracker_f32::IterativelyRefineTrack", "maxIterations must be greater than zero and less than 1000");
+
+        AnkiConditionalErrorAndReturnValue(whichScale >= 0 && whichScale < this->numPyramidLevels,
+          RESULT_FAIL_INVALID_PARAMETERS, "LucasKanadeTracker_f32::IterativelyRefineTrack", "whichScale is invalid");
+
+        AnkiConditionalErrorAndReturnValue(convergenceTolerance > 0.0f,
+          RESULT_FAIL_INVALID_PARAMETERS, "LucasKanadeTracker_f32::IterativelyRefineTrack", "convergenceTolerance must be greater than zero");
+
+        const s32 numPointsY = templateCoordinates[whichScale].get_yGridVector().get_size();
+        const s32 numPointsX = templateCoordinates[whichScale].get_xGridVector().get_size();
+
+        Array<f32> A_part;
+
+        BeginBenchmark("IterativelyRefineTrack.extractAPart");
+        const s32 numSystemParameters = curTransformType >> 8;
+        if(curTransformType == TRANSFORM_TRANSLATION) {
+          // Translation-only can be performed by grabbing a few rows of the A_full matrix
+          if(this->get_transformation().get_transformType() == TRANSFORM_AFFINE ||
+            this->get_transformation().get_transformType() == TRANSFORM_PROJECTIVE) {
+              A_part = Array<f32>(2, this->A_full[whichScale].get_size(1), memory);
+              A_part(0,-1,0,-1).Set(this->A_full[whichScale](2,3,5,0,1,-1)); // grab the 2nd and 5th rows
+          } else if(this->get_transformation().get_transformType() == TRANSFORM_TRANSLATION) {
+            A_part = this->A_full[whichScale];
+          } else {
+            assert(false);
+          }
+        } else if(curTransformType == TRANSFORM_AFFINE || curTransformType == TRANSFORM_PROJECTIVE) {
+          A_part = this->A_full[whichScale];
+        } else {
+          assert(false);
+        }
+        EndBenchmark("IterativelyRefineTrack.extractAPart");
+
+        //Array<f32> xPrevious(1, numPointsY*numPointsX, memory);
+        //Array<f32> yPrevious(1, numPointsY*numPointsX, memory);
+
+        // Initialize with some very extreme coordinates
+        Quadrilateral<f32> previousCorners(Point<f32>(-1e10f,-1e10f), Point<f32>(-1e10f,-1e10f), Point<f32>(-1e10f,-1e10f), Point<f32>(-1e10f,-1e10f));
+
+        Array<f32> xIn(1, numPointsY*numPointsX, memory);
+        Array<f32> yIn(1, numPointsY*numPointsX, memory);
+
+        BeginBenchmark("IterativelyRefineTrack.vectorizeXin");
+        {
+          PUSH_MEMORY_STACK(memory);
+
+          Array<f32> xIn2d = templateCoordinates[whichScale].EvaluateX2(memory);
+          Array<f32> yIn2d = templateCoordinates[whichScale].EvaluateY2(memory);
+
+          Matrix::Vectorize(isOutColumnMajor, xIn2d, xIn);
+          Matrix::Vectorize(isOutColumnMajor, yIn2d, yIn);
+        } // PUSH_MEMORY_STACK(memory);
+        EndBenchmark("IterativelyRefineTrack.vectorizeXin");
+
+        converged = false;
+
+        for(s32 iteration=0; iteration<maxIterations; iteration++) {
+          PUSH_MEMORY_STACK(memory);
+
+          const f32 scale = static_cast<f32>(1 << whichScale);
+
+          // [xi, yi] = this.getImagePoints(i_scale);
+          Array<f32> xTransformed(1, numPointsY*numPointsX, memory);
+          Array<f32> yTransformed(1, numPointsY*numPointsX, memory);
+
+          BeginBenchmark("IterativelyRefineTrack.transformPoints");
+          if((lastResult = transformation.TransformPoints(xIn, yIn, scale, this->centerOffset, xTransformed, yTransformed)) != RESULT_OK)
+            return lastResult;
+          EndBenchmark("IterativelyRefineTrack.transformPoints");
+
+          //{
+          //  PUSH_MEMORY_STACK(memory);
+
+          //  Array<f32> tmp1(1, numPointsY*numPointsX, memory);
+          //  Array<f32> tmp2(1, numPointsY*numPointsX, memory);
+
+          //  // change = sqrt(mean((xPrev(:)-xi(:)).^2 + (yPrev(:)-yi(:)).^2));
+          //  Matrix::Subtract<f32,f32,f32>(xPrevious, xTransformed, tmp1);
+          //  Matrix::DotMultiply<f32,f32,f32>(tmp1, tmp1, tmp1);
+
+          //  Matrix::Subtract<f32,f32,f32>(yPrevious, yTransformed, tmp2);
+          //  Matrix::DotMultiply<f32,f32,f32>(tmp2, tmp2, tmp2);
+
+          //  Matrix::Add<f32,f32,f32>(tmp1, tmp2, tmp1);
+
+          //  const f32 change = sqrtf(Matrix::Mean<f32,f32>(tmp1));
+
+          //  if(change < convergenceTolerance*scale) {
+          //    converged = true;
+          //    return RESULT_OK;
+          //  }
+          //} // PUSH_MEMORY_STACK(memory);
+
+          Array<f32> nextImageTransformed(1, numPointsY*numPointsX, memory);
+
+          BeginBenchmark("IterativelyRefineTrack.interpTransformedCoords");
+          // imgi = interp2(img, xi(:), yi(:), 'linear');
+          {
+            PUSH_MEMORY_STACK(memory);
+
+            //// TODO: remove
+            //{
+            //  PUSH_MEMORY_STACK(memory);
+
+            //  Array<u8> simpleInterp(4,4,memory);
+            //  simpleInterp[0][0] = 10; simpleInterp[0][1] = 20; simpleInterp[0][2] = 30; simpleInterp[0][3] = 40;
+            //  simpleInterp[1][0] = 50; simpleInterp[1][1] = 60; simpleInterp[1][2] = 70; simpleInterp[1][3] = 80;
+            //  simpleInterp[2][0] = 90; simpleInterp[2][1] = 100; simpleInterp[2][2] = 110; simpleInterp[2][3] = 120;
+            //  simpleInterp[3][0] = 130; simpleInterp[3][1] = 140; simpleInterp[3][2] = 150; simpleInterp[3][3] = 160;
+
+            //  Array<f32> simpleInterpOut(4,4,memory);
+
+            //  Array<f32> hSimple = Eye<f32>(3,3,memory);
+            //  hSimple[0][0] = 2;
+            //  hSimple[0][2] = 0.5f;
+            //  if((lastResult = Interp2_Affine<u8,f32>(simpleInterp, hSimple, simpleInterpOut, INTERPOLATE_LINEAR, -1.0f)) != RESULT_OK)
+            //    return lastResult;
+
+            //  Array<f32> xIn = templateCoordinates[whichScale].EvaluateX2(memory);
+            //  Array<f32> yIn = templateCoordinates[whichScale].EvaluateY2(memory);
+
+            //  xIn.Print("xIn");
+            //  yIn.Print("yIn");
+
+            //  Array<f32> xTransformed(numPointsY, numPointsX, memory);
+            //  Array<f32> yTransformed(numPointsY, numPointsX, memory);
+            //  if((lastResult = transformation.TransformPoints(xIn, yIn, scale, this->centerOffset, xTransformed, yTransformed)) != RESULT_OK)
+            //    return lastResult;
+
+            //  xTransformed.Print("xTransformed");
+            //  yTransformed.Print("yTransformed");
+
+            //  Array<f32> nextImageTransformed2d(numPointsY, numPointsX, memory);
+            //  if((lastResult = Interp2<u8,f32>(nextImage, xTransformed, yTransformed, nextImageTransformed2d, INTERPOLATE_LINEAR, -1.0f)) != RESULT_OK)
+            //    return lastResult;
+
+            //  Array<f32> hPrime(3, 3, memory);
+            //  hPrime.Set(this->get_transformation().get_homography());
+            //  //hPrime[0][0] *= scale; hPrime[0][1] *= scale; hPrime[0][2] += 12.5;
+            //  //hPrime[1][0] *= scale; hPrime[1][1] *= scale; hPrime[1][2] += 21.5;
+            //  hPrime[0][0] *= scale; hPrime[0][1] *= scale; hPrime[0][2] += this->centerOffset.x + xIn[0][0];
+            //  hPrime[1][0] *= scale; hPrime[1][1] *= scale; hPrime[1][2] += this->centerOffset.y + yIn[0][0];
+
+            //  Array<f32> nextImageTransformed2d_alternate(numPointsY, numPointsX, memory);
+            //  if((lastResult = Interp2_Affine<u8,f32>(nextImage, hPrime, nextImageTransformed2d_alternate, INTERPOLATE_LINEAR, -1.0f)) != RESULT_OK)
+            //    return lastResult;
+
+            //  Matlab matlab(false);
+            //  matlab.PutArray(hPrime, "hPrime");
+            //  matlab.PutArray(nextImageTransformed2d, "nextImageTransformed2d");
+            //  matlab.PutArray(nextImageTransformed2d_alternate, "nextImageTransformed2d_alternate");
+            //  matlab.PutArray(nextImage, "nextImage");
+
+            //  matlab.PutArray(hSimple, "hSimple");
+            //  matlab.PutArray(simpleInterp, "simpleInterp");
+            //  matlab.PutArray(simpleInterpOut, "simpleInterpOut");
+
+            //  printf("done\n");
+            //}
+
+            Array<f32> nextImageTransformed2d(1, numPointsY*numPointsX, memory);
+
+            if((lastResult = Interp2<u8,f32>(nextImage, xTransformed, yTransformed, nextImageTransformed2d, INTERPOLATE_LINEAR, -1.0f)) != RESULT_OK)
+              return lastResult;
+
+            Matrix::Vectorize<f32,f32>(isOutColumnMajor, nextImageTransformed2d, nextImageTransformed);
+          } // PUSH_MEMORY_STACK(memory);
+          EndBenchmark("IterativelyRefineTrack.interpTransformedCoords");
+
+          BeginBenchmark("IterativelyRefineTrack.getNumMatches");
+          // inBounds = ~isnan(imgi);
+          // Warning: this is also treating real zeros as invalid, but this should not be a big problem
+          Find<f32, Comparison::GreaterThanOrEqual<f32,f32>, f32> inBounds(nextImageTransformed, 0.0f);
+          const s32 numInBounds = inBounds.get_numMatches();
+
+          if(numInBounds < 16) {
+            AnkiWarn("LucasKanadeTracker_f32::IterativelyRefineTrack", "Template drifted too far out of image.");
+            break;
+          }
+          EndBenchmark("IterativelyRefineTrack.getNumMatches");
+
+          Array<f32> templateImage(1, numPointsY*numPointsX, memory);
+          Matrix::Vectorize(isOutColumnMajor, this->templateImagePyramid[whichScale], templateImage);
+
+          BeginBenchmark("IterativelyRefineTrack.templateDerivative");
+          // It = imgi - this.target{i_scale}(:);
+          Array<f32> templateDerivativeT(1, numInBounds, memory);
+          {
+            PUSH_MEMORY_STACK(memory);
+            Array<f32> templateDerivativeT_allPoints(1, numPointsY*numPointsX, memory);
+            Matrix::Subtract<f32,f32,f32>(nextImageTransformed, templateImage, templateDerivativeT_allPoints);
+            inBounds.SetArray(templateDerivativeT, templateDerivativeT_allPoints, 1);
+            Matrix::DotMultiply<f32,f32,f32>(templateDerivativeT, 1.0f/255.0f, templateDerivativeT);
+          }
+          EndBenchmark("IterativelyRefineTrack.templateDerivative");
+
+          Array<f32> AWAt(numSystemParameters, numSystemParameters, memory);
+
+          // AtW = (A(inBounds,:).*this.W{i_scale}(inBounds,ones(1,size(A,2))))';
+
+          BeginBenchmark("IterativelyRefineTrack.extractApartRows");
+          Array<f32> A = inBounds.SetArray(A_part, 1, memory);
+          EndBenchmark("IterativelyRefineTrack.extractApartRows");
+
+          BeginBenchmark("IterativelyRefineTrack.setAw");
+          Array<f32> AW(A.get_size(0), A.get_size(1), memory);
+          AW.Set(A);
+          EndBenchmark("IterativelyRefineTrack.setAw");
+
+          BeginBenchmark("IterativelyRefineTrack.dotMultiplyWeights");
+          {
+            PUSH_MEMORY_STACK(memory);
+            Array<f32> validTemplateWeights = inBounds.SetArray(templateWeights[whichScale], 1, memory);
+
+            for(s32 y=0; y<numSystemParameters; y++) {
+              Matrix::DotMultiply<f32,f32,f32>(AW(y,y,0,-1), validTemplateWeights, AW(y,y,0,-1));
+            }
+          } // PUSH_MEMORY_STACK(memory);
+          EndBenchmark("IterativelyRefineTrack.dotMultiplyWeights");
+
+          BeginBenchmark("IterativelyRefineTrack.computeAWAt");
+          // AtWA = AtW*A(inBounds,:) + diag(this.ridgeWeight*ones(1,size(A,2)));
+          Matrix::MultiplyTranspose(A, AW, AWAt);
+          EndBenchmark("IterativelyRefineTrack.computeAWAt");
+
+          //{
+          //  Matlab matlab(false);
+
+          //  matlab.PutArray(A, "A");
+          //  matlab.PutArray(AW, "AW");
+          //  matlab.PutArray(AWAt, "AWAt");
+          //}
+
+          Array<f32> ridgeWeightMatrix = Eye<f32>(numSystemParameters, numSystemParameters, memory);
+          Matrix::DotMultiply<f32,f32,f32>(ridgeWeightMatrix, ridgeWeight, ridgeWeightMatrix);
+
+          Matrix::Add<f32,f32,f32>(AWAt, ridgeWeightMatrix, AWAt);
+
+          BeginBenchmark("IterativelyRefineTrack.computeb");
+          // b = AtW*It(inBounds);
+          Array<f32> b(1,numSystemParameters,memory);
+          Matrix::MultiplyTranspose(templateDerivativeT, AW, b);
+          EndBenchmark("IterativelyRefineTrack.computeb");
+
+          //{
+          //  Matlab matlab(false);
+
+          //  matlab.PutArray(b, "b");
+          //  matlab.PutArray(templateDerivativeT, "templateDerivativeT");
+          //  matlab.PutArray(ridgeWeightMatrix, "ridgeWeightMatrix");
+          //}
+
+          // update = AtWA\b;
+
+          BeginBenchmark("IterativelyRefineTrack.solveForUpdate");
+          if((lastResult = Matrix::SolveLeastSquaresWithCholesky(AWAt, b, false)) != RESULT_OK)
+            return lastResult;
+          EndBenchmark("IterativelyRefineTrack.solveForUpdate");
+
+          //if(update.get_size(1) > 2) {
+          //  //AWAt.Print("AWAt");
+          //  //b.Print("b");
+          //  update.PrintAlternate("update", 2);
+          //}
+
+          //{
+          //  Matlab matlab(false);
+
+          //  matlab.PutArray(update, "update");
+          //}
+
+          BeginBenchmark("IterativelyRefineTrack.updateTransformation");
+          //this->transformation.Print("t1");
+          this->transformation.Update(b, memory, curTransformType);
+          //this->transformation.Print("t2");
+          EndBenchmark("IterativelyRefineTrack.updateTransformation");
+
+          BeginBenchmark("IterativelyRefineTrack.checkForCompletion");
+          // TODO: check if we're done with iterations
+          {
+            PUSH_MEMORY_STACK(memory);
+
+            Quadrilateral<f32> in(
+              Point<f32>(0.0f,0.0f),
+              Point<f32>(static_cast<f32>(nextImage.get_size(1)),0.0f),
+              Point<f32>(static_cast<f32>(nextImage.get_size(0)),static_cast<f32>(nextImage.get_size(1))),
+              Point<f32>(0.0f,static_cast<f32>(nextImage.get_size(1))));
+
+            Quadrilateral<f32> newCorners = transformation.TransformQuadrilateral(in, memory, scale);
+
+            //const f32 change = sqrtf(Matrix::Mean<f32,f32>(tmp1));
+            f32 change = 0.0f;
+            for(s32 i=0; i<4; i++) {
+              const f32 dx = previousCorners[i].x - newCorners[i].x;
+              const f32 dy = previousCorners[i].y - newCorners[i].y;
+              change += sqrtf(dx*dx + dy*dy);
+            }
+            change /= 4;
+
+            //printf("newCorners");
+            //newCorners.Print();
+            //printf("change: %f\n", change);
+
+            if(change < convergenceTolerance*scale) {
+              converged = true;
+              return RESULT_OK;
+            }
+
+            previousCorners = newCorners;
+          } // PUSH_MEMORY_STACK(memory);
+          EndBenchmark("IterativelyRefineTrack.checkForCompletion");
+        } // for(s32 iteration=0; iteration<maxIterations; iteration++)
+
+        return RESULT_OK;
+      } // Result LucasKanadeTracker_f32::IterativelyRefineTrack()
+
+      bool LucasKanadeTracker_f32::IsValid() const
+      {
+        if(!this->isValid)
+          return false;
+
+        if(!A_full.IsValid())
+          return false;
+
+        if(!templateImagePyramid.IsValid())
+          return false;
+
+        if(!templateCoordinates.IsValid())
+          return false;
+
+        if(!templateWeights.IsValid())
+          return false;
+
+        if(this->isInitialized) {
+          for(s32 i=0; i<numPyramidLevels; i++) {
+            if(!A_full[i].IsValid())
+              return false;
+
+            if(!templateImagePyramid[i].IsValid())
+              return false;
+
+            if(!templateWeights[i].IsValid())
+              return false;
+          }
+        }
+
+        return true;
+      }
+
+      Result LucasKanadeTracker_f32::set_transformation(const PlanarTransformation_f32 &transformation)
+      {
+        const TransformType originalType = this->transformation.get_transformType();
+
+        if((lastResult = this->transformation.set_transformType(transformation.get_transformType())) != RESULT_OK) {
+          this->transformation.set_transformType(originalType);
+          return lastResult;
+        }
+
+        if((lastResult = this->transformation.set_homography(transformation.get_homography())) != RESULT_OK) {
+          this->transformation.set_transformType(originalType);
+          return lastResult;
+        }
+
+        return RESULT_OK;
+      }
+
+      PlanarTransformation_f32 LucasKanadeTracker_f32::get_transformation() const
+      {
+        return transformation;
+      }
+
+      LucasKanadeTrackerFast::LucasKanadeTrackerFast(const Array<u8> &templateImage, const Rectangle<f32> &templateRegion, const s32 numPyramidLevels, const TransformType transformType, const f32 ridgeWeight, MemoryStack &memory)
+        : numPyramidLevels(numPyramidLevels), templateImageHeight(templateImage.get_size(0)), templateImageWidth(templateImage.get_size(1)), ridgeWeight(ridgeWeight), templateRegion(templateRegion), isValid(false)
+      {
+        BeginBenchmark("LucasKanadeTrackerFast");
+
+        AnkiConditionalErrorAndReturn(templateImageHeight > 0 && templateImageWidth > 0,
+          "LucasKanadeTrackerFast::LucasKanadeTrackerFast", "template widths and heights must be greater than zero, and multiples of %d", ANKI_VISION_IMAGE_WIDTH_MULTIPLE);
+
+        AnkiConditionalErrorAndReturn(numPyramidLevels > 0,
+          "LucasKanadeTrackerFast::LucasKanadeTrackerFast", "numPyramidLevels must be greater than zero");
+
+        AnkiConditionalErrorAndReturn(transformType==TRANSFORM_TRANSLATION || transformType == TRANSFORM_AFFINE,
+          "LucasKanadeTracker_f32::LucasKanadeTracker_f32", "Only TRANSFORM_TRANSLATION or TRANSFORM_AFFINE are supported");
+
+        AnkiConditionalErrorAndReturn(ridgeWeight >= 0.0f,
+          "LucasKanadeTrackerFast::LucasKanadeTrackerFast", "ridgeWeight must be greater or equal to zero");
+
+        // All pyramid width except the last one must be divisible by two
+        for(s32 i=0; i<(numPyramidLevels-1); i++) {
+          const s32 curTemplateHeight = templateImageHeight >> i;
+          const s32 curTemplateWidth = templateImageWidth >> i;
+
+          AnkiConditionalErrorAndReturn(!IsOdd(curTemplateHeight) && !IsOdd(curTemplateWidth),
+            "LucasKanadeTrackerFast::LucasKanadeTrackerFast", "Template widths and height must divisible by 2^numPyramidLevels");
+        }
+
+        Quadrilateral<f32> initialCorners(
+          Point<f32>(templateRegion.left,templateRegion.top),
+          Point<f32>(templateRegion.right,templateRegion.top),
+          Point<f32>(templateRegion.right,templateRegion.bottom),
+          Point<f32>(templateRegion.left,templateRegion.bottom));
+
+        this->templateRegionHeight = templateRegion.bottom - templateRegion.top + 1.0f;
+        this->templateRegionWidth = templateRegion.right - templateRegion.left + 1.0f;
+
+        this->centerOffset.y = (templateRegion.bottom + templateRegion.top) / 2;
+        this->centerOffset.x = (templateRegion.right + templateRegion.left) / 2;
+
+        this->transformation = PlanarTransformation_f32(transformType, initialCorners, memory);
+
+        // Allocate the memory for the pyramid lists
+        templateCoordinates = FixedLengthList<Meshgrid<f32>>(numPyramidLevels, memory);
+        templateImagePyramid = FixedLengthList<Array<u8>>(numPyramidLevels, memory);
+        templateImageXGradientPyramid = FixedLengthList<Array<s16>>(numPyramidLevels, memory);
+        templateImageYGradientPyramid = FixedLengthList<Array<s16>>(numPyramidLevels, memory);
+
+        templateCoordinates.set_size(numPyramidLevels);
+        templateImagePyramid.set_size(numPyramidLevels);
+        templateImageXGradientPyramid.set_size(numPyramidLevels);
+        templateImageYGradientPyramid.set_size(numPyramidLevels);
+
+        AnkiConditionalErrorAndReturn(templateImagePyramid.IsValid() && templateImageXGradientPyramid.IsValid() && templateImageYGradientPyramid.IsValid() && templateCoordinates.IsValid(),
+          "LucasKanadeTrackerFast::LucasKanadeTrackerFast", "Could not allocate pyramid lists");
+
+        // Allocate the memory for all the images
+        for(s32 iScale=0; iScale<numPyramidLevels; iScale++) {
+          const f32 scale = static_cast<f32>(1 << iScale);
+
+          const s32 curTemplateHeight = templateImageHeight >> iScale;
+          const s32 curTemplateWidth = templateImageWidth >> iScale;
+
+          templateCoordinates[iScale] = Meshgrid<f32>(
+            Linspace(-this->templateRegionWidth/2.0f, this->templateRegionWidth/2.0f, static_cast<s32>(FLT_FLOOR(this->templateRegionWidth/scale))),
+            Linspace(-this->templateRegionHeight/2.0f, this->templateRegionHeight/2.0f, static_cast<s32>(FLT_FLOOR(this->templateRegionHeight/scale))));
+
+          const s32 numPointsY = templateCoordinates[iScale].get_yGridVector().get_size();
+          const s32 numPointsX = templateCoordinates[iScale].get_xGridVector().get_size();
+
+          templateImagePyramid[iScale] = Array<u8>(numPointsY, numPointsX, memory);
+          templateImageXGradientPyramid[iScale] = Array<s16>(numPointsY, numPointsX, memory);
+          templateImageYGradientPyramid[iScale] = Array<s16>(numPointsY, numPointsX, memory);
+
+          AnkiConditionalErrorAndReturn(templateImagePyramid[iScale].IsValid() && templateImageXGradientPyramid[iScale].IsValid() && templateImageYGradientPyramid[iScale].IsValid(),
+            "LucasKanadeTrackerFast::LucasKanadeTrackerFast", "Could not allocate pyramid images");
+        }
+
+        //{
+        //  Matlab matlab(false);
+        //  matlab.EvalStringEcho("templatePyramid_Affine = cell(%d,1);", numPyramidLevels);
+        //  matlab.PutArray(templateImage, "templateImage");
+        //}
+
+        // Sample all levels of the pyramid images
+        for(s32 iScale=0; iScale<numPyramidLevels; iScale++) {
+          if((lastResult = Interp2_Affine<u8,u8>(templateImage, templateCoordinates[iScale], transformation.get_homography(), this->centerOffset, this->templateImagePyramid[iScale], INTERPOLATE_LINEAR)) != RESULT_OK) {
+            AnkiError("LucasKanadeTrackerFast::LucasKanadeTrackerFast", "Interp2_Affine failed with code 0x%x", lastResult);
+            return;
+          }
+
+          //{
+          //  Matlab matlab(false);
+          //  matlab.PutArray(this->templateImagePyramid[iScale], "tmp_templateImagePyramid");
+          //  matlab.EvalStringEcho("templatePyramid_Affine{%d} = tmp_templateImagePyramid;", iScale+1);
+          //}
+        }
+
+        // Compute the spatial derivatives
+        // TODO: compute without borders?
+        for(s32 i=0; i<numPyramidLevels; i++) {
+          if((lastResult = ImageProcessing::ComputeXGradient<u8,s16,s16>(templateImagePyramid[i], templateImageXGradientPyramid[i])) != RESULT_OK) {
+            AnkiError("LucasKanadeTrackerFast::LucasKanadeTrackerFast", "ComputeXGradient failed with code 0x%x", lastResult);
+            return;
+          }
+
+          if((lastResult = ImageProcessing::ComputeYGradient<u8,s16,s16>(templateImagePyramid[i], templateImageYGradientPyramid[i])) != RESULT_OK) {
+            AnkiError("LucasKanadeTrackerFast::LucasKanadeTrackerFast", "ComputeYGradient failed with code 0x%x", lastResult);
+            return;
+          }
+        }
+
+        this->isValid = true;
+
+        EndBenchmark("LucasKanadeTrackerFast");
+      }
+
+      Result LucasKanadeTrackerFast::UpdateTrack(const Array<u8> &nextImage, const s32 maxIterations, const f32 convergenceTolerance, MemoryStack memory)
+      {
+        for(s32 iScale=numPyramidLevels-1; iScale>=0; iScale--) {
+          bool converged = false;
+
+          BeginBenchmark("UpdateTrack.refineTranslation");
+          if((lastResult = IterativelyRefineTrack(nextImage, maxIterations, iScale, convergenceTolerance, TRANSFORM_TRANSLATION, converged, memory)) != RESULT_OK)
+            return lastResult;
+          EndBenchmark("UpdateTrack.refineTranslation");
+
+          if(this->transformation.get_transformType() != TRANSFORM_TRANSLATION) {
+            BeginBenchmark("UpdateTrack.refineOther");
+            if((lastResult = IterativelyRefineTrack(nextImage, maxIterations, iScale, convergenceTolerance, this->transformation.get_transformType(), converged, memory)) != RESULT_OK)
+              return lastResult;
+            EndBenchmark("UpdateTrack.refineOther");
+          }
+        } // for(s32 iScale=numPyramidLevels; iScale>=0; iScale--)
+
+        return RESULT_OK;
+      }
+
+      Result LucasKanadeTrackerFast::IterativelyRefineTrack(const Array<u8> &nextImage, const s32 maxIterations, const s32 whichScale, const f32 convergenceTolerance, const TransformType curTransformType, bool &converged, MemoryStack memory)
+      {
+        const bool isOutColumnMajor = true; // TODO: change to false, which will probably be faster
+
+        const s32 nextImageHeight = nextImage.get_size(0);
+        const s32 nextImageWidth = nextImage.get_size(1);
+
+        AnkiConditionalErrorAndReturnValue(this->IsValid() == true,
+          RESULT_FAIL, "LucasKanadeTrackerFast::IterativelyRefineTrack", "This object is not initialized");
+
+        AnkiConditionalErrorAndReturnValue(nextImage.IsValid(),
+          RESULT_FAIL_INVALID_OBJECT, "LucasKanadeTrackerFast::IterativelyRefineTrack", "nextImage is not valid");
+
+        AnkiConditionalErrorAndReturnValue(maxIterations > 0 && maxIterations < 1000,
+          RESULT_FAIL_INVALID_PARAMETERS, "LucasKanadeTrackerFast::IterativelyRefineTrack", "maxIterations must be greater than zero and less than 1000");
+
+        AnkiConditionalErrorAndReturnValue(whichScale >= 0 && whichScale < this->numPyramidLevels,
+          RESULT_FAIL_INVALID_PARAMETERS, "LucasKanadeTrackerFast::IterativelyRefineTrack", "whichScale is invalid");
+
+        AnkiConditionalErrorAndReturnValue(convergenceTolerance > 0.0f,
+          RESULT_FAIL_INVALID_PARAMETERS, "LucasKanadeTrackerFast::IterativelyRefineTrack", "convergenceTolerance must be greater than zero");
+
+        AnkiConditionalErrorAndReturnValue(nextImageHeight == templateImageHeight && nextImageWidth == templateImageWidth,
+          RESULT_FAIL_INVALID_SIZE, "LucasKanadeTrackerFast::IterativelyRefineTrack", "nextImage must be the same size as the template");
+
+        //const Rectangle<s32> curTemplateRegion(
+        //  static_cast<s32>(Round(this->templateRegion.left / powf(2.0f,static_cast<f32>(whichScale)))),
+        //  static_cast<s32>(Round(this->templateRegion.right / powf(2.0f,static_cast<f32>(whichScale)))),
+        //  static_cast<s32>(Round(this->templateRegion.top / powf(2.0f,static_cast<f32>(whichScale)))),
+        //  static_cast<s32>(Round(this->templateRegion.bottom / powf(2.0f,static_cast<f32>(whichScale)))));
+
+        if(curTransformType == TRANSFORM_TRANSLATION) {
+          return IterativelyRefineTrack_Translation(nextImage, maxIterations, whichScale, convergenceTolerance, converged, memory);
+        } else if(curTransformType == TRANSFORM_AFFINE) {
+          //return IterativelyRefineTrack_Affine(nextImage, maxIterations, whichScale, convergenceTolerance, converged, memory);
+        }
+
+        return RESULT_FAIL;
+      } // Result LucasKanadeTrackerFast::IterativelyRefineTrack(const Array<u8> &nextImage, const s32 maxIterations, const s32 whichScale, const f32 convergenceTolerance, const TransformType curTransformType, bool &converged, MemoryStack memory)
+
+      Result LucasKanadeTrackerFast::IterativelyRefineTrack_Translation(const Array<u8> &nextImage, const s32 maxIterations, const s32 whichScale, const f32 convergenceTolerance, bool &converged, MemoryStack memory)
+      {
+        // This method is heavily based on Interp2_Affine
+        // The call would be like: Interp2_Affine<u8,u8>(nextImage, originalCoordinates, interpolationHomography, centerOffset, nextImageTransformed2d, INTERPOLATE_LINEAR, 0);
+
+        Array<f32> AWAt(2, 2, memory);
+        Array<f32> b(1, 2, memory);
+
+        converged = false;
+
+        const f32 scale = static_cast<f32>(1 << whichScale);
+
+        const f32 oneOverTwoFiftyFive = 1.0f / 255.0f;
+        const f32 scaleOverFiveTen = scale / (2.0f*255.0f);
+
+        // Initialize with some very extreme coordinates
+        Quadrilateral<f32> previousCorners(Point<f32>(-1e10f,-1e10f), Point<f32>(-1e10f,-1e10f), Point<f32>(-1e10f,-1e10f), Point<f32>(-1e10f,-1e10f));
+
+        Meshgrid<f32> originalCoordinates(
+          Linspace(-this->templateRegionWidth/2.0f, this->templateRegionWidth/2.0f, static_cast<s32>(FLT_FLOOR(this->templateRegionWidth/scale))),
+          Linspace(-this->templateRegionHeight/2.0f, this->templateRegionHeight/2.0f, static_cast<s32>(FLT_FLOOR(this->templateRegionHeight/scale))));
+
+        const s32 outHeight = originalCoordinates.get_yGridVector().get_size();
+        const s32 outWidth = originalCoordinates.get_xGridVector().get_size();
+
+        const f32 xyReferenceMin = 0.0f;
+        const f32 xReferenceMax = static_cast<f32>(this->templateRegionWidth) - 1.0f;
+        const f32 yReferenceMax = static_cast<f32>(this->templateRegionHeight) - 1.0f;
+
+        const LinearSequence<f32> &yGridVector = originalCoordinates.get_yGridVector();
+        const LinearSequence<f32> &xGridVector = originalCoordinates.get_xGridVector();
+
+        const f32 yGridStart = yGridVector.get_start();
+        const f32 xGridStart = xGridVector.get_start();
+
+        const f32 yGridDelta = yGridVector.get_increment();
+        const f32 xGridDelta = xGridVector.get_increment();
+
+        const s32 yIterationMax = yGridVector.get_size();
+        const s32 xIterationMax = xGridVector.get_size();
+
+        for(s32 iteration=0; iteration<maxIterations; iteration++) {
+          const Array<f32> &homography = this->transformation.get_homography();
+          const f32 h00 = homography[0][0]; const f32 h01 = homography[0][1]; const f32 h02 = homography[0][2];
+          const f32 h10 = homography[1][0]; const f32 h11 = homography[1][1]; const f32 h12 = homography[1][2];
+
+          const f32 yTransformedDelta = h10 * yGridDelta;
+          const f32 xTransformedDelta = h00 * xGridDelta;
+
+          AWAt.SetZero();
+          b.SetZero();
+
+          s32 numInBounds = 0;
+
+          // TODO: make the x and y limits from 1 to end-2
+
+          f32 yOriginal = yGridStart;
+          for(s32 y=0; y<yIterationMax; y++) {
+            const u8 * restrict pTemplateImage = this->templateImagePyramid[whichScale].Pointer(y, 0);
+
+            const s16 * restrict pTemplateImageXGradient = this->templateImageXGradientPyramid[whichScale].Pointer(y, 0);
+            const s16 * restrict pTemplateImageYGradient = this->templateImageYGradientPyramid[whichScale].Pointer(y, 0);
+
+            f32 xOriginal = xGridStart;
+
+            // TODO: This could be strength-reduced further, but it wouldn't be much faster
+            f32 xTransformed = h00*xOriginal + h01*yOriginal + h02 + centerOffset.x;
+            f32 yTransformed = h10*xOriginal + h11*yOriginal + h12 + centerOffset.y;
+
+            for(s32 x=0; x<xIterationMax; x++) {
+              const f32 x0 = FLT_FLOOR(xTransformed);
+              const f32 x1 = ceilf(xTransformed); // x0 + 1.0f;
+
+              const f32 y0 = FLT_FLOOR(yTransformed);
+              const f32 y1 = ceilf(yTransformed); // y0 + 1.0f;
+
+              // If out of bounds, continue
+              if(x0 < xyReferenceMin || x1 > xReferenceMax || y0 < xyReferenceMin || y1 > yReferenceMax) {
+                // strength reduction for the affine transformation along this horizontal line
+                xTransformed += xTransformedDelta;
+                yTransformed += yTransformedDelta;
+                xOriginal += xGridDelta;
+                continue;
+              }
+
+              numInBounds++;
+
+              const f32 alphaX = xTransformed - x0;
+              const f32 alphaXinverse = 1 - alphaX;
+
+              const f32 alphaY = yTransformed - y0;
+              const f32 alphaYinverse = 1.0f - alphaY;
+
+              const s32 y0S32 = static_cast<s32>(Roundf(y0));
+              const s32 y1S32 = static_cast<s32>(Roundf(y1));
+              const s32 x0S32 = static_cast<s32>(Roundf(x0));
+
+              const u8 * restrict pReference_y0 = nextImage.Pointer(y0S32, x0S32);
+              const u8 * restrict pReference_y1 = nextImage.Pointer(y1S32, x0S32);
+
+              const f32 pixelTL = *pReference_y0;
+              const f32 pixelTR = *(pReference_y0+1);
+              const f32 pixelBL = *pReference_y1;
+              const f32 pixelBR = *(pReference_y1+1);
+
+              const f32 interpolatedPixelF32 = InterpolateBilinear2d<f32>(pixelTL, pixelTR, pixelBL, pixelBR, alphaY, alphaYinverse, alphaX, alphaXinverse);
+
+              //const u8 interpolatedPixel = static_cast<u8>(Roundf(interpolatedPixelF32));
+
+              // This block is the non-interpolation part of the per-sample algorithm
+              {
+                const f32 templatePixelValue = static_cast<f32>(pTemplateImage[x]);
+                const f32 xGradientValue = scaleOverFiveTen * static_cast<f32>(pTemplateImageXGradient[x]);
+                const f32 yGradientValue = scaleOverFiveTen * static_cast<f32>(pTemplateImageYGradient[x]);
+
+                const f32 tGradientValue = oneOverTwoFiftyFive * (interpolatedPixelF32 - templatePixelValue);
+
+                // TODO: put the rest of the logic here
+              }
+
+              // strength reduction for the affine transformation along this horizontal line
+              xTransformed += xTransformedDelta;
+              yTransformed += yTransformedDelta;
+              xOriginal += xGridDelta;
+            } // for(s32 x=0; x<xIterationMax; x++)
+
+            yOriginal += yGridDelta;
+          } // for(s32 y=0; y<yIterationMax; y++)
+
+          if(numInBounds < 16) {
+            AnkiWarn("LucasKanadeTrackerFast::IterativelyRefineTrack_Translation", "Template drifted too far out of image.");
+            return RESULT_OK;
+          }
+        } // for(s32 iteration=0; iteration<maxIterations; iteration++)
+
+        return RESULT_OK;
+      } // Result LucasKanadeTrackerFast::IterativelyRefineTrack()
+
+      bool LucasKanadeTrackerFast::IsValid() const
+      {
+        if(!this->isValid)
+          return false;
+
+        if(!templateImagePyramid.IsValid())
+          return false;
+
+        if(!templateImageXGradientPyramid.IsValid())
+          return false;
+
+        if(!templateImageYGradientPyramid.IsValid())
+          return false;
+
+        for(s32 i=0; i<numPyramidLevels; i++) {
+          if(!templateImagePyramid[i].IsValid())
+            return false;
+
+          if(!templateImageXGradientPyramid[i].IsValid())
+            return false;
+
+          if(!templateImageYGradientPyramid[i].IsValid())
+            return false;
+        }
+
+        return true;
+      }
+
+      Result LucasKanadeTrackerFast::set_transformation(const PlanarTransformation_f32 &transformation)
+      {
+        const TransformType originalType = this->transformation.get_transformType();
+
+        if((lastResult = this->transformation.set_transformType(transformation.get_transformType())) != RESULT_OK) {
+          this->transformation.set_transformType(originalType);
+          return lastResult;
+        }
+
+        if((lastResult = this->transformation.set_homography(transformation.get_homography())) != RESULT_OK) {
+          this->transformation.set_transformType(originalType);
+          return lastResult;
+        }
+
+        return RESULT_OK;
+      }
+
+      PlanarTransformation_f32 LucasKanadeTrackerFast::get_transformation() const
+      {
+        return transformation;
+      }
+    } // namespace TemplateTracker
+  } // namespace Embedded
 } // namespace Anki