--- conflicted
+++ resolved
@@ -1,1666 +1,981 @@
-<<<<<<< HEAD
-/**
-File: transformations.cpp
-Author: Peter Barnum
-Created: 2013
-
-Copyright Anki, Inc. 2013
-For internal use only. No part of this code may be used without a signed non-disclosure agreement with Anki, inc.
-**/
-
-#include "anki/vision/robot/transformations.h"
-#include "anki/vision/robot/fiducialDetection.h"
-#include "anki/vision/robot/histogram.h"
-
-#include "anki/common/robot/opencvLight.h"
-#include "anki/common/robot/arrayPatterns.h"
-#include "anki/common/robot/interpolate.h"
-#include "anki/common/robot/serialize.h"
-#include "anki/common/robot/matlabInterface.h"
-
-namespace Anki
-{
-  namespace Embedded
-  {
-    namespace Transformations
-    {
-      PlanarTransformation_f32::PlanarTransformation_f32(const TransformType transformType, const Quadrilateral<f32> &initialCorners, const Array<f32> &initialHomography, MemoryStack &memory)
-      {
-        this->centerOffset = initialCorners.ComputeCenter();
-
-        this->Init(transformType, initialCorners, initialHomography, centerOffset, memory);
-      }
-
-      PlanarTransformation_f32::PlanarTransformation_f32(const TransformType transformType, const Quadrilateral<f32> &initialCorners, MemoryStack &memory)
-      {
-        this->homography = Array<f32>();
-        this->centerOffset = initialCorners.ComputeCenter();
-
-        this->Init(transformType, initialCorners, homography, centerOffset, memory);
-      }
-
-      PlanarTransformation_f32::PlanarTransformation_f32(const TransformType transformType, MemoryStack &memory)
-      {
-        this->homography = Array<f32>();
-        this->initialCorners = Quadrilateral<f32>(Point<f32>(0.0f,0.0f), Point<f32>(0.0f,0.0f), Point<f32>(0.0f,0.0f), Point<f32>(0.0f,0.0f));
-        this->centerOffset = initialCorners.ComputeCenter();
-
-        this->Init(transformType, initialCorners, homography, centerOffset, memory);
-      }
-
-      PlanarTransformation_f32::PlanarTransformation_f32(const TransformType transformType, const Quadrilateral<f32> &initialCorners, const Array<f32> &initialHomography, const Point<f32> &centerOffset, MemoryStack &memory)
-      {
-        this->Init(transformType, initialCorners, initialHomography, centerOffset, memory);
-      }
-
-      PlanarTransformation_f32::PlanarTransformation_f32(const TransformType transformType, const Quadrilateral<f32> &initialCorners, const Point<f32> &centerOffset, MemoryStack &memory)
-      {
-        this->homography = Array<f32>();
-
-        this->Init(transformType, initialCorners, homography, centerOffset, memory);
-      }
-
-      PlanarTransformation_f32::PlanarTransformation_f32(const TransformType transformType, const Point<f32> &centerOffset, MemoryStack &memory)
-      {
-        this->homography = Array<f32>();
-        this->initialCorners = Quadrilateral<f32>(Point<f32>(0.0f,0.0f), Point<f32>(0.0f,0.0f), Point<f32>(0.0f,0.0f), Point<f32>(0.0f,0.0f));
-
-        this->Init(transformType, initialCorners, homography, centerOffset, memory);
-      }
-
-      Result PlanarTransformation_f32::Init(const TransformType transformType, const Quadrilateral<f32> &initialCorners, const Array<f32> &initialHomography, const Point<f32> &centerOffset, MemoryStack &memory)
-      {
-        this->isValid = false;
-
-        AnkiConditionalErrorAndReturnValue(transformType==TRANSFORM_TRANSLATION || transformType==TRANSFORM_AFFINE || transformType==TRANSFORM_PROJECTIVE,
-          RESULT_FAIL_INVALID_PARAMETERS, "PlanarTransformation_f32::Init", "Invalid transformType %d", transformType);
-
-        this->transformType = transformType;
-        this->centerOffset = centerOffset;
-        this->initialCorners = initialCorners;
-
-        this->homography = Eye<f32>(3, 3, memory);
-
-        if(initialHomography.IsValid()) {
-          this->homography.Set(initialHomography);
-        }
-
-        this->isValid = true;
-
-        return RESULT_OK;
-      }
-
-      PlanarTransformation_f32::PlanarTransformation_f32()
-      {
-        this->isValid = false;
-      }
-
-      Result PlanarTransformation_f32::TransformPoints(
-        const Array<f32> &xIn, const Array<f32> &yIn,
-        const f32 scale,
-        const bool inputPointsAreZeroCentered,
-        const bool outputPointsAreZeroCentered,
-        Array<f32> &xOut, Array<f32> &yOut) const
-      {
-        return TransformPointsStatic(
-          xIn, yIn,
-          scale,
-          this->centerOffset, this->get_transformType(), this->get_homography(),
-          inputPointsAreZeroCentered, outputPointsAreZeroCentered,
-          xOut, yOut);
-      }
-
-      Result PlanarTransformation_f32::Update(const Array<f32> &update, const f32 scale, MemoryStack scratch, TransformType updateType)
-      {
-        AnkiConditionalErrorAndReturnValue(update.IsValid(),
-          RESULT_FAIL_INVALID_OBJECT, "PlanarTransformation_f32::Update", "update is not valid");
-
-        AnkiConditionalErrorAndReturnValue(update.get_size(0) == 1,
-          RESULT_FAIL_INVALID_SIZE, "PlanarTransformation_f32::Update", "update is the incorrect size");
-
-        if(updateType == TRANSFORM_UNKNOWN) {
-          updateType = this->transformType;
-        }
-
-        // An Object of a given transformation type can only be updated with a simpler transformation
-        if(this->transformType == TRANSFORM_TRANSLATION) {
-          AnkiConditionalErrorAndReturnValue(updateType == TRANSFORM_TRANSLATION,
-            RESULT_FAIL_INVALID_PARAMETERS, "PlanarTransformation_f32::Update", "cannot update this transform with the update type %d", updateType);
-        } else if(this->transformType == TRANSFORM_AFFINE) {
-          AnkiConditionalErrorAndReturnValue(updateType == TRANSFORM_TRANSLATION || updateType == TRANSFORM_AFFINE,
-            RESULT_FAIL_INVALID_PARAMETERS, "PlanarTransformation_f32::Update", "cannot update this transform with the update type %d", updateType);
-        } else if(this->transformType == TRANSFORM_PROJECTIVE) {
-          AnkiConditionalErrorAndReturnValue(updateType == TRANSFORM_TRANSLATION|| updateType == TRANSFORM_AFFINE || updateType == TRANSFORM_PROJECTIVE,
-            RESULT_FAIL_INVALID_PARAMETERS, "PlanarTransformation_f32::Update", "cannot update this transform with the update type %d", updateType);
-        } else {
-          AnkiAssert(false);
-        }
-
-        const f32 * pUpdate = update[0];
-
-        if(updateType == TRANSFORM_TRANSLATION) {
-          AnkiConditionalErrorAndReturnValue(update.get_size(1) == TRANSFORM_TRANSLATION>>8,
-            RESULT_FAIL_INVALID_SIZE, "PlanarTransformation_f32::Update", "update is the incorrect size");
-
-          // this.tform(1:2,3) = this.tform(1:2,3) - update;
-          homography[0][2] -= scale*pUpdate[0];
-          homography[1][2] -= scale*pUpdate[1];
-        } else { // if(updateType == TRANSFORM_TRANSLATION)
-          Array<f32> updateArray(3,3,scratch);
-
-          if(updateType == TRANSFORM_AFFINE) {
-            AnkiConditionalErrorAndReturnValue(update.get_size(1) == TRANSFORM_AFFINE>>8,
-              RESULT_FAIL_INVALID_SIZE, "PlanarTransformation_f32::Update", "update is the incorrect size");
-
-            // TODO: does this work with projective?
-
-            updateArray[0][0] = 1.0f + pUpdate[0]; updateArray[0][1] = pUpdate[1];        updateArray[0][2] = pUpdate[2]*scale;
-            updateArray[1][0] = pUpdate[3];        updateArray[1][1] = 1.0f + pUpdate[4]; updateArray[1][2] = pUpdate[5]*scale;
-            updateArray[2][0] = 0.0f;              updateArray[2][1] = 0.0f;              updateArray[2][2] = 1.0f;
-          } else if(updateType == TRANSFORM_PROJECTIVE) {
-            AnkiConditionalErrorAndReturnValue(update.get_size(1) == TRANSFORM_PROJECTIVE>>8,
-              RESULT_FAIL_INVALID_SIZE, "PlanarTransformation_f32::Update", "update is the incorrect size");
-
-            // TODO: does this work with affine?
-
-            // tformUpdate = eye(3) + [update(1:3)'; update(4:6)'; update(7:8)' 0];
-            updateArray[0][0] = 1.0f + pUpdate[0]; updateArray[0][1] = pUpdate[1];        updateArray[0][2] = pUpdate[2]*scale;
-            updateArray[1][0] = pUpdate[3];        updateArray[1][1] = 1.0f + pUpdate[4]; updateArray[1][2] = pUpdate[5]*scale;
-            updateArray[2][0] = pUpdate[6]/scale;  updateArray[2][1] = pUpdate[7]/scale;  updateArray[2][2] = 1.0f;
-          } else {
-            AnkiError("PlanarTransformation_f32::Update", "Unknown transformation type %d", updateType);
-            return RESULT_FAIL_INVALID_PARAMETERS;
-          }
-
-          // this.tform = this.tform*inv(tformUpdate);
-          Invert3x3(
-            updateArray[0][0], updateArray[0][1], updateArray[0][2],
-            updateArray[1][0], updateArray[1][1], updateArray[1][2],
-            updateArray[2][0], updateArray[2][1], updateArray[2][2]);
-
-          Array<f32> newHomography(3,3,scratch);
-
-          Matrix::Multiply(this->homography, updateArray, newHomography);
-
-          if(!FLT_NEAR(newHomography[2][2], 1.0f)) {
-            Matrix::DotDivide<f32,f32,f32>(newHomography, newHomography[2][2], newHomography);
-          }
-
-          this->homography.Set(newHomography);
-        } // if(updateType == TRANSFORM_TRANSLATION) ... else
-
-        return RESULT_OK;
-      }
-
-      Result PlanarTransformation_f32::Print(const char * const variableName) const
-      {
-        printf(variableName);
-        printf(": center");
-        this->centerOffset.Print();
-        printf(" initialCorners");
-        this->initialCorners.Print();
-        printf("\n");
-
-        return this->homography.Print("homography");
-      }
-
-      Quadrilateral<f32> PlanarTransformation_f32::TransformQuadrilateral(const Quadrilateral<f32> &in, MemoryStack scratch, const f32 scale) const
-      {
-        Array<f32> xIn(1,4,scratch);
-        Array<f32> yIn(1,4,scratch);
-        Array<f32> xOut(1,4,scratch);
-        Array<f32> yOut(1,4,scratch);
-
-        for(s32 i=0; i<4; i++) {
-          xIn[0][i] = in.corners[i].x;
-          yIn[0][i] = in.corners[i].y;
-        }
-
-        TransformPoints(xIn, yIn, scale, false, false, xOut, yOut);
-
-        Quadrilateral<f32> out;
-
-        for(s32 i=0; i<4; i++) {
-          out.corners[i].x = xOut[0][i];
-          out.corners[i].y = yOut[0][i];
-        }
-
-        return out;
-      }
-
-      Result PlanarTransformation_f32::TransformArray(const Array<u8> &in,
-        Array<u8> &out,
-        MemoryStack scratch,
-        const f32 scale) const
-      {
-        Result lastResult;
-
-        AnkiConditionalErrorAndReturnValue(in.IsValid() && out.IsValid(),
-          RESULT_FAIL_INVALID_OBJECT, "PlanarTransformation_f32::TransformArray", "inputs are not valid");
-
-        AnkiConditionalErrorAndReturnValue(in.get_size(0) == out.get_size(0) && in.get_size(1) == out.get_size(1),
-          RESULT_FAIL_INVALID_SIZE, "PlanarTransformation_f32::TransformArray", "input and output are different sizes");
-
-        const s32 arrHeight = in.get_size(0);
-        const s32 arrWidth = in.get_size(1);
-
-        Array<f32> homographyInv(3,3,scratch);
-        homographyInv.Set(this->homography);
-
-        Invert3x3(
-          homographyInv[0][0], homographyInv[0][1], homographyInv[0][2],
-          homographyInv[1][0], homographyInv[1][1], homographyInv[1][2],
-          homographyInv[2][0], homographyInv[2][1], homographyInv[2][2]);
-
-        for(s32 y=0; y<3; y++) {
-          for(s32 x=0; x<3; x++) {
-            homographyInv[y][x] /= homographyInv[2][2];
-          }
-        }
-
-        //const s32 numPoints = in.get_size(0) * in.get_size(1);
-
-        Array<f32> xIn(arrHeight,arrWidth,scratch);
-        Array<f32> yIn(arrHeight,arrWidth,scratch);
-        Array<f32> xTransformed(arrHeight,arrWidth,scratch);
-        Array<f32> yTransformed(arrHeight,arrWidth,scratch);
-
-        //s32 ci = 0;
-        for(s32 y=0; y<arrHeight; y++) {
-          f32 * restrict pXIn = xIn.Pointer(y,0);
-          f32 * restrict pYIn = yIn.Pointer(y,0);
-
-          for(s32 x=0; x<arrWidth; x++) {
-            pXIn[x] = static_cast<f32>(x);
-            pYIn[x] = static_cast<f32>(y);
-          }
-        }
-
-        TransformPointsStatic(
-          xIn, yIn, scale,
-          this->centerOffset,
-          this->get_transformType(), homographyInv,
-          false, false,
-          xTransformed, yTransformed);
-
-        /*xIn.Print("xIn", 0,10,0,10);
-        yIn.Print("yIn", 0,10,0,10);
-
-        xTransformed.Print("xTransformed", 0,10,0,10);
-        yTransformed.Print("yTransformed", 0,10,0,10);*/
-
-        if((lastResult = Interp2<u8,u8>(in, xTransformed, yTransformed, out, INTERPOLATE_LINEAR, 0)) != RESULT_OK)
-          return lastResult;
-
-        return RESULT_OK;
-      }
-
-      bool PlanarTransformation_f32::IsValid() const
-      {
-        if(!this->isValid)
-          return false;
-
-        if(!this->homography.IsValid())
-          return false;
-
-        return true;
-      }
-
-      Result PlanarTransformation_f32::Set(const PlanarTransformation_f32 &newTransformation)
-      {
-        Result lastResult;
-
-        const TransformType originalType = this->get_transformType();
-
-        if((lastResult = this->set_transformType(newTransformation.get_transformType())) != RESULT_OK) {
-          this->set_transformType(originalType);
-          return lastResult;
-        }
-
-        if((lastResult = this->set_homography(newTransformation.get_homography())) != RESULT_OK) {
-          this->set_transformType(originalType);
-          return lastResult;
-        }
-
-        this->centerOffset = newTransformation.get_centerOffset(1.0f);
-
-        this->initialCorners = initialCorners;
-
-        return RESULT_OK;
-      }
-
-      Result PlanarTransformation_f32::Serialize(const char *objectName, SerializedBuffer &buffer) const
-      {
-        s32 totalDataLength = this->get_serializationSize();
-
-        void *segment = buffer.Allocate("PlanarTransformation_f32", objectName, totalDataLength);
-
-        if(segment == NULL) {
-          return RESULT_FAIL;
-        }
-
-        return SerializeRaw(objectName, &segment, totalDataLength);
-      }
-
-      Result PlanarTransformation_f32::SerializeRaw(const char *objectName, void ** buffer, s32 &bufferLength) const
-      {
-        if(SerializedBuffer::SerializeDescriptionStrings("PlanarTransformation_f32", objectName, buffer, bufferLength) != RESULT_OK)
-          return RESULT_FAIL;
-
-        if(SerializedBuffer::SerializeRawBasicType<bool>("isValid", this->isValid, buffer, bufferLength) != RESULT_OK)
-          return RESULT_FAIL;
-
-        if(SerializedBuffer::SerializeRawBasicType<s32>("transformType", this->transformType, buffer, bufferLength) != RESULT_OK)
-          return RESULT_FAIL;
-
-        if(SerializedBuffer::SerializeRawArray<f32>("homography", this->homography, buffer, bufferLength) != RESULT_OK)
-          return RESULT_FAIL;
-
-        if(SerializedBuffer::SerializeRawBasicType<Quadrilateral<f32> >("initialCorners", this->initialCorners, buffer, bufferLength) != RESULT_OK)
-          return RESULT_FAIL;
-
-        if(SerializedBuffer::SerializeRawBasicType<Point<f32> >("centerOffset", this->centerOffset, buffer, bufferLength) != RESULT_OK)
-          return RESULT_FAIL;
-
-        return RESULT_OK;
-      }
-
-      Result PlanarTransformation_f32::Deserialize(char *objectName, void** buffer, s32 &bufferLength, MemoryStack &memory)
-      {
-        // TODO: check if the name is correct
-        if(SerializedBuffer::DeserializeDescriptionStrings(NULL, objectName, buffer, bufferLength) != RESULT_OK)
-          return RESULT_FAIL;
-
-        this->isValid = SerializedBuffer::DeserializeRawBasicType<bool>(NULL, buffer, bufferLength);
-        this->transformType = static_cast<Transformations::TransformType>(SerializedBuffer::DeserializeRawBasicType<s32>(NULL, buffer, bufferLength));
-        this->homography = SerializedBuffer::DeserializeRawArray<f32>(NULL, buffer, bufferLength, memory);
-        this->initialCorners = SerializedBuffer::DeserializeRawBasicType<Quadrilateral<f32> >(NULL, buffer, bufferLength);
-        this->centerOffset = SerializedBuffer::DeserializeRawBasicType<Point<f32> >(NULL, buffer, bufferLength);
-
-        return RESULT_OK;
-      }
-
-      Result PlanarTransformation_f32::set_transformType(const TransformType transformType)
-      {
-        if(transformType == TRANSFORM_TRANSLATION || transformType == TRANSFORM_AFFINE || transformType == TRANSFORM_PROJECTIVE) {
-          this->transformType = transformType;
-        } else {
-          AnkiError("PlanarTransformation_f32::set_transformType", "Unknown transformation type %d", transformType);
-          return RESULT_FAIL_INVALID_PARAMETERS;
-        }
-
-        return RESULT_OK;
-      }
-
-      TransformType PlanarTransformation_f32::get_transformType() const
-      {
-        return transformType;
-      }
-
-      Result PlanarTransformation_f32::set_homography(const Array<f32>& in)
-      {
-        if(this->homography.Set(in) != 9)
-          return RESULT_FAIL_INVALID_SIZE;
-
-        if(this->transformType != Transformations::TRANSFORM_PROJECTIVE) {
-          AnkiAssert(FLT_NEAR(in[2][2], 1.0f));
-        }
-
-        return RESULT_OK;
-      }
-
-      const Array<f32>& PlanarTransformation_f32::get_homography() const
-      {
-        return this->homography;
-      }
-
-      Result PlanarTransformation_f32::set_initialCorners(const Quadrilateral<f32> &initialCorners)
-      {
-        this->initialCorners = initialCorners;
-
-        return RESULT_OK;
-      }
-
-      const Quadrilateral<f32>& PlanarTransformation_f32::get_initialCorners() const
-      {
-        return this->initialCorners;
-      }
-
-      Result PlanarTransformation_f32::set_centerOffset(const Point<f32> &centerOffset)
-      {
-        this->centerOffset = centerOffset;
-
-        return RESULT_OK;
-      }
-
-      Point<f32> PlanarTransformation_f32::get_centerOffset(const f32 scale) const
-      {
-        if(FLT_NEAR(scale,1.0f)) {
-          return this->centerOffset;
-        } else {
-          const Point<f32> scaledOffset(this->centerOffset.x / scale, this->centerOffset.y / scale);
-          return scaledOffset;
-        }
-      }
-
-      Quadrilateral<f32> PlanarTransformation_f32::get_transformedCorners(MemoryStack scratch) const
-      {
-        return this->TransformQuadrilateral(this->get_initialCorners(), scratch);
-      }
-
-      Result PlanarTransformation_f32::TransformPointsStatic(
-        const Array<f32> &xIn, const Array<f32> &yIn,
-        const f32 scale,
-        const Point<f32>& centerOffset,
-        const TransformType transformType,
-        const Array<f32> &homography,
-        const bool inputPointsAreZeroCentered,
-        const bool outputPointsAreZeroCentered,
-        Array<f32> &xOut, Array<f32> &yOut)
-      {
-        AnkiConditionalErrorAndReturnValue(homography.IsValid(),
-          RESULT_FAIL_INVALID_OBJECT, "PlanarTransformation_f32::TransformPoints", "homography is not valid");
-
-        AnkiConditionalErrorAndReturnValue(xIn.IsValid() && yIn.IsValid() && xOut.IsValid() && yOut.IsValid(),
-          RESULT_FAIL_INVALID_OBJECT, "PlanarTransformation_f32::TransformPoints", "All inputs and outputs must be allocated and valid");
-
-        AnkiConditionalErrorAndReturnValue(xIn.get_rawDataPointer() != xOut.get_rawDataPointer() && yIn.get_rawDataPointer() != yOut.get_rawDataPointer(),
-          RESULT_FAIL_ALIASED_MEMORY, "PlanarTransformation_f32::TransformPoints", "In and Out arrays must be in different memory locations");
-
-        AnkiConditionalErrorAndReturnValue(
-          xIn.get_size(0) == yIn.get_size(0) && xIn.get_size(0) == xOut.get_size(0) && xIn.get_size(0) == yOut.get_size(0) &&
-          xIn.get_size(1) == yIn.get_size(1) && xIn.get_size(1) == xOut.get_size(1) && xIn.get_size(1) == yOut.get_size(1),
-          RESULT_FAIL_INVALID_SIZE, "PlanarTransformation_f32::TransformPoints", "All inputs and outputs must be the same size");
-
-        const s32 numPointsY = xIn.get_size(0);
-        const s32 numPointsX = xIn.get_size(1);
-
-        // If the inputs or outputs should be shifted, set the offset appropriately
-        const Point<f32> inputCenterOffset = inputPointsAreZeroCentered ? Point<f32>(0.0f, 0.0f) : Point<f32>(centerOffset.x, centerOffset.y);
-        const Point<f32> outputCenterOffset = outputPointsAreZeroCentered ? Point<f32>(0.0f, 0.0f) : Point<f32>(centerOffset.x, centerOffset.y);
-
-        if(transformType == TRANSFORM_TRANSLATION) {
-          const f32 dx = (homography[0][2] - inputCenterOffset.x + outputCenterOffset.x) / scale;
-          const f32 dy = (homography[1][2] - inputCenterOffset.y + outputCenterOffset.y) / scale;
-
-          for(s32 y=0; y<numPointsY; y++) {
-            const f32 * restrict pXIn = xIn.Pointer(y,0);
-            const f32 * restrict pYIn = yIn.Pointer(y,0);
-            f32 * restrict pXOut = xOut.Pointer(y,0);
-            f32 * restrict pYOut = yOut.Pointer(y,0);
-
-            for(s32 x=0; x<numPointsX; x++) {
-              pXOut[x] = pXIn[x] + dx;
-              pYOut[x] = pYIn[x] + dy;
-            }
-          }
-        } else if(transformType == TRANSFORM_AFFINE) {
-          const f32 h00 = homography[0][0]; const f32 h01 = homography[0][1]; const f32 h02 = homography[0][2];
-          const f32 h10 = homography[1][0]; const f32 h11 = homography[1][1]; const f32 h12 = homography[1][2];
-
-          AnkiAssert(FLT_NEAR(homography[2][0], 0.0f));
-          AnkiAssert(FLT_NEAR(homography[2][1], 0.0f));
-          AnkiAssert(FLT_NEAR(homography[2][2], 1.0f));
-
-          for(s32 y=0; y<numPointsY; y++) {
-            const f32 * restrict pXIn = xIn.Pointer(y,0);
-            const f32 * restrict pYIn = yIn.Pointer(y,0);
-            f32 * restrict pXOut = xOut.Pointer(y,0);
-            f32 * restrict pYOut = yOut.Pointer(y,0);
-
-            if(FLT_NEAR(scale, 1.0f)) {
-              for(s32 x=0; x<numPointsX; x++) {
-                const f32 xIn = pXIn[x];
-                const f32 yIn = pYIn[x];
-
-                // Remove center offset (offset may be zero)
-                const f32 xc = xIn - inputCenterOffset.x;
-                const f32 yc = yIn - inputCenterOffset.y;
-
-                const f32 xp = (h00*xc + h01*yc + h02);
-                const f32 yp = (h10*xc + h11*yc + h12);
-
-                // Restore center offset (offset may be zero)
-                pXOut[x] = xp + outputCenterOffset.x;
-                pYOut[x] = yp + outputCenterOffset.y;
-              }
-            } else {
-              for(s32 x=0; x<numPointsX; x++) {
-                const f32 xIn = pXIn[x] * scale;
-                const f32 yIn = pYIn[x] * scale;
-
-                // Remove center offset (offset may be zero)
-                const f32 xc = xIn - inputCenterOffset.x;
-                const f32 yc = yIn - inputCenterOffset.y;
-
-                const f32 xp = (h00*xc + h01*yc + h02);
-                const f32 yp = (h10*xc + h11*yc + h12);
-
-                // Restore center offset (offset may be zero)
-                pXOut[x] = (xp + outputCenterOffset.x) / scale;
-                pYOut[x] = (yp + outputCenterOffset.y) / scale;
-              }
-            } // if(FLT_NEAR(scale, 1.0f))
-          }
-        } else if(transformType == TRANSFORM_PROJECTIVE) {
-          const f32 h00 = homography[0][0]; const f32 h01 = homography[0][1]; const f32 h02 = homography[0][2];
-          const f32 h10 = homography[1][0]; const f32 h11 = homography[1][1]; const f32 h12 = homography[1][2];
-          const f32 h20 = homography[2][0]; const f32 h21 = homography[2][1]; const f32 h22 = homography[2][2];
-          
-          //AnkiAssert(FLT_NEAR(homography[2][2], 1.0f));
-
-          for(s32 y=0; y<numPointsY; y++) {
-            const f32 * restrict pXIn = xIn.Pointer(y,0);
-            const f32 * restrict pYIn = yIn.Pointer(y,0);
-            f32 * restrict pXOut = xOut.Pointer(y,0);
-            f32 * restrict pYOut = yOut.Pointer(y,0);
-
-            if(FLT_NEAR(scale, 1.0f)) {
-              for(s32 x=0; x<numPointsX; x++) {
-                const f32 xIn = pXIn[x];
-                const f32 yIn = pYIn[x];
-
-                // Remove center offset (offset may be zero)
-                const f32 xc = xIn - inputCenterOffset.x;
-                const f32 yc = yIn - inputCenterOffset.y;
-
-                const f32 wpi = 1.0f / (h20*xc + h21*yc + h22);
-
-                const f32 xp = (h00*xc + h01*yc + h02) * wpi;
-                const f32 yp = (h10*xc + h11*yc + h12) * wpi;
-
-                // Restore center offset (offset may be zero)
-                pXOut[x] = xp + outputCenterOffset.x;
-                pYOut[x] = yp + outputCenterOffset.y;
-              }
-            } else {
-              for(s32 x=0; x<numPointsX; x++) {
-                const f32 xIn = pXIn[x] * scale;
-                const f32 yIn = pYIn[x] * scale;
-
-                // Remove center offset (offset may be zero)
-                const f32 xc = xIn - inputCenterOffset.x;
-                const f32 yc = yIn - inputCenterOffset.y;
-
-                const f32 wpi = 1.0f / (h20*xc + h21*yc + h22);
-
-                const f32 xp = (h00*xc + h01*yc + h02) * wpi;
-                const f32 yp = (h10*xc + h11*yc + h12) * wpi;
-
-                // Restore center offset (offset may be zero)
-                pXOut[x] = (xp + outputCenterOffset.x) / scale;
-                pYOut[x] = (yp + outputCenterOffset.y) / scale;
-              }
-            } // if(FLT_NEAR(scale, 1.0f))
-          }
-        } else {
-          // Should be checked earlier
-          AnkiAssert(false);
-          return RESULT_FAIL;
-        }
-
-        return RESULT_OK;
-      }
-
-      s32 PlanarTransformation_f32::get_serializationSize()
-      {
-        // TODO: make the correct length
-        return 512 + 14*SerializedBuffer::DESCRIPTION_STRING_LENGTH;
-      }
-
-      Result ComputeHomographyFromQuad(const Quadrilateral<s16> &quad, Array<f32> &homography, MemoryStack scratch)
-      {
-        Result lastResult;
-
-        AnkiConditionalErrorAndReturnValue(homography.IsValid(),
-          RESULT_FAIL_INVALID_OBJECT, "ComputeHomographyFromQuad", "homography is not valid");
-
-        AnkiConditionalErrorAndReturnValue(scratch.IsValid(),
-          RESULT_FAIL_INVALID_OBJECT, "ComputeHomographyFromQuad", "scratch is not valid");
-
-        // TODO: I got rid of sorting, but now we have an extra copy here that can be removed.
-        //Quadrilateral<s16> sortedQuad = quad.ComputeClockwiseCorners();
-        Quadrilateral<s16> sortedQuad = quad;
-
-        FixedLengthList<Point<f32> > originalPoints(4, scratch);
-        FixedLengthList<Point<f32> > transformedPoints(4, scratch);
-
-        originalPoints.PushBack(Point<f32>(0,0));
-        originalPoints.PushBack(Point<f32>(0,1));
-        originalPoints.PushBack(Point<f32>(1,0));
-        originalPoints.PushBack(Point<f32>(1,1));
-
-        transformedPoints.PushBack(Point<f32>(sortedQuad[0].x, sortedQuad[0].y));
-        transformedPoints.PushBack(Point<f32>(sortedQuad[1].x, sortedQuad[1].y));
-        transformedPoints.PushBack(Point<f32>(sortedQuad[2].x, sortedQuad[2].y));
-        transformedPoints.PushBack(Point<f32>(sortedQuad[3].x, sortedQuad[3].y));
-
-        if((lastResult = Matrix::EstimateHomography(originalPoints, transformedPoints, homography, scratch)) != RESULT_OK)
-          return lastResult;
-
-        return RESULT_OK;
-      } // Result ComputeHomographyFromQuad(FixedLengthList<Quadrilateral<s16> > quads, FixedLengthList<Array<f32> > &homographies, MemoryStack scratch)
-
-      Result PlanarTransformation_f32::VerifyTransformation_Projective_LinearInterpolate(
-        const Array<u8> &templateImage,
-        const Array<u8> &nextImage,
-        const f32 templateRegionHeight,
-        const f32 templateRegionWidth,
-        const u8 maxPixelDifference,
-        s32 &meanAbsoluteDifference,
-        s32 &numInBounds,
-        s32 &numSimilarPixels,
-        MemoryStack scratch) const
-      {
-        const Rectangle<f32> templateRegionOfInterest(0, static_cast<f32>(templateImage.get_size(1)), 0, static_cast<f32>(templateImage.get_size(0)));
-
-        return VerifyTransformation_Projective_LinearInterpolate(
-          templateImage, templateRegionOfInterest,
-          nextImage,
-          templateRegionHeight, templateRegionWidth, 1,
-          maxPixelDifference, meanAbsoluteDifference, numInBounds, numSimilarPixels,
-          scratch);
-      }
-
-      Result PlanarTransformation_f32::VerifyTransformation_Projective_NearestNeighbor(
-        const Array<u8> &templateImage,
-        const Histogram &templateHistogram,
-        const Rectangle<f32> &templateRegionOfInterest,
-        const Array<u8> &nextImage,
-        const Histogram &nextImageHistogram,
-        const f32 templateRegionHeight,
-        const f32 templateRegionWidth,
-        const s32 templateCoordinateIncrement,
-        const u8 maxPixelDifference,
-        s32 &meanAbsoluteDifference,
-        s32 &numInBounds,
-        s32 &numSimilarPixels,
-        MemoryStack scratch) const
-      {
-        const s32 numStatisticsFractionalBits = 14;
-        //const f32 lowPercentile = 0.1f;
-        const f32 highPercentile = 0.95f;
-
-=======
-/**
-File: transformations.cpp
-Author: Peter Barnum
-Created: 2013
-
-Copyright Anki, Inc. 2013
-For internal use only. No part of this code may be used without a signed non-disclosure agreement with Anki, inc.
-**/
-
-#include "anki/vision/robot/transformations.h"
-#include "anki/vision/robot/fiducialDetection.h"
-#include "anki/vision/robot/histogram.h"
-
-#include "anki/common/robot/opencvLight.h"
-#include "anki/common/robot/arrayPatterns.h"
-#include "anki/common/robot/interpolate.h"
-#include "anki/common/robot/serialize.h"
-#include "anki/common/robot/matlabInterface.h"
-
-namespace Anki
-{
-  namespace Embedded
-  {
-    namespace Transformations
-    {
-      PlanarTransformation_f32::PlanarTransformation_f32(const TransformType transformType, const Quadrilateral<f32> &initialCorners, const Array<f32> &initialHomography, MemoryStack &memory)
-      {
-        this->centerOffset = initialCorners.ComputeCenter();
-
-        this->Init(transformType, initialCorners, initialHomography, centerOffset, memory);
-      }
-
-      PlanarTransformation_f32::PlanarTransformation_f32(const TransformType transformType, const Quadrilateral<f32> &initialCorners, MemoryStack &memory)
-      {
-        this->homography = Array<f32>();
-        this->centerOffset = initialCorners.ComputeCenter();
-
-        this->Init(transformType, initialCorners, homography, centerOffset, memory);
-      }
-
-      PlanarTransformation_f32::PlanarTransformation_f32(const TransformType transformType, MemoryStack &memory)
-      {
-        this->homography = Array<f32>();
-        this->initialCorners = Quadrilateral<f32>(Point<f32>(0.0f,0.0f), Point<f32>(0.0f,0.0f), Point<f32>(0.0f,0.0f), Point<f32>(0.0f,0.0f));
-        this->centerOffset = initialCorners.ComputeCenter();
-
-        this->Init(transformType, initialCorners, homography, centerOffset, memory);
-      }
-
-      PlanarTransformation_f32::PlanarTransformation_f32(const TransformType transformType, const Quadrilateral<f32> &initialCorners, const Array<f32> &initialHomography, const Point<f32> &centerOffset, MemoryStack &memory)
-      {
-        this->Init(transformType, initialCorners, initialHomography, centerOffset, memory);
-      }
-
-      PlanarTransformation_f32::PlanarTransformation_f32(const TransformType transformType, const Quadrilateral<f32> &initialCorners, const Point<f32> &centerOffset, MemoryStack &memory)
-      {
-        this->homography = Array<f32>();
-
-        this->Init(transformType, initialCorners, homography, centerOffset, memory);
-      }
-
-      PlanarTransformation_f32::PlanarTransformation_f32(const TransformType transformType, const Point<f32> &centerOffset, MemoryStack &memory)
-      {
-        this->homography = Array<f32>();
-        this->initialCorners = Quadrilateral<f32>(Point<f32>(0.0f,0.0f), Point<f32>(0.0f,0.0f), Point<f32>(0.0f,0.0f), Point<f32>(0.0f,0.0f));
-
-        this->Init(transformType, initialCorners, homography, centerOffset, memory);
-      }
-
-      Result PlanarTransformation_f32::Init(const TransformType transformType, const Quadrilateral<f32> &initialCorners, const Array<f32> &initialHomography, const Point<f32> &centerOffset, MemoryStack &memory)
-      {
-        this->isValid = false;
-
-        AnkiConditionalErrorAndReturnValue(transformType==TRANSFORM_TRANSLATION || transformType==TRANSFORM_AFFINE || transformType==TRANSFORM_PROJECTIVE,
-          RESULT_FAIL_INVALID_PARAMETERS, "PlanarTransformation_f32::Init", "Invalid transformType %d", transformType);
-
-        this->transformType = transformType;
-        this->centerOffset = centerOffset;
-        this->initialCorners = initialCorners;
-
-        this->homography = Eye<f32>(3, 3, memory);
-
-        if(initialHomography.IsValid()) {
-          this->homography.Set(initialHomography);
-        }
-
-        this->isValid = true;
-
-        return RESULT_OK;
-      }
-
-      PlanarTransformation_f32::PlanarTransformation_f32()
-      {
-        this->isValid = false;
-      }
-
-      Result PlanarTransformation_f32::TransformPoints(
-        const Array<f32> &xIn, const Array<f32> &yIn,
-        const f32 scale,
-        const bool inputPointsAreZeroCentered,
-        const bool outputPointsAreZeroCentered,
-        Array<f32> &xOut, Array<f32> &yOut) const
-      {
-        return TransformPointsStatic(
-          xIn, yIn,
-          scale,
-          this->centerOffset, this->get_transformType(), this->get_homography(),
-          inputPointsAreZeroCentered, outputPointsAreZeroCentered,
-          xOut, yOut);
-      }
-
-      Result PlanarTransformation_f32::Update(const Array<f32> &update, const f32 scale, MemoryStack scratch, TransformType updateType)
-      {
-        AnkiConditionalErrorAndReturnValue(update.IsValid(),
-          RESULT_FAIL_INVALID_OBJECT, "PlanarTransformation_f32::Update", "update is not valid");
-
-        AnkiConditionalErrorAndReturnValue(update.get_size(0) == 1,
-          RESULT_FAIL_INVALID_SIZE, "PlanarTransformation_f32::Update", "update is the incorrect size");
-
-        if(updateType == TRANSFORM_UNKNOWN) {
-          updateType = this->transformType;
-        }
-
-        // An Object of a given transformation type can only be updated with a simpler transformation
-        if(this->transformType == TRANSFORM_TRANSLATION) {
-          AnkiConditionalErrorAndReturnValue(updateType == TRANSFORM_TRANSLATION,
-            RESULT_FAIL_INVALID_PARAMETERS, "PlanarTransformation_f32::Update", "cannot update this transform with the update type %d", updateType);
-        } else if(this->transformType == TRANSFORM_AFFINE) {
-          AnkiConditionalErrorAndReturnValue(updateType == TRANSFORM_TRANSLATION || updateType == TRANSFORM_AFFINE,
-            RESULT_FAIL_INVALID_PARAMETERS, "PlanarTransformation_f32::Update", "cannot update this transform with the update type %d", updateType);
-        } else if(this->transformType == TRANSFORM_PROJECTIVE) {
-          AnkiConditionalErrorAndReturnValue(updateType == TRANSFORM_TRANSLATION|| updateType == TRANSFORM_AFFINE || updateType == TRANSFORM_PROJECTIVE,
-            RESULT_FAIL_INVALID_PARAMETERS, "PlanarTransformation_f32::Update", "cannot update this transform with the update type %d", updateType);
-        } else {
-          AnkiAssert(false);
-        }
-
-        const f32 * pUpdate = update[0];
-
-        if(updateType == TRANSFORM_TRANSLATION) {
-          AnkiConditionalErrorAndReturnValue(update.get_size(1) == TRANSFORM_TRANSLATION>>8,
-            RESULT_FAIL_INVALID_SIZE, "PlanarTransformation_f32::Update", "update is the incorrect size");
-
-          // this.tform(1:2,3) = this.tform(1:2,3) - update;
-          homography[0][2] -= scale*pUpdate[0];
-          homography[1][2] -= scale*pUpdate[1];
-        } else { // if(updateType == TRANSFORM_TRANSLATION)
-          Array<f32> updateArray(3,3,scratch);
-
-          if(updateType == TRANSFORM_AFFINE) {
-            AnkiConditionalErrorAndReturnValue(update.get_size(1) == TRANSFORM_AFFINE>>8,
-              RESULT_FAIL_INVALID_SIZE, "PlanarTransformation_f32::Update", "update is the incorrect size");
-
-            // TODO: does this work with projective?
-
-            updateArray[0][0] = 1.0f + pUpdate[0]; updateArray[0][1] = pUpdate[1];        updateArray[0][2] = pUpdate[2]*scale;
-            updateArray[1][0] = pUpdate[3];        updateArray[1][1] = 1.0f + pUpdate[4]; updateArray[1][2] = pUpdate[5]*scale;
-            updateArray[2][0] = 0.0f;              updateArray[2][1] = 0.0f;              updateArray[2][2] = 1.0f;
-          } else if(updateType == TRANSFORM_PROJECTIVE) {
-            AnkiConditionalErrorAndReturnValue(update.get_size(1) == TRANSFORM_PROJECTIVE>>8,
-              RESULT_FAIL_INVALID_SIZE, "PlanarTransformation_f32::Update", "update is the incorrect size");
-
-            // TODO: does this work with affine?
-
-            // tformUpdate = eye(3) + [update(1:3)'; update(4:6)'; update(7:8)' 0];
-            updateArray[0][0] = 1.0f + pUpdate[0]; updateArray[0][1] = pUpdate[1];        updateArray[0][2] = pUpdate[2]*scale;
-            updateArray[1][0] = pUpdate[3];        updateArray[1][1] = 1.0f + pUpdate[4]; updateArray[1][2] = pUpdate[5]*scale;
-            updateArray[2][0] = pUpdate[6]/scale;  updateArray[2][1] = pUpdate[7]/scale;  updateArray[2][2] = 1.0f;
-          } else {
-            AnkiError("PlanarTransformation_f32::Update", "Unknown transformation type %d", updateType);
-            return RESULT_FAIL_INVALID_PARAMETERS;
-          }
-
-          // this.tform = this.tform*inv(tformUpdate);
-          Invert3x3(
-            updateArray[0][0], updateArray[0][1], updateArray[0][2],
-            updateArray[1][0], updateArray[1][1], updateArray[1][2],
-            updateArray[2][0], updateArray[2][1], updateArray[2][2]);
-
-          Array<f32> newHomography(3,3,scratch);
-
-          Matrix::Multiply(this->homography, updateArray, newHomography);
-
-          if(!FLT_NEAR(newHomography[2][2], 1.0f)) {
-            Matrix::DotDivide<f32,f32,f32>(newHomography, newHomography[2][2], newHomography);
-          }
-
-          this->homography.Set(newHomography);
-        } // if(updateType == TRANSFORM_TRANSLATION) ... else
-
-        return RESULT_OK;
-      }
-
-      Result PlanarTransformation_f32::Print(const char * const variableName) const
-      {
-        printf(variableName);
-        printf(": center");
-        this->centerOffset.Print();
-        printf(" initialCorners");
-        this->initialCorners.Print();
-        printf("\n");
-
-        return this->homography.Print("homography");
-      }
-
-      Quadrilateral<f32> PlanarTransformation_f32::Transform(const Quadrilateral<f32> &in, MemoryStack scratch, const f32 scale) const
-      {
-        Array<f32> xIn(1,4,scratch);
-        Array<f32> yIn(1,4,scratch);
-        Array<f32> xOut(1,4,scratch);
-        Array<f32> yOut(1,4,scratch);
-
-        for(s32 i=0; i<4; i++) {
-          xIn[0][i] = in.corners[i].x;
-          yIn[0][i] = in.corners[i].y;
-        }
-
-        TransformPoints(xIn, yIn, scale, false, false, xOut, yOut);
-
-        Quadrilateral<f32> out;
-
-        for(s32 i=0; i<4; i++) {
-          out.corners[i].x = xOut[0][i];
-          out.corners[i].y = yOut[0][i];
-        }
-
-        return out;
-      }
-
-      Result PlanarTransformation_f32::Transform(
-        const Array<u8> &in,
-        Array<u8> &out,
-        MemoryStack scratch,
-        const f32 scale) const
-      {
-        Result lastResult;
-
-        AnkiConditionalErrorAndReturnValue(in.IsValid() && out.IsValid(),
-          RESULT_FAIL_INVALID_OBJECT, "PlanarTransformation_f32::Transform", "inputs are not valid");
-
-        AnkiConditionalErrorAndReturnValue(in.get_size(0) == out.get_size(0) && in.get_size(1) == out.get_size(1),
-          RESULT_FAIL_INVALID_SIZE, "PlanarTransformation_f32::Transform", "input and output are different sizes");
-
-        AnkiConditionalErrorAndReturnValue(in.get_rawDataPointer() != out.get_rawDataPointer(),
-          RESULT_FAIL_ALIASED_MEMORY, "PlanarTransformation_f32::Transform", "in and out cannot be the same");
-
-        const s32 arrHeight = in.get_size(0);
-        const s32 arrWidth = in.get_size(1);
-
-        Array<f32> homographyInv(3,3,scratch);
-        homographyInv.Set(this->homography);
-
-        Invert3x3(
-          homographyInv[0][0], homographyInv[0][1], homographyInv[0][2],
-          homographyInv[1][0], homographyInv[1][1], homographyInv[1][2],
-          homographyInv[2][0], homographyInv[2][1], homographyInv[2][2]);
-
-        for(s32 y=0; y<3; y++) {
-          for(s32 x=0; x<3; x++) {
-            homographyInv[y][x] /= homographyInv[2][2];
-          }
-        }
-
-        //const s32 numPoints = in.get_size(0) * in.get_size(1);
-
-        Array<f32> xIn(arrHeight,arrWidth,scratch);
-        Array<f32> yIn(arrHeight,arrWidth,scratch);
-        Array<f32> xTransformed(arrHeight,arrWidth,scratch);
-        Array<f32> yTransformed(arrHeight,arrWidth,scratch);
-
-        //s32 ci = 0;
-        for(s32 y=0; y<arrHeight; y++) {
-          f32 * restrict pXIn = xIn.Pointer(y,0);
-          f32 * restrict pYIn = yIn.Pointer(y,0);
-
-          for(s32 x=0; x<arrWidth; x++) {
-            pXIn[x] = static_cast<f32>(x);
-            pYIn[x] = static_cast<f32>(y);
-          }
-        }
-
-        TransformPointsStatic(
-          xIn, yIn, scale,
-          this->centerOffset,
-          this->get_transformType(), homographyInv,
-          false, false,
-          xTransformed, yTransformed);
-
-        /*xIn.Print("xIn", 0,10,0,10);
-        yIn.Print("yIn", 0,10,0,10);
-
-        xTransformed.Print("xTransformed", 0,10,0,10);
-        yTransformed.Print("yTransformed", 0,10,0,10);*/
-
-        if((lastResult = Interp2<u8,u8>(in, xTransformed, yTransformed, out, INTERPOLATE_LINEAR, 0)) != RESULT_OK)
-          return lastResult;
-
-        return RESULT_OK;
-      }
-
-      Result PlanarTransformation_f32::Transform(
-        const FixedLengthList<Point<s16> > &in,
-        FixedLengthList<Point<s16> > &out,
-        MemoryStack scratch,
-        const f32 scale
-        ) const
-      {
-        AnkiConditionalErrorAndReturnValue(in.IsValid() && out.IsValid(),
-          RESULT_FAIL_INVALID_OBJECT, "PlanarTransformation_f32::Transform", "inputs are not valid");
-
-        AnkiConditionalErrorAndReturnValue(in.get_size() == out.get_size(),
-          RESULT_FAIL_INVALID_SIZE, "PlanarTransformation_f32::Transform", "input and output are different sizes");
-
-        const s32 numPoints = in.get_size();
-
-        Array<f32> xIn(1,numPoints,scratch,Flags::Buffer(false,false,false));
-        Array<f32> yIn(1,numPoints,scratch,Flags::Buffer(false,false,false));
-        Array<f32> xOut(1,numPoints,scratch,Flags::Buffer(false,false,false));
-        Array<f32> yOut(1,numPoints,scratch,Flags::Buffer(false,false,false));
-
-        const Point<s16> * restrict pIn = in.Pointer(0);
-
-        f32 * restrict pXIn  = xIn.Pointer(0,0);
-        f32 * restrict pYIn  = yIn.Pointer(0,0);
-
-        for(s32 i=0; i<numPoints; i++) {
-          pXIn[i] = pIn[i].x;
-          pYIn[i] = pIn[i].y;
-        }
-
-        TransformPoints(xIn, yIn, scale, false, false, xOut, yOut);
-
-        const f32 * restrict pXOut = xOut.Pointer(0,0);
-        const f32 * restrict pYOut = yOut.Pointer(0,0);
-
-        Point<s16> * restrict pOut = out.Pointer(0);
-
-        for(s32 i=0; i<numPoints; i++) {
-          pOut[i].x = static_cast<s16>(RoundS32(pXOut[i]));
-          pOut[i].y = static_cast<s16>(RoundS32(pYOut[i]));
-        }
-
-        return RESULT_OK;
-      }
-
-      bool PlanarTransformation_f32::IsValid() const
-      {
-        if(!this->isValid)
-          return false;
-
-        if(!this->homography.IsValid())
-          return false;
-
-        return true;
-      }
-
-      Result PlanarTransformation_f32::Set(const PlanarTransformation_f32 &newTransformation)
-      {
-        Result lastResult;
-
-        const TransformType originalType = this->get_transformType();
-
-        if((lastResult = this->set_transformType(newTransformation.get_transformType())) != RESULT_OK) {
-          this->set_transformType(originalType);
-          return lastResult;
-        }
-
-        if((lastResult = this->set_homography(newTransformation.get_homography())) != RESULT_OK) {
-          this->set_transformType(originalType);
-          return lastResult;
-        }
-
-        this->centerOffset = newTransformation.get_centerOffset(1.0f);
-
-        this->initialCorners = initialCorners;
-
-        return RESULT_OK;
-      }
-
-      Result PlanarTransformation_f32::Serialize(const char *objectName, SerializedBuffer &buffer) const
-      {
-        s32 totalDataLength = this->get_serializationSize();
-
-        void *segment = buffer.Allocate("PlanarTransformation_f32", objectName, totalDataLength);
-
-        if(segment == NULL) {
-          return RESULT_FAIL;
-        }
-
-        return SerializeRaw(objectName, &segment, totalDataLength);
-      }
-
-      Result PlanarTransformation_f32::SerializeRaw(const char *objectName, void ** buffer, s32 &bufferLength) const
-      {
-        if(SerializedBuffer::SerializeDescriptionStrings("PlanarTransformation_f32", objectName, buffer, bufferLength) != RESULT_OK)
-          return RESULT_FAIL;
-
-        if(SerializedBuffer::SerializeRawBasicType<bool>("isValid", this->isValid, buffer, bufferLength) != RESULT_OK)
-          return RESULT_FAIL;
-
-        if(SerializedBuffer::SerializeRawBasicType<s32>("transformType", this->transformType, buffer, bufferLength) != RESULT_OK)
-          return RESULT_FAIL;
-
-        if(SerializedBuffer::SerializeRawArray<f32>("homography", this->homography, buffer, bufferLength) != RESULT_OK)
-          return RESULT_FAIL;
-
-        if(SerializedBuffer::SerializeRawBasicType<Quadrilateral<f32> >("initialCorners", this->initialCorners, buffer, bufferLength) != RESULT_OK)
-          return RESULT_FAIL;
-
-        if(SerializedBuffer::SerializeRawBasicType<Point<f32> >("centerOffset", this->centerOffset, buffer, bufferLength) != RESULT_OK)
-          return RESULT_FAIL;
-
-        return RESULT_OK;
-      }
-
-      Result PlanarTransformation_f32::Deserialize(char *objectName, void** buffer, s32 &bufferLength, MemoryStack &memory)
-      {
-        // TODO: check if the name is correct
-        if(SerializedBuffer::DeserializeDescriptionStrings(NULL, objectName, buffer, bufferLength) != RESULT_OK)
-          return RESULT_FAIL;
-
-        this->isValid = SerializedBuffer::DeserializeRawBasicType<bool>(NULL, buffer, bufferLength);
-        this->transformType = static_cast<Transformations::TransformType>(SerializedBuffer::DeserializeRawBasicType<s32>(NULL, buffer, bufferLength));
-        this->homography = SerializedBuffer::DeserializeRawArray<f32>(NULL, buffer, bufferLength, memory);
-        this->initialCorners = SerializedBuffer::DeserializeRawBasicType<Quadrilateral<f32> >(NULL, buffer, bufferLength);
-        this->centerOffset = SerializedBuffer::DeserializeRawBasicType<Point<f32> >(NULL, buffer, bufferLength);
-
-        return RESULT_OK;
-      }
-
-      Result PlanarTransformation_f32::set_transformType(const TransformType transformType)
-      {
-        if(transformType == TRANSFORM_TRANSLATION || transformType == TRANSFORM_AFFINE || transformType == TRANSFORM_PROJECTIVE) {
-          this->transformType = transformType;
-        } else {
-          AnkiError("PlanarTransformation_f32::set_transformType", "Unknown transformation type %d", transformType);
-          return RESULT_FAIL_INVALID_PARAMETERS;
-        }
-
-        return RESULT_OK;
-      }
-
-      TransformType PlanarTransformation_f32::get_transformType() const
-      {
-        return transformType;
-      }
-
-      Result PlanarTransformation_f32::set_homography(const Array<f32>& in)
-      {
-        if(this->homography.Set(in) != 9)
-          return RESULT_FAIL_INVALID_SIZE;
-
-        AnkiAssert(FLT_NEAR(in[2][2], 1.0f));
-
-        return RESULT_OK;
-      }
-
-      const Array<f32>& PlanarTransformation_f32::get_homography() const
-      {
-        return this->homography;
-      }
-
-      Result PlanarTransformation_f32::set_initialCorners(const Quadrilateral<f32> &initialCorners)
-      {
-        this->initialCorners = initialCorners;
-
-        return RESULT_OK;
-      }
-
-      const Quadrilateral<f32>& PlanarTransformation_f32::get_initialCorners() const
-      {
-        return this->initialCorners;
-      }
-
-      Result PlanarTransformation_f32::set_centerOffset(const Point<f32> &centerOffset)
-      {
-        this->centerOffset = centerOffset;
-
-        return RESULT_OK;
-      }
-
-      Point<f32> PlanarTransformation_f32::get_centerOffset(const f32 scale) const
-      {
-        if(FLT_NEAR(scale,1.0f)) {
-          return this->centerOffset;
-        } else {
-          const Point<f32> scaledOffset(this->centerOffset.x / scale, this->centerOffset.y / scale);
-          return scaledOffset;
-        }
-      }
-
-      Quadrilateral<f32> PlanarTransformation_f32::get_transformedCorners(MemoryStack scratch) const
-      {
-        return this->Transform(this->get_initialCorners(), scratch);
-      }
-
-      Result PlanarTransformation_f32::TransformPointsStatic(
-        const Array<f32> &xIn, const Array<f32> &yIn,
-        const f32 scale,
-        const Point<f32>& centerOffset,
-        const TransformType transformType,
-        const Array<f32> &homography,
-        const bool inputPointsAreZeroCentered,
-        const bool outputPointsAreZeroCentered,
-        Array<f32> &xOut, Array<f32> &yOut)
-      {
-        AnkiConditionalErrorAndReturnValue(homography.IsValid(),
-          RESULT_FAIL_INVALID_OBJECT, "PlanarTransformation_f32::TransformPoints", "homography is not valid");
-
-        AnkiConditionalErrorAndReturnValue(xIn.IsValid() && yIn.IsValid() && xOut.IsValid() && yOut.IsValid(),
-          RESULT_FAIL_INVALID_OBJECT, "PlanarTransformation_f32::TransformPoints", "All inputs and outputs must be allocated and valid");
-
-        AnkiConditionalErrorAndReturnValue(xIn.get_rawDataPointer() != xOut.get_rawDataPointer() && yIn.get_rawDataPointer() != yOut.get_rawDataPointer(),
-          RESULT_FAIL_ALIASED_MEMORY, "PlanarTransformation_f32::TransformPoints", "In and Out arrays must be in different memory locations");
-
-        AnkiConditionalErrorAndReturnValue(
-          xIn.get_size(0) == yIn.get_size(0) && xIn.get_size(0) == xOut.get_size(0) && xIn.get_size(0) == yOut.get_size(0) &&
-          xIn.get_size(1) == yIn.get_size(1) && xIn.get_size(1) == xOut.get_size(1) && xIn.get_size(1) == yOut.get_size(1),
-          RESULT_FAIL_INVALID_SIZE, "PlanarTransformation_f32::TransformPoints", "All inputs and outputs must be the same size");
-
-        const s32 numPointsY = xIn.get_size(0);
-        const s32 numPointsX = xIn.get_size(1);
-
-        // If the inputs or outputs should be shifted, set the offset appropriately
-        const Point<f32> inputCenterOffset = inputPointsAreZeroCentered ? Point<f32>(0.0f, 0.0f) : Point<f32>(centerOffset.x, centerOffset.y);
-        const Point<f32> outputCenterOffset = outputPointsAreZeroCentered ? Point<f32>(0.0f, 0.0f) : Point<f32>(centerOffset.x, centerOffset.y);
-
-        if(transformType == TRANSFORM_TRANSLATION) {
-          const f32 dx = (homography[0][2] - inputCenterOffset.x + outputCenterOffset.x) / scale;
-          const f32 dy = (homography[1][2] - inputCenterOffset.y + outputCenterOffset.y) / scale;
-
-          for(s32 y=0; y<numPointsY; y++) {
-            const f32 * restrict pXIn = xIn.Pointer(y,0);
-            const f32 * restrict pYIn = yIn.Pointer(y,0);
-            f32 * restrict pXOut = xOut.Pointer(y,0);
-            f32 * restrict pYOut = yOut.Pointer(y,0);
-
-            for(s32 x=0; x<numPointsX; x++) {
-              pXOut[x] = pXIn[x] + dx;
-              pYOut[x] = pYIn[x] + dy;
-            }
-          }
-        } else if(transformType == TRANSFORM_AFFINE) {
-          const f32 h00 = homography[0][0]; const f32 h01 = homography[0][1]; const f32 h02 = homography[0][2];
-          const f32 h10 = homography[1][0]; const f32 h11 = homography[1][1]; const f32 h12 = homography[1][2];
-
-          AnkiAssert(FLT_NEAR(homography[2][0], 0.0f));
-          AnkiAssert(FLT_NEAR(homography[2][1], 0.0f));
-          AnkiAssert(FLT_NEAR(homography[2][2], 1.0f));
-
-          for(s32 y=0; y<numPointsY; y++) {
-            const f32 * restrict pXIn = xIn.Pointer(y,0);
-            const f32 * restrict pYIn = yIn.Pointer(y,0);
-            f32 * restrict pXOut = xOut.Pointer(y,0);
-            f32 * restrict pYOut = yOut.Pointer(y,0);
-
-            if(FLT_NEAR(scale, 1.0f)) {
-              for(s32 x=0; x<numPointsX; x++) {
-                const f32 xIn = pXIn[x];
-                const f32 yIn = pYIn[x];
-
-                // Remove center offset (offset may be zero)
-                const f32 xc = xIn - inputCenterOffset.x;
-                const f32 yc = yIn - inputCenterOffset.y;
-
-                const f32 xp = (h00*xc + h01*yc + h02);
-                const f32 yp = (h10*xc + h11*yc + h12);
-
-                // Restore center offset (offset may be zero)
-                pXOut[x] = xp + outputCenterOffset.x;
-                pYOut[x] = yp + outputCenterOffset.y;
-              }
-            } else {
-              for(s32 x=0; x<numPointsX; x++) {
-                const f32 xIn = pXIn[x] * scale;
-                const f32 yIn = pYIn[x] * scale;
-
-                // Remove center offset (offset may be zero)
-                const f32 xc = xIn - inputCenterOffset.x;
-                const f32 yc = yIn - inputCenterOffset.y;
-
-                const f32 xp = (h00*xc + h01*yc + h02);
-                const f32 yp = (h10*xc + h11*yc + h12);
-
-                // Restore center offset (offset may be zero)
-                pXOut[x] = (xp + outputCenterOffset.x) / scale;
-                pYOut[x] = (yp + outputCenterOffset.y) / scale;
-              }
-            } // if(FLT_NEAR(scale, 1.0f))
-          }
-        } else if(transformType == TRANSFORM_PROJECTIVE) {
-          const f32 h00 = homography[0][0]; const f32 h01 = homography[0][1]; const f32 h02 = homography[0][2];
-          const f32 h10 = homography[1][0]; const f32 h11 = homography[1][1]; const f32 h12 = homography[1][2];
-          const f32 h20 = homography[2][0]; const f32 h21 = homography[2][1]; const f32 h22 = 1.0f;
-
-          AnkiAssert(FLT_NEAR(homography[2][2], 1.0f));
-
-          for(s32 y=0; y<numPointsY; y++) {
-            const f32 * restrict pXIn = xIn.Pointer(y,0);
-            const f32 * restrict pYIn = yIn.Pointer(y,0);
-            f32 * restrict pXOut = xOut.Pointer(y,0);
-            f32 * restrict pYOut = yOut.Pointer(y,0);
-
-            if(FLT_NEAR(scale, 1.0f)) {
-              for(s32 x=0; x<numPointsX; x++) {
-                const f32 xIn = pXIn[x];
-                const f32 yIn = pYIn[x];
-
-                // Remove center offset (offset may be zero)
-                const f32 xc = xIn - inputCenterOffset.x;
-                const f32 yc = yIn - inputCenterOffset.y;
-
-                const f32 wpi = 1.0f / (h20*xc + h21*yc + h22);
-
-                const f32 xp = (h00*xc + h01*yc + h02) * wpi;
-                const f32 yp = (h10*xc + h11*yc + h12) * wpi;
-
-                // Restore center offset (offset may be zero)
-                pXOut[x] = xp + outputCenterOffset.x;
-                pYOut[x] = yp + outputCenterOffset.y;
-              }
-            } else {
-              for(s32 x=0; x<numPointsX; x++) {
-                const f32 xIn = pXIn[x] * scale;
-                const f32 yIn = pYIn[x] * scale;
-
-                // Remove center offset (offset may be zero)
-                const f32 xc = xIn - inputCenterOffset.x;
-                const f32 yc = yIn - inputCenterOffset.y;
-
-                const f32 wpi = 1.0f / (h20*xc + h21*yc + h22);
-
-                const f32 xp = (h00*xc + h01*yc + h02) * wpi;
-                const f32 yp = (h10*xc + h11*yc + h12) * wpi;
-
-                // Restore center offset (offset may be zero)
-                pXOut[x] = (xp + outputCenterOffset.x) / scale;
-                pYOut[x] = (yp + outputCenterOffset.y) / scale;
-              }
-            } // if(FLT_NEAR(scale, 1.0f))
-          }
-        } else {
-          // Should be checked earlier
-          AnkiAssert(false);
-          return RESULT_FAIL;
-        }
-
-        return RESULT_OK;
-      }
-
-      s32 PlanarTransformation_f32::get_serializationSize()
-      {
-        // TODO: make the correct length
-        return 512 + 14*SerializedBuffer::DESCRIPTION_STRING_LENGTH;
-      }
-
-      Result ComputeHomographyFromQuad(const Quadrilateral<s16> &quad, Array<f32> &homography, MemoryStack scratch)
-      {
-        Result lastResult;
-
-        AnkiConditionalErrorAndReturnValue(homography.IsValid(),
-          RESULT_FAIL_INVALID_OBJECT, "ComputeHomographyFromQuad", "homography is not valid");
-
-        AnkiConditionalErrorAndReturnValue(scratch.IsValid(),
-          RESULT_FAIL_INVALID_OBJECT, "ComputeHomographyFromQuad", "scratch is not valid");
-
-        // TODO: I got rid of sorting, but now we have an extra copy here that can be removed.
-        //Quadrilateral<s16> sortedQuad = quad.ComputeClockwiseCorners();
-        Quadrilateral<s16> sortedQuad = quad;
-
-        FixedLengthList<Point<f32> > originalPoints(4, scratch);
-        FixedLengthList<Point<f32> > transformedPoints(4, scratch);
-
-        originalPoints.PushBack(Point<f32>(0,0));
-        originalPoints.PushBack(Point<f32>(0,1));
-        originalPoints.PushBack(Point<f32>(1,0));
-        originalPoints.PushBack(Point<f32>(1,1));
-
-        transformedPoints.PushBack(Point<f32>(sortedQuad[0].x, sortedQuad[0].y));
-        transformedPoints.PushBack(Point<f32>(sortedQuad[1].x, sortedQuad[1].y));
-        transformedPoints.PushBack(Point<f32>(sortedQuad[2].x, sortedQuad[2].y));
-        transformedPoints.PushBack(Point<f32>(sortedQuad[3].x, sortedQuad[3].y));
-
-        if((lastResult = Matrix::EstimateHomography(originalPoints, transformedPoints, homography, scratch)) != RESULT_OK)
-          return lastResult;
-
-        return RESULT_OK;
-      } // Result ComputeHomographyFromQuad(FixedLengthList<Quadrilateral<s16> > quads, FixedLengthList<Array<f32> > &homographies, MemoryStack scratch)
-
-      Result PlanarTransformation_f32::VerifyTransformation_Projective_NearestNeighbor(
-        const Array<u8> &templateImage,
-        const Histogram &templateHistogram,
-        const Rectangle<f32> &templateRegionOfInterest,
-        const Array<u8> &nextImage,
-        const Histogram &nextImageHistogram,
-        const f32 templateRegionHeight,
-        const f32 templateRegionWidth,
-        const s32 templateCoordinateIncrement,
-        const u8 maxPixelDifference,
-        s32 &meanAbsoluteDifference,
-        s32 &numInBounds,
-        s32 &numSimilarPixels,
-        MemoryStack scratch) const
-      {
-        const s32 numStatisticsFractionalBits = 14;
-        //const f32 lowPercentile = 0.1f;
-        const f32 highPercentile = 0.95f;
-
-        AnkiConditionalErrorAndReturnValue(templateImage.get_size(0) == nextImage.get_size(0) && templateImage.get_size(1) == nextImage.get_size(1),
-          RESULT_FAIL_INVALID_SIZE, "PlanarTransformation_f32::VerifyTransformation_Projective", "input images must be the same size");
-
-        const s32 maxPixelDifferenceS32 = maxPixelDifference;
-
-        const s32 nextImageHeight = nextImage.get_size(0);
-        const s32 nextImageWidth = nextImage.get_size(1);
-
-        const s32 whichScale = 0;
-        const f32 scale = static_cast<f32>(1 << whichScale);
-
-        const s32 initialImageScaleS32 = BASE_IMAGE_WIDTH / nextImageWidth;
-        const f32 initialImageScaleF32 = static_cast<f32>(initialImageScaleS32);
-
-        const Point<f32> centerOffsetScaled = this->get_centerOffset(initialImageScaleF32);
-
-        const f32 roi_minX = templateRegionOfInterest.left - templateRegionWidth/2.0f;
-        const f32 roi_maxX = templateRegionOfInterest.right - templateRegionWidth/2.0f;
-        const f32 roi_minY = templateRegionOfInterest.top - templateRegionHeight/2.0f;
-        const f32 roi_maxY = templateRegionOfInterest.bottom - templateRegionHeight/2.0f;
-
-        Meshgrid<f32> originalCoordinates(
-          Linspace(roi_minX, roi_maxX, static_cast<s32>(FLT_FLOOR((roi_maxX-roi_minX+1)/(scale)))),
-          Linspace(roi_minY, roi_maxY, static_cast<s32>(FLT_FLOOR((roi_maxY-roi_minY+1)/(scale)))));
-
-        const f32 templateCoordinateIncrementF32 = static_cast<f32>(templateCoordinateIncrement);
-
-        const s32 xyReferenceMin = 0;
-        const s32 xReferenceMax = nextImageWidth;
-        const s32 yReferenceMax = nextImageHeight;
-
-        const LinearSequence<f32> &yGridVector = originalCoordinates.get_yGridVector();
-        const LinearSequence<f32> &xGridVector = originalCoordinates.get_xGridVector();
-
-        const f32 yGridStart = yGridVector.get_start();
-        const f32 xGridStart = xGridVector.get_start();
-
-        const f32 yGridDelta = yGridVector.get_increment() * templateCoordinateIncrementF32;
-        const f32 xGridDelta = xGridVector.get_increment() * templateCoordinateIncrementF32;
-
-        const s32 yIterationMax = yGridVector.get_size();
-        const s32 xIterationMax = xGridVector.get_size();
-
-        const Array<f32> &homography = this->get_homography();
-        const f32 h00 = homography[0][0]; const f32 h01 = homography[0][1]; const f32 h02 = homography[0][2] / initialImageScaleF32;
-        const f32 h10 = homography[1][0]; const f32 h11 = homography[1][1]; const f32 h12 = homography[1][2] / initialImageScaleF32;
-        const f32 h20 = homography[2][0] * initialImageScaleF32; const f32 h21 = homography[2][1] * initialImageScaleF32; //const f32 h22 = 1.0f;
-
-        //const s32 templateMeanS32 = RoundS32(templateHistogram.mean);
-        //const s32 nextImageMeanS32 = RoundS32(nextImageHistogram.mean);
-
-        //const s32 templateStdDivisor = RoundS32(static_cast<f32>((1 << numStatisticsFractionalBits)) / templateHistogram.standardDeviation);
-        //const s32 nextImageStdDivisor = RoundS32(static_cast<f32>((1 << numStatisticsFractionalBits)) / nextImageHistogram.standardDeviation);
-
-        //const s32 templateLowS32 = ComputePercentile(templateHistogram, lowPercentile);
-        const s32 templateHighS32 = ComputePercentile(templateHistogram, highPercentile);
-        const s32 templateHighDivisorS32 = 255*RoundS32(static_cast<f32>(1 << numStatisticsFractionalBits) / static_cast<f32>(templateHighS32));
-
-        //const s32 nextImageLowS32 = ComputePercentile(nextImageHistogram, lowPercentile);
-        const s32 nextImageHighS32 = ComputePercentile(nextImageHistogram, highPercentile);
-        const s32 nextImageHighDivisorS32 = 255*RoundS32(static_cast<f32>(1 << numStatisticsFractionalBits) / static_cast<f32>(nextImageHighS32));
-
-        numInBounds = 0;
-        numSimilarPixels = 0;
-        s32 totalGrayvalueDifference = 0;
-
-        // TODO: make the x and y limits from 1 to end-2
-        //#if !defined(__EDG__)
-        //        Matlab matlab(false);
-        //        matlab.EvalString("template = zeros(240,320);");
-        //        matlab.EvalString("warped = zeros(240,320);");
-        //#endif
-
-        f32 yOriginal = yGridStart;
-        for(s32 y=0; y<yIterationMax; y+=templateCoordinateIncrement) {
-          const u8 * restrict pTemplateImage = templateImage.Pointer(RoundS32(y+templateRegionOfInterest.top), RoundS32(templateRegionOfInterest.left));
-
-          f32 xOriginal = xGridStart;
-
-          for(s32 x=0; x<xIterationMax; x+=templateCoordinateIncrement) {
-            // TODO: These two could be strength reduced
-            const f32 xTransformedRaw = h00*xOriginal + h01*yOriginal + h02;
-            const f32 yTransformedRaw = h10*xOriginal + h11*yOriginal + h12;
-
-            const f32 normalization = 1.0f / (h20*xOriginal + h21*yOriginal + 1.0f);
-
-            const s32 xTransformedS32 = RoundS32( (xTransformedRaw * normalization) + centerOffsetScaled.x );
-            const s32 yTransformedS32 = RoundS32( (yTransformedRaw * normalization) + centerOffsetScaled.y );
-
-            xOriginal += xGridDelta;
-
-            // If out of bounds, continue
-            if(xTransformedS32 < xyReferenceMin || xTransformedS32 > xReferenceMax || yTransformedS32 < xyReferenceMin || yTransformedS32 > yReferenceMax) {
-              continue;
-            }
-
-            numInBounds++;
-
-            const s32 nextImagePixelValueRaw = *nextImage.Pointer(yTransformedS32, xTransformedS32);
-            const s32 templatePixelValueRaw = pTemplateImage[x];
-
-            const s32 nearestPixelValue  = (nextImagePixelValueRaw * nextImageHighDivisorS32) >> numStatisticsFractionalBits;
-            const s32 templatePixelValue = (templatePixelValueRaw * templateHighDivisorS32) >> numStatisticsFractionalBits;
-
-            const s32 grayvalueDifference = ABS(nearestPixelValue - templatePixelValue);
-
-            //#if !defined(__EDG__)
-            //            matlab.EvalString("template(%d,%d) = %d; warped(%d,%d) = %d;", yTransformedS32, xTransformedS32, templatePixelValue, yTransformedS32, xTransformedS32, nearestPixelValue);
-            //#endif
-
-            totalGrayvalueDifference += grayvalueDifference;
-
-            if(grayvalueDifference <= maxPixelDifferenceS32) {
-              numSimilarPixels++;
-            }
-          } // for(s32 x=0; x<xIterationMax; x++)
-
-          yOriginal += yGridDelta;
-        } // for(s32 y=0; y<yIterationMax; y++)
-
-        meanAbsoluteDifference = totalGrayvalueDifference / numInBounds;
-
-        return RESULT_OK;
-      }
-
-      Result PlanarTransformation_f32::VerifyTransformation_Projective_LinearInterpolate(
-        const Array<u8> &templateImage,
-        const Rectangle<f32> &templateRegionOfInterest,
-        const Array<u8> &nextImage,
-        const f32 templateRegionHeight,
-        const f32 templateRegionWidth,
-        const s32 templateCoordinateIncrement,
-        const u8 maxPixelDifference,
-        s32 &meanAbsoluteDifference,
-        s32 &numInBounds,
-        s32 &numSimilarPixels,
-        MemoryStack scratch) const
-      {
-        // This method is heavily based on Interp2_Projective
-        // The call would be like: Interp2_Projective<u8,u8>(nextImage, originalCoordinates, interpolationHomography, centerOffset, nextImageTransformed2d, INTERPOLATE_LINEAR, 0);
-
->>>>>>> b1f5f3f3
-        AnkiConditionalErrorAndReturnValue(templateImage.get_size(0) == nextImage.get_size(0) && templateImage.get_size(1) == nextImage.get_size(1),
-          RESULT_FAIL_INVALID_SIZE, "PlanarTransformation_f32::VerifyTransformation_Projective", "input images must be the same size");
-
-        const s32 maxPixelDifferenceS32 = maxPixelDifference;
-
-        const s32 nextImageHeight = nextImage.get_size(0);
-        const s32 nextImageWidth = nextImage.get_size(1);
-
-        const s32 whichScale = 0;
-        const f32 scale = static_cast<f32>(1 << whichScale);
-
-        const s32 initialImageScaleS32 = BASE_IMAGE_WIDTH / nextImageWidth;
-        const f32 initialImageScaleF32 = static_cast<f32>(initialImageScaleS32);
-
-        const Point<f32> centerOffsetScaled = this->get_centerOffset(initialImageScaleF32);
-
-        const f32 roi_minX = templateRegionOfInterest.left - templateRegionWidth/2.0f;
-        const f32 roi_maxX = templateRegionOfInterest.right - templateRegionWidth/2.0f;
-        const f32 roi_minY = templateRegionOfInterest.top - templateRegionHeight/2.0f;
-        const f32 roi_maxY = templateRegionOfInterest.bottom - templateRegionHeight/2.0f;
-
-        Meshgrid<f32> originalCoordinates(
-          Linspace(roi_minX, roi_maxX, static_cast<s32>(FLT_FLOOR((roi_maxX-roi_minX+1)/(scale)))),
-          Linspace(roi_minY, roi_maxY, static_cast<s32>(FLT_FLOOR((roi_maxY-roi_minY+1)/(scale)))));
-
-        // Unused, remove?
-        //const s32 outHeight = originalCoordinates.get_yGridVector().get_size();
-        //const s32 outWidth = originalCoordinates.get_xGridVector().get_size();
-
-        const f32 xyReferenceMin = 0.0f;
-        const f32 xReferenceMax = static_cast<f32>(nextImageWidth) - 1.0f;
-        const f32 yReferenceMax = static_cast<f32>(nextImageHeight) - 1.0f;
-
-        const LinearSequence<f32> &yGridVector = originalCoordinates.get_yGridVector();
-        const LinearSequence<f32> &xGridVector = originalCoordinates.get_xGridVector();
-
-        const f32 yGridStart = yGridVector.get_start();
-        const f32 xGridStart = xGridVector.get_start();
-
-        const f32 yGridDelta = yGridVector.get_increment();
-        const f32 xGridDelta = xGridVector.get_increment();
-
-        const s32 yIterationMax = yGridVector.get_size();
-        const s32 xIterationMax = xGridVector.get_size();
-
-        const Array<f32> &homography = this->get_homography();
-        const f32 h00 = homography[0][0]; const f32 h01 = homography[0][1]; const f32 h02 = homography[0][2] / initialImageScaleF32;
-        const f32 h10 = homography[1][0]; const f32 h11 = homography[1][1]; const f32 h12 = homography[1][2] / initialImageScaleF32;
-        const f32 h20 = homography[2][0] * initialImageScaleF32; const f32 h21 = homography[2][1] * initialImageScaleF32; //const f32 h22 = 1.0f;
-
-        numInBounds = 0;
-        numSimilarPixels = 0;
-        s32 totalGrayvalueDifference = 0;
-
-        // TODO: make the x and y limits from 1 to end-2
-
-        //Matlab matlab(false);
-        //matlab.EvalString("template = zeros(240,320);");
-        //matlab.EvalString("warped = zeros(240,320);");
-
-        f32 yOriginal = yGridStart;
-        for(s32 y=0; y<yIterationMax; y+=templateCoordinateIncrement) {
-          const u8 * restrict pTemplateImage = templateImage.Pointer(RoundS32(y+templateRegionOfInterest.top), RoundS32(templateRegionOfInterest.left));
-
-          f32 xOriginal = xGridStart;
-
-          for(s32 x=0; x<xIterationMax; x+=templateCoordinateIncrement) {
-            // TODO: These two could be strength reduced
-            const f32 xTransformedRaw = h00*xOriginal + h01*yOriginal + h02;
-            const f32 yTransformedRaw = h10*xOriginal + h11*yOriginal + h12;
-
-            const f32 normalization = 1.0f / (h20*xOriginal + h21*yOriginal + 1.0f);
-
-            const f32 xTransformed = (xTransformedRaw * normalization) + centerOffsetScaled.x;
-            const f32 yTransformed = (yTransformedRaw * normalization) + centerOffsetScaled.y;
-
-            xOriginal += xGridDelta * templateCoordinateIncrement;
-
-            const f32 x0 = FLT_FLOOR(xTransformed);
-            const f32 x1 = x0 + 1.0f; // ceilf(xTransformed);
-
-            const f32 y0 = FLT_FLOOR(yTransformed);
-            const f32 y1 = y0 + 1.0f; // ceilf(yTransformed);
-
-            // If out of bounds, continue
-            if(x0 < xyReferenceMin || x1 > xReferenceMax || y0 < xyReferenceMin || y1 > yReferenceMax) {
-              continue;
-            }
-
-            numInBounds++;
-
-            const f32 alphaX = xTransformed - x0;
-            const f32 alphaXinverse = 1 - alphaX;
-
-            const f32 alphaY = yTransformed - y0;
-            const f32 alphaYinverse = 1.0f - alphaY;
-
-            const s32 y0S32 = RoundS32(y0);
-            const s32 y1S32 = RoundS32(y1);
-            const s32 x0S32 = RoundS32(x0);
-
-            const u8 * restrict pReference_y0 = nextImage.Pointer(y0S32, x0S32);
-            const u8 * restrict pReference_y1 = nextImage.Pointer(y1S32, x0S32);
-
-            const f32 pixelTL = *pReference_y0;
-            const f32 pixelTR = *(pReference_y0+1);
-            const f32 pixelBL = *pReference_y1;
-            const f32 pixelBR = *(pReference_y1+1);
-
-            const s32 interpolatedPixelValue = RoundS32(InterpolateBilinear2d<f32>(pixelTL, pixelTR, pixelBL, pixelBR, alphaY, alphaYinverse, alphaX, alphaXinverse));
-            const s32 templatePixelValue = pTemplateImage[x];
-            const s32 grayvalueDifference = ABS(interpolatedPixelValue - templatePixelValue);
-
-            //matlab.EvalString("template(%d,%d) = %d; warped(%d,%d) = %d;", RoundS32(y0), RoundS32(x0), templatePixelValue, RoundS32(y0), RoundS32(x0), interpolatedPixelValue);
-
-            totalGrayvalueDifference += grayvalueDifference;
-
-            if(grayvalueDifference <= maxPixelDifferenceS32) {
-              numSimilarPixels++;
-            }
-          } // for(s32 x=0; x<xIterationMax; x++)
-
-          yOriginal += yGridDelta * templateCoordinateIncrement;
-        } // for(s32 y=0; y<yIterationMax; y++)
-
-        meanAbsoluteDifference = totalGrayvalueDifference / numInBounds;
-
-        return RESULT_OK;
-      } // Result PlanarTransformation_f32::VerifyTransformation_Projective_LinearInterpolate()
-    } // namespace Transformations
-  } // namespace Embedded
-} // namespace Anki+/**
+File: transformations.cpp
+Author: Peter Barnum
+Created: 2013
+
+Copyright Anki, Inc. 2013
+For internal use only. No part of this code may be used without a signed non-disclosure agreement with Anki, inc.
+**/
+
+#include "anki/vision/robot/transformations.h"
+#include "anki/vision/robot/fiducialDetection.h"
+#include "anki/vision/robot/histogram.h"
+
+#include "anki/common/robot/opencvLight.h"
+#include "anki/common/robot/arrayPatterns.h"
+#include "anki/common/robot/interpolate.h"
+#include "anki/common/robot/serialize.h"
+#include "anki/common/robot/matlabInterface.h"
+
+namespace Anki
+{
+  namespace Embedded
+  {
+    namespace Transformations
+    {
+      PlanarTransformation_f32::PlanarTransformation_f32(const TransformType transformType, const Quadrilateral<f32> &initialCorners, const Array<f32> &initialHomography, MemoryStack &memory)
+      {
+        this->centerOffset = initialCorners.ComputeCenter();
+
+        this->Init(transformType, initialCorners, initialHomography, centerOffset, memory);
+      }
+
+      PlanarTransformation_f32::PlanarTransformation_f32(const TransformType transformType, const Quadrilateral<f32> &initialCorners, MemoryStack &memory)
+      {
+        this->homography = Array<f32>();
+        this->centerOffset = initialCorners.ComputeCenter();
+
+        this->Init(transformType, initialCorners, homography, centerOffset, memory);
+      }
+
+      PlanarTransformation_f32::PlanarTransformation_f32(const TransformType transformType, MemoryStack &memory)
+      {
+        this->homography = Array<f32>();
+        this->initialCorners = Quadrilateral<f32>(Point<f32>(0.0f,0.0f), Point<f32>(0.0f,0.0f), Point<f32>(0.0f,0.0f), Point<f32>(0.0f,0.0f));
+        this->centerOffset = initialCorners.ComputeCenter();
+
+        this->Init(transformType, initialCorners, homography, centerOffset, memory);
+      }
+
+      PlanarTransformation_f32::PlanarTransformation_f32(const TransformType transformType, const Quadrilateral<f32> &initialCorners, const Array<f32> &initialHomography, const Point<f32> &centerOffset, MemoryStack &memory)
+      {
+        this->Init(transformType, initialCorners, initialHomography, centerOffset, memory);
+      }
+
+      PlanarTransformation_f32::PlanarTransformation_f32(const TransformType transformType, const Quadrilateral<f32> &initialCorners, const Point<f32> &centerOffset, MemoryStack &memory)
+      {
+        this->homography = Array<f32>();
+
+        this->Init(transformType, initialCorners, homography, centerOffset, memory);
+      }
+
+      PlanarTransformation_f32::PlanarTransformation_f32(const TransformType transformType, const Point<f32> &centerOffset, MemoryStack &memory)
+      {
+        this->homography = Array<f32>();
+        this->initialCorners = Quadrilateral<f32>(Point<f32>(0.0f,0.0f), Point<f32>(0.0f,0.0f), Point<f32>(0.0f,0.0f), Point<f32>(0.0f,0.0f));
+
+        this->Init(transformType, initialCorners, homography, centerOffset, memory);
+      }
+
+      Result PlanarTransformation_f32::Init(const TransformType transformType, const Quadrilateral<f32> &initialCorners, const Array<f32> &initialHomography, const Point<f32> &centerOffset, MemoryStack &memory)
+      {
+        this->isValid = false;
+
+        AnkiConditionalErrorAndReturnValue(transformType==TRANSFORM_TRANSLATION || transformType==TRANSFORM_AFFINE || transformType==TRANSFORM_PROJECTIVE,
+          RESULT_FAIL_INVALID_PARAMETERS, "PlanarTransformation_f32::Init", "Invalid transformType %d", transformType);
+
+        this->transformType = transformType;
+        this->centerOffset = centerOffset;
+        this->initialCorners = initialCorners;
+
+        this->homography = Eye<f32>(3, 3, memory);
+
+        if(initialHomography.IsValid()) {
+          this->homography.Set(initialHomography);
+        }
+
+        this->isValid = true;
+
+        return RESULT_OK;
+      }
+
+      PlanarTransformation_f32::PlanarTransformation_f32()
+      {
+        this->isValid = false;
+      }
+
+      Result PlanarTransformation_f32::TransformPoints(
+        const Array<f32> &xIn, const Array<f32> &yIn,
+        const f32 scale,
+        const bool inputPointsAreZeroCentered,
+        const bool outputPointsAreZeroCentered,
+        Array<f32> &xOut, Array<f32> &yOut) const
+      {
+        return TransformPointsStatic(
+          xIn, yIn,
+          scale,
+          this->centerOffset, this->get_transformType(), this->get_homography(),
+          inputPointsAreZeroCentered, outputPointsAreZeroCentered,
+          xOut, yOut);
+      }
+
+      Result PlanarTransformation_f32::Update(const Array<f32> &update, const f32 scale, MemoryStack scratch, TransformType updateType)
+      {
+        AnkiConditionalErrorAndReturnValue(update.IsValid(),
+          RESULT_FAIL_INVALID_OBJECT, "PlanarTransformation_f32::Update", "update is not valid");
+
+        AnkiConditionalErrorAndReturnValue(update.get_size(0) == 1,
+          RESULT_FAIL_INVALID_SIZE, "PlanarTransformation_f32::Update", "update is the incorrect size");
+
+        if(updateType == TRANSFORM_UNKNOWN) {
+          updateType = this->transformType;
+        }
+
+        // An Object of a given transformation type can only be updated with a simpler transformation
+        if(this->transformType == TRANSFORM_TRANSLATION) {
+          AnkiConditionalErrorAndReturnValue(updateType == TRANSFORM_TRANSLATION,
+            RESULT_FAIL_INVALID_PARAMETERS, "PlanarTransformation_f32::Update", "cannot update this transform with the update type %d", updateType);
+        } else if(this->transformType == TRANSFORM_AFFINE) {
+          AnkiConditionalErrorAndReturnValue(updateType == TRANSFORM_TRANSLATION || updateType == TRANSFORM_AFFINE,
+            RESULT_FAIL_INVALID_PARAMETERS, "PlanarTransformation_f32::Update", "cannot update this transform with the update type %d", updateType);
+        } else if(this->transformType == TRANSFORM_PROJECTIVE) {
+          AnkiConditionalErrorAndReturnValue(updateType == TRANSFORM_TRANSLATION|| updateType == TRANSFORM_AFFINE || updateType == TRANSFORM_PROJECTIVE,
+            RESULT_FAIL_INVALID_PARAMETERS, "PlanarTransformation_f32::Update", "cannot update this transform with the update type %d", updateType);
+        } else {
+          AnkiAssert(false);
+        }
+
+        const f32 * pUpdate = update[0];
+
+        if(updateType == TRANSFORM_TRANSLATION) {
+          AnkiConditionalErrorAndReturnValue(update.get_size(1) == TRANSFORM_TRANSLATION>>8,
+            RESULT_FAIL_INVALID_SIZE, "PlanarTransformation_f32::Update", "update is the incorrect size");
+
+          // this.tform(1:2,3) = this.tform(1:2,3) - update;
+          homography[0][2] -= scale*pUpdate[0];
+          homography[1][2] -= scale*pUpdate[1];
+        } else { // if(updateType == TRANSFORM_TRANSLATION)
+          Array<f32> updateArray(3,3,scratch);
+
+          if(updateType == TRANSFORM_AFFINE) {
+            AnkiConditionalErrorAndReturnValue(update.get_size(1) == TRANSFORM_AFFINE>>8,
+              RESULT_FAIL_INVALID_SIZE, "PlanarTransformation_f32::Update", "update is the incorrect size");
+
+            // TODO: does this work with projective?
+
+            updateArray[0][0] = 1.0f + pUpdate[0]; updateArray[0][1] = pUpdate[1];        updateArray[0][2] = pUpdate[2]*scale;
+            updateArray[1][0] = pUpdate[3];        updateArray[1][1] = 1.0f + pUpdate[4]; updateArray[1][2] = pUpdate[5]*scale;
+            updateArray[2][0] = 0.0f;              updateArray[2][1] = 0.0f;              updateArray[2][2] = 1.0f;
+          } else if(updateType == TRANSFORM_PROJECTIVE) {
+            AnkiConditionalErrorAndReturnValue(update.get_size(1) == TRANSFORM_PROJECTIVE>>8,
+              RESULT_FAIL_INVALID_SIZE, "PlanarTransformation_f32::Update", "update is the incorrect size");
+
+            // TODO: does this work with affine?
+
+            // tformUpdate = eye(3) + [update(1:3)'; update(4:6)'; update(7:8)' 0];
+            updateArray[0][0] = 1.0f + pUpdate[0]; updateArray[0][1] = pUpdate[1];        updateArray[0][2] = pUpdate[2]*scale;
+            updateArray[1][0] = pUpdate[3];        updateArray[1][1] = 1.0f + pUpdate[4]; updateArray[1][2] = pUpdate[5]*scale;
+            updateArray[2][0] = pUpdate[6]/scale;  updateArray[2][1] = pUpdate[7]/scale;  updateArray[2][2] = 1.0f;
+          } else {
+            AnkiError("PlanarTransformation_f32::Update", "Unknown transformation type %d", updateType);
+            return RESULT_FAIL_INVALID_PARAMETERS;
+          }
+
+          // this.tform = this.tform*inv(tformUpdate);
+          Invert3x3(
+            updateArray[0][0], updateArray[0][1], updateArray[0][2],
+            updateArray[1][0], updateArray[1][1], updateArray[1][2],
+            updateArray[2][0], updateArray[2][1], updateArray[2][2]);
+
+          Array<f32> newHomography(3,3,scratch);
+
+          Matrix::Multiply(this->homography, updateArray, newHomography);
+
+          if(!FLT_NEAR(newHomography[2][2], 1.0f)) {
+            Matrix::DotDivide<f32,f32,f32>(newHomography, newHomography[2][2], newHomography);
+          }
+
+          this->homography.Set(newHomography);
+        } // if(updateType == TRANSFORM_TRANSLATION) ... else
+
+        return RESULT_OK;
+      }
+
+      Result PlanarTransformation_f32::Print(const char * const variableName) const
+      {
+        printf(variableName);
+        printf(": center");
+        this->centerOffset.Print();
+        printf(" initialCorners");
+        this->initialCorners.Print();
+        printf("\n");
+
+        return this->homography.Print("homography");
+      }
+
+      Quadrilateral<f32> PlanarTransformation_f32::Transform(const Quadrilateral<f32> &in, MemoryStack scratch, const f32 scale) const
+      {
+        Array<f32> xIn(1,4,scratch);
+        Array<f32> yIn(1,4,scratch);
+        Array<f32> xOut(1,4,scratch);
+        Array<f32> yOut(1,4,scratch);
+
+        for(s32 i=0; i<4; i++) {
+          xIn[0][i] = in.corners[i].x;
+          yIn[0][i] = in.corners[i].y;
+        }
+
+        TransformPoints(xIn, yIn, scale, false, false, xOut, yOut);
+
+        Quadrilateral<f32> out;
+
+        for(s32 i=0; i<4; i++) {
+          out.corners[i].x = xOut[0][i];
+          out.corners[i].y = yOut[0][i];
+        }
+
+        return out;
+      }
+
+      Result PlanarTransformation_f32::Transform(
+        const Array<u8> &in,
+        Array<u8> &out,
+        MemoryStack scratch,
+        const f32 scale) const
+      {
+        Result lastResult;
+
+        AnkiConditionalErrorAndReturnValue(in.IsValid() && out.IsValid(),
+          RESULT_FAIL_INVALID_OBJECT, "PlanarTransformation_f32::Transform", "inputs are not valid");
+
+        AnkiConditionalErrorAndReturnValue(in.get_size(0) == out.get_size(0) && in.get_size(1) == out.get_size(1),
+          RESULT_FAIL_INVALID_SIZE, "PlanarTransformation_f32::Transform", "input and output are different sizes");
+
+        AnkiConditionalErrorAndReturnValue(in.get_rawDataPointer() != out.get_rawDataPointer(),
+          RESULT_FAIL_ALIASED_MEMORY, "PlanarTransformation_f32::Transform", "in and out cannot be the same");
+
+        const s32 arrHeight = in.get_size(0);
+        const s32 arrWidth = in.get_size(1);
+
+        Array<f32> homographyInv(3,3,scratch);
+        homographyInv.Set(this->homography);
+
+        Invert3x3(
+          homographyInv[0][0], homographyInv[0][1], homographyInv[0][2],
+          homographyInv[1][0], homographyInv[1][1], homographyInv[1][2],
+          homographyInv[2][0], homographyInv[2][1], homographyInv[2][2]);
+
+        for(s32 y=0; y<3; y++) {
+          for(s32 x=0; x<3; x++) {
+            homographyInv[y][x] /= homographyInv[2][2];
+          }
+        }
+
+        //const s32 numPoints = in.get_size(0) * in.get_size(1);
+
+        Array<f32> xIn(arrHeight,arrWidth,scratch);
+        Array<f32> yIn(arrHeight,arrWidth,scratch);
+        Array<f32> xTransformed(arrHeight,arrWidth,scratch);
+        Array<f32> yTransformed(arrHeight,arrWidth,scratch);
+
+        //s32 ci = 0;
+        for(s32 y=0; y<arrHeight; y++) {
+          f32 * restrict pXIn = xIn.Pointer(y,0);
+          f32 * restrict pYIn = yIn.Pointer(y,0);
+
+          for(s32 x=0; x<arrWidth; x++) {
+            pXIn[x] = static_cast<f32>(x);
+            pYIn[x] = static_cast<f32>(y);
+          }
+        }
+
+        TransformPointsStatic(
+          xIn, yIn, scale,
+          this->centerOffset,
+          this->get_transformType(), homographyInv,
+          false, false,
+          xTransformed, yTransformed);
+
+        /*xIn.Print("xIn", 0,10,0,10);
+        yIn.Print("yIn", 0,10,0,10);
+
+        xTransformed.Print("xTransformed", 0,10,0,10);
+        yTransformed.Print("yTransformed", 0,10,0,10);*/
+
+        if((lastResult = Interp2<u8,u8>(in, xTransformed, yTransformed, out, INTERPOLATE_LINEAR, 0)) != RESULT_OK)
+          return lastResult;
+
+        return RESULT_OK;
+      }
+
+      Result PlanarTransformation_f32::Transform(
+        const FixedLengthList<Point<s16> > &in,
+        FixedLengthList<Point<s16> > &out,
+        MemoryStack scratch,
+        const f32 scale
+        ) const
+      {
+        AnkiConditionalErrorAndReturnValue(in.IsValid() && out.IsValid(),
+          RESULT_FAIL_INVALID_OBJECT, "PlanarTransformation_f32::Transform", "inputs are not valid");
+
+        AnkiConditionalErrorAndReturnValue(in.get_size() == out.get_size(),
+          RESULT_FAIL_INVALID_SIZE, "PlanarTransformation_f32::Transform", "input and output are different sizes");
+
+        const s32 numPoints = in.get_size();
+
+        Array<f32> xIn(1,numPoints,scratch,Flags::Buffer(false,false,false));
+        Array<f32> yIn(1,numPoints,scratch,Flags::Buffer(false,false,false));
+        Array<f32> xOut(1,numPoints,scratch,Flags::Buffer(false,false,false));
+        Array<f32> yOut(1,numPoints,scratch,Flags::Buffer(false,false,false));
+
+        const Point<s16> * restrict pIn = in.Pointer(0);
+
+        f32 * restrict pXIn  = xIn.Pointer(0,0);
+        f32 * restrict pYIn  = yIn.Pointer(0,0);
+
+        for(s32 i=0; i<numPoints; i++) {
+          pXIn[i] = pIn[i].x;
+          pYIn[i] = pIn[i].y;
+        }
+
+        TransformPoints(xIn, yIn, scale, false, false, xOut, yOut);
+
+        const f32 * restrict pXOut = xOut.Pointer(0,0);
+        const f32 * restrict pYOut = yOut.Pointer(0,0);
+
+        Point<s16> * restrict pOut = out.Pointer(0);
+
+        for(s32 i=0; i<numPoints; i++) {
+          pOut[i].x = static_cast<s16>(RoundS32(pXOut[i]));
+          pOut[i].y = static_cast<s16>(RoundS32(pYOut[i]));
+        }
+
+        return RESULT_OK;
+      }
+
+      bool PlanarTransformation_f32::IsValid() const
+      {
+        if(!this->isValid)
+          return false;
+
+        if(!this->homography.IsValid())
+          return false;
+
+        return true;
+      }
+
+      Result PlanarTransformation_f32::Set(const PlanarTransformation_f32 &newTransformation)
+      {
+        Result lastResult;
+
+        const TransformType originalType = this->get_transformType();
+
+        if((lastResult = this->set_transformType(newTransformation.get_transformType())) != RESULT_OK) {
+          this->set_transformType(originalType);
+          return lastResult;
+        }
+
+        if((lastResult = this->set_homography(newTransformation.get_homography())) != RESULT_OK) {
+          this->set_transformType(originalType);
+          return lastResult;
+        }
+
+        this->centerOffset = newTransformation.get_centerOffset(1.0f);
+
+        this->initialCorners = initialCorners;
+
+        return RESULT_OK;
+      }
+
+      Result PlanarTransformation_f32::Serialize(const char *objectName, SerializedBuffer &buffer) const
+      {
+        s32 totalDataLength = this->get_serializationSize();
+
+        void *segment = buffer.Allocate("PlanarTransformation_f32", objectName, totalDataLength);
+
+        if(segment == NULL) {
+          return RESULT_FAIL;
+        }
+
+        return SerializeRaw(objectName, &segment, totalDataLength);
+      }
+
+      Result PlanarTransformation_f32::SerializeRaw(const char *objectName, void ** buffer, s32 &bufferLength) const
+      {
+        if(SerializedBuffer::SerializeDescriptionStrings("PlanarTransformation_f32", objectName, buffer, bufferLength) != RESULT_OK)
+          return RESULT_FAIL;
+
+        if(SerializedBuffer::SerializeRawBasicType<bool>("isValid", this->isValid, buffer, bufferLength) != RESULT_OK)
+          return RESULT_FAIL;
+
+        if(SerializedBuffer::SerializeRawBasicType<s32>("transformType", this->transformType, buffer, bufferLength) != RESULT_OK)
+          return RESULT_FAIL;
+
+        if(SerializedBuffer::SerializeRawArray<f32>("homography", this->homography, buffer, bufferLength) != RESULT_OK)
+          return RESULT_FAIL;
+
+        if(SerializedBuffer::SerializeRawBasicType<Quadrilateral<f32> >("initialCorners", this->initialCorners, buffer, bufferLength) != RESULT_OK)
+          return RESULT_FAIL;
+
+        if(SerializedBuffer::SerializeRawBasicType<Point<f32> >("centerOffset", this->centerOffset, buffer, bufferLength) != RESULT_OK)
+          return RESULT_FAIL;
+
+        return RESULT_OK;
+      }
+
+      Result PlanarTransformation_f32::Deserialize(char *objectName, void** buffer, s32 &bufferLength, MemoryStack &memory)
+      {
+        // TODO: check if the name is correct
+        if(SerializedBuffer::DeserializeDescriptionStrings(NULL, objectName, buffer, bufferLength) != RESULT_OK)
+          return RESULT_FAIL;
+
+        this->isValid = SerializedBuffer::DeserializeRawBasicType<bool>(NULL, buffer, bufferLength);
+        this->transformType = static_cast<Transformations::TransformType>(SerializedBuffer::DeserializeRawBasicType<s32>(NULL, buffer, bufferLength));
+        this->homography = SerializedBuffer::DeserializeRawArray<f32>(NULL, buffer, bufferLength, memory);
+        this->initialCorners = SerializedBuffer::DeserializeRawBasicType<Quadrilateral<f32> >(NULL, buffer, bufferLength);
+        this->centerOffset = SerializedBuffer::DeserializeRawBasicType<Point<f32> >(NULL, buffer, bufferLength);
+
+        return RESULT_OK;
+      }
+
+      Result PlanarTransformation_f32::set_transformType(const TransformType transformType)
+      {
+        if(transformType == TRANSFORM_TRANSLATION || transformType == TRANSFORM_AFFINE || transformType == TRANSFORM_PROJECTIVE) {
+          this->transformType = transformType;
+        } else {
+          AnkiError("PlanarTransformation_f32::set_transformType", "Unknown transformation type %d", transformType);
+          return RESULT_FAIL_INVALID_PARAMETERS;
+        }
+
+        return RESULT_OK;
+      }
+
+      TransformType PlanarTransformation_f32::get_transformType() const
+      {
+        return transformType;
+      }
+
+      Result PlanarTransformation_f32::set_homography(const Array<f32>& in)
+      {
+        if(this->homography.Set(in) != 9)
+          return RESULT_FAIL_INVALID_SIZE;
+
+        AnkiAssert(FLT_NEAR(in[2][2], 1.0f));
+
+        return RESULT_OK;
+      }
+
+      const Array<f32>& PlanarTransformation_f32::get_homography() const
+      {
+        return this->homography;
+      }
+
+      Result PlanarTransformation_f32::set_initialCorners(const Quadrilateral<f32> &initialCorners)
+      {
+        this->initialCorners = initialCorners;
+
+        return RESULT_OK;
+      }
+
+      const Quadrilateral<f32>& PlanarTransformation_f32::get_initialCorners() const
+      {
+        return this->initialCorners;
+      }
+
+      Result PlanarTransformation_f32::set_centerOffset(const Point<f32> &centerOffset)
+      {
+        this->centerOffset = centerOffset;
+
+        return RESULT_OK;
+      }
+
+      Point<f32> PlanarTransformation_f32::get_centerOffset(const f32 scale) const
+      {
+        if(FLT_NEAR(scale,1.0f)) {
+          return this->centerOffset;
+        } else {
+          const Point<f32> scaledOffset(this->centerOffset.x / scale, this->centerOffset.y / scale);
+          return scaledOffset;
+        }
+      }
+
+      Quadrilateral<f32> PlanarTransformation_f32::get_transformedCorners(MemoryStack scratch) const
+      {
+        return this->Transform(this->get_initialCorners(), scratch);
+      }
+
+      Result PlanarTransformation_f32::TransformPointsStatic(
+        const Array<f32> &xIn, const Array<f32> &yIn,
+        const f32 scale,
+        const Point<f32>& centerOffset,
+        const TransformType transformType,
+        const Array<f32> &homography,
+        const bool inputPointsAreZeroCentered,
+        const bool outputPointsAreZeroCentered,
+        Array<f32> &xOut, Array<f32> &yOut)
+      {
+        AnkiConditionalErrorAndReturnValue(homography.IsValid(),
+          RESULT_FAIL_INVALID_OBJECT, "PlanarTransformation_f32::TransformPoints", "homography is not valid");
+
+        AnkiConditionalErrorAndReturnValue(xIn.IsValid() && yIn.IsValid() && xOut.IsValid() && yOut.IsValid(),
+          RESULT_FAIL_INVALID_OBJECT, "PlanarTransformation_f32::TransformPoints", "All inputs and outputs must be allocated and valid");
+
+        AnkiConditionalErrorAndReturnValue(xIn.get_rawDataPointer() != xOut.get_rawDataPointer() && yIn.get_rawDataPointer() != yOut.get_rawDataPointer(),
+          RESULT_FAIL_ALIASED_MEMORY, "PlanarTransformation_f32::TransformPoints", "In and Out arrays must be in different memory locations");
+
+        AnkiConditionalErrorAndReturnValue(
+          xIn.get_size(0) == yIn.get_size(0) && xIn.get_size(0) == xOut.get_size(0) && xIn.get_size(0) == yOut.get_size(0) &&
+          xIn.get_size(1) == yIn.get_size(1) && xIn.get_size(1) == xOut.get_size(1) && xIn.get_size(1) == yOut.get_size(1),
+          RESULT_FAIL_INVALID_SIZE, "PlanarTransformation_f32::TransformPoints", "All inputs and outputs must be the same size");
+
+        const s32 numPointsY = xIn.get_size(0);
+        const s32 numPointsX = xIn.get_size(1);
+
+        // If the inputs or outputs should be shifted, set the offset appropriately
+        const Point<f32> inputCenterOffset = inputPointsAreZeroCentered ? Point<f32>(0.0f, 0.0f) : Point<f32>(centerOffset.x, centerOffset.y);
+        const Point<f32> outputCenterOffset = outputPointsAreZeroCentered ? Point<f32>(0.0f, 0.0f) : Point<f32>(centerOffset.x, centerOffset.y);
+
+        if(transformType == TRANSFORM_TRANSLATION) {
+          const f32 dx = (homography[0][2] - inputCenterOffset.x + outputCenterOffset.x) / scale;
+          const f32 dy = (homography[1][2] - inputCenterOffset.y + outputCenterOffset.y) / scale;
+
+          for(s32 y=0; y<numPointsY; y++) {
+            const f32 * restrict pXIn = xIn.Pointer(y,0);
+            const f32 * restrict pYIn = yIn.Pointer(y,0);
+            f32 * restrict pXOut = xOut.Pointer(y,0);
+            f32 * restrict pYOut = yOut.Pointer(y,0);
+
+            for(s32 x=0; x<numPointsX; x++) {
+              pXOut[x] = pXIn[x] + dx;
+              pYOut[x] = pYIn[x] + dy;
+            }
+          }
+        } else if(transformType == TRANSFORM_AFFINE) {
+          const f32 h00 = homography[0][0]; const f32 h01 = homography[0][1]; const f32 h02 = homography[0][2];
+          const f32 h10 = homography[1][0]; const f32 h11 = homography[1][1]; const f32 h12 = homography[1][2];
+
+          AnkiAssert(FLT_NEAR(homography[2][0], 0.0f));
+          AnkiAssert(FLT_NEAR(homography[2][1], 0.0f));
+          AnkiAssert(FLT_NEAR(homography[2][2], 1.0f));
+
+          for(s32 y=0; y<numPointsY; y++) {
+            const f32 * restrict pXIn = xIn.Pointer(y,0);
+            const f32 * restrict pYIn = yIn.Pointer(y,0);
+            f32 * restrict pXOut = xOut.Pointer(y,0);
+            f32 * restrict pYOut = yOut.Pointer(y,0);
+
+            if(FLT_NEAR(scale, 1.0f)) {
+              for(s32 x=0; x<numPointsX; x++) {
+                const f32 xIn = pXIn[x];
+                const f32 yIn = pYIn[x];
+
+                // Remove center offset (offset may be zero)
+                const f32 xc = xIn - inputCenterOffset.x;
+                const f32 yc = yIn - inputCenterOffset.y;
+
+                const f32 xp = (h00*xc + h01*yc + h02);
+                const f32 yp = (h10*xc + h11*yc + h12);
+
+                // Restore center offset (offset may be zero)
+                pXOut[x] = xp + outputCenterOffset.x;
+                pYOut[x] = yp + outputCenterOffset.y;
+              }
+            } else {
+              for(s32 x=0; x<numPointsX; x++) {
+                const f32 xIn = pXIn[x] * scale;
+                const f32 yIn = pYIn[x] * scale;
+
+                // Remove center offset (offset may be zero)
+                const f32 xc = xIn - inputCenterOffset.x;
+                const f32 yc = yIn - inputCenterOffset.y;
+
+                const f32 xp = (h00*xc + h01*yc + h02);
+                const f32 yp = (h10*xc + h11*yc + h12);
+
+                // Restore center offset (offset may be zero)
+                pXOut[x] = (xp + outputCenterOffset.x) / scale;
+                pYOut[x] = (yp + outputCenterOffset.y) / scale;
+              }
+            } // if(FLT_NEAR(scale, 1.0f))
+          }
+        } else if(transformType == TRANSFORM_PROJECTIVE) {
+          const f32 h00 = homography[0][0]; const f32 h01 = homography[0][1]; const f32 h02 = homography[0][2];
+          const f32 h10 = homography[1][0]; const f32 h11 = homography[1][1]; const f32 h12 = homography[1][2];
+          const f32 h20 = homography[2][0]; const f32 h21 = homography[2][1]; const f32 h22 = 1.0f;
+
+          AnkiAssert(FLT_NEAR(homography[2][2], 1.0f));
+
+          for(s32 y=0; y<numPointsY; y++) {
+            const f32 * restrict pXIn = xIn.Pointer(y,0);
+            const f32 * restrict pYIn = yIn.Pointer(y,0);
+            f32 * restrict pXOut = xOut.Pointer(y,0);
+            f32 * restrict pYOut = yOut.Pointer(y,0);
+
+            if(FLT_NEAR(scale, 1.0f)) {
+              for(s32 x=0; x<numPointsX; x++) {
+                const f32 xIn = pXIn[x];
+                const f32 yIn = pYIn[x];
+
+                // Remove center offset (offset may be zero)
+                const f32 xc = xIn - inputCenterOffset.x;
+                const f32 yc = yIn - inputCenterOffset.y;
+
+                const f32 wpi = 1.0f / (h20*xc + h21*yc + h22);
+
+                const f32 xp = (h00*xc + h01*yc + h02) * wpi;
+                const f32 yp = (h10*xc + h11*yc + h12) * wpi;
+
+                // Restore center offset (offset may be zero)
+                pXOut[x] = xp + outputCenterOffset.x;
+                pYOut[x] = yp + outputCenterOffset.y;
+              }
+            } else {
+              for(s32 x=0; x<numPointsX; x++) {
+                const f32 xIn = pXIn[x] * scale;
+                const f32 yIn = pYIn[x] * scale;
+
+                // Remove center offset (offset may be zero)
+                const f32 xc = xIn - inputCenterOffset.x;
+                const f32 yc = yIn - inputCenterOffset.y;
+
+                const f32 wpi = 1.0f / (h20*xc + h21*yc + h22);
+
+                const f32 xp = (h00*xc + h01*yc + h02) * wpi;
+                const f32 yp = (h10*xc + h11*yc + h12) * wpi;
+
+                // Restore center offset (offset may be zero)
+                pXOut[x] = (xp + outputCenterOffset.x) / scale;
+                pYOut[x] = (yp + outputCenterOffset.y) / scale;
+              }
+            } // if(FLT_NEAR(scale, 1.0f))
+          }
+        } else {
+          // Should be checked earlier
+          AnkiAssert(false);
+          return RESULT_FAIL;
+        }
+
+        return RESULT_OK;
+      }
+
+      s32 PlanarTransformation_f32::get_serializationSize()
+      {
+        // TODO: make the correct length
+        return 512 + 14*SerializedBuffer::DESCRIPTION_STRING_LENGTH;
+      }
+
+      Result ComputeHomographyFromQuad(const Quadrilateral<s16> &quad, Array<f32> &homography, MemoryStack scratch)
+      {
+        Result lastResult;
+
+        AnkiConditionalErrorAndReturnValue(homography.IsValid(),
+          RESULT_FAIL_INVALID_OBJECT, "ComputeHomographyFromQuad", "homography is not valid");
+
+        AnkiConditionalErrorAndReturnValue(scratch.IsValid(),
+          RESULT_FAIL_INVALID_OBJECT, "ComputeHomographyFromQuad", "scratch is not valid");
+
+        // TODO: I got rid of sorting, but now we have an extra copy here that can be removed.
+        //Quadrilateral<s16> sortedQuad = quad.ComputeClockwiseCorners();
+        Quadrilateral<s16> sortedQuad = quad;
+
+        FixedLengthList<Point<f32> > originalPoints(4, scratch);
+        FixedLengthList<Point<f32> > transformedPoints(4, scratch);
+
+        originalPoints.PushBack(Point<f32>(0,0));
+        originalPoints.PushBack(Point<f32>(0,1));
+        originalPoints.PushBack(Point<f32>(1,0));
+        originalPoints.PushBack(Point<f32>(1,1));
+
+        transformedPoints.PushBack(Point<f32>(sortedQuad[0].x, sortedQuad[0].y));
+        transformedPoints.PushBack(Point<f32>(sortedQuad[1].x, sortedQuad[1].y));
+        transformedPoints.PushBack(Point<f32>(sortedQuad[2].x, sortedQuad[2].y));
+        transformedPoints.PushBack(Point<f32>(sortedQuad[3].x, sortedQuad[3].y));
+
+        if((lastResult = Matrix::EstimateHomography(originalPoints, transformedPoints, homography, scratch)) != RESULT_OK)
+          return lastResult;
+
+        return RESULT_OK;
+      } // Result ComputeHomographyFromQuad(FixedLengthList<Quadrilateral<s16> > quads, FixedLengthList<Array<f32> > &homographies, MemoryStack scratch)
+
+      Result PlanarTransformation_f32::VerifyTransformation_Projective_NearestNeighbor(
+        const Array<u8> &templateImage,
+        const Histogram &templateHistogram,
+        const Rectangle<f32> &templateRegionOfInterest,
+        const Array<u8> &nextImage,
+        const Histogram &nextImageHistogram,
+        const f32 templateRegionHeight,
+        const f32 templateRegionWidth,
+        const s32 templateCoordinateIncrement,
+        const u8 maxPixelDifference,
+        s32 &meanAbsoluteDifference,
+        s32 &numInBounds,
+        s32 &numSimilarPixels,
+        MemoryStack scratch) const
+      {
+        const s32 numStatisticsFractionalBits = 14;
+        //const f32 lowPercentile = 0.1f;
+        const f32 highPercentile = 0.95f;
+
+        AnkiConditionalErrorAndReturnValue(templateImage.get_size(0) == nextImage.get_size(0) && templateImage.get_size(1) == nextImage.get_size(1),
+          RESULT_FAIL_INVALID_SIZE, "PlanarTransformation_f32::VerifyTransformation_Projective", "input images must be the same size");
+
+        const s32 maxPixelDifferenceS32 = maxPixelDifference;
+
+        const s32 nextImageHeight = nextImage.get_size(0);
+        const s32 nextImageWidth = nextImage.get_size(1);
+
+        const s32 whichScale = 0;
+        const f32 scale = static_cast<f32>(1 << whichScale);
+
+        const s32 initialImageScaleS32 = BASE_IMAGE_WIDTH / nextImageWidth;
+        const f32 initialImageScaleF32 = static_cast<f32>(initialImageScaleS32);
+
+        const Point<f32> centerOffsetScaled = this->get_centerOffset(initialImageScaleF32);
+
+        const f32 roi_minX = templateRegionOfInterest.left - templateRegionWidth/2.0f;
+        const f32 roi_maxX = templateRegionOfInterest.right - templateRegionWidth/2.0f;
+        const f32 roi_minY = templateRegionOfInterest.top - templateRegionHeight/2.0f;
+        const f32 roi_maxY = templateRegionOfInterest.bottom - templateRegionHeight/2.0f;
+
+        Meshgrid<f32> originalCoordinates(
+          Linspace(roi_minX, roi_maxX, static_cast<s32>(FLT_FLOOR((roi_maxX-roi_minX+1)/(scale)))),
+          Linspace(roi_minY, roi_maxY, static_cast<s32>(FLT_FLOOR((roi_maxY-roi_minY+1)/(scale)))));
+
+        const f32 templateCoordinateIncrementF32 = static_cast<f32>(templateCoordinateIncrement);
+
+        const s32 xyReferenceMin = 0;
+        const s32 xReferenceMax = nextImageWidth;
+        const s32 yReferenceMax = nextImageHeight;
+
+        const LinearSequence<f32> &yGridVector = originalCoordinates.get_yGridVector();
+        const LinearSequence<f32> &xGridVector = originalCoordinates.get_xGridVector();
+
+        const f32 yGridStart = yGridVector.get_start();
+        const f32 xGridStart = xGridVector.get_start();
+
+        const f32 yGridDelta = yGridVector.get_increment() * templateCoordinateIncrementF32;
+        const f32 xGridDelta = xGridVector.get_increment() * templateCoordinateIncrementF32;
+
+        const s32 yIterationMax = yGridVector.get_size();
+        const s32 xIterationMax = xGridVector.get_size();
+
+        const Array<f32> &homography = this->get_homography();
+        const f32 h00 = homography[0][0]; const f32 h01 = homography[0][1]; const f32 h02 = homography[0][2] / initialImageScaleF32;
+        const f32 h10 = homography[1][0]; const f32 h11 = homography[1][1]; const f32 h12 = homography[1][2] / initialImageScaleF32;
+        const f32 h20 = homography[2][0] * initialImageScaleF32; const f32 h21 = homography[2][1] * initialImageScaleF32; //const f32 h22 = 1.0f;
+
+        //const s32 templateMeanS32 = RoundS32(templateHistogram.mean);
+        //const s32 nextImageMeanS32 = RoundS32(nextImageHistogram.mean);
+
+        //const s32 templateStdDivisor = RoundS32(static_cast<f32>((1 << numStatisticsFractionalBits)) / templateHistogram.standardDeviation);
+        //const s32 nextImageStdDivisor = RoundS32(static_cast<f32>((1 << numStatisticsFractionalBits)) / nextImageHistogram.standardDeviation);
+
+        //const s32 templateLowS32 = ComputePercentile(templateHistogram, lowPercentile);
+        const s32 templateHighS32 = ComputePercentile(templateHistogram, highPercentile);
+        const s32 templateHighDivisorS32 = 255*RoundS32(static_cast<f32>(1 << numStatisticsFractionalBits) / static_cast<f32>(templateHighS32));
+
+        //const s32 nextImageLowS32 = ComputePercentile(nextImageHistogram, lowPercentile);
+        const s32 nextImageHighS32 = ComputePercentile(nextImageHistogram, highPercentile);
+        const s32 nextImageHighDivisorS32 = 255*RoundS32(static_cast<f32>(1 << numStatisticsFractionalBits) / static_cast<f32>(nextImageHighS32));
+
+        numInBounds = 0;
+        numSimilarPixels = 0;
+        s32 totalGrayvalueDifference = 0;
+
+        // TODO: make the x and y limits from 1 to end-2
+        //#if !defined(__EDG__)
+        //        Matlab matlab(false);
+        //        matlab.EvalString("template = zeros(240,320);");
+        //        matlab.EvalString("warped = zeros(240,320);");
+        //#endif
+
+        f32 yOriginal = yGridStart;
+        for(s32 y=0; y<yIterationMax; y+=templateCoordinateIncrement) {
+          const u8 * restrict pTemplateImage = templateImage.Pointer(RoundS32(y+templateRegionOfInterest.top), RoundS32(templateRegionOfInterest.left));
+
+          f32 xOriginal = xGridStart;
+
+          for(s32 x=0; x<xIterationMax; x+=templateCoordinateIncrement) {
+            // TODO: These two could be strength reduced
+            const f32 xTransformedRaw = h00*xOriginal + h01*yOriginal + h02;
+            const f32 yTransformedRaw = h10*xOriginal + h11*yOriginal + h12;
+
+            const f32 normalization = 1.0f / (h20*xOriginal + h21*yOriginal + 1.0f);
+
+            const s32 xTransformedS32 = RoundS32( (xTransformedRaw * normalization) + centerOffsetScaled.x );
+            const s32 yTransformedS32 = RoundS32( (yTransformedRaw * normalization) + centerOffsetScaled.y );
+
+            xOriginal += xGridDelta;
+
+            // If out of bounds, continue
+            if(xTransformedS32 < xyReferenceMin || xTransformedS32 > xReferenceMax || yTransformedS32 < xyReferenceMin || yTransformedS32 > yReferenceMax) {
+              continue;
+            }
+
+            numInBounds++;
+
+            const s32 nextImagePixelValueRaw = *nextImage.Pointer(yTransformedS32, xTransformedS32);
+            const s32 templatePixelValueRaw = pTemplateImage[x];
+
+            const s32 nearestPixelValue  = (nextImagePixelValueRaw * nextImageHighDivisorS32) >> numStatisticsFractionalBits;
+            const s32 templatePixelValue = (templatePixelValueRaw * templateHighDivisorS32) >> numStatisticsFractionalBits;
+
+            const s32 grayvalueDifference = ABS(nearestPixelValue - templatePixelValue);
+
+            //#if !defined(__EDG__)
+            //            matlab.EvalString("template(%d,%d) = %d; warped(%d,%d) = %d;", yTransformedS32, xTransformedS32, templatePixelValue, yTransformedS32, xTransformedS32, nearestPixelValue);
+            //#endif
+
+            totalGrayvalueDifference += grayvalueDifference;
+
+            if(grayvalueDifference <= maxPixelDifferenceS32) {
+              numSimilarPixels++;
+            }
+          } // for(s32 x=0; x<xIterationMax; x++)
+
+          yOriginal += yGridDelta;
+        } // for(s32 y=0; y<yIterationMax; y++)
+
+        meanAbsoluteDifference = totalGrayvalueDifference / numInBounds;
+
+        return RESULT_OK;
+      }
+
+      Result PlanarTransformation_f32::VerifyTransformation_Projective_LinearInterpolate(
+        const Array<u8> &templateImage,
+        const Rectangle<f32> &templateRegionOfInterest,
+        const Array<u8> &nextImage,
+        const f32 templateRegionHeight,
+        const f32 templateRegionWidth,
+        const s32 templateCoordinateIncrement,
+        const u8 maxPixelDifference,
+        s32 &meanAbsoluteDifference,
+        s32 &numInBounds,
+        s32 &numSimilarPixels,
+        MemoryStack scratch) const
+      {
+        // This method is heavily based on Interp2_Projective
+        // The call would be like: Interp2_Projective<u8,u8>(nextImage, originalCoordinates, interpolationHomography, centerOffset, nextImageTransformed2d, INTERPOLATE_LINEAR, 0);
+
+        AnkiConditionalErrorAndReturnValue(templateImage.get_size(0) == nextImage.get_size(0) && templateImage.get_size(1) == nextImage.get_size(1),
+          RESULT_FAIL_INVALID_SIZE, "PlanarTransformation_f32::VerifyTransformation_Projective", "input images must be the same size");
+
+        const s32 maxPixelDifferenceS32 = maxPixelDifference;
+
+        const s32 nextImageHeight = nextImage.get_size(0);
+        const s32 nextImageWidth = nextImage.get_size(1);
+
+        const s32 whichScale = 0;
+        const f32 scale = static_cast<f32>(1 << whichScale);
+
+        const s32 initialImageScaleS32 = BASE_IMAGE_WIDTH / nextImageWidth;
+        const f32 initialImageScaleF32 = static_cast<f32>(initialImageScaleS32);
+
+        const Point<f32> centerOffsetScaled = this->get_centerOffset(initialImageScaleF32);
+
+        const f32 roi_minX = templateRegionOfInterest.left - templateRegionWidth/2.0f;
+        const f32 roi_maxX = templateRegionOfInterest.right - templateRegionWidth/2.0f;
+        const f32 roi_minY = templateRegionOfInterest.top - templateRegionHeight/2.0f;
+        const f32 roi_maxY = templateRegionOfInterest.bottom - templateRegionHeight/2.0f;
+
+        Meshgrid<f32> originalCoordinates(
+          Linspace(roi_minX, roi_maxX, static_cast<s32>(FLT_FLOOR((roi_maxX-roi_minX+1)/(scale)))),
+          Linspace(roi_minY, roi_maxY, static_cast<s32>(FLT_FLOOR((roi_maxY-roi_minY+1)/(scale)))));
+
+        // Unused, remove?
+        //const s32 outHeight = originalCoordinates.get_yGridVector().get_size();
+        //const s32 outWidth = originalCoordinates.get_xGridVector().get_size();
+
+        const f32 xyReferenceMin = 0.0f;
+        const f32 xReferenceMax = static_cast<f32>(nextImageWidth) - 1.0f;
+        const f32 yReferenceMax = static_cast<f32>(nextImageHeight) - 1.0f;
+
+        const LinearSequence<f32> &yGridVector = originalCoordinates.get_yGridVector();
+        const LinearSequence<f32> &xGridVector = originalCoordinates.get_xGridVector();
+
+        const f32 yGridStart = yGridVector.get_start();
+        const f32 xGridStart = xGridVector.get_start();
+
+        const f32 yGridDelta = yGridVector.get_increment();
+        const f32 xGridDelta = xGridVector.get_increment();
+
+        const s32 yIterationMax = yGridVector.get_size();
+        const s32 xIterationMax = xGridVector.get_size();
+
+        const Array<f32> &homography = this->get_homography();
+        const f32 h00 = homography[0][0]; const f32 h01 = homography[0][1]; const f32 h02 = homography[0][2] / initialImageScaleF32;
+        const f32 h10 = homography[1][0]; const f32 h11 = homography[1][1]; const f32 h12 = homography[1][2] / initialImageScaleF32;
+        const f32 h20 = homography[2][0] * initialImageScaleF32; const f32 h21 = homography[2][1] * initialImageScaleF32; //const f32 h22 = 1.0f;
+
+        numInBounds = 0;
+        numSimilarPixels = 0;
+        s32 totalGrayvalueDifference = 0;
+
+        // TODO: make the x and y limits from 1 to end-2
+
+        //Matlab matlab(false);
+        //matlab.EvalString("template = zeros(240,320);");
+        //matlab.EvalString("warped = zeros(240,320);");
+
+        f32 yOriginal = yGridStart;
+        for(s32 y=0; y<yIterationMax; y+=templateCoordinateIncrement) {
+          const u8 * restrict pTemplateImage = templateImage.Pointer(RoundS32(y+templateRegionOfInterest.top), RoundS32(templateRegionOfInterest.left));
+
+          f32 xOriginal = xGridStart;
+
+          for(s32 x=0; x<xIterationMax; x+=templateCoordinateIncrement) {
+            // TODO: These two could be strength reduced
+            const f32 xTransformedRaw = h00*xOriginal + h01*yOriginal + h02;
+            const f32 yTransformedRaw = h10*xOriginal + h11*yOriginal + h12;
+
+            const f32 normalization = 1.0f / (h20*xOriginal + h21*yOriginal + 1.0f);
+
+            const f32 xTransformed = (xTransformedRaw * normalization) + centerOffsetScaled.x;
+            const f32 yTransformed = (yTransformedRaw * normalization) + centerOffsetScaled.y;
+
+            xOriginal += xGridDelta * templateCoordinateIncrement;
+
+            const f32 x0 = FLT_FLOOR(xTransformed);
+            const f32 x1 = x0 + 1.0f; // ceilf(xTransformed);
+
+            const f32 y0 = FLT_FLOOR(yTransformed);
+            const f32 y1 = y0 + 1.0f; // ceilf(yTransformed);
+
+            // If out of bounds, continue
+            if(x0 < xyReferenceMin || x1 > xReferenceMax || y0 < xyReferenceMin || y1 > yReferenceMax) {
+              continue;
+            }
+
+            numInBounds++;
+
+            const f32 alphaX = xTransformed - x0;
+            const f32 alphaXinverse = 1 - alphaX;
+
+            const f32 alphaY = yTransformed - y0;
+            const f32 alphaYinverse = 1.0f - alphaY;
+
+            const s32 y0S32 = RoundS32(y0);
+            const s32 y1S32 = RoundS32(y1);
+            const s32 x0S32 = RoundS32(x0);
+
+            const u8 * restrict pReference_y0 = nextImage.Pointer(y0S32, x0S32);
+            const u8 * restrict pReference_y1 = nextImage.Pointer(y1S32, x0S32);
+
+            const f32 pixelTL = *pReference_y0;
+            const f32 pixelTR = *(pReference_y0+1);
+            const f32 pixelBL = *pReference_y1;
+            const f32 pixelBR = *(pReference_y1+1);
+
+            const s32 interpolatedPixelValue = RoundS32(InterpolateBilinear2d<f32>(pixelTL, pixelTR, pixelBL, pixelBR, alphaY, alphaYinverse, alphaX, alphaXinverse));
+            const s32 templatePixelValue = pTemplateImage[x];
+            const s32 grayvalueDifference = ABS(interpolatedPixelValue - templatePixelValue);
+
+            //matlab.EvalString("template(%d,%d) = %d; warped(%d,%d) = %d;", RoundS32(y0), RoundS32(x0), templatePixelValue, RoundS32(y0), RoundS32(x0), interpolatedPixelValue);
+
+            totalGrayvalueDifference += grayvalueDifference;
+
+            if(grayvalueDifference <= maxPixelDifferenceS32) {
+              numSimilarPixels++;
+            }
+          } // for(s32 x=0; x<xIterationMax; x++)
+
+          yOriginal += yGridDelta * templateCoordinateIncrement;
+        } // for(s32 y=0; y<yIterationMax; y++)
+
+        meanAbsoluteDifference = totalGrayvalueDifference / numInBounds;
+
+        return RESULT_OK;
+      } // Result PlanarTransformation_f32::VerifyTransformation_Projective_LinearInterpolate()
+    } // namespace Transformations
+  } // namespace Embedded
+} // namespace Anki