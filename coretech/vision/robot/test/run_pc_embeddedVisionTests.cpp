//#define USING_MOVIDIUS_COMPILER

#ifndef MOVI_TOOLS
#if ANKICORETECH_EMBEDDED_USE_GTEST
#include "gtest/gtest.h"
#endif

#if ANKICORETECH_EMBEDDED_USE_GTEST
int main(int argc, char ** argv)
#else
int RUN_ALL_TESTS();
int main()
#endif
{
#if ANKICORETECH_EMBEDDED_USE_GTEST
  ::testing::InitGoogleTest(&argc, argv);
#endif

  const int result = RUN_ALL_TESTS();

  return result;
}
<<<<<<< HEAD

=======
>>>>>>> 313ef02f
#endif<|MERGE_RESOLUTION|>--- conflicted
+++ resolved
@@ -1,27 +1,23 @@
-//#define USING_MOVIDIUS_COMPILER
-
-#ifndef MOVI_TOOLS
-#if ANKICORETECH_EMBEDDED_USE_GTEST
-#include "gtest/gtest.h"
-#endif
-
-#if ANKICORETECH_EMBEDDED_USE_GTEST
-int main(int argc, char ** argv)
-#else
-int RUN_ALL_TESTS();
-int main()
-#endif
-{
-#if ANKICORETECH_EMBEDDED_USE_GTEST
-  ::testing::InitGoogleTest(&argc, argv);
-#endif
-
-  const int result = RUN_ALL_TESTS();
-
-  return result;
-}
-<<<<<<< HEAD
-
-=======
->>>>>>> 313ef02f
+//#define USING_MOVIDIUS_COMPILER
+
+#ifndef MOVI_TOOLS
+#if ANKICORETECH_EMBEDDED_USE_GTEST
+#include "gtest/gtest.h"
+#endif
+
+#if ANKICORETECH_EMBEDDED_USE_GTEST
+int main(int argc, char ** argv)
+#else
+int RUN_ALL_TESTS();
+int main()
+#endif
+{
+#if ANKICORETECH_EMBEDDED_USE_GTEST
+  ::testing::InitGoogleTest(&argc, argv);
+#endif
+
+  const int result = RUN_ALL_TESTS();
+
+  return result;
+}
 #endif