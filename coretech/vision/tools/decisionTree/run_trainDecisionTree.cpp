/**
File: run_trainDecisionTree.cpp
Author: Peter Barnum
Created: 2014-08-22

Copyright Anki, Inc. 2014
For internal use only. No part of this code may be used without a signed non-disclosure agreement with Anki, inc.
**/

#include "trainDecisionTree.h"

#include "anki/common/robot/serialize.h"

#define COMPRESSION_LEVEL 9
#define MAX_TREE_NODES 1000000

using namespace Anki;
using namespace Anki::Embedded;

template<typename Type> FixedLengthList<Type> LoadIntoList_temporaryBuffer(const char * filenamePrefix, const char * filenameSuffix, MemoryStack scratch1, MemoryStack scratch2, void * allocatedBuffer, const s32 allocatedBufferLength);
std::vector<U8Bool> LoadIntoList_grayvalueBool(const char * filenamePrefix, const char * filenameSuffix, MemoryStack scratch1, MemoryStack scratch2);
template<typename Type> FixedLengthList<Type> LoadIntoList_permanentBuffer(const char * filenamePrefix, const char * filenameSuffix, MemoryStack scratch, MemoryStack &memory);
template<typename Type> Result SaveList(const FixedLengthList<Type> &in, const char * filenamePrefix, const char * filenameSuffix, MemoryStack scratch);

template<typename Type> FixedLengthList<Type> LoadIntoList_temporaryBuffer(const char * filenamePrefix, const char * filenameSuffix, MemoryStack scratch1, MemoryStack scratch2, void * allocatedBuffer, const s32 allocatedBufferLength)
{
  const s32 filenameBufferLength = 1024;
  char filenameBuffer[filenameBufferLength];

  snprintf(filenameBuffer, filenameBufferLength, "%s%s", filenamePrefix, filenameSuffix);

  Array<Type> raw = Array<Type>::LoadBinary(filenameBuffer, allocatedBuffer, allocatedBufferLength);

  AnkiConditionalErrorAndReturnValue(raw.get_size(0) == 1,
    FixedLengthList<Type>(), "LoadIntoList_permanentBuffer", "Input is the wrong size");

  const s32 numElements = raw.get_size(0) * raw.get_size(1);

  FixedLengthList<Type> out = FixedLengthList<Type>(numElements, raw.Pointer(0,0), allocatedBufferLength, Flags::Buffer(true, false, true));

  AnkiConditionalErrorAndReturnValue(AreValid(raw, out),
    FixedLengthList<Type>(), "LoadIntoList_permanentBuffer", "Could not allocate");

  //memcpy(out.Pointer(0), raw.Pointer(0,0), numElements*sizeof(Type));

  /*Type * restrict pOut = out.Pointer(0);
  const Type * restrict pRaw = raw.Pointer(0,0);

  for(s32 i=0; i<numElements; i++) {
  pOut[i] = pRaw[i];
  }*/

  return out;
}

std::vector<U8Bool> LoadIntoList_grayvalueBool(const char * filenamePrefix, const char * filenameSuffix, MemoryStack scratch1, MemoryStack scratch2)
{
  const s32 filenameBufferLength = 1024;
  char filenameBuffer[filenameBufferLength];

  std::vector<U8Bool> out;

  snprintf(filenameBuffer, filenameBufferLength, "%s%s", filenamePrefix, filenameSuffix);

  Array<u8> raw = Array<u8>::LoadBinary(filenameBuffer, scratch1, scratch2);

  const s32 rawHeight = raw.get_size(0);
  const s32 rawWidth = raw.get_size(1);

  AnkiConditionalErrorAndReturnValue(raw.IsValid(),
    out, "LoadIntoList_grayvalueBool", "Could not allocate");

  AnkiAssert(rawWidth == 256);

  out.resize(raw.get_size(0));

  for(s32 i=0; i<rawHeight; i++) {
    for(s32 j=0; j<256; j++) {
      out[i].values[j] = *raw.Pointer(i, j);
    }
  }

  return out;
}

template<typename Type> FixedLengthList<Type> LoadIntoList_permanentBuffer(const char * filenamePrefix, const char * filenameSuffix, MemoryStack scratch, MemoryStack &memory)
{
  const s32 filenameBufferLength = 1024;
  char filenameBuffer[filenameBufferLength];

  snprintf(filenameBuffer, filenameBufferLength, "%s%s", filenamePrefix, filenameSuffix);

  Array<Type> raw = Array<Type>::LoadBinary(filenameBuffer, scratch, memory);

  const s32 numElements = raw.get_size(0) * raw.get_size(1);

  FixedLengthList<Type> out = FixedLengthList<Type>(numElements, memory, Flags::Buffer(true, false, true));

  AnkiConditionalErrorAndReturnValue(AreValid(raw, out),
    FixedLengthList<Type>(), "LoadIntoList_permanentBuffer", "Could not allocate");

  for(s32 i=0; i<numElements; i++) {
    out[i] = raw.Element(i);
  }

  return out;
}

template<typename Type> Result SaveList(const FixedLengthList<Type> &in, const char * filenamePrefix, const char * filenameSuffix, MemoryStack scratch)
{
  const s32 filenameBufferLength = 1024;
  char filenameBuffer[filenameBufferLength];

  snprintf(filenameBuffer, filenameBufferLength, "%s%s", filenamePrefix, filenameSuffix);

  const ConstArraySlice<Type> arr = in;

  return arr.get_array().SaveBinary(filenameBuffer, COMPRESSION_LEVEL, scratch);
}

void PrintUsage()
{
  CoreTechPrint(
    "Usage: run_trainDecisionTree <inFilenamePrefix> <numFeatures> <leafNodeFraction> <leafNodeNumItems> <u8MinDistanceForSplits> <u8MinDistanceFromThreshold> <maxThreads> <outFilenamePrefix>\n"
    "Example: run_trainDecisionTree c:/tmp/treeTraining_ 900 1.0 1 20 40 8 c:/tmp/treeTrainingOut_");
}

int main(int argc, const char* argv[])
{
  f64 time0 = GetTimeF64();

  const f64 benchmarkSampleEveryNSeconds = 5.0;

  if(argc != 9) {
    PrintUsage();
    return -10;
  }

  const char * inFilenamePrefix = argv[1];
  const s32 numFeatures = atol(argv[2]);
  const f32 leafNodeFraction = static_cast<f32>(atof(argv[3]));
  const s32 leafNodeNumItems = atol(argv[4]);
  const s32 u8MinDistanceForSplits = atol(argv[5]);
  const s32 u8MinDistanceFromThreshold = atol(argv[6]);
  const s32 maxThreads = atol(argv[7]);
  const char * outFilenamePrefix = argv[8];

#ifdef _MSC_VER
  // 32-bit
  const s32 memorySize = s32(1e8);
  const s32 scratchSize = s32(1e8) / 2;
#else
  // 64-bit
  const s32 memorySize = s32(1e9);
  const s32 scratchSize = s32(1e9);
#endif

  MemoryStack memory(malloc(memorySize), memorySize);

  AnkiConditionalErrorAndReturnValue(
    AreValid(memory),
    -1, "run_trainDecisionTree", "Out of memory");

  std::vector<U8Bool> featuresUsed;
  FixedLengthList<const char *> labelNames;
  FixedLengthList<s32> labels;
  FixedLengthList<FixedLengthList<u8> > featureValues(numFeatures, memory, Flags::Buffer(true, false, true));
  FixedLengthList<u8> u8ThresholdsToUse;

  AnkiConditionalErrorAndReturnValue(AreValid(featureValues),
    -5, "run_trainDecisionTree", "Invalid input");

  std::vector<void*> bufferPointers;

  // Load all inputs
  {
    MemoryStack scratch1(malloc(scratchSize), scratchSize);
    MemoryStack scratch2(malloc(scratchSize), scratchSize);

    AnkiConditionalErrorAndReturnValue(
      AreValid(scratch1, scratch2),
      -1, "run_trainDecisionTree", "Out of memory");

    CoreTechPrint("Loading Inputs...\n");

    // Load this first, just to figure out the right buffer size
    s32 numImages;
    {
#ifdef _MSC_VER
      // 32-bit
      const s32 tmpBigBufferLength = s32(1e8);

#else
      // 64-bit
      const s32 tmpBigBufferLength = s32(1e9);
#endif

      void * tmpBigBuffer = calloc(tmpBigBufferLength + 2*MEMORY_ALIGNMENT, 1);

      AnkiAssert(tmpBigBuffer);

      labels = LoadIntoList_temporaryBuffer<s32>(inFilenamePrefix, "labels.array", scratch1, scratch2, tmpBigBuffer, tmpBigBufferLength);
      numImages = labels.get_size();
      free(tmpBigBuffer);
    }

    AnkiAssert(numImages > 0);
    //AnkiAssert((numImages * numFeatures) < 1e10);

    featuresUsed = LoadIntoList_grayvalueBool(inFilenamePrefix, "featuresUsed.array", scratch1, scratch2);

    labelNames = LoadIntoList_permanentBuffer<const char *>(inFilenamePrefix, "labelNames.array", scratch1, memory);

    const s32 labelsBufferSize = numImages*sizeof(s32) + s32(1e4) + 2*MEMORY_ALIGNMENT;
    bufferPointers.push_back(calloc(labelsBufferSize, 1));
    labels = LoadIntoList_temporaryBuffer<s32>(inFilenamePrefix, "labels.array", scratch1, scratch2, bufferPointers[bufferPointers.size()-1], labelsBufferSize);

    const s32 u8ThresholdsToUseBufferSize = s32(1e6);
    bufferPointers.push_back(calloc(u8ThresholdsToUseBufferSize, 1));
    u8ThresholdsToUse = LoadIntoList_temporaryBuffer<u8>(inFilenamePrefix, "u8ThresholdsToUse.array", scratch1, scratch2, bufferPointers[bufferPointers.size()-1], u8ThresholdsToUseBufferSize);

    f64 t0 = GetTimeF64();
    const s32 featureValuesBufferSize = numImages + s32(1e4) + 2*MEMORY_ALIGNMENT;
    for(s32 iFeature=0; iFeature<numFeatures; iFeature++) {
      bufferPointers.push_back(calloc(featureValuesBufferSize, 1));

      const s32 filenameBufferLength = 1024;
      char filenameBuffer[filenameBufferLength];
      snprintf(filenameBuffer, filenameBufferLength, "featureValues%d.array", iFeature);
      featureValues[iFeature] = LoadIntoList_temporaryBuffer<u8>(inFilenamePrefix, filenameBuffer, scratch1, scratch2, bufferPointers[bufferPointers.size()-1], featureValuesBufferSize);

      if(iFeature > 0 && iFeature % 200 == 0) {
        f64 t1 = GetTimeF64();
        CoreTechPrint("Loaded %d/%d in %f seconds\n", iFeature, numFeatures, t1-t0);
        t0 = t1;
      }
    }

    free(scratch1.get_buffer());
    free(scratch2.get_buffer());

    CoreTechPrint("Done loading\n");
  } // Load all inputs

  AnkiConditionalErrorAndReturnValue(
    AreValid(labelNames, labels, u8ThresholdsToUse)  &&
    featuresUsed.size() == numFeatures &&
    featureValues.get_size() == numFeatures,
    -1, "run_trainDecisionTree", "Invalid input");

  for(s32 i=0; i<numFeatures; i++) {
    AnkiConditionalErrorAndReturnValue(labels.get_size() == featureValues[i].get_size(),
      -2, "run_trainDecisionTree", "Invalid input");
  }

  // Add a const qualifier
  FixedLengthList<const FixedLengthList<u8> > featureValuesConst = *reinterpret_cast<FixedLengthList<const FixedLengthList<u8> >* >(&featureValues);

<<<<<<< HEAD
  std::vector<DecisionTreeNode> decisionTree;
  BuildTree(
=======
  ThreadSafeFixedLengthList<DecisionTreeNode> decisionTree(MAX_TREE_NODES, memory);
  std::vector<f32> cpuUsage;

  AnkiConditionalErrorAndReturnValue(
    AreValid(decisionTree),
    -1, "run_trainDecisionTree", "Out of memory");

  const Result result = BuildTree(
>>>>>>> 81838d10
    featuresUsed,
    labelNames, labels,
    featureValuesConst,
    leafNodeFraction, leafNodeNumItems, u8MinDistanceForSplits, u8MinDistanceFromThreshold,
    u8ThresholdsToUse,
    maxThreads,
    benchmarkSampleEveryNSeconds,
    cpuUsage,
    decisionTree);

  // result could fail, but let's try to save anyway
  if(result != RESULT_OK) {
    CoreTechPrint("BuildTree failed, but trying to save anyway...\n");
  }

  for(u32 i=0; i<bufferPointers.size(); i++) {
    free(bufferPointers[i]);
  }

  // Save the output
  {
    const FixedLengthList<DecisionTreeNode> unsafeDecisionTree = decisionTree.get_buffer();
    const s32 numNodes = unsafeDecisionTree.get_size();
    const s32 saveBufferSize = 10000000 + 3 * numNodes * sizeof(DecisionTreeNode);

    MemoryStack scratch(malloc(saveBufferSize), saveBufferSize);

    AnkiConditionalErrorAndReturnValue(scratch.IsValid(),
      -7, "run_trainDecisionTree", "Out of memory for saving");

    FixedLengthList<s32> depths(numNodes, scratch, Flags::Buffer(true, false, true));
    FixedLengthList<f32> bestEntropys(numNodes, scratch, Flags::Buffer(true, false, true));
    FixedLengthList<s32> whichFeatures(numNodes, scratch, Flags::Buffer(true, false, true));
    FixedLengthList<u8>  u8Thresholds(numNodes, scratch, Flags::Buffer(true, false, true));
    FixedLengthList<s32> leftChildIndexs(numNodes, scratch, Flags::Buffer(true, false, true));
    FixedLengthList<f32> cpuUsageSamples(cpuUsage.size(), scratch, Flags::Buffer(true, false, true));

    AnkiConditionalErrorAndReturnValue(AreValid(depths, bestEntropys, whichFeatures, u8Thresholds, leftChildIndexs, cpuUsageSamples),
      -7, "run_trainDecisionTree", "Out of memory for saving");

    for(s32 iNode=0; iNode<numNodes; iNode++) {
      const DecisionTreeNode &curNode = unsafeDecisionTree[iNode];

      depths[iNode] = curNode.depth;
      bestEntropys[iNode] = curNode.bestEntropy;
      whichFeatures[iNode] = curNode.whichFeature;
      u8Thresholds[iNode] = curNode.u8Threshold;
      leftChildIndexs[iNode] = curNode.leftChildIndex;
    } // for(s32 iNode=0; iNode<numNodes; iNode++)

    SaveList(depths, outFilenamePrefix, "depths.array", scratch);
    SaveList(bestEntropys, outFilenamePrefix, "bestEntropys.array", scratch);
    SaveList(whichFeatures, outFilenamePrefix, "whichFeatures.array", scratch);
    SaveList(u8Thresholds, outFilenamePrefix, "u8Thresholds.array", scratch);
    SaveList(leftChildIndexs, outFilenamePrefix, "leftChildIndexs.array", scratch);

    for(u32 iSample=0; iSample<cpuUsage.size(); iSample++) {
      cpuUsageSamples[iSample] = cpuUsage[iSample];
    } // for(s32 iNode=0; iNode<numNodes; iNode++)

    SaveList(cpuUsageSamples, outFilenamePrefix, "cpuUsageSamples.array", scratch);

    free(scratch.get_buffer());
  } // Save the output

  free(memory.get_buffer());

  f64 time1 = GetTimeF64();

  CoreTechPrint("Tree training took %f seconds. Tree is %d nodes.\n", time1-time0, static_cast<s32>(decisionTree.get_buffer().get_size()));

  return 0;
}<|MERGE_RESOLUTION|>--- conflicted
+++ resolved
@@ -256,10 +256,6 @@
   // Add a const qualifier
   FixedLengthList<const FixedLengthList<u8> > featureValuesConst = *reinterpret_cast<FixedLengthList<const FixedLengthList<u8> >* >(&featureValues);
 
-<<<<<<< HEAD
-  std::vector<DecisionTreeNode> decisionTree;
-  BuildTree(
-=======
   ThreadSafeFixedLengthList<DecisionTreeNode> decisionTree(MAX_TREE_NODES, memory);
   std::vector<f32> cpuUsage;
 
@@ -268,7 +264,6 @@
     -1, "run_trainDecisionTree", "Out of memory");
 
   const Result result = BuildTree(
->>>>>>> 81838d10
     featuresUsed,
     labelNames, labels,
     featureValuesConst,
