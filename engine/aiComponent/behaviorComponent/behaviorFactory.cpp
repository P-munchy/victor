--- conflicted
+++ resolved
@@ -583,15 +583,6 @@
       newBehavior = ICozmoBehaviorPtr(new BehaviorReactToGazeDirection(config));
       break;
     }
-<<<<<<< HEAD
-
-    case BehaviorClass::ReactToGazeDirectionSurface:
-    {
-      newBehavior = ICozmoBehaviorPtr(new BehaviorReactToGazeDirection(config));
-      break;
-    }
-=======
->>>>>>> 87698938
     
     case BehaviorClass::PlaypenCameraCalibration:
     {
