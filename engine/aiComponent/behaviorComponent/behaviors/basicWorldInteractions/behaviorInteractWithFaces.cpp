/**
 * File: behaviorInteractWithFaces.cpp
 *
 * Author: Andrew Stein
 * Date:   7/30/15
 *
 * Description: Implements Cozmo's "InteractWithFaces" behavior, which tracks/interacts with faces if it finds one.
 *
 * Copyright: Anki, Inc. 2015
 **/

#include "engine/aiComponent/behaviorComponent/behaviors/basicWorldInteractions/behaviorInteractWithFaces.h"

#include "engine/actions/animActions.h"
#include "engine/actions/basicActions.h"
#include "engine/actions/trackFaceAction.h"
#include "engine/aiComponent/aiComponent.h"
#include "engine/aiComponent/behaviorComponent/behaviorExternalInterface/behaviorExternalInterface.h"
#include "engine/aiComponent/behaviorComponent/behaviorExternalInterface/beiRobotInfo.h"
#include "engine/aiComponent/faceSelectionComponent.h"
#include "engine/cozmoContext.h"
#include "engine/events/ankiEvent.h"
#include "engine/externalInterface/externalInterface.h"
#include "engine/faceWorld.h"
#include "engine/moodSystem/moodManager.h"
#include "engine/navMap/mapComponent.h"
#include "engine/navMap/memoryMap/memoryMapTypes.h"
#include "engine/viz/vizManager.h"

#include "coretech/common/engine/jsonTools.h"
#include "coretech/common/engine/math/fastPolygon2d.h"
#include "coretech/common/engine/math/polygon_impl.h"
#include "coretech/common/engine/utils/timer.h"

#include "coretech/vision/engine/faceTracker.h"
#include "coretech/vision/engine/trackedFace.h"

#include "util/console/consoleInterface.h"
#include "util/logging/DAS.h"


// - - - - - - - - - - - - - - - - - - - - - - - - - - - - - - - - - - - - - - - - - - - - - - - - - - - - - - - - - - -
//
// - - - - - - - - - - - - - - - - - - - - - - - - - - - - - - - - - - - - - - - - - - - - - - - - - - - - - - - - - - -
#define CONSOLE_GROUP "Behavior.InteractWithFaces"

namespace Anki {
namespace Vector {

namespace {

// how far forward to check and ideally drive
CONSOLE_VAR_RANGED(f32, kInteractWithFaces_DriveForwardIdealDist_mm, CONSOLE_GROUP, 40.0f, 0.0f, 200.0f);

// how far forward to move in case the check fails
CONSOLE_VAR_RANGED(f32, kInteractWithFaces_DriveForwardMinDist_mm, CONSOLE_GROUP, -15.0f, -100.0f, 100.0f);

// if true, do a glance down before the memory map check (only valid if we are doing the check)
// TODO:(bn) could check memory map for Unknown, and only glance down in that case
CONSOLE_VAR(bool, kInteractWithFaces_DoGlanceDown, CONSOLE_GROUP, false);

// if false, always drive the "ideal" distance without checking anything. If true, check memory map to
// determine which distance to drive
CONSOLE_VAR(bool, kInteractWithFaces_DoMemoryMapCheckForDriveForward, CONSOLE_GROUP, true);

CONSOLE_VAR(bool, kInteractWithFaces_VizMemoryMapCheck, CONSOLE_GROUP, false);

CONSOLE_VAR_RANGED(f32, kInteractWithFaces_DriveForwardSpeed_mmps, CONSOLE_GROUP, 40.0f, 0.0f, 200.0f);

// Minimum angles to turn during tracking to keep the robot moving and looking alive
CONSOLE_VAR_RANGED(f32, kInteractWithFaces_MinTrackingPanAngle_deg,  CONSOLE_GROUP, 4.0f, 0.0f, 30.0f);
CONSOLE_VAR_RANGED(f32, kInteractWithFaces_MinTrackingTiltAngle_deg, CONSOLE_GROUP, 4.0f, 0.0f, 30.0f);

// If we are doing the memory map check, these are the types which will prevent us from driving the ideal
// distance
constexpr MemoryMapTypes::FullContentArray typesToBlockDriving =
{
  {MemoryMapTypes::EContentType::Unknown               , false},
  {MemoryMapTypes::EContentType::ClearOfObstacle       , false},
  {MemoryMapTypes::EContentType::ClearOfCliff          , false},
  {MemoryMapTypes::EContentType::ObstacleObservable    , true },
  {MemoryMapTypes::EContentType::ObstacleProx          , true },
  {MemoryMapTypes::EContentType::ObstacleUnrecognized  , true },
  {MemoryMapTypes::EContentType::Cliff                 , true },
  {MemoryMapTypes::EContentType::InterestingEdge       , true },
  {MemoryMapTypes::EContentType::NotInterestingEdge    , true }
};
static_assert(MemoryMapTypes::IsSequentialArray(typesToBlockDriving),
  "This array does not define all types once and only once.");
  
const char* const kMinTimeToTrackFaceKeyLowerBoundKey = "minTimeToTrackFaceLowerBound_s";
const char* const kMinTimeToTrackFaceKeyUpperBoundKey = "minTimeToTrackFaceUpperBound_s";
const char* const kMaxTimeToTrackFaceKeyLowerBoundKey = "maxTimeToTrackFaceLowerBound_s";
const char* const kMaxTimeToTrackFaceKeyUpperBoundKey = "maxTimeToTrackFaceUpperBound_s";
const char* const kNoEyeContactTimeoutKey = "noEyeContactTimeout_s";
const char* const kEyeContactWithinLastKey = "eyeContactWithinLast_ms";
const char* const kTrackingTimeoutKey = "trackingTimeout_s";
const char* const kClampSmallAnglesKey = "clampSmallAngles";
const char* const kMinClampPeriodKey = "minClampPeriod_s";
const char* const kMaxClampPeriodKey = "maxClampPeriod_s";
<<<<<<< HEAD
const char* const kChanceSayName = "chanceSayName";
=======
const char* const kMinTrackingTiltAngleKey = "minTrackingTiltAngle_deg";
const char* const kMinTrackingPanAngleKey = "minTrackingPanAngle_deg";
>>>>>>> 47368579

}


// - - - - - - - - - - - - - - - - - - - - - - - - - - - - - - - - - - - - - - - - - - - - - - - - - - - - - - - - - - -
BehaviorInteractWithFaces::InstanceConfig::InstanceConfig()
{
  minTimeToTrackFaceLowerBound_s = 0.0f;
  minTimeToTrackFaceUpperBound_s = 0.0f;
  maxTimeToTrackFaceLowerBound_s = 0.0f;
  maxTimeToTrackFaceUpperBound_s = 0.0f;
  minClampPeriod_s               = 0.0f;
  maxClampPeriod_s               = 0.0f;
  noEyeContactTimeout_s          = 0.0f;
  eyeContactWithinLast_ms        = 0;
  trackingTimeout_s              = 0.0f;
  clampSmallAngles               = false;
<<<<<<< HEAD
  chanceSayName                  = 0.1;
=======
  minTrackingTiltAngle_deg       = 0.0f;
  minTrackingPanAngle_deg        = 0.0f;
>>>>>>> 47368579
}


// - - - - - - - - - - - - - - - - - - - - - - - - - - - - - - - - - - - - - - - - - - - - - - - - - - - - - - - - - - -
BehaviorInteractWithFaces::DynamicVariables::DynamicVariables()
{
  lastImageTimestampWhileRunning = 0;
  trackFaceUntilTime_s           = -1.0f;
}


// - - - - - - - - - - - - - - - - - - - - - - - - - - - - - - - - - - - - - - - - - - - - - - - - - - - - - - - - - - -
BehaviorInteractWithFaces::BehaviorInteractWithFaces(const Json::Value& config)
: ICozmoBehavior(config)
{
  LoadConfig(config);

}
  
// - - - - - - - - - - - - - - - - - - - - - - - - - - - - - - - - - - - - - - - - - - - - - - - - - - - - - - - - - - -
void BehaviorInteractWithFaces::GetBehaviorJsonKeys(std::set<const char*>& expectedKeys) const
{
  const char* list[] = {
   kMinTimeToTrackFaceKeyLowerBoundKey,
   kMinTimeToTrackFaceKeyUpperBoundKey,
   kMaxTimeToTrackFaceKeyLowerBoundKey,
   kMaxTimeToTrackFaceKeyUpperBoundKey,
   kMinTrackingTiltAngleKey,
   kMinTrackingPanAngleKey,
   kEyeContactWithinLastKey,
   kNoEyeContactTimeoutKey,
   kTrackingTimeoutKey,
   kClampSmallAnglesKey,
   kMinClampPeriodKey,
   kMaxClampPeriodKey,
   kChanceSayName,
  };
  expectedKeys.insert( std::begin(list), std::end(list) );
}

// - - - - - - - - - - - - - - - - - - - - - - - - - - - - - - - - - - - - - - - - - - - - - - - - - - - - - - - - - - -
void BehaviorInteractWithFaces::LoadConfig(const Json::Value& config)
{
  using namespace JsonTools;
  const std::string& debugName = "BehaviorInteractWithFaces.BehaviorInteractWithFaces.LoadConfig";

  _iConfig.minTimeToTrackFaceLowerBound_s = ParseFloat(config, kMinTimeToTrackFaceKeyLowerBoundKey, debugName);
  _iConfig.minTimeToTrackFaceUpperBound_s = ParseFloat(config, kMinTimeToTrackFaceKeyUpperBoundKey, debugName);
  _iConfig.maxTimeToTrackFaceLowerBound_s = ParseFloat(config, kMaxTimeToTrackFaceKeyLowerBoundKey, debugName);
  _iConfig.maxTimeToTrackFaceUpperBound_s = ParseFloat(config, kMaxTimeToTrackFaceKeyUpperBoundKey, debugName);
  _iConfig.noEyeContactTimeout_s          = ParseFloat(config, kNoEyeContactTimeoutKey, debugName);
  _iConfig.eyeContactWithinLast_ms        = ParseInt32(config, kEyeContactWithinLastKey, debugName);
  _iConfig.trackingTimeout_s              = ParseFloat(config, kTrackingTimeoutKey, debugName);
<<<<<<< HEAD
  _iConfig.chanceSayName                  = ParseFloat(config, kChanceSayName, debugName);
=======
  _iConfig.minTrackingTiltAngle_deg       = ParseFloat(config, kMinTrackingTiltAngleKey, debugName);
  _iConfig.minTrackingPanAngle_deg     = ParseFloat(config, kMinTrackingPanAngleKey, debugName);

>>>>>>> 47368579

  if( ! ANKI_VERIFY(_iConfig.maxTimeToTrackFaceLowerBound_s >= _iConfig.minTimeToTrackFaceUpperBound_s,
                    "BehaviorInteractWithFaces.LoadConfig.InvalidTrackingTime",
                    "%s: minTrackTimeUpperBound = %f, maxTrackTimeLowerBound = %f",
                    GetDebugLabel().c_str(),
                    _iConfig.minTimeToTrackFaceUpperBound_s,
                    _iConfig.maxTimeToTrackFaceLowerBound_s) ) {
    _iConfig.maxTimeToTrackFaceLowerBound_s = _iConfig.minTimeToTrackFaceUpperBound_s;
  }

  if( ! ANKI_VERIFY(_iConfig.minTimeToTrackFaceUpperBound_s >= _iConfig.minTimeToTrackFaceLowerBound_s,
                    "BehaviorInteractWithFaces.LoadConfig.InvalidTrackingTime",
                    "%s: minTrackTimeUpperBound = %f, minTrackTimeLowerBound = %f",
                    GetDebugLabel().c_str(),
                    _iConfig.minTimeToTrackFaceUpperBound_s,
                    _iConfig.minTimeToTrackFaceLowerBound_s) ) {
    _iConfig.minTimeToTrackFaceUpperBound_s = _iConfig.minTimeToTrackFaceLowerBound_s;
  }

  if( ! ANKI_VERIFY(_iConfig.maxTimeToTrackFaceUpperBound_s >= _iConfig.maxTimeToTrackFaceLowerBound_s,
                    "BehaviorInteractWithFaces.LoadConfig.InvalidTrackingTime",
                    "%s: maxTrackTimeUpperBound = %f, maxTrackTimeLowerBound = %f",
                    GetDebugLabel().c_str(),
                    _iConfig.maxTimeToTrackFaceUpperBound_s,
                    _iConfig.maxTimeToTrackFaceLowerBound_s) ) {
    _iConfig.maxTimeToTrackFaceUpperBound_s = _iConfig.minTimeToTrackFaceLowerBound_s;
  }

  _iConfig.clampSmallAngles = ParseBool(config, kClampSmallAnglesKey, debugName);
  if( _iConfig.clampSmallAngles ) {
    _iConfig.minClampPeriod_s = ParseFloat(config, kMinClampPeriodKey, debugName);
    _iConfig.maxClampPeriod_s = ParseFloat(config, kMinClampPeriodKey, debugName);

    if( ! ANKI_VERIFY(_iConfig.maxClampPeriod_s >= _iConfig.minClampPeriod_s,
                      "BehaviorInteractWithFaces.LoadConfig.InvalidClampPeriod",
                      "%s: minPeriod = %f, maxPeriod = %f",
                      GetDebugLabel().c_str(),
                      _iConfig.minClampPeriod_s,
                      _iConfig.maxClampPeriod_s) ) {
      _iConfig.maxClampPeriod_s = _iConfig.minClampPeriod_s;
    }

  }
}

// - - - - - - - - - - - - - - - - - - - - - - - - - - - - - - - - - - - - - - - - - - - - - - - - - - - - - - - - - - -
void BehaviorInteractWithFaces::OnBehaviorActivated()
{
  // reset the time to stop tracking (in the tracking state)
  _dVars.trackFaceUntilTime_s = -1.0f;

  if( _dVars.targetFace.IsValid() ) {
    TransitionToInitialReaction();
  }
  else {
    PRINT_NAMED_WARNING("BehaviorInteractWithFaces.Init.NoValidTarget",
                        "Decided to run, but don't have valid target when Init is called. This shouldn't happen");
  }
}

// - - - - - - - - - - - - - - - - - - - - - - - - - - - - - - - - - - - - - - - - - - - - - - - - - - - - - - - - - - -
void BehaviorInteractWithFaces::BehaviorUpdate()
{
  if(!IsActivated()){
    return;
  }

  if( _dVars.trackFaceUntilTime_s >= 0.0f ) {
    const float currTime_s = BaseStationTimer::getInstance()->GetCurrentTimeInSeconds();
    if( currTime_s >= _dVars.trackFaceUntilTime_s ) {
      BehaviorObjectiveAchieved(BehaviorObjective::InteractedWithFace);
      CancelDelegates();
    }
  }
}

// - - - - - - - - - - - - - - - - - - - - - - - - - - - - - - - - - - - - - - - - - - - - - - - - - - - - - - - - - - -
bool BehaviorInteractWithFaces::WantsToBeActivatedBehavior() const
{
  _dVars.targetFace.Reset();
  SelectFaceToTrack();

  return _dVars.targetFace.IsValid();
}

  
// - - - - - - - - - - - - - - - - - - - - - - - - - - - - - - - - - - - - - - - - - - - - - - - - - - - - - - - - - - -
void BehaviorInteractWithFaces::OnBehaviorDeactivated()
{
  _dVars.lastImageTimestampWhileRunning = GetBEI().GetRobotInfo().GetLastImageTimeStamp();
}

// - - - - - - - - - - - - - - - - - - - - - - - - - - - - - - - - - - - - - - - - - - - - - - - - - - - - - - - - - - -
bool BehaviorInteractWithFaces::CanDriveIdealDistanceForward()
{
  if( kInteractWithFaces_DoMemoryMapCheckForDriveForward && 
      GetBEI().HasMapComponent()) {
    const auto& robotInfo = GetBEI().GetRobotInfo();

    const auto memoryMap = GetBEI().GetMapComponent().GetCurrentMemoryMap();
    
    DEV_ASSERT(nullptr != memoryMap, "BehaviorInteractWithFaces.CanDriveIdealDistanceForward.NeedMemoryMap");

    const Vec3f& fromRobot = robotInfo.GetPose().GetTranslation();

    const Vec3f ray{kInteractWithFaces_DriveForwardIdealDist_mm, 0.0f, 0.0f};
    const Vec3f toGoal = robotInfo.GetPose() * ray;
    
    const bool hasCollision = memoryMap->HasCollisionWithTypes({{Point2f{fromRobot}, Point2f{toGoal}}}, typesToBlockDriving);

    if( kInteractWithFaces_VizMemoryMapCheck ) {
      const char* vizID = "BehaviorInteractWithFaces.MemMapCheck";
      const float zOffset_mm = 15.0f;
      robotInfo.GetContext()->GetVizManager()->EraseSegments(vizID);
      robotInfo.GetContext()->GetVizManager()->DrawSegment(vizID,
                                                       fromRobot, toGoal,
                                                       hasCollision ? Anki::NamedColors::YELLOW
                                                                    : Anki::NamedColors::BLUE,
                                                       false,
                                                       zOffset_mm);
    }

    const bool canDriveIdealDist = !hasCollision;
    return canDriveIdealDist;
  }
  else {
    // always drive ideal distance
    return true;
  }
}

#pragma mark -
#pragma mark State Machine

// - - - - - - - - - - - - - - - - - - - - - - - - - - - - - - - - - - - - - - - - - - - - - - - - - - - - - - - - - - -
void BehaviorInteractWithFaces::TransitionToInitialReaction()
{
  DEBUG_SET_STATE(VerifyFace);

  const bool sayName = ( GetRNG().RandDbl() < _iConfig.chanceSayName );
  TurnTowardsFaceAction* turnAndAnimateAction = new TurnTowardsFaceAction(_dVars.targetFace, M_PI_F, sayName);
  // TODO VIC-6435 uncomment this once we've removed turn from animation
  //turnAndAnimateAction->SetNoNameAnimationTrigger(AnimationTrigger::InteractWithFacesInitialUnnamed);
  turnAndAnimateAction->SetSayNameAnimationTrigger(AnimationTrigger::InteractWithFacesInitialNamed);
  turnAndAnimateAction->SetRequireFaceConfirmation(true);
  
  DelegateIfInControl(turnAndAnimateAction, [this](ActionResult ret ) {
      if( ret == ActionResult::SUCCESS ) {
        TransitionToGlancingDown();
      }
      else {
        // one possible cause of failure is that the face id we tried to track wasn't there (but another face
        // was). So, see if there is a new "best face", and if so, track that one. This will only run if a new
        // face is observed.

        if(GetBEI().HasMoodManager()){
          // increase frustration to avoid loops
          auto& moodManager = GetBEI().GetMoodManager();
          moodManager.TriggerEmotionEvent("InteractWithFaceRetry",
                                          MoodManager::GetCurrentTimeInSeconds());
        }
        
        _dVars.lastImageTimestampWhileRunning =  GetBEI().GetRobotInfo().GetLastImageTimeStamp();
        
        SmartFaceID oldTargetFace = _dVars.targetFace;
        SelectFaceToTrack();
        if(_dVars.targetFace != oldTargetFace) {
          // only retry a max of one time to avoid loops
          PRINT_CH_INFO("Behaviors","BehaviorInteractWithFaces.InitialReactionFailed.TryAgain",
                        "tracking face %s failed, but will try again with face %s",
                        oldTargetFace.GetDebugStr().c_str(),
                        _dVars.targetFace.GetDebugStr().c_str());

          TransitionToInitialReaction();
        }
        else {
          PRINT_CH_INFO("Behaviors","BehaviorInteractWithFaces.InitialReactionFailed",
                        "compound action failed with result '%s', not retrying",
                        ActionResultToString(ret));
        }
      }
    });
}

// - - - - - - - - - - - - - - - - - - - - - - - - - - - - - - - - - - - - - - - - - - - - - - - - - - - - - - - - - - -
void BehaviorInteractWithFaces::TransitionToGlancingDown()
{
  DEBUG_SET_STATE(GlancingDown);

  if( kInteractWithFaces_DoGlanceDown && kInteractWithFaces_DoMemoryMapCheckForDriveForward ) {
    // TODO:(bn) get a better measurement for this and put it in cozmo config
    const float kLowHeadAngle_rads = DEG_TO_RAD(-10.0f);
    DelegateIfInControl(new MoveHeadToAngleAction(kLowHeadAngle_rads),
                &BehaviorInteractWithFaces::TransitionToDrivingForward);
  }
  else {
    TransitionToDrivingForward();
  }
}

// - - - - - - - - - - - - - - - - - - - - - - - - - - - - - - - - - - - - - - - - - - - - - - - - - - - - - - - - - - -
void BehaviorInteractWithFaces::TransitionToDrivingForward()
{
  DEBUG_SET_STATE(DrivingForward);
  
  // check if we should do the long or short distance
  const bool doLongDrive = CanDriveIdealDistanceForward();
  const float distToDrive_mm = doLongDrive ?
    kInteractWithFaces_DriveForwardIdealDist_mm :
    kInteractWithFaces_DriveForwardMinDist_mm;

  // drive straight while keeping the head tracking the (players) face
  CompoundActionParallel* action = new CompoundActionParallel();

  // the head tracking action normally loops forever, so set up the drive action first, tell it to emit
  // completion signals, then pass it's tag in to the tracking action so the tracking action can stop itself
  // when the driving action finishes

  u32 driveActionTag = 0;
  {
    // don't play driving animations (to avoid sounds which don't make sense here)
    // TODO:(bn) custom driving animations for this action?
    DriveStraightAction* driveAction = new DriveStraightAction(distToDrive_mm,
                                                               kInteractWithFaces_DriveForwardSpeed_mmps,
                                                               false);
    const bool ignoreFailure = false;
    const bool emitCompletionSignal = true;
    action->AddAction( driveAction, ignoreFailure, emitCompletionSignal );
    driveActionTag = driveAction->GetTag();
  }

  {
    TrackFaceAction* trackWithHeadAction = new TrackFaceAction(_dVars.targetFace);
    trackWithHeadAction->SetMode(ITrackAction::Mode::HeadOnly);
    trackWithHeadAction->StopTrackingWhenOtherActionCompleted( driveActionTag );
    trackWithHeadAction->SetTiltTolerance(DEG_TO_RAD(_iConfig.minTrackingTiltAngle_deg));
    trackWithHeadAction->SetPanTolerance(DEG_TO_RAD(_iConfig.minTrackingPanAngle_deg));
    trackWithHeadAction->SetClampSmallAnglesToTolerances(_iConfig.clampSmallAngles);
    trackWithHeadAction->SetClampSmallAnglesPeriod(_iConfig.minClampPeriod_s, _iConfig.maxClampPeriod_s);

    action->AddAction( trackWithHeadAction );
  }
  
  // TODO:(bn) alternate driving animations?
  DelegateIfInControl(action, &BehaviorInteractWithFaces::TransitionToTrackingFace);
}

// - - - - - - - - - - - - - - - - - - - - - - - - - - - - - - - - - - - - - - - - - - - - - - - - - - - - - - - - - - -
void BehaviorInteractWithFaces::TransitionToTrackingFace()
{
  DEBUG_SET_STATE(TrackingFace);

  const float randomMaxTimeToTrack_s = Util::numeric_cast<float>(
    GetRNG().RandDblInRange(_iConfig.maxTimeToTrackFaceLowerBound_s, _iConfig.maxTimeToTrackFaceUpperBound_s));
  PRINT_CH_INFO("Behaviors", "BehaviorInteractWithFaces.TransitionToTrackingFace.MaxTrackTime",
    "will track for at most %f seconds", randomMaxTimeToTrack_s);
  _dVars.trackFaceUntilTime_s = BaseStationTimer::getInstance()->GetCurrentTimeInSeconds() +
    randomMaxTimeToTrack_s;

  const float randomMinTimeToTrack_s = Util::numeric_cast<float>(
    GetRNG().RandDblInRange(_iConfig.minTimeToTrackFaceLowerBound_s, _iConfig.minTimeToTrackFaceUpperBound_s));
  PRINT_CH_INFO("Behaviors", "BehaviorInteractWithFaces.TransitionToTrackingFace.MinTrackTime",
    "will track for at least %f seconds", randomMinTimeToTrack_s);


  CompoundActionParallel* action = new CompoundActionParallel();

  {
    TrackFaceAction* trackAction = new TrackFaceAction(_dVars.targetFace);
    trackAction->SetTiltTolerance(DEG_TO_RAD(kInteractWithFaces_MinTrackingTiltAngle_deg));
    trackAction->SetPanTolerance(DEG_TO_RAD(kInteractWithFaces_MinTrackingPanAngle_deg));
    trackAction->SetClampSmallAnglesToTolerances(_iConfig.clampSmallAngles);
    trackAction->SetClampSmallAnglesPeriod(_iConfig.minClampPeriod_s, _iConfig.maxClampPeriod_s);
    trackAction->SetUpdateTimeout(_iConfig.trackingTimeout_s);
    trackAction->SetEyeContactContinueCriteria(randomMinTimeToTrack_s, _iConfig.noEyeContactTimeout_s,
                                               _iConfig.eyeContactWithinLast_ms);
    action->AddAction(trackAction);
  }
  
  // loop animation forever to keep the eyes moving
  action->AddAction(new TriggerAnimationAction(AnimationTrigger::InteractWithFaceTrackingIdle, 0));
  action->SetShouldEndWhenFirstActionCompletes(true);
  
  EngineTimeStamp_t eyeContactStart_ms = BaseStationTimer::getInstance()->GetCurrentTimeStamp();
  
  DelegateIfInControl(action, [this,eyeContactStart_ms]() {
    // send info on eye contact duration
    TimeStamp_t duration_ms = TimeStamp_t(BaseStationTimer::getInstance()->GetCurrentTimeStamp() - eyeContactStart_ms);
    DASMSG(behavior_interactwithfaces_trackingended, "behavior.interactwithfaces.trackingended", "Face tracking ended");
    DASMSG_SET(i1, duration_ms, "Duration (ms) of tracking, which is related to the duration of eye contact");
    DASMSG_SEND();
    
    TransitionToTriggerEmotionEvent();
  });
}

// - - - - - - - - - - - - - - - - - - - - - - - - - - - - - - - - - - - - - - - - - - - - - - - - - - - - - - - - - - -
void BehaviorInteractWithFaces::TransitionToTriggerEmotionEvent()
{
  DEBUG_SET_STATE(TriggerEmotionEvent);

  if(GetBEI().HasMoodManager()){
    auto& moodManager = GetBEI().GetMoodManager();
    const Vision::TrackedFace* face = GetBEI().GetFaceWorld().GetFace( _dVars.targetFace );
    
    if( nullptr != face && face->HasName() ) {
      moodManager.TriggerEmotionEvent("InteractWithNamedFace", MoodManager::GetCurrentTimeInSeconds());
    }
    else {
      moodManager.TriggerEmotionEvent("InteractWithUnnamedFace", MoodManager::GetCurrentTimeInSeconds());
    }
  }
}
  
// - - - - - - - - - - - - - - - - - - - - - - - - - - - - - - - - - - - - - - - - - - - - - - - - - - - - - - - - - - -
void BehaviorInteractWithFaces::SelectFaceToTrack() const
{  
  const bool considerTrackingOnlyFaces = false;
  auto smartFaceIDs = GetBEI().GetFaceWorld().GetSmartFaceIDs(_dVars.lastImageTimestampWhileRunning,
                                                              considerTrackingOnlyFaces);
  
  const auto& faceSelection = GetAIComp<FaceSelectionComponent>();
  FaceSelectionComponent::FaceSelectionFactorMap criteriaMap;
  criteriaMap.insert(std::make_pair(FaceSelectionPenaltyMultiplier::UnnamedFace, 1000));
  criteriaMap.insert(std::make_pair(FaceSelectionPenaltyMultiplier::RelativeHeadAngleRadians, 1));
  criteriaMap.insert(std::make_pair(FaceSelectionPenaltyMultiplier::RelativeBodyAngleRadians, 3));
  _dVars.targetFace = faceSelection.GetBestFaceToUse(criteriaMap, smartFaceIDs);
}


} // namespace Vector
} // namespace Anki<|MERGE_RESOLUTION|>--- conflicted
+++ resolved
@@ -98,12 +98,9 @@
 const char* const kClampSmallAnglesKey = "clampSmallAngles";
 const char* const kMinClampPeriodKey = "minClampPeriod_s";
 const char* const kMaxClampPeriodKey = "maxClampPeriod_s";
-<<<<<<< HEAD
 const char* const kChanceSayName = "chanceSayName";
-=======
 const char* const kMinTrackingTiltAngleKey = "minTrackingTiltAngle_deg";
 const char* const kMinTrackingPanAngleKey = "minTrackingPanAngle_deg";
->>>>>>> 47368579
 
 }
 
@@ -121,12 +118,9 @@
   eyeContactWithinLast_ms        = 0;
   trackingTimeout_s              = 0.0f;
   clampSmallAngles               = false;
-<<<<<<< HEAD
   chanceSayName                  = 0.1;
-=======
   minTrackingTiltAngle_deg       = 0.0f;
   minTrackingPanAngle_deg        = 0.0f;
->>>>>>> 47368579
 }
 
 
@@ -180,13 +174,9 @@
   _iConfig.noEyeContactTimeout_s          = ParseFloat(config, kNoEyeContactTimeoutKey, debugName);
   _iConfig.eyeContactWithinLast_ms        = ParseInt32(config, kEyeContactWithinLastKey, debugName);
   _iConfig.trackingTimeout_s              = ParseFloat(config, kTrackingTimeoutKey, debugName);
-<<<<<<< HEAD
   _iConfig.chanceSayName                  = ParseFloat(config, kChanceSayName, debugName);
-=======
   _iConfig.minTrackingTiltAngle_deg       = ParseFloat(config, kMinTrackingTiltAngleKey, debugName);
   _iConfig.minTrackingPanAngle_deg     = ParseFloat(config, kMinTrackingPanAngleKey, debugName);
-
->>>>>>> 47368579
 
   if( ! ANKI_VERIFY(_iConfig.maxTimeToTrackFaceLowerBound_s >= _iConfig.minTimeToTrackFaceUpperBound_s,
                     "BehaviorInteractWithFaces.LoadConfig.InvalidTrackingTime",
