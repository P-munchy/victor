--- conflicted
+++ resolved
@@ -89,12 +89,9 @@
     float trackingTimeout_s;
     TimeStamp_t eyeContactWithinLast_ms;
 
-<<<<<<< HEAD
     float chanceSayName;
-=======
     float minTrackingTiltAngle_deg;
     float minTrackingPanAngle_deg;
->>>>>>> 47368579
 
     float minClampPeriod_s;
     float maxClampPeriod_s;
