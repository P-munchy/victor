/**
 * File: BehaviorDevBatteryLogging.cpp
 *
 * Author: Kevin Yoon
 * Date:   04/06/2018
 *
 * Description: Behavior for logging battery data under a variety of test conditions
 *
 * Copyright: Anki, Inc. 2018
 **/

#include "engine/aiComponent/behaviorComponent/behaviors/devBehaviors/behaviorDevBatteryLogging.h"
#include "engine/aiComponent/beiConditions/iBEICondition.h"
#include "engine/aiComponent/beiConditions/beiConditionFactory.h"
#include "engine/aiComponent/behaviorComponent/behaviorContainer.h"
#include "engine/aiComponent/behaviorComponent/behaviorExternalInterface/beiRobotInfo.h"
#include "engine/actions/basicActions.h"
#include "engine/components/animationComponent.h"
#include "engine/components/battery/batteryComponent.h"
#include "engine/components/movementComponent.h"
#include "engine/components/visionScheduleMediator/visionScheduleMediator.h"
#include "engine/robot.h"

// audio
#include "engine/audio/engineRobotAudioClient.h"
#include "clad/audio/audioEventTypes.h"

#include "osState/osState.h"

#include "coretech/common/engine/utils/data/dataPlatform.h"
#include "coretech/common/engine/utils/timer.h"
#include "coretech/vision/engine/image.h"
#include "util/fileUtils/fileUtils.h"
#include "util/console/consoleInterface.h"

#include <fstream>
#include <iomanip>
#include <numeric>
#include <sstream>
#include <vector>

namespace Anki {
namespace Vector {

using AMD_GE_GE = AudioMetaData::GameEvent::GenericEvent;
using AMD_GOT = AudioMetaData::GameObjectType;

namespace {
  std::string _logFile = "";

  const u32 LOGGING_PERIOD_MS = 5000;
  EngineTimeStamp_t _nextLogTime_ms = 0;

  static const char* kWheelSpeedKey = "wheelSpeed_mmps";
  static const char* kLiftSpeedKey = "liftSpeed_degps";
  static const char* kHeadSpeedKey = "headSpeed_degps";
  static const char* kStartMovingVoltageKey = "startMovingVoltage";

  static const char* kStressCPU = "stressCPU";
  static const char* kStressSpeaker = "stressSpeaker";
  static const char* kDriveOffChargerWhenFull = "driveOffChargerWhenFull";
  static const char* kDoExploring = "doExploring";

  bool _startMovingVoltageReached = false;
  bool _drivingOffCharger = false;
}

#define LOG_CHANNEL "Behaviors"

// - - - - - - - - - - - - - - - - - - - - - - - - - - - - - - - - - - - - - - - - - - - - - - - - - - - - - - - - - - -
BehaviorDevBatteryLogging::InstanceConfig::InstanceConfig()
{
  wheelSpeed_mmps = 0.f;
  liftSpeed_radps = 0.f;
  headSpeed_radps = 0.f;

  startMovingVoltage = 0.f;

  stressWifi = false;
  stressCPU = false;
  stressSpeaker = false;

  driveOffChargerWhenFull = false;
  doExploring = false;
}


// - - - - - - - - - - - - - - - - - - - - - - - - - - - - - - - - - - - - - -
BehaviorDevBatteryLogging::BehaviorDevBatteryLogging(const Json::Value& config)
: ICozmoBehavior(config)
{
  _iConfig.wheelSpeed_mmps = config.get(kWheelSpeedKey, 0.f).asInt();
  _iConfig.liftSpeed_radps = DEG_TO_RAD(config.get(kLiftSpeedKey, 0.f).asInt());
  _iConfig.headSpeed_radps = DEG_TO_RAD(config.get(kHeadSpeedKey, 0.f).asInt());

  _iConfig.startMovingVoltage = config.get(kStartMovingVoltageKey, 0.f).asFloat();
  _iConfig.stressCPU = config.get(kStressCPU, false).asBool();
  _iConfig.stressSpeaker = config.get(kStressSpeaker, false).asBool();

  _iConfig.driveOffChargerWhenFull = config.get(kDriveOffChargerWhenFull, false).asBool();
  _iConfig.doExploring = config.get(kDoExploring, false).asBool();
}

void BehaviorDevBatteryLogging::GetBehaviorJsonKeys(std::set<const char*>& expectedKeys) const
{
  const char* list[] = {
    kWheelSpeedKey,
    kLiftSpeedKey,
    kHeadSpeedKey,
    kStartMovingVoltageKey,
    kStressCPU,
    kStressSpeaker,
    kDriveOffChargerWhenFull,
    kDoExploring
  };
  expectedKeys.insert( std::begin(list), std::end(list) );
}

// - - - - - - - - - - - - - - - - - - - - - - - - - - - - - - - - - - - - - -
bool BehaviorDevBatteryLogging::WantsToBeActivatedBehavior() const
{
  return true;
}


// - - - - - - - - - - - - - - - - - - - - - - - - - - - - - - - - - - - - - -
void BehaviorDevBatteryLogging::InitBehavior()
{
  const auto& BC = GetBEI().GetBehaviorContainer();
  _iConfig.testBehavior = BC.FindBehaviorByID(BEHAVIOR_ID(ModeSelector));
}

// - - - - - - - - - - - - - - - - - - - - - - - - - - - - - - - - - - - - - - - - - - - - - - - - - - - - - - - - - - -
void BehaviorDevBatteryLogging::GetAllDelegates(std::set<IBehavior*>& delegates) const
{
  delegates.insert(_iConfig.testBehavior.get());
}

// - - - - - - - - - - - - - - - - - - - - - - - - - - - - - - - - - - - - - -
void BehaviorDevBatteryLogging::OnBehaviorActivated()
{
  // Stop all actions?
  //Robot& robot = GetBEI().GetRobotInfo()._robot;
  //robot.GetActionList().Cancel();

  _startMovingVoltageReached = false;
  _drivingOffCharger = false;

  InitLog();
}


// - - - - - - - - - - - - - - - - - - - - - - - - - - - - - - - - - - - - - -
void BehaviorDevBatteryLogging::EnqueueMotorActions()
{
  if (!NEAR_ZERO(_iConfig.wheelSpeed_mmps)) {
    auto& moveComp = GetBEI().GetRobotInfo()._robot.GetMoveComponent();
    moveComp.DriveWheels(_iConfig.wheelSpeed_mmps, _iConfig.wheelSpeed_mmps, 0.f, 0.f);
  }

  static bool goingUp = true;
  auto liftHeight = goingUp ? LIFT_HEIGHT_CARRY : LIFT_HEIGHT_LOWDOCK;
  auto headAngle  = goingUp ? MAX_HEAD_ANGLE    : MIN_HEAD_ANGLE;

  std::list<IActionRunner*> actionList;
  if (!NEAR_ZERO(_iConfig.liftSpeed_radps)) {
    MoveLiftToHeightAction* liftAction = new MoveLiftToHeightAction(liftHeight);
    liftAction->SetMaxLiftSpeed(_iConfig.liftSpeed_radps);
    actionList.push_back(liftAction);
  }

  if (!NEAR_ZERO(_iConfig.headSpeed_radps)) {
    MoveHeadToAngleAction* headAction = new MoveHeadToAngleAction(headAngle);
    headAction->SetMaxSpeed(_iConfig.headSpeed_radps);
    actionList.push_back(headAction);
  }

  IActionRunner* allMotors = new CompoundActionParallel(actionList);

  DelegateIfInControl(allMotors, &BehaviorDevBatteryLogging::EnqueueMotorActions);

  goingUp = !goingUp;
}



// - - - - - - - - - - - - - - - - - - - - - - - - - - - - - - - - - - - - - -
void BehaviorDevBatteryLogging::BehaviorUpdate()
{
  if(!IsActivated() || _drivingOffCharger){
    return;
  }

  const auto& battComp = GetBEI().GetRobotInfo()._robot.GetBatteryComponent();
<<<<<<< HEAD
=======
  if (_iConfig.driveOffChargerWhenFull && battComp.IsBatteryFull()) {
    _drivingOffCharger = true;
    DriveStraightAction* driveAction = new DriveStraightAction(40.f);
    DelegateNow(driveAction, [](){
      _drivingOffCharger = false;
    });
  }
>>>>>>> fc8d93c0

  if (battComp.IsOnChargerPlatform()) {
    // Drive off charger when full
    if (_iConfig.driveOffChargerWhenFull && battComp.IsBatteryFull()) {
      _drivingOffCharger = true;
      DriveStraightAction* driveAction = new DriveStraightAction(100.f);
      driveAction->SetCanMoveOnCharger(true);
      DelegateNow(driveAction, [](){
        _drivingOffCharger = false;
      });
    }

    if (!_drivingOffCharger && IsControlDelegated()) {
      LOG_INFO("DevBatteryLogging.BackOnCharger.CancelDelegates", "");
      CancelDelegates(false);
    }
  } else {

    if (_iConfig.doExploring) {
      if (!IsControlDelegated()) {
        DelegateIfInControl(_iConfig.testBehavior.get());
      }
    } else {

      // Start motors if voltage threshold has been reached
      if (!_startMovingVoltageReached && !IsControlDelegated()) {
        f32 battVoltage = battComp.GetBatteryVolts();
        if (battVoltage < _iConfig.startMovingVoltage ) {
          _startMovingVoltageReached = true;

          if (_iConfig.wheelSpeed_mmps != 0 || _iConfig.liftSpeed_radps != 0 || _iConfig.headSpeed_radps != 0) {
            EnqueueMotorActions();
          }

          if (_iConfig.stressCPU) {
            GetBEI().GetVisionScheduleMediator().SetVisionModeSubscriptions(this, {
              {VisionMode::DetectingFaces, EVisionUpdateFrequency::High},
              {VisionMode::DetectingMarkers, EVisionUpdateFrequency::High},
              {VisionMode::DetectingMotion, EVisionUpdateFrequency::High}
            });
          }

          if (_iConfig.stressSpeaker) {
            GetBEI().GetRobotAudioClient().PostEvent(AMD_GE_GE::Play__Robot_Vic_Sfx__Purr_Loop_Play, AMD_GOT::Behavior);
          }

        }
      } else {
        if (_iConfig.stressCPU) {
          auto& animComp = GetBEI().GetRobotInfo()._robot.GetAnimationComponent();
          Vision::ImageRGB565 img(FACE_DISPLAY_HEIGHT, FACE_DISPLAY_WIDTH);
          img.FillWith({255, 255, 255});
          animComp.DisplayFaceImage(img, BS_TIME_STEP_MS, true);
        }
      }
    }
  }

  LogData();
}


void BehaviorDevBatteryLogging::InitLog()
{
  // Initialize log file
  std::string outputPath = GetBEI().GetRobotInfo().GetDataPlatform()->pathToResource(Util::Data::Scope::Persistent, "battery_logs");
  Util::FileUtils::CreateDirectory(outputPath);

  // Get robot serial number
  std::stringstream ss;
  ss << outputPath << "/BatteryLog_" << std::hex << GetBEI().GetRobotInfo().GetHeadSerialNumber() << "_";

  // Get current date time
  auto now = std::chrono::system_clock::now();
  auto in_time_t = std::chrono::system_clock::to_time_t(now);
  ss << std::put_time(std::localtime(&in_time_t), "%Y-%m-%d_%H-%M-%S");

  _logFile = ss.str() + ".txt";

  int cnt=1;
  while (Util::FileUtils::FileExists(_logFile)) {
    _logFile = ss.str() + "(" + std::to_string(cnt++) + ")";
  }

  // Add header
  std::ofstream fs;
  fs.open(_logFile.c_str(), std::ios_base::app);
  fs << "Time_ms, "
      << "BatteryVolts, "
      << "BatteryVolts_filtered, "
      << "BatteryTemp_C, "
      << "txBytes, "
      << "rxBytes, "
      << "CPU_activeTime), "
      << "CPU_idleTime)\n";

  LOG_INFO("BehaviorDevBatteryLogging.InitLog.StartingLog", "%s", _logFile.c_str());
}


// - - - - - - - - - - - - - - - - - - - - - - - - - - - - - - - - - - - - - -
void BehaviorDevBatteryLogging::LogData() const
{
  EngineTimeStamp_t currTime_ms = BaseStationTimer::getInstance()->GetCurrentTimeStamp();

  if (currTime_ms >= _nextLogTime_ms) {
    _nextLogTime_ms += LOGGING_PERIOD_MS;

    // Get battery voltage
    const auto& battComp = GetBEI().GetRobotInfo()._robot.GetBatteryComponent();
    f32 battVoltage = battComp.GetBatteryVolts();
    f32 battVoltageRaw = battComp.GetBatteryVoltsRaw();
    uint8_t battTemperature = battComp.GetBatteryTemperature_C();

    // Get CPU usage
    int activeTime = 0;
    int idleTime = 0;
    std::vector<std::string> cpuTimeStatsStrVec;
    OSState::getInstance()->GetCPUTimeStats(cpuTimeStatsStrVec);
    if (cpuTimeStatsStrVec.size() > 0) {
      std::stringstream ss(cpuTimeStatsStrVec[0]);  // First line is the overall CPU stats
      std::string junk;
      ss >> junk; // Toss out "cpu" at front
      std::vector<int> cpuTimeStats;
      int num;
      while (ss >> num) {
        cpuTimeStats.push_back(num);
      }
      idleTime = cpuTimeStats[3] + cpuTimeStats[4];  // idle and iowait time
      activeTime = std::accumulate(cpuTimeStats.begin(), cpuTimeStats.end(), 0) - idleTime;
    }

    // Get wifi usage
    auto txBytes = OSState::getInstance()->GetWifiTxBytes();
    auto rxBytes = OSState::getInstance()->GetWifiRxBytes();

    // Write stats to file
    std::ofstream fs;
    fs.open(_logFile.c_str(), std::ios_base::app);
    fs << currTime_ms << ", "
      << battVoltageRaw << ", "
      << battVoltage << ", "
      << battTemperature << ", "
      << txBytes << ", "
      << rxBytes << ", "
      << activeTime << ", "
      << idleTime << ", "
      << "\n";
    fs.close();
    sync();
  }

}


// - - - - - - - - - - - - - - - - - - - - - - - - - - - - - - - - - - - - - -
void BehaviorDevBatteryLogging::OnBehaviorDeactivated()
{
  // Stop motors
  CancelDelegates(false);
  if (!NEAR_ZERO(_iConfig.wheelSpeed_mmps)) {
    auto& moveComp = GetBEI().GetRobotInfo()._robot.GetMoveComponent();
    moveComp.StopBody();
  }

  if (_iConfig.stressSpeaker) {
    GetBEI().GetRobotAudioClient().PostEvent(AMD_GE_GE::Stop__Robot_Vic_Sfx__Purr_Loop_Stop, AMD_GOT::Behavior);
  }

  _logFile = "";
}

} // Cozmo
} // Anki<|MERGE_RESOLUTION|>--- conflicted
+++ resolved
@@ -192,16 +192,10 @@
   }
 
   const auto& battComp = GetBEI().GetRobotInfo()._robot.GetBatteryComponent();
-<<<<<<< HEAD
-=======
-  if (_iConfig.driveOffChargerWhenFull && battComp.IsBatteryFull()) {
     _drivingOffCharger = true;
-    DriveStraightAction* driveAction = new DriveStraightAction(40.f);
     DelegateNow(driveAction, [](){
       _drivingOffCharger = false;
     });
-  }
->>>>>>> fc8d93c0
 
   if (battComp.IsOnChargerPlatform()) {
     // Drive off charger when full
