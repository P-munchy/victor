--- conflicted
+++ resolved
@@ -128,8 +128,6 @@
 BehaviorDevImageCapture::~BehaviorDevImageCapture()
 {
 }
-<<<<<<< HEAD
-=======
   
 // - - - - - - - - - - - - - - - - - - - - - - - - - - - - - - - - - - - - - - - - - - - - - - - - - - - - - - - - - - -
 void BehaviorDevImageCapture::GetBehaviorJsonKeys(std::set<const char*>& expectedKeys) const
@@ -145,19 +143,6 @@
 }
 
 // - - - - - - - - - - - - - - - - - - - - - - - - - - - - - - - - - - - - - - - - - - - - - - - - - - - - - - - - - - -
-static inline void EnableDebugFaceDrawButton(BehaviorExternalInterface& bei, bool enable)
-{
-  // Gross way to make sure the FaceDebugDraw doesn't hijack the button, using console interface to talk to
-  // animation process
-  using namespace ExternalInterface;
-  const char* enableStr = (enable ? "1" : "0");
-  bei.GetRobotInfo().GetExternalInterface()->Broadcast(MessageGameToEngine(SetAnimDebugConsoleVarMessage("DebugFaceDraw_CycleWithButton",
-                                                                                                         enableStr)));
-}
->>>>>>> 16dbc7fa
-  
-
-// - - - - - - - - - - - - - - - - - - - - - - - - - - - - - - - - - - - - - - - - - - - - - - - - - - - - - - - - - - -
 void BehaviorDevImageCapture::OnBehaviorActivated()
 {
   _dVars.touchStartedTime_s = -1.0f;
@@ -183,13 +168,6 @@
 
   auto& visionComponent = GetBEI().GetComponentWrapper(BEIComponentID::Vision).GetValue<VisionComponent>();
   visionComponent.EnableDrawImagesToScreen(false);
-<<<<<<< HEAD
-  visionComponent.PopCurrentModeSchedule();
-=======
-
-  // Relinquish the button
-  EnableDebugFaceDrawButton(GetBEI(), true);
->>>>>>> 16dbc7fa
 }
 
 
