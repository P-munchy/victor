--- conflicted
+++ resolved
@@ -145,12 +145,8 @@
       PLAYPEN_SET_RESULT_WITH_RETURN_VAL(FactoryTestResultCode::WRITE_TO_LOG_FAILED, PlaypenStatus::Running);
     }
 
-<<<<<<< HEAD
     if(robot.IsPhysical() &&
        !Util::IsNear(data.proxSensorData.distance_mm - PlaypenConfig::kDistanceSensorBiasAdjustment_mm, 
-=======
-    if(!Util::IsNear(data.proxSensorData.distance_mm - PlaypenConfig::kDistanceSensorBiasAdjustment_mm, 
->>>>>>> bb52c1ac
                      data.visualDistanceToTarget_mm,
                      PlaypenConfig::kDistanceSensorReadingThresh_mm))
     {
