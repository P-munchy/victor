--- conflicted
+++ resolved
@@ -49,11 +49,7 @@
   // cancel if a few cliffs are detected, since this makes the tracker less robust to situations
   // where the robot can turn in place and accidentally expose one ore more cliff sensors to a
   // "cliff" caused by the gaps between the user's fingers when holding the robot.
-<<<<<<< HEAD
-  static const int kMaxCliffsAllowedWhileHeldInPalm = 1;
-=======
   static const int kMaxCliffsAllowedWhileHeldInPalm = 2;
->>>>>>> 64d31414
   
   // To prevent false-positive detections of the robot being held in a palm, we enforce that
   // the robot must observe at least this many cliffs after being picked up to try to capture
