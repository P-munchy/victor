/**
 * File: behaviorAudioClient.cpp
 *
 * Author: Jordan Rivas
 * Created: 11/02/2016
 *
 * Description: This Client provides behavior audio needs for updating Sparked Behavior music state and round. When
 *              using first call ActivateSparkedMusic() to activate audio client and when behavior is completed call
 *              DeactivateSparkedMusic().
 *
 * Copyright: Anki, Inc. 2016
 *
 **/


#include "engine/audio/behaviorAudioClient.h"
#include "engine/behaviorSystem/behaviorManager.h"
#include "engine/aiComponent/aiComponent.h"
#include "engine/aiComponent/workoutComponent.h"
#include "engine/behaviorSystem/activities/activities/activityFreeplay.h"
#include "engine/components/publicStateBroadcaster.h"
#include "engine/externalInterface/externalInterface.h"
#include "engine/robot.h"

#include "clad/audio/audioEventTypes.h"
#include "clad/externalInterface/messageGameToEngine.h"

#include "util/helpers/fullEnumToValueArrayChecker.h"

namespace Anki {
namespace Cozmo {
namespace Audio {

using namespace AudioMetaData::SwitchState;
  
using StageTagMultiMap = std::multimap<BehaviorStageTag, ActivityID>;
using Util::FullEnumToValueArrayChecker::IsSequentialArray; // import IsSequentialArray to this namespace

namespace {
  
const AudioMetaData::GameObjectType kMusicGameObject = AudioMetaData::GameObjectType::Default;
 
// Mapping from integral index to 'Gameplay_Round'
const std::array<AudioMetaData::SwitchState::Gameplay_Round, 11> kGameplayRoundMap = {{
  Gameplay_Round::Round_00,
  Gameplay_Round::Round_01,
  Gameplay_Round::Round_02,
  Gameplay_Round::Round_03,
  Gameplay_Round::Round_04,
  Gameplay_Round::Round_05,
  Gameplay_Round::Round_06,
  Gameplay_Round::Round_07,
  Gameplay_Round::Round_08,
  Gameplay_Round::Round_09,
  Gameplay_Round::Round_10
}};

// Mapping from ActivityId to FreeplayMood for music states
// 'buildPyramid'    - when Cozmo is building a pyramid (manages its own music states)
// 'feeding'         - when Cozmo is being fed cubes by the user to refil his energy need
// 'hiking'          - when Cozmo is exploring its surroundings on his own
// 'needsSevereLowEnergy' - when Cozmo's needstate is severely low energy
// 'needsSevereLowRepair' - when Cozmo's needstate is severely low repair
// 'needsSevereLowPlayGetIn' - when Cozmo is transitioning into severely low play state
// 'playWithHumans'  - when Cozmo requests games to play with the player
// 'playAlone'       - when Cozmo does stuff in place on his own, showing off, playing with cubes, ..
// 'putDownDispatch' - when Cozmo is looking for stuff after returning to on treads
// 'singing'         - when Cozmo is singing (manages its own music states)
// 'socialize'       - when Cozmo wants to interact with faces and players, but without playing games
// 'nothingToDo'     - fallback when Cozmo can't do anything else
const std::unordered_map<ActivityID, Freeplay_Mood> freeplayStateMap
{
  { ActivityID::BuildPyramid,            AudioMetaData::SwitchState::Freeplay_Mood::Invalid },
  { ActivityID::Feeding,                 AudioMetaData::SwitchState::Freeplay_Mood::Nurture_Feeding },
  { ActivityID::Hiking,                  AudioMetaData::SwitchState::Freeplay_Mood::Hiking },
  { ActivityID::NeedsSevereLowEnergy,    AudioMetaData::SwitchState::Freeplay_Mood::Invalid },
  { ActivityID::NeedsSevereLowRepair,    AudioMetaData::SwitchState::Freeplay_Mood::Invalid },
  { ActivityID::NeedsSevereLowPlayGetIn, AudioMetaData::SwitchState::Freeplay_Mood::Invalid },
  { ActivityID::PlayWithHumans,          AudioMetaData::SwitchState::Freeplay_Mood::Neutral },
  { ActivityID::PlayAlone,               AudioMetaData::SwitchState::Freeplay_Mood::Neutral },
  { ActivityID::PutDownDispatch,         AudioMetaData::SwitchState::Freeplay_Mood::Neutral },
  { ActivityID::Singing,                 AudioMetaData::SwitchState::Freeplay_Mood::Invalid },
  { ActivityID::Socialize,               AudioMetaData::SwitchState::Freeplay_Mood::Neutral },
  { ActivityID::NothingToDo,             AudioMetaData::SwitchState::Freeplay_Mood::Bored }
};
  
const StageTagMultiMap activityAllowedStagesMap
{
  { BehaviorStageTag::Feeding, ActivityID::Feeding},
  { BehaviorStageTag::GuardDog, ActivityID::PlayAlone},
  { BehaviorStageTag::PyramidConstruction, ActivityID::BuildPyramid},
  { BehaviorStageTag::PyramidConstruction, ActivityID::SparksBuildPyramid},
  { BehaviorStageTag::Workout, ActivityID::PlayAlone},
  { BehaviorStageTag::Workout, ActivityID::SparksWorkout},
};
  
} // end anonymous namespace
  
// - - - - - - - - - - - - - - - - - - - - - - - - - - - - - - - - - - - - - - - - - - - - - - - - - - - - - - - - - - -
BehaviorAudioClient::BehaviorAudioClient(Robot& robot)
: _robot(robot)
, _prevActivity(ActivityID::Invalid)
, _activeBehaviorStage(BehaviorStageTag::Count)
, _prevGuardDogStage(GuardDogStage::Count)
, _prevFeedingStage(FeedingStage::MildEnergy)
{
  // Get the appropriate spark music state from unity
  if(robot.HasExternalInterface()){
    auto handleSetSparkMusicState = [this](const AnkiEvent<ExternalInterface::MessageGameToEngine>& musicState){
      _sparkedMusicState = musicState.GetData().Get_SetSparkedMusicState().sparkedMusicState;
      HandleSparkUpdates(_lastUnlockIDReceived, _round);
    };
    
    _eventHandles.push_back(robot.GetExternalInterface()->Subscribe(
                              ExternalInterface::MessageGameToEngineTag::SetSparkedMusicState,
                              handleSetSparkMusicState));
  }
  
  // Get state change info from the robot
  auto handleStateChangeWrapper = [this](const AnkiEvent<RobotPublicState>& stateEvent){
    HandleRobotPublicStateChange(stateEvent.GetData());
  };
  
  _eventHandles.push_back(robot.GetPublicStateBroadcaster().Subscribe(handleStateChangeWrapper));
}


// - - - - - - - - - - - - - - - - - - - - - - - - - - - - - - - - - - - - - - - - - - - - - - - - - - - - - - - - - - -
void BehaviorAudioClient::Init()
{
  if(ANKI_DEV_CHEATS)
  {
    const auto nonSparkFreeplayActivities = _robot.GetBehaviorManager().GetNonSparkFreeplayActivities();
    for(const auto& activity : nonSparkFreeplayActivities)
    {
      const ActivityID activityID = activity->GetID();

      DEV_ASSERT_MSG(freeplayStateMap.find(activityID) != freeplayStateMap.end(),
                     "BehaviorAudioClient.Init.MissingFreeplayActivity",
                     "Freeplay activity %s does not exist in freeplayStateMap",
                     EnumToString(activityID));
    }
  }
}


// - - - - - - - - - - - - - - - - - - - - - - - - - - - - - - - - - - - - - - - - - - - - - - - - - - - - - - - - - - -
bool BehaviorAudioClient::UpdateBehaviorRound(const UnlockId behaviorUnlockId, const int round)
{
  if (_activeSparkMusicID != behaviorUnlockId) {
    return false;
  }
  
  _round = round;
  
  // Determine Round State audio enum
  Gameplay_Round roundState = Gameplay_Round::Invalid;
  if (_round < kGameplayRoundMap.size()) {
    roundState = kGameplayRoundMap[_round];
  }
  else {
    DEV_ASSERT_MSG(false,
                   "BehaviorAudioClient.SetBehaviorStateLevel.InvalidRound",
                   "round: %d", round);
  }
  
  // Update audio engine
//  if (_isActive && roundState != Gameplay_Round::Invalid) {
//    _robot.GetRobotAudioClient()->PostSwitchState(SwitchGroupType::Gameplay_Round,
//                                                  static_cast<GenericSwitch>(roundState),
//                                                  kMusicGameObject);
//  }
  return true;
}

  
// - - - - - - - - - - - - - - - - - - - - - - - - - - - - - - - - - - - - - - - - - - - - - - - - - - - - - - - - - - -
void BehaviorAudioClient::UpdateActivityMusicState(ActivityID activityID)
{
//  PRINT_CH_INFO(RobotAudioClient::kRobotAudioLogChannelName,
//                "RobotAudioClient.SetFreeplayMusic",
//                "ActivityName '%s'", ActivityIDToString(activityID));
//  
//  // Search for freeplay goal state
//  const auto it = freeplayStateMap.find(activityID);
//  if ( it != freeplayStateMap.end() ) {
//    // Found State, update audio (and reset round)
//    _robot.GetRobotAudioClient()->PostSwitchState(SwitchGroupType::Gameplay_Round,
//                                                  static_cast<const GenericSwitch>(Gameplay_Round::Round_00),
//                                                  AudioMetaData::GameObjectType::Default);
//    _robot.GetRobotAudioClient()->PostSwitchState(SwitchGroupType::Freeplay_Mood,
//                                                  static_cast<const GenericSwitch>(it->second),
//                                                  AudioMetaData::GameObjectType::Default);
//  }
//  else
//  {
//    PRINT_CH_INFO(RobotAudioClient::kRobotAudioLogChannelName,
//                  "RobotAudioClient.UpdateActivityMusicState.NoFreeplayMusic",
//                  "No freeplay music for ActivityName '%s'", ActivityIDToString(activityID));
//  }
}
  
  
// Protected Methods
// - - - - - - - - - - - - - - - - - - - - - - - - - - - - - - - - - - - - - - - - - - - - - - - - - - - - - - - - - - -
bool BehaviorAudioClient::ActivateSparkedMusic(const UnlockId behaviorUnlockId,
                                               const AudioMetaData::GameState::Music musicState,
                                               const AudioMetaData::SwitchState::Sparked sparkedState,
                                               const int round)
{
//  _activeSparkMusicID = behaviorUnlockId;
//
//  if (_activeSparkMusicID == UnlockId::Invalid) {
//    _isActive = false;
//    return false;
//  }
//
//  _isActive = true;
//  UpdateBehaviorRound(_activeSparkMusicID, round);
//
//  // Post Switch state for Sparked Behavior
//  if (sparkedState != Sparked::Invalid) {
//    _robot.GetRobotAudioClient()->PostSwitchState(SwitchGroupType::Sparked,
//                                                  static_cast<GenericSwitch>(sparkedState),
//                                                  kMusicGameObject);
//  }
//  
//  // Post Music state for Sparked Behavior
//  if (musicState != AudioMetaData::GameState::Music::Invalid) {
//    _robot.GetRobotAudioClient()->PostMusicState(static_cast<AudioMetaData::GameState::GenericState>(musicState));
//  }
  return true;
}

  
// - - - - - - - - - - - - - - - - - - - - - - - - - - - - - - - - - - - - - - - - - - - - - - - - - - - - - - - - - - -
void BehaviorAudioClient::DeactivateSparkedMusic()
{
  _sparkedMusicState = AudioMetaData::SwitchState::Sparked::Invalid;
  _isActive = false;
  _activeSparkMusicID = UnlockId::Count;
  SetDefaultBehaviorRound();
}

  
// - - - - - - - - - - - - - - - - - - - - - - - - - - - - - - - - - - - - - - - - - - - - - - - - - - - - - - - - - - -
void BehaviorAudioClient::HandleRobotPublicStateChange(const RobotPublicState& stateEvent)
{
  // Check for changes in "world events" that audio is interested in
  HandleWorldEventUpdates(stateEvent);
  
  // Update sparked music if spark ID changed
  HandleSparkUpdates(stateEvent.currentSpark,
                     PublicStateBroadcaster::GetBehaviorRoundFromMessage(stateEvent));
  
  // Inform the audio engine of changes in needs levels
  HandleNeedsUpdates(stateEvent.needsLevels);
  
  // Check if we need to dim the music for the current activity
  HandleDimMusicForActivity(stateEvent);
  
  // Handle AI Activity transitions and Guard Dog behavior transitions
  const auto& currActivity = stateEvent.currentActivity;
  if (currActivity != _prevActivity) {
    UpdateActivityMusicState(currActivity);
    _prevActivity = currActivity;
  } else {
    
    const BehaviorStageStruct& currPublicStateStruct = stateEvent.userFacingBehaviorStageStruct;
    HandleGuardDogUpdates(currPublicStateStruct);
    //HandleDancingUpdates(currPublicStateStruct);
    HandleFeedingUpdates(currPublicStateStruct);
  }
  
  // Ensure that if a stage has been set we're tracking it properly
  BehaviorStageTag currentStageTag = stateEvent.userFacingBehaviorStageStruct.behaviorStageTag;
  if(currentStageTag != GetActiveBehaviorStage()){
    SetActiveBehaviorStage(currentStageTag);
  }
  
  _lastUnlockIDReceived = stateEvent.currentSpark;
  // Ensure behavior stages have been cleared/re-set appropriately if the activity
  // has changed
  if(ANKI_DEV_CHEATS){
    if(GetActiveBehaviorStage() != BehaviorStageTag::Count){
      bool activityIsValid = false;
      for(const auto& entry: activityAllowedStagesMap){
        if(entry.first == GetActiveBehaviorStage()){
          if(entry.second == currActivity){
            activityIsValid = true;
            break;
          }
        }
      }
      DEV_ASSERT_MSG(activityIsValid,
                     "BehaviorAudioClient.HandleRobotPublicStateChange.IncorrectBehaviorStage",
                     "Behavior stage is %s but activity is %s",
                     BehaviorStageTagToString(GetActiveBehaviorStage()),
                     ActivityIDToString(currActivity));
    }
  }
}

  
// - - - - - - - - - - - - - - - - - - - - - - - - - - - - - - - - - - - - - - - - - - - - - - - - - - - - - - - - - - -
void BehaviorAudioClient::HandleWorldEventUpdates(const RobotPublicState& stateEvent)
{
<<<<<<< HEAD
//  using AE = AudioMetaData::GameEvent::GenericEvent;
//  
//  if(_isCubeInLift != stateEvent.isCubeInLift){
//    _isCubeInLift = stateEvent.isCubeInLift;
//    
//    if(_isCubeInLift){
//      _robot.GetRobotAudioClient()->PostEvent(AE::Play__Cue_World_Event__Lift_Cube, kMusicGameObject);
//    }else{
//      _robot.GetRobotAudioClient()->PostEvent(AE::Stop__Cue_World_Event__Lift_Cube, kMusicGameObject);
//    }
//  }
//  
//  if(_isRequestingGame != stateEvent.isRequestingGame){
//    _isRequestingGame = stateEvent.isRequestingGame;
//
//    if(_isRequestingGame){
//      _robot.GetRobotAudioClient()->PostEvent(AE::Play__Cue_World_Event__Request_Game, kMusicGameObject);
//    }else{
//      _robot.GetRobotAudioClient()->PostEvent(AE::Stop__Cue_World_Event__Request_Game, kMusicGameObject);
//    }
//  }
//  
//  
//  if(_stackExists != (stateEvent.tallestStackHeight > 1)){
//    _stackExists = (stateEvent.tallestStackHeight > 1);
//    
//    if(_stackExists){
//      _robot.GetRobotAudioClient()->PostEvent(AE::Play__Cue_World_Event__Cubes_Stacked, kMusicGameObject);
//    }else{
//      _robot.GetRobotAudioClient()->PostEvent(AE::Stop__Cue_World_Event__Cubes_Stacked, kMusicGameObject);
//    }
//  }
=======
  // COZMO-14148 - Firing world events during feeding causes improper
  // audio state transitions, so short circuit this function here
  // to avoid posting events
  if(stateEvent.currentActivity == ActivityID::Feeding){
    return;
  }
  
  using AE = AudioMetaData::GameEvent::GenericEvent;
  
  if(_isCubeInLift != stateEvent.isCubeInLift){
    _isCubeInLift = stateEvent.isCubeInLift;
    
    if(_isCubeInLift){
      _robot.GetRobotAudioClient()->PostEvent(AE::Play__Cue_World_Event__Lift_Cube, kMusicGameObject);
    }else{
      _robot.GetRobotAudioClient()->PostEvent(AE::Stop__Cue_World_Event__Lift_Cube, kMusicGameObject);
    }
  }
  
  if(_isRequestingGame != stateEvent.isRequestingGame){
    _isRequestingGame = stateEvent.isRequestingGame;

    if(_isRequestingGame){
      _robot.GetRobotAudioClient()->PostEvent(AE::Play__Cue_World_Event__Request_Game, kMusicGameObject);
    }else{
      _robot.GetRobotAudioClient()->PostEvent(AE::Stop__Cue_World_Event__Request_Game, kMusicGameObject);
    }
  }
  
  
  if(_stackExists != (stateEvent.tallestStackHeight > 1)){
    _stackExists = (stateEvent.tallestStackHeight > 1);
    
    if(_stackExists){
      _robot.GetRobotAudioClient()->PostEvent(AE::Play__Cue_World_Event__Cubes_Stacked, kMusicGameObject);
    }else{
      _robot.GetRobotAudioClient()->PostEvent(AE::Stop__Cue_World_Event__Cubes_Stacked, kMusicGameObject);
    }
  }
>>>>>>> cb0b2ef5
}

  
// - - - - - - - - - - - - - - - - - - - - - - - - - - - - - - - - - - - - - - - - - - - - - - - - - - - - - - - - - - -
void BehaviorAudioClient::HandleSparkUpdates(const UnlockId& sparkID, const int behaviorRound)
{
  if(_activeSparkMusicID != sparkID){
    if(sparkID == UnlockId::Count){
      DeactivateSparkedMusic();
    }else if(_sparkedMusicState == AudioMetaData::SwitchState::Sparked::Invalid){
      PRINT_NAMED_INFO("BehaviorAudioClient.HandleRobotPublicStateChange.InvalidMusicState",
                       "Attempted to activate sparked music state with invalid music state");
    }else{
      // Special handling for Workout (blergghhhhbleghgh... ahemm, excuse me)
      int startingRound = 0;
      if (sparkID == UnlockId::Workout) {
        // If 80's music is to be played, we need to start at music stage 'EightiesWorkoutPrep' (round 1).
        //   If not, start at stage 'NormalWorkout' (round 0)
        auto& workoutComponent = _robot.GetAIComponent().GetWorkoutComponent();
        const bool playEightiesMusic = workoutComponent.ShouldPlayEightiesMusic();
        startingRound = Util::EnumToUnderlying(playEightiesMusic ?
                                               WorkoutStage::EightiesWorkoutPrep :
                                               WorkoutStage::NormalWorkout);
        // Need to tell the PublicStateBroadcaster so that it stays in sync with the proper music round
        _robot.GetPublicStateBroadcaster().UpdateBroadcastBehaviorStage(BehaviorStageTag::Workout, startingRound);
      }
      
      ActivateSparkedMusic(sparkID,
                           AudioMetaData::GameState::Music::Spark,
                           _sparkedMusicState,
                           startingRound);
    }
  } else {
    // Same spark - just update the behavior round
    if(_round != behaviorRound){
      UpdateBehaviorRound(sparkID, behaviorRound);
    }
  }
}

  
// - - - - - - - - - - - - - - - - - - - - - - - - - - - - - - - - - - - - - - - - - - - - - - - - - - - - - - - - - - -
void BehaviorAudioClient::HandleGuardDogUpdates(const BehaviorStageStruct& currPublicStateStruct)
{
//  // Update the Guard Dog music mood/round if appropriate
//  if (currPublicStateStruct.behaviorStageTag == BehaviorStageTag::GuardDog) {
//    // Change the freeplay mood to GuardDog if not already active
//    if (GetActiveBehaviorStage() != BehaviorStageTag::GuardDog) {
//      _robot.GetRobotAudioClient()->PostSwitchState(SwitchGroupType::Freeplay_Mood,
//                                                    static_cast<const GenericSwitch>(Freeplay_Mood::Guard_Dog),
//                                                    AudioMetaData::GameObjectType::Default);
//    }
//    
//    // Update the GuardDog round if needed
//    if(currPublicStateStruct.currentGuardDogStage != _prevGuardDogStage) {
//      const auto round = Util::EnumToUnderlying(currPublicStateStruct.currentGuardDogStage);
//      DEV_ASSERT_MSG(round < kGameplayRoundMap.size(),
//                     "RobotAudioClient.HandleRobotPublicState.InvalidRound",
//                     "round: %d", round);
//      
//      _robot.GetRobotAudioClient()->PostSwitchState(SwitchGroupType::Gameplay_Round,
//                                                    static_cast<const GenericSwitch>(kGameplayRoundMap[round]),
//                                                    AudioMetaData::GameObjectType::Default);
//      
//      _prevGuardDogStage = currPublicStateStruct.currentGuardDogStage;
//    }
//  } else if (GetActiveBehaviorStage() != BehaviorStageTag::GuardDog) {
//    // reset GuardDog stuff
//    _prevGuardDogStage = GuardDogStage::Count;
//  }
}


// - - - - - - - - - - - - - - - - - - - - - - - - - - - - - - - - - - - - - - - - - - - - - - - - - - - - - - - - - - -
void BehaviorAudioClient::HandleDancingUpdates(const BehaviorStageStruct& currPublicStateStruct)
{
  // If this is dancing then post dancing switch
  /**if((currPublicStateStruct.behaviorStageTag == BehaviorStageTag::Dance) &&
     (GetActiveBehaviorStage() != BehaviorStageTag::Dance))
  {
    _robot.GetRobotAudioClient()->PostSwitchState(SwitchGroupType::Freeplay_Mood,
                                                  static_cast<GenericSwitch>(Freeplay_Mood::Dancing),
                                                  AudioMetaData::GameObjectType::Default);
  }**/
}


// - - - - - - - - - - - - - - - - - - - - - - - - - - - - - - - - - - - - - - - - - - - - - - - - - - - - - - - - - - -
void BehaviorAudioClient::HandleFeedingUpdates(const BehaviorStageStruct& currPublicStateStruct)
{
//  const bool stageOrRoundChanged = (GetActiveBehaviorStage() != BehaviorStageTag::Feeding) ||
//                                     (_prevFeedingStage != currPublicStateStruct.currentFeedingStage);
//  
//  if((currPublicStateStruct.behaviorStageTag == BehaviorStageTag::Feeding) &&
//     stageOrRoundChanged){
//    _prevFeedingStage =  currPublicStateStruct.currentFeedingStage;
//    _robot.GetRobotAudioClient()->PostSwitchState(SwitchGroupType::Gameplay_Round,
//                                                  static_cast<const GenericSwitch>(kGameplayRoundMap[_round]),
//                                                  AudioMetaData::GameObjectType::Default);
//  }
}

  
// - - - - - - - - - - - - - - - - - - - - - - - - - - - - - - - - - - - - - - - - - - - - - - - - - - - - - - - - - - -
void BehaviorAudioClient::HandleNeedsUpdates(const NeedsLevels& needsLevel)
{
//  using AGO = AudioMetaData::GameObjectType;
//  if(!FLT_NEAR(needsLevel.energy, _needsLevel.energy)){
//    _needsLevel.energy = needsLevel.energy;
//    _robot.GetRobotAudioClient()->PostParameter(AudioMetaData::GameParameter::ParameterType::Nurture_Energy,
//                                                _needsLevel.energy,
//                                                AGO::Invalid);
//  }
//  
//  if(!FLT_NEAR(needsLevel.repair, _needsLevel.repair)){
//    _needsLevel.repair = needsLevel.repair;
//    _robot.GetRobotAudioClient()->PostParameter(AudioMetaData::GameParameter::ParameterType::Nurture_Repair,
//                                                _needsLevel.repair,
//                                                AGO::Invalid);
//  }
//  
//  if(!FLT_NEAR(needsLevel.play, _needsLevel.play)){
//    _needsLevel.play = needsLevel.play;
//    _robot.GetRobotAudioClient()->PostParameter(AudioMetaData::GameParameter::ParameterType::Nurture_Play,
//                                                _needsLevel.play,
//                                                AGO::Invalid);
//  }
}


// - - - - - - - - - - - - - - - - - - - - - - - - - - - - - - - - - - - - - - - - - - - - - - - - - - - - - - - - - - -
BehaviorStageTag BehaviorAudioClient::GetActiveBehaviorStage()
{
  return _activeBehaviorStage;
}


// - - - - - - - - - - - - - - - - - - - - - - - - - - - - - - - - - - - - - - - - - - - - - - - - - - - - - - - - - - -
void BehaviorAudioClient::SetActiveBehaviorStage(BehaviorStageTag stageTag)
{
  DEV_ASSERT_MSG((stageTag == BehaviorStageTag::Count) ||
                 (_activeBehaviorStage == BehaviorStageTag::Count),
                 "BehaviorAudioClient.SetActiveBehaviorStage.StageAlreadySet",
                 "Trying to set new stage tag %s, but stage tag is already set as %s",
                 BehaviorStageTagToString(stageTag),
                 BehaviorStageTagToString(_activeBehaviorStage));
  _activeBehaviorStage = stageTag;
}


// - - - - - - - - - - - - - - - - - - - - - - - - - - - - - - - - - - - - - - - - - - - - - - - - - - - - - - - - - - -
void BehaviorAudioClient::HandleDimMusicForActivity(const RobotPublicState& stateEvent)
{
//  using AE = AudioMetaData::GameEvent::GenericEvent;
//  if(_prevActivity != stateEvent.currentActivity)
//  {
//    if(stateEvent.currentActivity == ActivityID::Singing)
//    {
//      _robot.GetRobotAudioClient()->PostEvent(static_cast<AE>(AudioMetaData::GameEvent::App::Music_Dim_On),
//                                              kMusicGameObject);
//    }
//    else if(_prevActivity == ActivityID::Singing)
//    {
//      _robot.GetRobotAudioClient()->PostEvent(static_cast<AE>(AudioMetaData::GameEvent::App::Music_Dim_Off),
//                                              kMusicGameObject);
//    }
//  }
}

  
  
} // Audio
} // Cozmo
} // Anki<|MERGE_RESOLUTION|>--- conflicted
+++ resolved
@@ -305,7 +305,13 @@
 // - - - - - - - - - - - - - - - - - - - - - - - - - - - - - - - - - - - - - - - - - - - - - - - - - - - - - - - - - - -
 void BehaviorAudioClient::HandleWorldEventUpdates(const RobotPublicState& stateEvent)
 {
-<<<<<<< HEAD
+// // COZMO-14148 - Firing world events during feeding causes improper
+// // audio state transitions, so short circuit this function here
+// // to avoid posting events
+// if(stateEvent.currentActivity == ActivityID::Feeding){
+//   return;
+// }
+//
 //  using AE = AudioMetaData::GameEvent::GenericEvent;
 //  
 //  if(_isCubeInLift != stateEvent.isCubeInLift){
@@ -338,47 +344,6 @@
 //      _robot.GetRobotAudioClient()->PostEvent(AE::Stop__Cue_World_Event__Cubes_Stacked, kMusicGameObject);
 //    }
 //  }
-=======
-  // COZMO-14148 - Firing world events during feeding causes improper
-  // audio state transitions, so short circuit this function here
-  // to avoid posting events
-  if(stateEvent.currentActivity == ActivityID::Feeding){
-    return;
-  }
-  
-  using AE = AudioMetaData::GameEvent::GenericEvent;
-  
-  if(_isCubeInLift != stateEvent.isCubeInLift){
-    _isCubeInLift = stateEvent.isCubeInLift;
-    
-    if(_isCubeInLift){
-      _robot.GetRobotAudioClient()->PostEvent(AE::Play__Cue_World_Event__Lift_Cube, kMusicGameObject);
-    }else{
-      _robot.GetRobotAudioClient()->PostEvent(AE::Stop__Cue_World_Event__Lift_Cube, kMusicGameObject);
-    }
-  }
-  
-  if(_isRequestingGame != stateEvent.isRequestingGame){
-    _isRequestingGame = stateEvent.isRequestingGame;
-
-    if(_isRequestingGame){
-      _robot.GetRobotAudioClient()->PostEvent(AE::Play__Cue_World_Event__Request_Game, kMusicGameObject);
-    }else{
-      _robot.GetRobotAudioClient()->PostEvent(AE::Stop__Cue_World_Event__Request_Game, kMusicGameObject);
-    }
-  }
-  
-  
-  if(_stackExists != (stateEvent.tallestStackHeight > 1)){
-    _stackExists = (stateEvent.tallestStackHeight > 1);
-    
-    if(_stackExists){
-      _robot.GetRobotAudioClient()->PostEvent(AE::Play__Cue_World_Event__Cubes_Stacked, kMusicGameObject);
-    }else{
-      _robot.GetRobotAudioClient()->PostEvent(AE::Stop__Cue_World_Event__Cubes_Stacked, kMusicGameObject);
-    }
-  }
->>>>>>> cb0b2ef5
 }
 
   
