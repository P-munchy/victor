/**
 * File: iBehavior.h
 *
 * Author: Andrew Stein : Kevin M. Karol
 * Date:   7/30/15  : 12/1/16
 *
 * Description: Defines interface for a Cozmo "Behavior"
 *
 * Copyright: Anki, Inc. 2015
 **/

#ifndef __Cozmo_Basestation_Behaviors_IBehavior_H__
#define __Cozmo_Basestation_Behaviors_IBehavior_H__

#include "engine/behaviorSystem/behaviors/iBehavior_fwd.h"

#include "engine/actions/actionContainers.h"
#include "engine/aiComponent/aiInformationAnalysis/aiInformationAnalysisProcessTypes.h"
#include "engine/aiComponent/AIWhiteboard.h"
#include "engine/behaviorSystem/behaviorHelpers/helperHandle.h"
#include "engine/behaviorSystem/reactionTriggerStrategies/reactionTriggerHelpers.h"
#include "engine/behaviorSystem/wantsToRunStrategies/iWantsToRunStrategy.h"
#include "engine/components/cubeLightComponent.h"
#include "engine/moodSystem/moodScorer.h"
#include "engine/robotInterface/messageHandler.h"
#include <set>

#include "clad/externalInterface/messageEngineToGameTag.h"
#include "clad/externalInterface/messageGameToEngineTag.h"
#include "clad/robotInterface/messageRobotToEngineTag.h"
#include "clad/types/actionResults.h"
#include "clad/types/behaviorSystem/behaviorObjectives.h"
#include "clad/types/behaviorSystem/behaviorTypes.h"
#include "clad/types/needsSystemTypes.h"
#include "clad/types/needsSystemTypes.h"
#include "clad/types/behaviorSystem/reactionTriggers.h"
#include "clad/types/unlockTypes.h"
#include "util/logging/logging.h"
#include "util/signals/simpleSignal_fwd.h"

//Transforms enum into string
#define DEBUG_SET_STATE(s) SetDebugStateName(#s)

// Dev only macro to lock a single reaction trigger useful for enabling/disabling reactions
// with a console var
#if ANKI_DEV_CHEATS
  #define SMART_DISABLE_REACTION_DEV_ONLY(lock, trigger) SmartDisableReactionWithLock(lock, trigger)
#else
  #define SMART_DISABLE_REACTION_DEV_ONLY(lock, trigger)
#endif

namespace Anki {
namespace Util{
class RandomGenerator;
}
class ObjectID;
namespace Cozmo {
  
// Forward declarations
class Robot;
class ActionableObject;
class DriveToObjectAction;
class BehaviorHelperFactory;
class IHelper;
enum class ObjectInteractionIntention;
  
<<<<<<< HEAD
class BehaviorPreReqNone;
class BehaviorPreReqRobot;
class BehaviorPreReqAcknowledgeObject;
class BehaviorPreReqAcknowledgeFace;
class BehaviorPreReqAcknowledgePet;
class BehaviorPreReqRespondPossiblyRoll;
class BehaviorPreReqAnimSequence;
class BehaviorPreReqPlaypen;
  
=======
>>>>>>> 11d0d37d
class ISubtaskListener;
class IReactToFaceListener;
class IReactToObjectListener;
class IReactToPetListener;
class IFistBumpListener;
class IFeedingListener;

enum class CubeAnimationTrigger;
struct BehaviorStateLightInfo;

struct PathMotionProfile;

namespace ExternalInterface {
class MessageEngineToGame;
class MessageGameToEngine;
struct BehaviorObjectiveAchieved;
}
template<typename TYPE> class AnkiEvent;

// Base Behavior Interface specification
class IBehavior
{
protected:  
  friend class BehaviorContainer;
  // Allows helpers to run StartActing calls directly on the behavior that
  // delegated to them
  friend class IHelper;

  // Can't create a public IBehavior, but derived classes must pass a robot
  // reference into this protected constructor.
  IBehavior(Robot& robot, const Json::Value& config);
    
  virtual ~IBehavior();
    
public:
  using Status = BehaviorStatus;
  
  static Json::Value CreateDefaultBehaviorConfig(BehaviorClass behaviorClass, BehaviorID behaviorID);
  static BehaviorID ExtractBehaviorIDFromConfig(const Json::Value& config, const std::string& fileName = "");
  static BehaviorClass ExtractBehaviorClassFromConfig(const Json::Value& config);

  bool IsRunning() const { return _isRunning; }
  // returns true if any action from StartAction is currently running, indicating that the behavior is
  // likely waiting for something to complete
  inline bool IsActing() const;

  // returns the number of times this behavior has been started (number of times Init was called and returned
  // OK, not counting calls to Resume)
  int GetNumTimesBehaviorStarted() const { return _startCount; }
  void ResetStartCount() { _startCount = 0; }
  
  // Time this behavior started running, in seconds, as measured by basestation time
  float GetTimeStartedRunning_s() const { return _startedRunningTime_s; }
  
  // Time elapsed since start, in seconds, as measured by basestation time
  float GetRunningDuration() const;
    
  // Will be called upon first switching to a behavior before calling update.
  // Calls protected virtual InitInternal() method, which each derived class
  // should implement.
  Result Init();

  // If this behavior is resuming after a short interruption (e.g. a cliff reaction), this Resume function
  // will be called instead. It calls ResumeInternal(), which defaults to simply calling InitInternal, but can
  // be implemented by children to do specific resume behavior (e.g. start at a specific state). If this
  // function returns anything other than RESULT_OK, the behavior will not be resumed (but may still be Init'd
  // later)
  Result Resume(ReactionTrigger resumingFromType);

  // Step through the behavior and deliver rewards to the robot along the way
  // This calls the protected virtual UpdateInternal() method, which each
  // derived class should implement.
  Status Update();
    
  // This behavior was the currently running behavior, but is now stopping (to make way for a new current
  // behavior). Any behaviors from StartActing will be canceled.
  void Stop();

  
  // Prevents the behavior from calling a callback function when ActionCompleted occurs
  // this allows the behavior to be stopped gracefully
  void StopOnNextActionComplete();
  
  // Returns true if the state of the world/robot is sufficient for this behavior to be executed
  bool IsRunnable(const Robot& robot) const;

  BehaviorID         GetID()      const { return _id; }
  const std::string& GetIDStr()   const { return _idString; }

  void SetNeedsActionID(NeedsActionId needsActionID) { _needsActionID = needsActionID; }

  const std::string& GetDisplayNameKey() const { return _displayNameKey; }
  const std::string& GetDebugStateName() const { return _debugStateName;}
  ExecutableBehaviorType GetExecutableType() const { return _executableType; }
  const BehaviorClass GetClass() const { return _behaviorClassID; }

  // Can be overridden to allow the behavior to run while the robot is not on its treads (default is to not run)
  virtual bool ShouldRunWhileOffTreads() const { return false;}

  // Can be overridden to allow the behavior to run while the robot is on the charger platform
  virtual bool ShouldRunWhileOnCharger() const { return false;}

  // Return true if the behavior explicitly handles the case where the robot starts holding the block
  // Equivalent to !robot.IsCarryingObject() in IsRunnable()
  virtual bool CarryingObjectHandledInternally() const = 0;

  // Helper function for having DriveToObjectActions use the second closest preAction pose useful when the action
  // is being retried or the action failed due to visualVerification
  ActionResult UseSecondClosestPreActionPose(DriveToObjectAction* action,
                                             ActionableObject* object,
                                             std::vector<Pose3d>& possiblePoses,
                                             bool& alreadyInPosition);

  // returns required process
  AIInformationAnalysis::EProcess GetRequiredProcess() const { return _requiredProcess; }
  
  // returns the required unlockID for the behavior
  const UnlockId GetRequiredUnlockID() const {  return _requiredUnlockId;}

  // returns the need id of the severe need state that must be expressed (see AIWhiteboard), or Count if none
  NeedId GetRequiredSevereNeedExpression() const { return _requiredSevereNeed; }

  // Force a behavior to update its target blocks but only if it is in a state where it can
  void UpdateTargetBlocks(const Robot& robot) const { UpdateTargetBlocksInternal(robot); }
  
  // Get the ObjectUseIntentions this behavior uses
  virtual std::set<ObjectInteractionIntention>
                           GetBehaviorObjectInteractionIntentions() const { return {}; }
  
  
  // Add Listeners to a behavior which will notify them of milestones/events in the behavior's lifecycle
  virtual void AddListener(ISubtaskListener* listener)
                { DEV_ASSERT(false, "AddListener.FrustrationListener.Unimplemented"); }
  virtual void AddListener(IReactToFaceListener* listener)
                { DEV_ASSERT(false, "AddListener.FaceListener.Unimplemented"); }
  virtual void AddListener(IReactToObjectListener* listener)
                { DEV_ASSERT(false, "AddListener.ObjectListener.Unimplemented"); }
  virtual void AddListener(IReactToPetListener* listener)
                { DEV_ASSERT(false, "AddListener.PetListener.Unimplemented"); }
  virtual void AddListener(IFistBumpListener* listener)
                { DEV_ASSERT(false, "AddListener.FistBumpListener.Unimplemented"); }
  virtual void AddListener(IFeedingListener* listener)
                { DEV_ASSERT(false, "AddListener.FeedingListener.Unimplemented"); }
  
protected:
  using TriggersArray = ReactionTriggerHelpers::FullReactionArray;

  inline void SetDebugStateName(const std::string& inName) {
    PRINT_CH_INFO("Behaviors", "Behavior.TransitionToState", "Behavior:%s, FromState:%s ToState:%s",
                  BehaviorIDToString(GetID()), _debugStateName.c_str(), inName.c_str());
    _debugStateName = inName;
  }
  
  virtual Result InitInternal(Robot& robot) = 0;
  virtual Result ResumeInternal(Robot& robot);
  bool IsResuming() { return _isResuming;}

  // To keep passing through data generic, if robot is not overridden
  // check the NoPreReqs IsRunnableInternal
<<<<<<< HEAD
  virtual bool IsRunnableInternal(const BehaviorPreReqRobot& preReqData ) const
                 { BehaviorPreReqNone noPreReqs;  return IsRunnableInternal(noPreReqs);}
  virtual bool IsRunnableInternal(const BehaviorPreReqNone& preReqData ) const
                 { DEV_ASSERT(false, "IsRunnableInternal.PreReqNone.NoOverride"); return false;}
  
  virtual bool IsRunnableInternal(const BehaviorPreReqAcknowledgeObject& preReqData ) const
                 { DEV_ASSERT(false, "IsRunnableInternal.PreReqAcknowledgeObject.NoOverride"); return false;}
  virtual bool IsRunnableInternal(const BehaviorPreReqAcknowledgeFace& preReqData ) const
                 { DEV_ASSERT(false, "IsRunnableInternal.PreReqAcknowledgeFace.NoOverride"); return false;}
  virtual bool IsRunnableInternal(const BehaviorPreReqAcknowledgePet& preReqData ) const
                 { DEV_ASSERT(false, "IsRunnableInternal.PreReqAcknowledgePet.NoOverride"); return false;}
  virtual bool IsRunnableInternal(const BehaviorPreReqRespondPossiblyRoll& preReqData ) const
                 { DEV_ASSERT(false, "IsRunnableInternal.PreReqRespondPossiblyRoll.NoOverride"); return false;}
  virtual bool IsRunnableInternal(const BehaviorPreReqAnimSequence& preReqData ) const
                 { DEV_ASSERT(false, "IsRunnableInternal.PreReqAnimSequence.NoOverride"); return false;}
  virtual bool IsRunnableInternal(const BehaviorPreReqPlaypen& preReqData ) const
                 { DEV_ASSERT(false, "IsRunnableInternal.PreReqPlaypen.NoOverride"); return false;}
=======
  virtual bool IsRunnableInternal(const Robot& robot) const = 0;
>>>>>>> 11d0d37d

  // This function can be implemented by behaviors. It should return Running while it is running, and Complete
  // or Failure as needed. If it returns Complete, Stop will be called. Default implementation is to
  // return Running while IsActing, and Complete otherwise
  virtual Status UpdateInternal(Robot& robot);
  virtual void   StopInternal(Robot& robot) { };

  Util::RandomGenerator& GetRNG() const;
    
  // Convenience aliases
  using GameToEngineEvent = AnkiEvent<ExternalInterface::MessageGameToEngine>;
  using EngineToGameEvent = AnkiEvent<ExternalInterface::MessageEngineToGame>;
  using RobotToEngineEvent= AnkiEvent<RobotInterface::RobotToEngine>;
  using EngineToGameTag   = ExternalInterface::MessageEngineToGameTag;
  using GameToEngineTag   = ExternalInterface::MessageGameToEngineTag;
    
  // Derived classes should use these methods to subscribe to any tags they
  // are interested in handling.
  void SubscribeToTags(std::set<GameToEngineTag>&& tags);
  void SubscribeToTags(std::set<EngineToGameTag>&& tags);
  void SubscribeToTags(const uint32_t robotId, std::set<RobotInterface::RobotToEngineTag>&& tags);
    
  // Derived classes must override this method to handle events that come in
  // irrespective of whether the behavior is running or not. Note that the Robot
  // reference is const to prevent the behavior from modifying the robot when it
  // is not running. If the behavior is subscribed to multiple tags, the presumption
  // is that this will handle switching based on tag internally.
  // NOTE: AlwaysHandle is called before HandleWhileRunning and HandleWhileNotRunning!
  virtual void AlwaysHandle(const GameToEngineEvent& event, const Robot& robot) { }
  virtual void AlwaysHandle(const EngineToGameEvent& event, const Robot& robot) { }
  virtual void AlwaysHandle(const RobotToEngineEvent& event, const Robot& robot) { }
    
  // Derived classes must override this method to handle events that come in
  // while the behavior is running. In this case, the behavior is allowed to
  // modify the robot and thus receives a non-const reference to it.
  // If the behavior is subscribed to multiple tags, the presumption is that it
  // will handle switching based on tag internally.
  // NOTE: AlwaysHandle is called first!
  virtual void HandleWhileRunning(const GameToEngineEvent& event, Robot& robot) { }
  virtual void HandleWhileRunning(const EngineToGameEvent& event, Robot& robot) { }
  virtual void HandleWhileRunning(const RobotToEngineEvent& event, const Robot& robot) { }
    
  // Derived classes must override this method to handle events that come in
  // only while the behavior is NOT running. If it doesn't matter whether the
  // behavior is running or not, consider using AlwaysHandle above instead.
  // If the behavior is subscribed to multiple tags, the presumption is that it
  // will handle switching based on tag internally.
  // NOTE: AlwaysHandle is called first!
  virtual void HandleWhileNotRunning(const GameToEngineEvent& event, const Robot& robot) { }
  virtual void HandleWhileNotRunning(const EngineToGameEvent& event, const Robot& robot) { }
  virtual void HandleWhileNotRunning(const RobotToEngineEvent& event, const Robot& robot) { }
  
  // Many behaviors use a pattern of executing an action, then waiting for it to finish before selecting the
  // next action. Instead of directly starting actions and handling ActionCompleted callbacks, derived
  // classes can use the functions below. Note: none of the StartActing functions can be called when the
  // behavior is not running (will result in an error and no action). Also, if the behavior was running when
  // you called StartActing, but is no longer running when the action completed, the callback will NOT be
  // called (this is necessary to prevent non-running behaviors from doing things with the robot). If the
  // behavior is stopped, within the Stop function, any actions which are still running will be canceled
  // (and you will not get any callback for it).
  //
  // Each StartActing function returns true if the action was started, false otherwise. Reasons actions
  // might not be started include:
  // 1. Another action (from StartActing) is currently running or queued
  // 2. You are not running ( IsRunning() returns false )
  //
  // StartActing takes ownership of the action.  If the action is not
  // successfully queued, the action is immediately destroyed.
  //
  // Start an action now, and optionally provide a callback which will be called with the
  // RobotCompletedAction that corresponds to the action
  using RobotCompletedActionCallback = BehaviorRobotCompletedActionCallback;
  bool StartActing(IActionRunner* action, RobotCompletedActionCallback callback = {});

  bool StartActing(IActionRunner* action, BehaviorRobotCompletedActionWithRobotCallback callback);

  // helper that just looks at the result (simpler, but you can't get things like the completion union)
  using ActionResultCallback = BehaviorActionResultCallback;
  bool StartActing(IActionRunner* action, ActionResultCallback callback);
  
  // helper that passes through both the ActionResult and Robot so that behaviors don't have
  // to store references to robot as much
  using ActionResultWithRobotCallback = BehaviorActionResultWithRobotCallback;
  bool StartActing(IActionRunner* action, ActionResultWithRobotCallback callback);

  // If you want to do something when the action finishes, regardless of its result, you can use the
  // following callbacks, with either a callback function taking no arguments or taking a single Robot&
  // argument. You can also use member functions. The callback will be called when action completes for any
  // reason (as long as the behavior is running)

  using SimpleCallback = BehaviorSimpleCallback;
  bool StartActing(IActionRunner* action, SimpleCallback callback);

  using SimpleCallbackWithRobot = BehaviorSimpleCallbackWithRobot;
  bool StartActing(IActionRunner* action, SimpleCallbackWithRobot callback);

  template<typename T>
  bool StartActing(IActionRunner* action, void(T::*callback)(Robot&));

  template<typename T>
  bool StartActing(IActionRunner* action, void(T::*callback)(void));
  
  template<typename T>
  bool StartActing(IActionRunner* action, void(T::*callback)(ActionResult, Robot&));
  
  // This function cancels the action started by StartActing (if there is one). Returns true if an action was
  // canceled, false otherwise. Note that if you are running, this will trigger a callback for the
  // cancellation unless you set allowCallback to false. If the action was created by a helper, the helper
  // will be canceled as well, unless allowHelperToContinue is true
  bool StopActing(bool allowCallback = true, bool allowHelperToContinue = false);
  
  // Behaviors should call this function when they reach their completion state
  // in order to log das events and notify activity strategies if they listen for the message
  void BehaviorObjectiveAchieved(BehaviorObjective objectiveAchieved, bool broadcastToGame = true) const;

  // Behaviors can call this to register a needs action with the needs system
  // If needActionId is not specified, the previously-initialized _needActionId will be used
  void NeedActionCompleted(NeedsActionId needsActionId = NeedsActionId::NoAction);

  /////////////
  /// "Smart" helpers - Behaviors can call these functions to set properties that
  /// need to be cleared when the behavior stops.  IBehavior will hold the reference
  /// and clear it appropriately.  Functions also exist to clear these properties
  /// before the behavior stops.
  ////////////////
  
  // Push an idle animation which will be removed when the behavior stops
  void SmartPushIdleAnimation(Robot& robot, AnimationTrigger animation);
  
  // Remove an idle animation before the beahvior stops
  void SmartRemoveIdleAnimation(Robot& robot);
  
  // Allows the behavior to disable and enable reaction triggers without having to worry about re-enabling them
  // these triggers will be automatically re-enabled when the behavior stops
  void SmartDisableReactionsWithLock(const std::string& lockID, const TriggersArray& triggers);
  
  // If a behavior needs to re-enable a reaction trigger for later stages after being
  // disabled with SmartDisablesableReactionaryBehavior  this function will re-enable the behavior
  // and stop tracking it
  void SmartRemoveDisableReactionsLock(const std::string& lockID);
  
  // Avoid calling this function directly, use the SMART_DISABLE_REACTION_DEV_ONLY macro instead
  // Locks a single reaction trigger instead of a full TriggersArray
#if ANKI_DEV_CHEATS
  void SmartDisableReactionWithLock(const std::string& lockID, const ReactionTrigger& trigger);
#endif

  // For the duration of this behavior, or until SmartClearMotionProfile() is called (whichever is sooner),
  // use the specified motion profile for all motions. Note that this will result in an error if the behavior
  // tries to manually set a speed or acceleration on an action. This may be called automatically based on
  // behavior json data here at the IBehavior level
  void SmartSetMotionProfile(const PathMotionProfile& motionProfile);
  void SmartClearMotionProfile();
  
  // Allows the behavior to lock and unlock tracks without worrying about the possibility of the behavior
  // being interrupted and leaving the track locked
  bool SmartLockTracks(u8 animationTracks, const std::string& who, const std::string& debugName);
  bool SmartUnLockTracks(const std::string& who);

  // Allows the behavior to set a custom light pattern which will be automatically canceled if the behavior ends
  bool SmartSetCustomLightPattern(const ObjectID& objectID,
                                  const CubeAnimationTrigger& anim,
                                  const ObjectLights& modifier = {});
  bool SmartRemoveCustomLightPattern(const ObjectID& objectID,
                                     const std::vector<CubeAnimationTrigger>& anims);
  
  // Ensures that a handle is stopped if the behavior is stopped
  bool SmartDelegateToHelper(Robot& robot,
                             HelperHandle handleToRun,
                             SimpleCallbackWithRobot successCallback = nullptr,
                             SimpleCallbackWithRobot failureCallback = nullptr);

  template<typename T>
  bool SmartDelegateToHelper(Robot& robot,
                             HelperHandle handleToRun,
                             void(T::*successCallback)(Robot& robot));

  template<typename T>
  bool SmartDelegateToHelper(Robot& robot,
                             HelperHandle handleToRun,
                             void(T::*successCallback)(Robot& robot),
                             void(T::*failureCallback)(Robot& robot));

  // Stop a helper delegated with SmartDelegateToHelper
  bool StopHelperWithoutCallback();
  
  // Convenience function for setting behavior state lights in the behavior manager
  void SetBehaviorStateLights(const std::vector<BehaviorStateLightInfo>& structToSet, bool persistOnReaction);
  

  virtual void UpdateTargetBlocksInternal(const Robot& robot) const {};
  
  // Convenience Method for accessing the behavior helper factory
  BehaviorHelperFactory& GetBehaviorHelperFactory();
  
  // If a behavior requires that an AIInformationProcess is running for the behavior
  // to operate properly, the behavior should set this variable directly so that
  // it's checked in IsRunnableBase
  AIInformationAnalysis::EProcess _requiredProcess;
  
  bool ShouldStreamline() const { return (_alwaysStreamline || _sparksStreamline); }
  
private:
  
  NeedsActionId ExtractNeedsActionIDFromConfig(const Json::Value& config);

  std::vector<::Signal::SmartHandle> _eventHandles;
  Robot& _robot;
  float _lastRunTime_s;
  float _startedRunningTime_s;
  
  IWantsToRunStrategyPtr _wantsToRunStrategy;
  
  // Returns true if the state of the world/robot is sufficient for this behavior to be executed
  bool IsRunnableBase(const Robot& robot) const;
  
  bool ReadFromJson(const Json::Value& config);
  
  template<class EventType>
  void HandleEvent(const EventType& event);

  // this is an internal handler just for StartActing
  void HandleActionComplete(const ExternalInterface::RobotCompletedAction& msg);
                
  // ==================== Member Vars ====================
  
  // The ID and a convenience cast of the ID to a string
  const BehaviorID  _id;
  const std::string _idString;
  
  std::string _displayNameKey = "";
  std::string _debugStateName = "";
  BehaviorClass _behaviorClassID;
  NeedsActionId _needsActionID;
  ExecutableBehaviorType _executableType;
  
  // if an unlockId is set, the behavior won't be runnable unless the unlockId is unlocked in the progression component
  UnlockId _requiredUnlockId;

  // required severe needs expression to run this activity
  NeedId _requiredSevereNeed;
  
  // if _requiredRecentDriveOffCharger_sec is greater than 0, this behavior is only runnable if last time the robot got off the charger by
  // itself was less than this time ago. Eg, a value of 1 means if we got off the charger less than 1 second ago
  float _requiredRecentDriveOffCharger_sec;
  
  // if _requiredRecentSwitchToParent_sec is greater than 0, this behavior is only runnable if last time its parent behavior
  // chooser was activated happened less than this time ago. Eg: a value of 1 means 'if the parent got activated less
  // than 1 second ago'. This allows some behaviors to run only first time that their parent is activated (specially for activities)
  // TODO rsam: differentiate between (de)activation and interruption
  float _requiredRecentSwitchToParent_sec;
  
  int _startCount = 0;

  // for Start/StopActing if invalid, no action
  u32 _lastActionTag = ActionConstants::INVALID_TAG;
  RobotCompletedActionCallback  _actingCallback;
  bool _stopRequestedAfterAction = false;
  
  bool _isRunning;
  // should only be used to allow StartActing to start while a behavior is resuming
  bool _isResuming;
  
  // A set of the locks that a behavior has used to disable reactions
  // these will be automatically re-enabled on behavior stop
  std::set<std::string> _smartLockIDs;
  
  // track whether the behavior has set an idle
  bool _hasSetIdle;
  
  // An int that holds tracks disabled using SmartLockTrack
  std::map<std::string, u8> _lockingNameToTracksMap;

  bool _hasSetMotionProfile = false;
  
  
  // Handle for SmartDelegateToHelper
  WeakHelperHandle _currentHelperHandle;

  //A list of object IDs that have had a custom light pattern set
  std::vector<ObjectID> _customLightObjects;
  
  // Allows behaviors to skip certain steps when streamlined
  // Set if this behavior is a sparked behavior
  bool _sparksStreamline = false;
  
  // Whether or not the behavior is always be streamlined (set via json)
  bool _alwaysStreamline = false;
  
////////
//// Scored Behavior functions
///////
  
public:
  // Allow us to load scored JSON in seperately from the rest of parameters
  bool ReadFromScoredJson(const Json::Value& config, const bool fromScoredChooser = true);
  
  // Stops the behavior immediately but gives it a couple of tick window during which score
  // evaluation will not include its running penalty.  This allows behaviors to
  // stop themselves in hopes of being re-selected with new fast-forwarding and
  // block settings without knocking its score down so something else is selected
  void StopWithoutImmediateRepetitionPenalty();
  
  
  float EvaluateScore(const Robot& robot) const;
  const MoodScorer& GetMoodScorer() const { return _moodScorer; }
  void ClearEmotionScorers()                         { _moodScorer.ClearEmotionScorers(); }
  void AddEmotionScorer(const EmotionScorer& scorer) { _moodScorer.AddEmotionScorer(scorer); }
  size_t GetEmotionScorerCount() const { return _moodScorer.GetEmotionScorerCount(); }
  const EmotionScorer& GetEmotionScorer(size_t index) const { return _moodScorer.GetEmotionScorer(index); }
  
  float EvaluateRepetitionPenalty() const;
  const Util::GraphEvaluator2d& GetRepetitionPenalty() const { return _repetitionPenalty; }
  
  float EvaluateRunningPenalty() const;
  const Util::GraphEvaluator2d& GetRunningPenalty() const { return _runningPenalty; }

protected:
  
  virtual void ScoredActingStateChanged(bool isActing);
  
  // EvaluateScoreInternal is used to score each behavior for behavior selection - it uses mood scorer or
  // flat score depending on configuration. If the behavior is running, it uses the Running score to decide if it should
  // keep running
  virtual float EvaluateRunningScoreInternal(const Robot& robot) const;
  virtual float EvaluateScoreInternal(const Robot& robot) const;
  
  // Additional start acting definitions relating to score
  
  // Called after StartActing, will add extraScore to the result of EvaluateRunningScoreInternal. This makes
  // it easy to encourage the system to keep a behavior running while it is acting. NOTE: multiple calls to
  // this function (for the same action) will be cumulative. The bonus will be reset as soon as the action is
  // complete, or the behavior is no longer running
  void IncreaseScoreWhileActing(float extraScore);
  
  // Convenience wrappers that combine IncreaseScoreWhileActing with StartActing,
  // including any of the callback types above
  virtual bool StartActingExtraScore(IActionRunner* action, float extraScoreWhileActing) final;
  
  template<typename CallbackType>
  bool StartActingExtraScore(IActionRunner* action, float extraScoreWhileActing, CallbackType callback);
  
  bool IsRunnableScored() const;
  
private:
  void ScoredConstructor(Robot& robot);
  void InitScored(Robot& robot);
  
  void HandleBehaviorObjective(const ExternalInterface::BehaviorObjectiveAchieved& msg);
  
  // ==================== Member Vars ====================
  MoodScorer              _moodScorer;
  Util::GraphEvaluator2d  _repetitionPenalty;
  Util::GraphEvaluator2d  _runningPenalty;
  float                   _flatScore = 0;
  float                   _extraRunningScore = 0;
  #if ANKI_DEV_CHEATS
    // Used to verify that all scoring configs loaded in are equal
    Json::Value             _scoringValuesCached;
  #endif
  // used to allow short times during which repetitionPenalties don't apply
  float                   _nextTimeRepetitionPenaltyApplies_s = 0;
  
  // if this behavior objective gets sent (by any behavior), then consider this behavior to have been running
  // (for purposes of repetition penalty, aka cooldown)
  BehaviorObjective _cooldownOnObjective = BehaviorObjective::Count;
  
  
  bool _enableRepetitionPenalty = true;
  bool _enableRunningPenalty = true;
  
  // Keep track of the number of times resumed from
  int _timesResumedFromPossibleInfiniteLoop = 0;
  float _timeCanRunAfterPossibleInfiniteLoopCooldown_sec = 0;
  
}; // class IBehavior

  
  
template<typename T>
bool IBehavior::StartActing(IActionRunner* action, void(T::*callback)(Robot&))
{
  return StartActing(action, std::bind(callback, static_cast<T*>(this), std::placeholders::_1));
}

template<typename T>
bool IBehavior::StartActing(IActionRunner* action, void(T::*callback)(void))
{
  std::function<void(void)> boundCallback = std::bind(callback, static_cast<T*>(this));
  return StartActing(action, boundCallback);
}

template<typename T>
bool IBehavior::StartActing(IActionRunner* action, void(T::*callback)(ActionResult, Robot&))
{
  return StartActing(action, std::bind(callback, static_cast<T*>(this), std::placeholders::_1, std::placeholders::_2));
}



template<typename T>
bool IBehavior::SmartDelegateToHelper(Robot& robot,
                                      HelperHandle handleToRun,
                                      void(T::*successCallback)(Robot& robot))
{
  return SmartDelegateToHelper(robot, handleToRun,
                               std::bind(successCallback, static_cast<T*>(this), std::placeholders::_1));
}

template<typename T>
bool IBehavior::SmartDelegateToHelper(Robot& robot,
                                      HelperHandle handleToRun,
                                      void(T::*successCallback)(Robot& robot),
                                      void(T::*failureCallback)(Robot& robot))
{
  return SmartDelegateToHelper(robot, handleToRun,
                               std::bind(successCallback, static_cast<T*>(this), std::placeholders::_1),
                               std::bind(failureCallback, static_cast<T*>(this), std::placeholders::_1));
}

  
inline bool IBehavior::IsActing() const {
  return _lastActionTag != ActionConstants::INVALID_TAG;
}


  
template<class EventType>
void IBehavior::HandleEvent(const EventType& event)
{
  AlwaysHandle(event, _robot);
    
  if(IsRunning()) {
    HandleWhileRunning(event, _robot);
  } else {
    HandleWhileNotRunning(event, _robot);
  }
}
  

////////
//// Scored Behavior functions
///////
  
inline bool IBehavior::StartActingExtraScore(IActionRunner* action, float extraScoreWhileActing) {
  IncreaseScoreWhileActing(extraScoreWhileActing);
  return StartActing(action);
}

template<typename CallbackType>
inline bool IBehavior::StartActingExtraScore(IActionRunner* action, float extraScoreWhileActing, CallbackType callback) {
  IncreaseScoreWhileActing(extraScoreWhileActing);
  return StartActing(action, callback);
}

} // namespace Cozmo
} // namespace Anki

#endif // __Cozmo_Basestation_Behaviors_IBehavior_H__<|MERGE_RESOLUTION|>--- conflicted
+++ resolved
@@ -64,18 +64,6 @@
 class IHelper;
 enum class ObjectInteractionIntention;
   
-<<<<<<< HEAD
-class BehaviorPreReqNone;
-class BehaviorPreReqRobot;
-class BehaviorPreReqAcknowledgeObject;
-class BehaviorPreReqAcknowledgeFace;
-class BehaviorPreReqAcknowledgePet;
-class BehaviorPreReqRespondPossiblyRoll;
-class BehaviorPreReqAnimSequence;
-class BehaviorPreReqPlaypen;
-  
-=======
->>>>>>> 11d0d37d
 class ISubtaskListener;
 class IReactToFaceListener;
 class IReactToObjectListener;
@@ -235,27 +223,7 @@
 
   // To keep passing through data generic, if robot is not overridden
   // check the NoPreReqs IsRunnableInternal
-<<<<<<< HEAD
-  virtual bool IsRunnableInternal(const BehaviorPreReqRobot& preReqData ) const
-                 { BehaviorPreReqNone noPreReqs;  return IsRunnableInternal(noPreReqs);}
-  virtual bool IsRunnableInternal(const BehaviorPreReqNone& preReqData ) const
-                 { DEV_ASSERT(false, "IsRunnableInternal.PreReqNone.NoOverride"); return false;}
-  
-  virtual bool IsRunnableInternal(const BehaviorPreReqAcknowledgeObject& preReqData ) const
-                 { DEV_ASSERT(false, "IsRunnableInternal.PreReqAcknowledgeObject.NoOverride"); return false;}
-  virtual bool IsRunnableInternal(const BehaviorPreReqAcknowledgeFace& preReqData ) const
-                 { DEV_ASSERT(false, "IsRunnableInternal.PreReqAcknowledgeFace.NoOverride"); return false;}
-  virtual bool IsRunnableInternal(const BehaviorPreReqAcknowledgePet& preReqData ) const
-                 { DEV_ASSERT(false, "IsRunnableInternal.PreReqAcknowledgePet.NoOverride"); return false;}
-  virtual bool IsRunnableInternal(const BehaviorPreReqRespondPossiblyRoll& preReqData ) const
-                 { DEV_ASSERT(false, "IsRunnableInternal.PreReqRespondPossiblyRoll.NoOverride"); return false;}
-  virtual bool IsRunnableInternal(const BehaviorPreReqAnimSequence& preReqData ) const
-                 { DEV_ASSERT(false, "IsRunnableInternal.PreReqAnimSequence.NoOverride"); return false;}
-  virtual bool IsRunnableInternal(const BehaviorPreReqPlaypen& preReqData ) const
-                 { DEV_ASSERT(false, "IsRunnableInternal.PreReqPlaypen.NoOverride"); return false;}
-=======
   virtual bool IsRunnableInternal(const Robot& robot) const = 0;
->>>>>>> 11d0d37d
 
   // This function can be implemented by behaviors. It should return Running while it is running, and Complete
   // or Failure as needed. If it returns Complete, Stop will be called. Default implementation is to
