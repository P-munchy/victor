--- conflicted
+++ resolved
@@ -55,11 +55,7 @@
 #ifdef SIMULATOR
   const float kDefaultScanningTime_sec = 3.f;
 #else
-<<<<<<< HEAD
-  const float kDefaultDiscoveryTime_sec = 30.f;
-=======
   const float kDefaultScanningTime_sec = 15.f;
->>>>>>> a9acc31e
 #endif
 
   const float kSendWebVizDataPeriod_sec = 1.0f;
