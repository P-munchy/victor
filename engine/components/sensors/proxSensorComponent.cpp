/**
 * File: proxSensorComponent.cpp
 *
 * Author: Matt Michini
 * Created: 8/30/2017
 *
 * Description: Component for managing forward distance sensor
 *
 * Copyright: Anki, Inc. 2017
 *
 **/

#include "engine/components/sensors/proxSensorComponent.h"

#include "engine/robot.h"
#include "engine/navMap/mapComponent.h"
#include "engine/navMap/memoryMap/data/memoryMapData_ProxObstacle.h"

#include "anki/cozmo/shared/cozmoConfig.h"

#include "clad/robotInterface/messageEngineToRobot.h"
#include "util/console/consoleInterface.h"

namespace Anki {
namespace Cozmo {
  
namespace {
  const std::string kLogDirName = "proxSensor";

  const Vec3f kProxSensorPositionVec_mm{kProxSensorPosition_mm[0], kProxSensorPosition_mm[1], kProxSensorPosition_mm[2]};
<<<<<<< HEAD

  const f32 kObsPadding_mm       = 0.0; // extra padding to add to prox obstacle
  const u16 kMinObsThreshold_mm  = 30;  // Minimum distance for registering an object detected as an obstacle
  const u16 kMaxObsThreshold_mm  = 400; // Maximum distance for registering an object detected as an obstacle  
  const f32 kMinQualityThreshold = .15; // Minimum sensor reading strength before trying to use sensor data
=======
>>>>>>> 79dba86f
} // end anonymous namespace

// enable/disable prox sensor data
CONSOLE_VAR(bool, kProxSensorEnabled, "ProxSensorComponent", true);

// extra padding to add to prox obstacle
CONSOLE_VAR(float, kObsPadding_mm, "ProxSensorComponent", 0.05f);

// distance range for registering an object detected as an obstacle
CONSOLE_VAR(u16, kMinObsThreshold_mm, "ProxSensorComponent", 30);
CONSOLE_VAR(u16, kMaxObsThreshold_mm, "ProxSensorComponent", 400);

// max forward tilt of the robot to still consider a valid reading
CONSOLE_VAR(float, kMaxForwardTilt_rad, "ProxSensorComponent", -.08);

// Minimum sensor reading strength before trying to use sensor data
CONSOLE_VAR(float, kMinQualityThreshold, "ProxSensorComponent", 0.05f);

  
ProxSensorComponent::ProxSensorComponent() 
: ISensorComponent(kLogDirName, RobotComponentID::ProxSensor)
{
}
  
  
void ProxSensorComponent::UpdateInternal(const RobotState& msg)
{
  if (kProxSensorEnabled)
  {
    _lastMsgTimestamp = msg.timestamp;
    _latestData = msg.proxData;
    
    UpdateNavMap();
  }
}


std::string ProxSensorComponent::GetLogHeader()
{
  return std::string("timestamp_ms, distance_mm, signalIntensity, ambientIntensity, spadCount, rangeStatus");
}


std::string ProxSensorComponent::GetLogRow()
{
  const auto& d = _latestData;
  std::stringstream ss;
  ss << _lastMsgTimestamp  << ", ";
  ss << d.distance_mm      << ", ";
  ss << d.signalIntensity  << ", ";
  ss << d.ambientIntensity << ", ";
  ss << d.spadCount        << ", ";
  ss << (uint16_t) d.rangeStatus;

  return ss.str();
}
  
  
Pose3d ProxSensorComponent::GetPose() const
{
  Pose3d sensorPose;
  sensorPose.SetTranslation(kProxSensorPositionVec_mm);
  sensorPose.SetRotation(-kProxSensorTiltAngle_rad, Y_AXIS_3D()); // negative since tilt angle is upward
  sensorPose.SetParent(_robot->GetPose());
  return sensorPose;
}


Result ProxSensorComponent::IsInFOV(const Pose3d& inPose, bool& isInFOV) const
{
  isInFOV = false;

  const auto& sensorPose = GetPose();
  Pose3d inPoseWrtSensor("inPoseWrtSensor");
  if (!inPose.GetWithRespectTo(sensorPose, inPoseWrtSensor)) {
    return Result::RESULT_FAIL;
  }
  
  // Sensor beam goes along its x axis, so the distance away is simply the pose's x value
  const auto dist = inPoseWrtSensor.GetTranslation().x();
  if (dist < 0) {
    // Not in field of view if behind the sensor
    isInFOV = false;
    return Result::RESULT_OK;
  }
  
  // Compute r (which is the radial distance from the beam's center to the pose in question)
  const float r = std::hypot(inPoseWrtSensor.GetTranslation().y(),
                             inPoseWrtSensor.GetTranslation().z());

  // The sensor beam is a cone, and the cone's radius at a given distance is
  // given by distance * tan(fullFOV / 2)
  const float beamRadiusAtDist = dist * std::tan(kProxSensorFullFOV_rad / 2.f);
  
  isInFOV = (r <= beamRadiusAtDist);
  
  return Result::RESULT_OK;
}
  

Result ProxSensorComponent::IsLiftInFOV(bool& isInFOV) const
{
  // TODO: This may require a tolerance due to motor backlash, etc.
  // Verify with physical robots that this is accurate.
  
  isInFOV = false;
  if (!_robot->IsLiftCalibrated()) {
    PRINT_NAMED_WARNING("ProxSensorComponent.IsLiftInFOV.LiftNotCalibrated",
                        "Lift is not calibrated! Considering it not in FOV.");
    return Result::RESULT_FAIL;
  }

  const float liftHeight = _robot->GetLiftHeight();
  
  // Note: this is the approximate x distance from the sensor to the lift crossbar
  // when the lift is in front of the sensor. All distances here in mm.
  const float sensorToLiftDist = (LIFT_BASE_POSITION[0] + LIFT_ARM_LENGTH) - kProxSensorPosition_mm[0];
  const float beamRadiusAtLift = sensorToLiftDist * std::tan(kProxSensorFullFOV_rad / 2.f);
  
  // If the current lift height is within this tolerance of LIFT_HEIGHT_OCCLUDING_PROX_SENSOR,
  // then at least part of the lift is within view of the sensor.
  const float withinViewTol = beamRadiusAtLift + (LIFT_XBAR_HEIGHT / 2.f);
  
  isInFOV = Util::IsNear(liftHeight, LIFT_HEIGHT_OCCLUDING_PROX_SENSOR, withinViewTol);
  
  return Result::RESULT_OK;
}


bool ProxSensorComponent::IsSensorReadingValid()
{
  const u16 proxDist_mm = GetLatestDistance_mm();
  bool liftBlocking;
  IsLiftInFOV(liftBlocking);
  const bool sensorInRangeAndValid = (proxDist_mm > kMinObsThreshold_mm) &&
                                      (proxDist_mm < kMaxObsThreshold_mm) &&
                                      !liftBlocking;
  return sensorInRangeAndValid;
}


bool ProxSensorComponent::CalculateSensedObjectPose(Pose3d& sensedObjectPose)
{
  const bool sensorIsValid = IsSensorReadingValid();
  if(sensorIsValid){
    const Pose3d proxPose = GetPose();
    const u16 proxDist_mm = GetLatestDistance_mm();
    Transform3d transformToSensed(Rotation3d(0.f, Z_AXIS_3D()), {0.f, proxDist_mm, 0.f});
    // Since prox pose is destroyed when it falls out of scope, don't want parent invalidated
    sensedObjectPose = Pose3d(transformToSensed, proxPose).GetWithRespectToRoot();
  }
  return sensorIsValid;
}


void ProxSensorComponent::UpdateNavMap()
{
  if (_latestData.spadCount == 0)
  {
    PRINT_NAMED_WARNING("ProxSensorComponent.UpdateNavMap", "Invalid sensor reading, SpadCount == 0");
    return;
  }

  const float quality = _latestData.signalIntensity / _latestData.spadCount;

  const bool noObject       = quality <= kMinQualityThreshold;                      // sensor is pointed at free space
  const bool objectDetected = (quality >= kMinQualityThreshold &&                   // sensor is getting some reading
                               _latestData.distance_mm >= kMinObsThreshold_mm);     // the sensor is not seeing the lift
  const bool tiltedForward  = _robot->GetPitchAngle() < kMaxForwardTilt_rad;        // if the robot is titled too far forward (- rad) 

  if ((objectDetected || noObject) && !tiltedForward)
  {  
    // Clear out any obstacles between the robot and ray if we have good signal strength 
    TimeStamp_t lastTimestamp = _robot->GetLastMsgTimestamp();

    // build line for ray cast by getting the robot pose, casting forward by sensor reading
    const Vec3f offsetx_mm( (noObject) ? kMaxObsThreshold_mm 
                                       : fmin(_latestData.distance_mm, kMaxObsThreshold_mm), 0, 0);   

    const Pose3d  objectPos = _robot->GetPose() * Pose3d(0, Z_AXIS_3D(), offsetx_mm);    
    
    // clear out known free space
    INavMap* currentNavMemoryMap = _robot->GetMapComponent().GetCurrentMemoryMap();
    if ( currentNavMemoryMap ) {
      Vec3f rayOffset1(-kObsPadding_mm,  -kObsPadding_mm, 0);   
      Vec3f rayOffset2(-kObsPadding_mm,   kObsPadding_mm, 0);
      Rotation3d rot = Rotation3d(0.f, Z_AXIS_3D());

      const Point2f t1 = (objectPos.GetTransform() * Transform3d(rot, rayOffset1)).GetTranslation();
      const Point2f t2 = (objectPos.GetTransform() * Transform3d(rot, rayOffset2)).GetTranslation(); 

      Triangle2f tri(t1, t2, _robot->GetPose().GetTranslation());
      MemoryMapData clearRegion(INavMap::EContentType::ClearOfObstacle, lastTimestamp);

      // currentNavMemoryMap->AddLine(_robot->GetPose().GetTranslation(), objectPos.GetTranslation(), clearRegion);
      currentNavMemoryMap->AddTriangle(tri, clearRegion);

      // Add proxObstacle if detected and close to robot 
<<<<<<< HEAD
      if (_latestData.distance_mm <= kMaxObsThreshold_mm) { 
        const float obstacleHalfWidth_mm = ROBOT_BOUNDING_Y * .1 + kObsPadding_mm;
=======
      if (_latestData.distance_mm <= kMaxObsThreshold_mm && !noObject) { 
        const float obstacleHalfWidth_mm = ROBOT_BOUNDING_Y * .5 + kObsPadding_mm;
>>>>>>> 79dba86f
        Vec3f offset1(-kObsPadding_mm,  -obstacleHalfWidth_mm, 0);   
        Vec3f offset2(-kObsPadding_mm,   obstacleHalfWidth_mm, 0);
        Vec3f offset3(kObsPadding_mm * 2, 0, 0);

        const Point2f p1 = (objectPos.GetTransform() * Transform3d(rot, offset1)).GetTranslation();
        const Point2f p2 = (objectPos.GetTransform() * Transform3d(rot, offset2)).GetTranslation(); 
        const Point2f p3 = (objectPos.GetTransform() * Transform3d(rot, offset1 + offset3)).GetTranslation();
        const Point2f p4 = (objectPos.GetTransform() * Transform3d(rot, offset2 + offset3)).GetTranslation();

        const Quad2f quad(p1, p2, p3, p4);
<<<<<<< HEAD
        const Vec3f rotatedFwdVector = _robot.GetPose().GetWithRespectToRoot().GetRotation() * X_AXIS_3D();
=======
        const Vec3f rotatedFwdVector = _robot->GetPose().GetWithRespectToRoot().GetRotation() * X_AXIS_3D();
>>>>>>> 79dba86f
        
        MemoryMapData_ProxObstacle proxData(Vec2f{rotatedFwdVector.x(), rotatedFwdVector.y()}, lastTimestamp);      
        currentNavMemoryMap->AddQuad(quad, proxData);
      }
    }
  }
}


} // Cozmo namespace
} // Anki namespace<|MERGE_RESOLUTION|>--- conflicted
+++ resolved
@@ -28,14 +28,6 @@
   const std::string kLogDirName = "proxSensor";
 
   const Vec3f kProxSensorPositionVec_mm{kProxSensorPosition_mm[0], kProxSensorPosition_mm[1], kProxSensorPosition_mm[2]};
-<<<<<<< HEAD
-
-  const f32 kObsPadding_mm       = 0.0; // extra padding to add to prox obstacle
-  const u16 kMinObsThreshold_mm  = 30;  // Minimum distance for registering an object detected as an obstacle
-  const u16 kMaxObsThreshold_mm  = 400; // Maximum distance for registering an object detected as an obstacle  
-  const f32 kMinQualityThreshold = .15; // Minimum sensor reading strength before trying to use sensor data
-=======
->>>>>>> 79dba86f
 } // end anonymous namespace
 
 // enable/disable prox sensor data
@@ -234,13 +226,8 @@
       currentNavMemoryMap->AddTriangle(tri, clearRegion);
 
       // Add proxObstacle if detected and close to robot 
-<<<<<<< HEAD
-      if (_latestData.distance_mm <= kMaxObsThreshold_mm) { 
-        const float obstacleHalfWidth_mm = ROBOT_BOUNDING_Y * .1 + kObsPadding_mm;
-=======
       if (_latestData.distance_mm <= kMaxObsThreshold_mm && !noObject) { 
         const float obstacleHalfWidth_mm = ROBOT_BOUNDING_Y * .5 + kObsPadding_mm;
->>>>>>> 79dba86f
         Vec3f offset1(-kObsPadding_mm,  -obstacleHalfWidth_mm, 0);   
         Vec3f offset2(-kObsPadding_mm,   obstacleHalfWidth_mm, 0);
         Vec3f offset3(kObsPadding_mm * 2, 0, 0);
@@ -251,11 +238,7 @@
         const Point2f p4 = (objectPos.GetTransform() * Transform3d(rot, offset2 + offset3)).GetTranslation();
 
         const Quad2f quad(p1, p2, p3, p4);
-<<<<<<< HEAD
-        const Vec3f rotatedFwdVector = _robot.GetPose().GetWithRespectToRoot().GetRotation() * X_AXIS_3D();
-=======
         const Vec3f rotatedFwdVector = _robot->GetPose().GetWithRespectToRoot().GetRotation() * X_AXIS_3D();
->>>>>>> 79dba86f
         
         MemoryMapData_ProxObstacle proxData(Vec2f{rotatedFwdVector.x(), rotatedFwdVector.y()}, lastTimestamp);      
         currentNavMemoryMap->AddQuad(quad, proxData);
