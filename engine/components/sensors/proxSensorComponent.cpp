/**
 * File: proxSensorComponent.cpp
 *
 * Author: Matt Michini
 * Created: 8/30/2017
 *
 * Description: Component for managing forward distance sensor
 *
 * Copyright: Anki, Inc. 2017
 *
 **/

#include "engine/components/sensors/proxSensorComponent.h"

#include "engine/audio/engineRobotAudioClient.h"
#include "engine/components/sensors/touchSensorComponent.h"
#include "engine/robot.h"
#include "engine/navMap/mapComponent.h"
#include "engine/navMap/memoryMap/data/memoryMapData_ProxObstacle.h"

#include "coretech/common/engine/utils/timer.h"

#include "anki/cozmo/shared/cozmoConfig.h"

#include "clad/robotInterface/messageEngineToRobot.h"
#include "util/console/consoleInterface.h"

namespace Anki {
namespace Cozmo {
  
namespace {
  const std::string kLogDirName = "proxSensor";

  const Vec3f kProxSensorPositionVec_mm{kProxSensorPosition_mm[0], kProxSensorPosition_mm[1], kProxSensorPosition_mm[2]};
} // end anonymous namespace

// enable/disable prox sensor data
CONSOLE_VAR(bool, kProxSensorEnabled, "ProxSensorComponent", true);

// extra padding to add to prox obstacle
CONSOLE_VAR(float, kObsPadding_mm, "ProxSensorComponent", 0.05f);

// distance range for registering an object detected as an obstacle
CONSOLE_VAR(u16, kMinObsThreshold_mm, "ProxSensorComponent", 30);
CONSOLE_VAR(u16, kMaxObsThreshold_mm, "ProxSensorComponent", 400);

// max forward tilt of the robot to still consider a valid reading
CONSOLE_VAR(float, kMaxForwardTilt_rad, "ProxSensorComponent", -.08);

// Minimum sensor reading strength before trying to use sensor data
CONSOLE_VAR(float, kMinQualityThreshold, "ProxSensorComponent", 0.05f);

  
ProxSensorComponent::ProxSensorComponent() 
: ISensorComponent(kLogDirName, RobotComponentID::ProxSensor)
{
}
  
  
void ProxSensorComponent::UpdateInternal(const RobotState& msg)
{
<<<<<<< HEAD
  _lastMsgTimestamp = msg.timestamp;
  _latestData = msg.proxData;
 
  // Only start the theremin if the head is up
  if (!_thereminActive &&
      _robot.GetHeadAngle() > 0.f) {
    ActivateTheremin(true);
  } else if (_thereminActive &&
             _robot.GetHeadAngle() < 0.f) {
    ActivateTheremin(false);
  }
  
  UpdateTheremin();
  
  UpdateNavMap();
=======
  if (kProxSensorEnabled)
  {
    _lastMsgTimestamp = msg.timestamp;
    _latestData = msg.proxData;
    
    UpdateNavMap();
  }
>>>>>>> acab1415
}


std::string ProxSensorComponent::GetLogHeader()
{
  return std::string("timestamp_ms, distance_mm, signalIntensity, ambientIntensity, spadCount, rangeStatus");
}


std::string ProxSensorComponent::GetLogRow()
{
  const auto& d = _latestData;
  std::stringstream ss;
  ss << _lastMsgTimestamp  << ", ";
  ss << d.distance_mm      << ", ";
  ss << d.signalIntensity  << ", ";
  ss << d.ambientIntensity << ", ";
  ss << d.spadCount        << ", ";
  ss << (uint16_t) d.rangeStatus;

  return ss.str();
}
  
  
Pose3d ProxSensorComponent::GetPose() const
{
  Pose3d sensorPose;
  sensorPose.SetTranslation(kProxSensorPositionVec_mm);
  sensorPose.SetRotation(-kProxSensorTiltAngle_rad, Y_AXIS_3D()); // negative since tilt angle is upward
  sensorPose.SetParent(_robot->GetPose());
  return sensorPose;
}


Result ProxSensorComponent::IsInFOV(const Pose3d& inPose, bool& isInFOV) const
{
  isInFOV = false;

  const auto& sensorPose = GetPose();
  Pose3d inPoseWrtSensor("inPoseWrtSensor");
  if (!inPose.GetWithRespectTo(sensorPose, inPoseWrtSensor)) {
    return Result::RESULT_FAIL;
  }
  
  // Sensor beam goes along its x axis, so the distance away is simply the pose's x value
  const auto dist = inPoseWrtSensor.GetTranslation().x();
  if (dist < 0) {
    // Not in field of view if behind the sensor
    isInFOV = false;
    return Result::RESULT_OK;
  }
  
  // Compute r (which is the radial distance from the beam's center to the pose in question)
  const float r = std::hypot(inPoseWrtSensor.GetTranslation().y(),
                             inPoseWrtSensor.GetTranslation().z());

  // The sensor beam is a cone, and the cone's radius at a given distance is
  // given by distance * tan(fullFOV / 2)
  const float beamRadiusAtDist = dist * std::tan(kProxSensorFullFOV_rad / 2.f);
  
  isInFOV = (r <= beamRadiusAtDist);
  
  return Result::RESULT_OK;
}
  

Result ProxSensorComponent::IsLiftInFOV(bool& isInFOV) const
{
  // TODO: This may require a tolerance due to motor backlash, etc.
  // Verify with physical robots that this is accurate.
  
  isInFOV = false;
  if (!_robot->IsLiftCalibrated()) {
    PRINT_NAMED_WARNING("ProxSensorComponent.IsLiftInFOV.LiftNotCalibrated",
                        "Lift is not calibrated! Considering it not in FOV.");
    return Result::RESULT_FAIL;
  }

  const float liftHeight = _robot->GetLiftHeight();
  
  // Note: this is the approximate x distance from the sensor to the lift crossbar
  // when the lift is in front of the sensor. All distances here in mm.
  const float sensorToLiftDist = (LIFT_BASE_POSITION[0] + LIFT_ARM_LENGTH) - kProxSensorPosition_mm[0];
  const float beamRadiusAtLift = sensorToLiftDist * std::tan(kProxSensorFullFOV_rad / 2.f);
  
  // If the current lift height is within this tolerance of LIFT_HEIGHT_OCCLUDING_PROX_SENSOR,
  // then at least part of the lift is within view of the sensor.
  const float withinViewTol = beamRadiusAtLift + (LIFT_XBAR_HEIGHT / 2.f);
  
  isInFOV = Util::IsNear(liftHeight, LIFT_HEIGHT_OCCLUDING_PROX_SENSOR, withinViewTol);
  
  return Result::RESULT_OK;
}


bool ProxSensorComponent::IsSensorReadingValid()
{
  const u16 proxDist_mm = GetLatestDistance_mm();
  bool liftBlocking;
  IsLiftInFOV(liftBlocking);
  const bool sensorInRangeAndValid = (proxDist_mm > kMinObsThreshold_mm) &&
                                      (proxDist_mm < kMaxObsThreshold_mm) &&
                                      !liftBlocking;
  return sensorInRangeAndValid;
}


bool ProxSensorComponent::CalculateSensedObjectPose(Pose3d& sensedObjectPose)
{
  const bool sensorIsValid = IsSensorReadingValid();
  if(sensorIsValid){
    const Pose3d proxPose = GetPose();
    const u16 proxDist_mm = GetLatestDistance_mm();
    Transform3d transformToSensed(Rotation3d(0.f, Z_AXIS_3D()), {0.f, proxDist_mm, 0.f});
    // Since prox pose is destroyed when it falls out of scope, don't want parent invalidated
    sensedObjectPose = Pose3d(transformToSensed, proxPose).GetWithRespectToRoot();
  }
  return sensorIsValid;
}


void ProxSensorComponent::UpdateNavMap()
{
  if (_latestData.spadCount == 0)
  {
    PRINT_NAMED_WARNING("ProxSensorComponent.UpdateNavMap", "Invalid sensor reading, SpadCount == 0");
    return;
  }

  const float quality = _latestData.signalIntensity / _latestData.spadCount;

  const bool noObject       = quality <= kMinQualityThreshold;                      // sensor is pointed at free space
  const bool objectDetected = (quality >= kMinQualityThreshold &&                   // sensor is getting some reading
                               _latestData.distance_mm >= kMinObsThreshold_mm);     // the sensor is not seeing the lift
  const bool tiltedForward  = _robot->GetPitchAngle() < kMaxForwardTilt_rad;        // if the robot is titled too far forward (- rad) 

  if ((objectDetected || noObject) && !tiltedForward)
  {  
    // Clear out any obstacles between the robot and ray if we have good signal strength 
    TimeStamp_t lastTimestamp = _robot->GetLastMsgTimestamp();

    // build line for ray cast by getting the robot pose, casting forward by sensor reading
    const Vec3f offsetx_mm( (noObject) ? kMaxObsThreshold_mm 
                                       : fmin(_latestData.distance_mm, kMaxObsThreshold_mm), 0, 0);   

    const Pose3d  objectPos = _robot->GetPose() * Pose3d(0, Z_AXIS_3D(), offsetx_mm);    
    
    // clear out known free space
    INavMap* currentNavMemoryMap = _robot->GetMapComponent().GetCurrentMemoryMap();
    if ( currentNavMemoryMap ) {
      Vec3f rayOffset1(-kObsPadding_mm,  -kObsPadding_mm, 0);   
      Vec3f rayOffset2(-kObsPadding_mm,   kObsPadding_mm, 0);
      Rotation3d rot = Rotation3d(0.f, Z_AXIS_3D());

      const Point2f t1 = (objectPos.GetTransform() * Transform3d(rot, rayOffset1)).GetTranslation();
      const Point2f t2 = (objectPos.GetTransform() * Transform3d(rot, rayOffset2)).GetTranslation(); 

      Triangle2f tri(t1, t2, _robot->GetPose().GetTranslation());
      MemoryMapData clearRegion(INavMap::EContentType::ClearOfObstacle, lastTimestamp);

      // currentNavMemoryMap->AddLine(_robot->GetPose().GetTranslation(), objectPos.GetTranslation(), clearRegion);
      currentNavMemoryMap->AddTriangle(tri, clearRegion);

      // Add proxObstacle if detected and close to robot 
      if (_latestData.distance_mm <= kMaxObsThreshold_mm && !noObject) { 
        const float obstacleHalfWidth_mm = ROBOT_BOUNDING_Y * .5 + kObsPadding_mm;
        Vec3f offset1(-kObsPadding_mm,  -obstacleHalfWidth_mm, 0);   
        Vec3f offset2(-kObsPadding_mm,   obstacleHalfWidth_mm, 0);
        Vec3f offset3(kObsPadding_mm * 2, 0, 0);

        const Point2f p1 = (objectPos.GetTransform() * Transform3d(rot, offset1)).GetTranslation();
        const Point2f p2 = (objectPos.GetTransform() * Transform3d(rot, offset2)).GetTranslation(); 
        const Point2f p3 = (objectPos.GetTransform() * Transform3d(rot, offset1 + offset3)).GetTranslation();
        const Point2f p4 = (objectPos.GetTransform() * Transform3d(rot, offset2 + offset3)).GetTranslation();

        const Quad2f quad(p1, p2, p3, p4);
        const Vec3f rotatedFwdVector = _robot->GetPose().GetWithRespectToRoot().GetRotation() * X_AXIS_3D();
        
        MemoryMapData_ProxObstacle proxData(Vec2f{rotatedFwdVector.x(), rotatedFwdVector.y()}, lastTimestamp);      
        currentNavMemoryMap->AddQuad(quad, proxData);
      }
    }
  }
}


void ProxSensorComponent::ActivateTheremin(const bool enable)
{
  PRINT_NAMED_WARNING("ProxSensorComponent.Theremin", "%s theremin",
                      enable ? "activating" : "de-activating");
  
  _thereminActive = enable;
  
  if (enable) {
    _robot.GetAudioClient()->PostEvent(AudioMetaData::GameEvent::GenericEvent::Play__Robot_Sfx__Theremin_Loop_Play,
                                       AudioMetaData::GameObjectType::Cozmo_OnDevice);

    // turn volume on:
    _robot.GetAudioClient()->PostParameter(AudioMetaData::GameParameter::ParameterType::Robot_Volume,
                                           1.f);
  } else {
    _robot.GetAudioClient()->PostEvent(AudioMetaData::GameEvent::GenericEvent::Stop__Robot_Sfx__Theremin_Loop_Stop,
                                       AudioMetaData::GameObjectType::Cozmo_OnDevice);
  }
}


void ProxSensorComponent::UpdateTheremin()
{
  if (!_thereminActive) {
    return;
  }
  
  const float distance = static_cast<float>(_latestData.distance_mm);
  const float signalStrength = static_cast<float>(_latestData.signalIntensity) / static_cast<float>(_latestData.spadCount);
  
  float pitchValRaw = 0.f;
  float volumeVal = 1.f;
  
  // Create a pitch value from 0 to 1 based on distance sensor readings. Pitch should
  // be highest when distance readings are smallest.
  const float minDist = 80;
  const float maxDist = 350;
  
  // compute pitch from distance:
  pitchValRaw = (maxDist - distance) / (maxDist - minDist);
  pitchValRaw = Util::Clamp(pitchValRaw, 0.f, 1.f);
  
  // scale 0..1 to min..max pitch values:
  const float maxPitch = 0.8f;
  const float minPitch = 0.f;
  pitchValRaw = minPitch + pitchValRaw*(maxPitch - minPitch);
  
  // filter the pitch value a bit
  const float coef = 0.8f;
  static float pitchVal = distance;
  pitchVal = coef*pitchVal + (1.f - coef) * pitchValRaw;
  
  pitchVal = Util::Clamp(pitchVal, 0.f, 1.f);
  
  // Only allow pitch to change if the signal strength is sufficiently strong:
  const float kThereminSigStrThreshold = 0.007f;
  if (signalStrength < kThereminSigStrThreshold) {
    pitchVal = 0.f;
  }
  
  // Reduce volume for high pitches
  const float pitchValToReduceVol = 0.8f;
  if (pitchVal > pitchValToReduceVol)
  volumeVal -= .7f * (pitchVal - pitchValToReduceVol)/(1.f - pitchValToReduceVol);
  
  // Post pitch parameter
  _robot.GetAudioClient()->PostParameter(AudioMetaData::GameParameter::ParameterType::Theremin_Pitch,
                                         pitchVal,
                                         AudioMetaData::GameObjectType::Cozmo_OnDevice);
  
  // Post volume parameter
  _robot.GetAudioClient()->PostParameter(AudioMetaData::GameParameter::ParameterType::Theremin_Volume,
                                         volumeVal,
                                         AudioMetaData::GameObjectType::Cozmo_OnDevice);
  
  static int cnt = 0;
  if (++cnt%10 == 0) {
    PRINT_NAMED_INFO("ThereminUpdate",
                     "dist: %d, pitchValRaw %.3f, pitchVal %.3f sigstr %.4f",
                     _latestData.distance_mm,
                     pitchValRaw,
                     pitchVal,
                     signalStrength);
  }
}

  
} // Cozmo namespace
} // Anki namespace<|MERGE_RESOLUTION|>--- conflicted
+++ resolved
@@ -59,31 +59,24 @@
   
 void ProxSensorComponent::UpdateInternal(const RobotState& msg)
 {
-<<<<<<< HEAD
-  _lastMsgTimestamp = msg.timestamp;
-  _latestData = msg.proxData;
- 
-  // Only start the theremin if the head is up
-  if (!_thereminActive &&
-      _robot.GetHeadAngle() > 0.f) {
-    ActivateTheremin(true);
-  } else if (_thereminActive &&
-             _robot.GetHeadAngle() < 0.f) {
-    ActivateTheremin(false);
-  }
-  
-  UpdateTheremin();
-  
-  UpdateNavMap();
-=======
   if (kProxSensorEnabled)
   {
     _lastMsgTimestamp = msg.timestamp;
     _latestData = msg.proxData;
     
+    // Only start the theremin if the head is up
+    if (!_thereminActive &&
+        _robot.GetHeadAngle() > 0.f) {
+      ActivateTheremin(true);
+    } else if (_thereminActive &&
+               _robot.GetHeadAngle() < 0.f) {
+      ActivateTheremin(false);
+    }
+    
+    UpdateTheremin();
+    
     UpdateNavMap();
   }
->>>>>>> acab1415
 }
 
 
