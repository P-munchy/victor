--- conflicted
+++ resolved
@@ -46,10 +46,8 @@
   // Outputs true if any part of the lift falls within the sensor's field of view
   Result IsLiftInFOV(bool& isInFOV) const;
   
-<<<<<<< HEAD
   void ActivateTheremin(const bool b=true);
   
-=======
   // Indicates when the sensor reading is both 
   //   1) Within a reliable obstacle detection range
   //   2) Is not being obstructed by the lift
@@ -59,8 +57,6 @@
   // returns false if sensor reading isn't valid
   bool CalculateSensedObjectPose(Pose3d& sensedObjectPose);
 
-
->>>>>>> e38040f1
 private:
 
   void UpdateNavMap();
