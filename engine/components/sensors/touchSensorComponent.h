/**
 * File: touchSensorComponent.h
 *
 * Author: Arjun Menon
 * Created: 9/7/2017
 *
 * Description: Component for managing the capacitative touch sensor
 *
 * Copyright: Anki, Inc. 2017
 *
 **/

#ifndef __Engine_Components_TouchSensorComponent_H__
#define __Engine_Components_TouchSensorComponent_H__

#include "engine/components/sensors/iSensorComponent.h"
#include "engine/components/sensors/touchSensorHelpers.h"
#include "engine/aiComponent/behaviorComponent/behaviors/iCozmoBehavior_fwd.h"
#include "engine/entity.h"
#include "clad/types/touchGestureTypes.h"
#include "clad/types/factoryTestTypes.h"

namespace Anki {
namespace Cozmo {

class IBehaviorPlaypen;

class TouchSensorComponent : public ISensorComponent
{
public:

public:
  TouchSensorComponent();
  ~TouchSensorComponent() = default;

  //////
  // IDependencyManagedComponent functions
  //////
  // Maintain the chain of initializations currently in robot - it might be possible to
  // change the order of initialization down the line, but be sure to check for ripple effects
  // when changing this function
  virtual void GetInitDependencies(RobotCompIDSet& dependencies) const override {
    dependencies.insert(RobotComponentID::ProxSensor);
  };
  //////
  // end IDependencyManagedComponent functions
  //////
  
protected:
  virtual void UpdateInternal(const RobotState& msg) override;
  
  virtual std::string GetLogHeader() override;
  virtual std::string GetLogRow() override;

public:
  
  TouchGesture GetLatestTouchGesture() const {
    return _touchGesture;
  }

<<<<<<< HEAD
=======
  u32 GetLatestRawTouchValue() const { return _lastRawTouchValue; }

>>>>>>> 65bc9d25
  // returns true if the sensor is currently being touched, false otherwise
  bool IsTouched() const;
  
  bool IsCalibrated() const {
    return _baselineCalib.IsCalibrated();
  }
  
private:

  // Let Playpen behaviors have access to Start/Stop recording touch sensor data
  // TODO(Al): Could probably move the recording logic to IBehaviorPlaypen by handling
  // state messages
  friend class IBehaviorPlaypen;
  void StartRecordingData(TouchSensorValues* data);
  void StopRecordingData() { _dataToRecord = nullptr; } 

  // Pointer to a struct that should be populated with touch sensor data when recording
  TouchSensorValues* _dataToRecord = nullptr;

  DebounceHelper _debouncer;

  TouchGestureClassifier _gestureClassifier;

  TouchBaselineCalibrator _baselineCalib;

  float _touchDetectStdevFactor;

  // the latest computed result of touch gesture
  TouchGesture _touchGesture;

  u16 _lastRawTouchValue = 0;

  // number of consecutive cycles seeing "no contact" reading
  size_t _noContactCounter;
};


} // Cozmo namespace
} // Anki namespace

#endif // __Engine_Components_TouchSensorComponent_H__<|MERGE_RESOLUTION|>--- conflicted
+++ resolved
@@ -58,11 +58,8 @@
     return _touchGesture;
   }
 
-<<<<<<< HEAD
-=======
   u32 GetLatestRawTouchValue() const { return _lastRawTouchValue; }
 
->>>>>>> 65bc9d25
   // returns true if the sensor is currently being touched, false otherwise
   bool IsTouched() const;
   
