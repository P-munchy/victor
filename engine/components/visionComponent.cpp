--- conflicted
+++ resolved
@@ -542,16 +542,11 @@
     }
     else
     {
-<<<<<<< HEAD
-      //PRINT_CH_DEBUG("VisionComponent", "VisionComponent.Update.WaitingForBufferedImage", "Tick:%zu",
-      //               BaseStationTimer::getInstance()->GetTickCount());
-=======
       if(!FACTORY_TEST)
       {
         PRINT_CH_DEBUG("VisionComponent", "VisionComponent.Update.WaitingForBufferedImage", "Tick:%zu",
                        BaseStationTimer::getInstance()->GetTickCount());
       }
->>>>>>> acab1415
     }
     
     return RESULT_OK;
