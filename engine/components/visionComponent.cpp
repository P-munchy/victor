/**
 * File: visionComponent.cpp
 *
 * Author: Andrew Stein
 * Date:   11/20/2014
 *
 * Description: Container for the thread containing the basestation vision
 *              system, which provides methods for managing and communicating
 *              with it.
 *
 * Copyright: Anki, Inc. 2014
 **/


#include "engine/actions/basicActions.h"
#include "androidHAL/androidHAL.h"
#include "engine/ankiEventUtil.h"
#include "engine/blockWorld/blockWorld.h"
#include "engine/components/animationComponent.h"
#include "engine/components/dockingComponent.h"
#include "engine/components/visionComponent.h"
#include "engine/navMap/mapComponent.h"
#include "engine/cozmoContext.h"
#include "engine/externalInterface/externalInterface.h"
#include "engine/faceWorld.h"
#include "engine/petWorld.h"
#include "engine/robot.h"
#include "engine/robotStateHistory.h"
#include "engine/vision/visionModesHelpers.h"
#include "engine/vision/visionSystem.h"
#include "engine/viz/vizManager.h"

#include "coretech/vision/engine/camera.h"
#include "coretech/vision/engine/image_impl.h"
#include "coretech/vision/engine/trackedFace.h"
#include "coretech/vision/engine/observableObjectLibrary_impl.h"
#include "coretech/vision/engine/visionMarker.h"
#include "coretech/vision/shared/MarkerCodeDefinitions.h"

#include "coretech/common/engine/jsonTools.h"
#include "coretech/common/engine/math/point_impl.h"
#include "coretech/common/engine/math/quad_impl.h"
#include "coretech/common/engine/utils/data/dataPlatform.h"
#include "coretech/common/engine/utils/timer.h"
#include "coretech/common/robot/config.h"

#include "util/console/consoleInterface.h"
#include "util/cpuProfiler/cpuProfiler.h"
#include "util/fileUtils/fileUtils.h"
#include "util/helpers/boundedWhile.h"
#include "util/helpers/templateHelpers.h"
#include "util/logging/logging.h"
#include "util/threading/threadPriority.h"

#include "clad/externalInterface/messageEngineToGame.h"
#include "clad/externalInterface/messageGameToEngine.h"
#include "clad/robotInterface/messageEngineToRobot.h"
#include "clad/types/imageTypes.h"

#include "opencv2/highgui/highgui.hpp"

namespace Anki {
namespace Cozmo {

  CONSOLE_VAR(f32, kHeadTurnSpeedThreshBlock_degs, "WasRotatingTooFast.Block.Head_deg/s",   10.f);
  CONSOLE_VAR(f32, kBodyTurnSpeedThreshBlock_degs, "WasRotatingTooFast.Block.Body_deg/s",   30.f);
  CONSOLE_VAR(u8,  kNumImuDataToLookBack,          "WasRotatingTooFast.Face.NumToLookBack", 5);
  
  CONSOLE_VAR(bool, kDisplayProcessedImagesOnly, "Vision.General", true);
  
  // Quality of images sent to game/viz
  // Set to -1 to display "locally" with img.Display()
  // Set to 0 to disable sending altogether (to save bandwidth) -- disables camera feed AND debug images
  CONSOLE_VAR(s32,  kImageCompressQuality,  "Vision.General", 50);
  
  // Whether or not to do rolling shutter correction for physical robots
  CONSOLE_VAR(bool, kRollingShutterCorrectionEnabled, "Vision.PreProcessing", true);
  CONSOLE_VAR(f32,  kMinCameraGain,                   "Vision.PreProcessing", 0.1f);
  
  // Amount of time we sleep when paused, waiting for next image, and after processing each image
  // (in order to provide a little breathing room for main thread)
  CONSOLE_VAR_RANGED(u8, kVision_MinSleepTime_ms, "Vision.General", 2, 1, 10);
  
  // Set to a value greater than 0 to randomly drop that fraction of frames, for testing
  CONSOLE_VAR_RANGED(f32, kSimulateDroppedFrameFraction, "Vision.General", 0.f, 0.f, 1.f); // DO NOT COMMIT > 0!
  
  CONSOLE_VAR(bool, kVisualizeObservedMarkersIn3D, "Vision.General", false);
  CONSOLE_VAR(bool, kDrawMarkerNames,              "Vision.General", false); // In viz camera view
  CONSOLE_VAR(bool, kDisplayUndistortedImages,     "Vision.General", false);
  CONSOLE_VAR(bool, kDisplayObjectDetectionLabels, "Vision.General", true); // when drawing images to screen
  
  namespace JsonKey
  {
    const char * const ImageQualityGroup = "ImageQuality";
    const char * const PerformanceLogging = "PerformanceLogging";
    const char * const DropStatsWindowLength = "DropStatsWindowLength_sec";
    const char * const ImageQualityAlertDuration = "TimeBeforeErrorMessage_ms";
    const char * const ImageQualityAlertSpacing = "RepeatedErrorMessageInverval_ms";
    const char * const InitialExposureTime = "InitialExposureTime_ms";
  }
  
  namespace
  {
    // These aren't actually constant, b/c they are loaded from configuration files,
    // but they are used like constants in the code.
    
    // How long to see bad image quality continuously before alerting
    TimeStamp_t kImageQualityAlertDuration_ms = 3000;
    
    // Time between sending repeated EngineErrorCodeMessages after first alert
    TimeStamp_t kImageQualityAlertSpacing_ms = 5000;
    
    u16 kInitialExposureTime_ms = 16;
  }
  
  VisionComponent::VisionComponent()
  : IDependencyManagedComponent<RobotComponentID>(RobotComponentID::Vision)
  {    
  } // VisionSystem()


  void VisionComponent::InitDependent(Cozmo::Robot* robot, const RobotCompMap& dependentComponents)
  {
    _robot = robot;
    _context = _robot->GetContext();
    _vizManager = _context->GetVizManager();
    _camera = std::make_unique<Vision::Camera>(_robot->GetID());
    _visionSystem = new VisionSystem(_context);
    
    // Set up event handlers
    if(nullptr != _context && nullptr != _context->GetExternalInterface())
    {
      using namespace ExternalInterface;
      auto helper = MakeAnkiEventUtil(*_context->GetExternalInterface(), *this, _signalHandles);
      
      // In alphabetical order:
      helper.SubscribeGameToEngine<MessageGameToEngineTag::EnableColorImages>();
      helper.SubscribeGameToEngine<MessageGameToEngineTag::EnableVisionMode>();
      helper.SubscribeGameToEngine<MessageGameToEngineTag::EraseAllEnrolledFaces>();
      helper.SubscribeGameToEngine<MessageGameToEngineTag::EraseEnrolledFaceByID>();
      helper.SubscribeGameToEngine<MessageGameToEngineTag::LoadFaceAlbumFromFile>();
      helper.SubscribeGameToEngine<MessageGameToEngineTag::SaveFaceAlbumToFile>();
      helper.SubscribeGameToEngine<MessageGameToEngineTag::UpdateEnrolledFaceByID>();
      helper.SubscribeGameToEngine<MessageGameToEngineTag::VisionRunMode>();
      helper.SubscribeGameToEngine<MessageGameToEngineTag::VisionWhileMoving>();
      helper.SubscribeGameToEngine<MessageGameToEngineTag::SetCameraSettings>();
      helper.SubscribeGameToEngine<MessageGameToEngineTag::SaveImages>();

      // Separate list for engine messages to listen to:
      helper.SubscribeEngineToGame<MessageEngineToGameTag::RobotConnectionResponse>();
    }
    
    // "Special" viz identifier for the main camera feed
    _vizDisplayIndexMap["camera"] = 0;
  }

  
  Result VisionComponent::Init(const Json::Value& config)
  {
    _isInitialized = false;
    
    // Helper macro for grabbing a parameter from Json config and printing an
    // error message and returning failure if it doesn't exist
#   define GET_JSON_PARAMETER(__json__, __fieldName__, __variable__) \
    do { \
      if(!JsonTools::GetValueOptional(__json__, __fieldName__, __variable__)) { \
        PRINT_NAMED_ERROR("VisionSystem.Init.MissingJsonParameter", "%s", __fieldName__); \
        return RESULT_FAIL; \
    }} while(0)

    const Json::Value& imageQualityConfig = config[JsonKey::ImageQualityGroup];
    GET_JSON_PARAMETER(imageQualityConfig, JsonKey::ImageQualityAlertDuration, kImageQualityAlertDuration_ms);
    GET_JSON_PARAMETER(imageQualityConfig, JsonKey::ImageQualityAlertSpacing,  kImageQualityAlertSpacing_ms);
    GET_JSON_PARAMETER(imageQualityConfig, JsonKey::InitialExposureTime,       kInitialExposureTime_ms);
    
    f32 kDropStatsWindowLength_sec = -1.f;
    const Json::Value& performanceConfig = config[JsonKey::PerformanceLogging];
    GET_JSON_PARAMETER(performanceConfig, JsonKey::DropStatsWindowLength, kDropStatsWindowLength_sec);
    
    Result result = _visionSystem->Init(config);
    if(RESULT_OK != result) {
      PRINT_NAMED_ERROR("VisionComponent.Init.VisionSystemInitFailed", "");
      return result;
    }
    
    // Request face album data from the robot
    std::string faceAlbumName;
    JsonTools::GetValueOptional(config, "FaceAlbum", faceAlbumName);
    if(faceAlbumName.empty() || faceAlbumName == "robot") {
      result = LoadFaceAlbumFromRobot();
      if(RESULT_OK != result) {
        PRINT_NAMED_WARNING("VisionComponent.Init.LoadFaceAlbumFromRobotFailed", "");
      }
    } else {
      // Erase all faces on the robot
      EraseAllFaces();
      
      std::list<Vision::LoadedKnownFace> loadedFaces;
      result = _visionSystem->LoadFaceAlbum(faceAlbumName, loadedFaces);
      BroadcastLoadedNamesAndIDs(loadedFaces);
      
      if(RESULT_OK != result) {
        PRINT_NAMED_WARNING("VisionComponent.Init.LoadFaceAlbumFromFileFailed",
                            "AlbumFile: %s", faceAlbumName.c_str());
      }
    }
    
    const f32 kCameraFrameRate_fps = 15.f;
    _dropStats.SetChannelName("VisionComponent");
    _dropStats.SetRecentWindowLength(kDropStatsWindowLength_sec * kCameraFrameRate_fps);
    
    _isInitialized = true;
    return RESULT_OK;
    
  } //Init()
  
  void VisionComponent::SetCameraCalibration(std::shared_ptr<Vision::CameraCalibration> camCalib)
  {
    const bool calibChanged = _camera->SetCalibration(camCalib);
    if(calibChanged)
    {
      // Stop the visionSystem before updating calibration
      // New calibration causes MarkerDetector's embedded memory to be reset
      // which could happen while it is running so we need to stop it first
      if(!_isSynchronous)
      {
        Stop();
      }
      
      Lock();
      _visionSystem->UpdateCameraCalibration(camCalib);
      Unlock();
     
      if(!_isSynchronous)
      {
        Start();
      }
      
      // Got a new calibration: rebuild the LUT for ground plane homographies
      PopulateGroundPlaneHomographyLUT();
      
      // Fine-tune calibration using tool code dots
      //_robot->GetActionList().QueueActionNext(new ReadToolCodeAction(_robot));
    }
    
    if(kRollingShutterCorrectionEnabled)
    {
      _visionSystem->ShouldDoRollingShutterCorrection(_robot->IsPhysical());
    }
    else
    {
      _visionSystem->ShouldDoRollingShutterCorrection(false);
      EnableVisionWhileMovingFast(false);
    }
  } // SetCameraCalibration()
  
  
  void VisionComponent::SetIsSynchronous(bool isSynchronous) {
    if(isSynchronous && !_isSynchronous) {
      PRINT_NAMED_INFO("VisionComponent.SetSynchronousMode.SwitchToSync", "");
      if(_running) {
        Stop();
      }
      _isSynchronous = true;
    }
    else if(!isSynchronous && _isSynchronous) {
      PRINT_NAMED_INFO("VisionComponent.SetSynchronousMode.SwitchToAsync", "");
      _isSynchronous = false;
      Start();
    }
    _visionSystem->SetFaceRecognitionIsSynchronous(_isSynchronous);
  }
  
  void VisionComponent::Start()
  {
    if(!IsCameraCalibrationSet()) {
      PRINT_NAMED_ERROR("VisionComponent.Start",
                        "Camera calibration must be set to start VisionComponent.");
      return;
    }
    
    if(_running) {
      PRINT_NAMED_INFO("VisionComponent.Start.Restarting",
                       "Thread already started, calling Stop() and then restarting (paused:%d).",
                       _paused);
      Stop();
    } else {
      PRINT_NAMED_INFO("VisionComponent.Start",
                       "Starting vision processing thread (paused:%d)",
                       _paused);
    }
    
    _running = true;
    
    // Note that we're giving the Processor a pointer to "this", so we
    // have to ensure this VisionSystem object outlives the thread.
    _processingThread = std::thread(&VisionComponent::Processor, this);
    //_processingThread.detach();
    
  }

  void VisionComponent::Stop()
  {
    _running = false;
    
    // Wait for processing thread to die before destructing since we gave it
    // a reference to *this
    if(_processingThread.joinable()) {
      _processingThread.join();
    }
    
    _currentImg.Clear();
  }


  VisionComponent::~VisionComponent()
  {
    Vision::Image::CloseAllDisplayWindows();
    Vision::ImageRGB::CloseAllDisplayWindows();
    
    Stop();
    
    Util::SafeDelete(_visionSystem);
  } // ~VisionSystem()
  
  TimeStamp_t VisionComponent::GetLastProcessedImageTimeStamp() const
  {
    return _lastProcessedImageTimeStamp_ms;
  }

  void VisionComponent::Lock()
  {
    _lock.lock();
  }

  void VisionComponent::Unlock()
  {
    _lock.unlock();
  }

  Result VisionComponent::EnableMode(VisionMode mode, bool enable)
  {
    if(nullptr != _visionSystem) {
      return _visionSystem->SetNextMode(mode, enable);
    } else {
      PRINT_NAMED_ERROR("VisionComponent.EnableMode.NullVisionSystem", "");
      return RESULT_FAIL;
    }
  }
  
  Result VisionComponent::PushNextModeSchedule(AllVisionModesSchedule&& schedule)
  {
    if(nullptr != _visionSystem) {
      return _visionSystem->PushNextModeSchedule(std::move(schedule));
    } else {
      PRINT_NAMED_ERROR("VisionComponent.PushModeSchedule.NullVisionSystem", "");
      return RESULT_FAIL;
    }
  }
  
  Result VisionComponent::PopCurrentModeSchedule()
  {
    if(nullptr != _visionSystem) {
      return _visionSystem->PopModeSchedule();
    } else {
      PRINT_NAMED_ERROR("VisionComponent.PopModeSchedule.NullVisionSystem", "");
      return RESULT_FAIL;
    }
  }
  
  bool VisionComponent::IsModeEnabled(VisionMode mode) const
  {
    if(nullptr != _visionSystem) {
      return _visionSystem->IsModeEnabled(mode);
    } else {
      return false;
    }
  }
  
  Result VisionComponent::EnableToolCodeCalibration(bool enable)
  {
    if(nullptr != _visionSystem) {
      return _visionSystem->EnableToolCodeCalibration(enable);
    } else {
      PRINT_NAMED_ERROR("VisionComponent.EnableToolCodeCalibration.NullVisionSystem", "");
      return RESULT_FAIL;
    }
  }
  
  static Result GetImageHistState(const Robot&      robot,
                                  const TimeStamp_t imageTimeStamp,
                                  HistRobotState&   imageHistState,
                                  TimeStamp_t&      imageHistTimeStamp)
  {
    // Handle the (rare, Webots-test-only?) possibility that the image timstamp is _newer_
    // than the latest thing in history. In that case, we'll just use the last pose information
    // we have, since we can't really interpolate.
    const TimeStamp_t requestedTimeStamp = std::min(imageTimeStamp, robot.GetStateHistory()->GetNewestTimeStamp());
    
    Result lastResult = robot.GetStateHistory()->ComputeStateAt(requestedTimeStamp, imageHistTimeStamp, imageHistState, true);
    
    return lastResult;
  }
  
  Result VisionComponent::Update()
  {
    if(!_isInitialized) {
      PRINT_NAMED_WARNING("VisionComponent.Update.NotInitialized", "");
      return RESULT_FAIL;
    }
    
    if (!_enabled) {
      PRINT_CH_INFO("VisionComponent", "VisionComponent.Update.NotEnabled", "");
      return RESULT_OK;
    }
    
    if(!IsCameraCalibrationSet())
    {
      PRINT_NAMED_WARNING("VisionComponent.Update.NoCameraCalibration",
                          "Camera calibration should be set before calling Update().");
      return RESULT_FAIL;
    }
    
    if(_bufferedImg.IsEmpty())
    {
      // We don't yet have a next image. Get one from camera.
      const bool gotImage = CaptureImage(_bufferedImg);
      
      if(gotImage)
      {
        DEV_ASSERT(!_bufferedImg.IsEmpty(), "VisionComponent.Update.EmptyImageAfterCapture");
        
        // Compress to jpeg and send to game and viz
        // Do this before setting next image since it swaps the image and invalidates it
        Result lastResult = CompressAndSendImage(_bufferedImg, kImageCompressQuality, "camera");
        DEV_ASSERT(RESULT_OK == lastResult, "VisionComponent.CompressAndSendImage.Failed");
        
        // Track how fast we are receiving frames
        if(_lastReceivedImageTimeStamp_ms > 0) {
          // Time should not move backwards!
          const bool timeWentBackwards = _bufferedImg.GetTimestamp() < _lastReceivedImageTimeStamp_ms;
          if (timeWentBackwards)
          {
            PRINT_NAMED_WARNING("VisionComponent.SetNextImage.UnexpectedTimeStamp",
                                "Current:%u Last:%u",
                                _bufferedImg.GetTimestamp(), _lastReceivedImageTimeStamp_ms);
            
            // This should be recoverable (it could happen if we receive a bunch of garbage image data)
            // so reset the lastReceived and lastProcessd timestamps so we can set them fresh next time
            // we get an image
            _lastReceivedImageTimeStamp_ms = 0;
            _lastProcessedImageTimeStamp_ms = 0;
            _bufferedImg.Clear();
            return RESULT_FAIL;
          }
          _framePeriod_ms = _bufferedImg.GetTimestamp() - _lastReceivedImageTimeStamp_ms;
        }
        _lastReceivedImageTimeStamp_ms = _bufferedImg.GetTimestamp();
      }
    }
      
    if(!_bufferedImg.IsEmpty()) // Recheck, b/c we may have just captured one
    {
      // Have an image buffered, so now try to get the corresponding historical state
      
      const bool imageOlderThanOldestState = (_bufferedImg.GetTimestamp() < _robot->GetStateHistory()->GetOldestTimeStamp());
      if(imageOlderThanOldestState)
      {
        // Special case: we're trying to process an image with a timestamp older than the oldest thing in
        // state history. This can happen at startup, or possibly when we delocalize and clear state
        // history. Just drop this image.
        PRINT_CH_DEBUG("VisionComponent", "VisionComponent.Update.DroppingImageOlderThanStateHistory",
                       "ImageTime=%d OldestState=%d",
                       _bufferedImg.GetTimestamp(), _robot->GetStateHistory()->GetOldestTimeStamp());
        
        _bufferedImg.Clear();
        
        return RESULT_OK;
      }
      
      // Do we have anything in state history at least as new as this image yet?
      // If so, go ahead and use the buffered image to set the "next" image to be processed.
      // If not, wait until next Update(), when we'll still have this _bufferedImg
      //  and will recheck to see if we've got the correspondind robot state info in history yet.
      const bool haveHistStateAtLeastAsNewAsImage = (_robot->GetStateHistory()->GetNewestTimeStamp() >= _bufferedImg.GetTimestamp());
      if(haveHistStateAtLeastAsNewAsImage)
      {
        
        // "Mirror mode": draw images we process to the robot's screen
        if(_drawImagesToScreen)
        {
          // TODO: Add this as a lambda you can register with VisionComponent for things you want to 
          //       do with image when captured?
          
          // Send as face display animation
          auto & animComponent = _robot->GetAnimationComponent();
          if (animComponent.GetAnimState_NumProcAnimFaceKeyframes() < 5) // Don't get too far ahead
          {
            static Vision::ImageRGB screenImg(FACE_DISPLAY_HEIGHT, FACE_DISPLAY_WIDTH);
            _bufferedImg.Resize(screenImg, Vision::ResizeMethod::NearestNeighbor);

            // Flip image around the y axis (before we draw anything on it)
            cv::flip(screenImg.get_CvMat_(), screenImg.get_CvMat_(), 1);
<<<<<<< HEAD
            
=======

>>>>>>> 65bc9d25
            for(auto & modFcn : _screenImageModFuncs)
            {
              modFcn(screenImg);
            }
            _screenImageModFuncs.clear();
<<<<<<< HEAD
            
=======

>>>>>>> 65bc9d25
            static Vision::ImageRGB565 img565(FACE_DISPLAY_HEIGHT, FACE_DISPLAY_WIDTH);
            
            // Use gamma to make it easier to see
            static std::array<u8,256> gammaLUT{};
            if(gammaLUT.back() == 0) {
              const f32 gamma = 1.f / 2.2f;
              const f32 divisor = 1.f / 255.f;
              for(s32 value=0; value<256; ++value) 
              {
                gammaLUT[value] = std::round(255.f * std::powf((f32)value * divisor, gamma));
              }
            }

            img565.SetFromImageRGB(screenImg, gammaLUT);
          
            animComponent.DisplayFaceImage(img565, ANIM_TIME_STEP_MS, false);
          }
        }

        SetNextImage(_bufferedImg);
        _bufferedImg.Clear();
      }
      else
      {
        // These messages are too spammy for factory test
        if(!FACTORY_TEST)
        {
          PRINT_CH_DEBUG("VisionComponent", "VisionComponent.Update.WaitingForState",
                         "CapturedImageTime:%d NewestStateInHistory:%d",
                         _bufferedImg.GetTimestamp(), _robot->GetStateHistory()->GetNewestTimeStamp());
        }
      }
    }
    else
    {
      if(!FACTORY_TEST)
      {
        PRINT_CH_DEBUG("VisionComponent", "VisionComponent.Update.WaitingForBufferedImage", "Tick:%zu",
                       BaseStationTimer::getInstance()->GetTickCount());
      }
    }
    
    return RESULT_OK;
  }
  
  Result VisionComponent::SetNextImage(Vision::ImageRGB& image)
  {
    
    // Fill in the pose data for the given image, by querying robot history
    HistRobotState imageHistState;
    TimeStamp_t imageHistTimeStamp;
    
    Result lastResult = GetImageHistState(*_robot, image.GetTimestamp(), imageHistState, imageHistTimeStamp);
    
    if(lastResult == RESULT_FAIL_ORIGIN_MISMATCH)
    {
      // Don't print a warning for this case: we expect not to get pose history
      // data successfully
      PRINT_CH_INFO("VisionComponent", "VisionComponent.SetNextImage.OriginMismatch",
                    "Could not get pose data for t=%u due to origin mismatch. Returning OK", image.GetTimestamp());
      return RESULT_OK;
    }
    else if(lastResult != RESULT_OK)
    {
      PRINT_NAMED_WARNING("VisionComponent.SetNextImage.StateHistoryFail",
                          "Unable to get computed pose at image timestamp of %u. (rawStates: have %zu from %u:%u) (visionStates: have %zu from %u:%u)",
                          image.GetTimestamp(),
                          _robot->GetStateHistory()->GetNumRawStates(),
                          _robot->GetStateHistory()->GetOldestTimeStamp(),
                          _robot->GetStateHistory()->GetNewestTimeStamp(),
                          _robot->GetStateHistory()->GetNumVisionStates(),
                          _robot->GetStateHistory()->GetOldestVisionOnlyTimeStamp(),
                          _robot->GetStateHistory()->GetNewestVisionOnlyTimeStamp());
      return lastResult;
    }
    
    // Get most recent pose data in history
    Anki::Cozmo::HistRobotState lastHistState;
    _robot->GetStateHistory()->GetLastStateWithFrameID(_robot->GetPoseFrameID(), lastHistState);
    
    {
      const Pose3d& cameraPose = _robot->GetHistoricalCameraPose(imageHistState, imageHistTimeStamp);
      Matrix_3x3f groundPlaneHomography;
      const bool groundPlaneVisible = LookupGroundPlaneHomography(imageHistState.GetHeadAngle_rad(),
                                                                  groundPlaneHomography);
      Lock();
      _nextPoseData.Set(imageHistTimeStamp,
                        imageHistState,
                        cameraPose,
                        groundPlaneVisible,
                        groundPlaneHomography,
                        _imuHistory);
      Unlock();
    }

    // Experimental:
    //UpdateOverheadMap(image, _nextPoseData);
    
    // Store image for calibration or factory test (*before* we swap image with _nextImg below!)
    // NOTE: This means we do decoding on main thread, but this is just for the factory
    //       test, so I'm not going to the trouble to store encoded images for calibration
    if (_storeNextImageForCalibration || _doFactoryDotTest)
    {
      // If we were moving too fast at the timestamp the image was taken then don't use it for
      // calibration or dot test purposes
      if(!WasRotatingTooFast(image.GetTimestamp(), DEG_TO_RAD(0.1), DEG_TO_RAD(0.1), 3))
      {
        Vision::Image imageGray = image.ToGray();
        
        if(_storeNextImageForCalibration)
        {
          _storeNextImageForCalibration = false;
          if (IsModeEnabled(VisionMode::ComputingCalibration)) {
            PRINT_NAMED_INFO("VisionComponent.SetNextImage.SkippingStoringImageBecauseAlreadyCalibrating", "");
          } else {
            Lock();
            Result result = _visionSystem->AddCalibrationImage(imageGray, _calibTargetROI);
            Unlock();
            
            if(RESULT_OK != result) {
              PRINT_NAMED_INFO("VisionComponent.SetNextImage.AddCalibrationImageFailed", "");
            }
          }
        } // if(_storeNextImageForCalibration)
        
        if(_doFactoryDotTest)
        {
          _doFactoryDotTest = false;
          
          ExternalInterface::RobotCompletedFactoryDotTest msg;
          Result dotResult = FindFactoryTestDotCentroids(imageGray, msg);
          if(RESULT_OK != dotResult) {
            PRINT_NAMED_WARNING("VisionComponent.SetNextImage.FactoryDotTestFailed", "");
          }
          _robot->Broadcast(ExternalInterface::MessageEngineToGame(std::move(msg)));
          
        } // if(_doFactoryDotTest)
        
      }
      else {
        PRINT_NAMED_DEBUG("VisionComponent.SetNextImage.SkippingStorageForCalibrationBecauseMoving", "");
      }
    } // if (_storeNextImageForCalibration || _doFactoryDotTest)
    
    if(_paused)
    {
      _vizManager->SetText(VizManager::VISION_MODE, NamedColors::CYAN,
                           "Vision: <PAUSED>");
    }
    
    if(_isSynchronous)
    {
      if(!_paused) {
        UpdateVisionSystem(_nextPoseData, image);
      }
    }
    else
    {
      if(!_paused) {
        ANKI_CPU_PROFILE("VC::SetNextImage.LockedSwap");
        Lock();
        
        const bool isDroppingFrame = !_nextImg.IsEmpty() || (kSimulateDroppedFrameFraction > 0.f &&
                                                             _robot->GetContext()->GetRandom()->RandDbl() < kSimulateDroppedFrameFraction);
        if(isDroppingFrame)
        {
          PRINT_CH_DEBUG("VisionComponent",
                         "VisionComponent.SetNextImage.DroppedFrame",
                         "Setting next image with t=%u, but existing next image from t=%u not yet processed (currently on t=%u).",
                         image.GetTimestamp(),
                         _nextImg.GetTimestamp(),
                         _currentImg.GetTimestamp());
        }
        _dropStats.Update(isDroppingFrame);
        
        // Make encoded image the new "next" image
        std::swap(_nextImg, image);
        
        DEV_ASSERT(!_nextImg.IsEmpty(), "VisionComponent.SetNextImage.NextImageEmpty");
        
        Unlock();
      }
    }

    return RESULT_OK;
  
  } // SetNextImage()
  
  void VisionComponent::PopulateGroundPlaneHomographyLUT(f32 angleResolution_rad)
  {
    const Pose3d& robotPose = _robot->GetPose();
    
    DEV_ASSERT(_camera->IsCalibrated(), "VisionComponent.PopulateGroundPlaneHomographyLUT.CameraNotCalibrated");
    
    const auto calibration = _camera->GetCalibration();
    const Matrix_3x3f K = calibration->GetCalibrationMatrix();
    
    GroundPlaneROI groundPlaneROI;
    
    // Loop over all possible head angles at the specified resolution and store
    // the ground plane homography for each.
    for(f32 headAngle_rad = MIN_HEAD_ANGLE; headAngle_rad <= MAX_HEAD_ANGLE;
        headAngle_rad += angleResolution_rad)
    {
      // Get the robot origin w.r.t. the camera position with the camera at
      // the current head angle
      const Pose3d& cameraPose = _robot->GetCameraPose(headAngle_rad); // need to store the camera pose so it can be parent
      Pose3d robotPoseWrtCamera;
      const bool result = robotPose.GetWithRespectTo(cameraPose, robotPoseWrtCamera);
      // this really shouldn't fail! camera has to be in the robot's pose tree
      DEV_ASSERT(result == true, "VisionComponent.PopulateGroundPlaneHomographyLUT.GetWrtFailed");
#     pragma unused(result) // Avoid errors in release/shipping when assert compiles out
      
      const RotationMatrix3d& R = robotPoseWrtCamera.GetRotationMatrix();
      const Vec3f&            T = robotPoseWrtCamera.GetTranslation();
      
      // Construct the homography mapping points on the ground plane into the
      // image plane
      const Matrix_3x3f H = K*Matrix_3x3f{R.GetColumn(0),R.GetColumn(1),T};
      
      Quad2f imgQuad;
      groundPlaneROI.GetImageQuad(H, calibration->GetNcols(), calibration->GetNrows(), imgQuad);
      
      if(_camera->IsWithinFieldOfView(imgQuad[Quad::CornerName::TopLeft]) ||
         _camera->IsWithinFieldOfView(imgQuad[Quad::CornerName::BottomLeft]))
      {
        // Only store this homography if the ROI still projects into the image
        _groundPlaneHomographyLUT[headAngle_rad] = H;
      } else {
        PRINT_CH_INFO("VisionComponent",
                      "VisionComponent.PopulateGroundPlaneHomographyLUT.MaxHeadAngleReached",
                      "Stopping at %.1fdeg", RAD_TO_DEG(headAngle_rad));
        break;
      }
    }
    
  } // PopulateGroundPlaneHomographyLUT()
  
  bool VisionComponent::LookupGroundPlaneHomography(f32 atHeadAngle, Matrix_3x3f& H) const
  {
    if(!ANKI_VERIFY(!_groundPlaneHomographyLUT.empty(), "VisionComponent.LookupGroundPlaneHomography.EmptyLUT", ""))
    {
      return false;
    }
    
    if(atHeadAngle > _groundPlaneHomographyLUT.rbegin()->first) {
      // Head angle too large
      return false;
    }
    
    auto iter = _groundPlaneHomographyLUT.lower_bound(atHeadAngle);
    
    if(iter == _groundPlaneHomographyLUT.end()) {
      PRINT_NAMED_WARNING("VisionComponent.LookupGroundPlaneHomography.KeyNotFound",
                          "Failed to find homogrphay using headangle of %.2frad (%.1fdeg) as lower bound",
                          atHeadAngle, RAD_TO_DEG(atHeadAngle));
      --iter;
    } else {
      auto nextIter = iter; ++nextIter;
      if(nextIter != _groundPlaneHomographyLUT.end()) {
        if(std::abs(atHeadAngle - iter->first) > std::abs(atHeadAngle - nextIter->first)) {
          iter = nextIter;
        }
      }
    }
    
    //      PRINT_NAMED_DEBUG("VisionComponent.LookupGroundPlaneHomography.HeadAngleDiff",
    //                        "Requested = %.2fdeg, Returned = %.2fdeg, Diff = %.2fdeg",
    //                        RAD_TO_DEG(atHeadAngle), RAD_TO_DEG(iter->first),
    //                        RAD_TO_DEG(std::abs(atHeadAngle - iter->first)));
    
    H = iter->second;
    return true;
    
  } // LookupGroundPlaneHomography()

  bool VisionComponent::IsDisplayingProcessedImagesOnly() const
  {
    return kDisplayProcessedImagesOnly;
  }
  
  void VisionComponent::UpdateVisionSystem(const VisionPoseData&   poseData,
                                           const Vision::ImageRGB& image)
  {
    ANKI_CPU_PROFILE("VC::UpdateVisionSystem");
    Result result = _visionSystem->Update(poseData, image);
    if(RESULT_OK != result) {
      PRINT_NAMED_WARNING("VisionComponent.UpdateVisionSystem.UpdateFailed", "");
    }
    
    _vizManager->SetText(VizManager::VISION_MODE, NamedColors::CYAN,
                         "Vision: %s", _visionSystem->GetCurrentModeName().c_str());
  }
  
  
  void VisionComponent::Processor()
  {
    PRINT_NAMED_INFO("VisionComponent.Processor",
                     "Starting Robot VisionComponent::Processor thread...");
    
    DEV_ASSERT(_visionSystem != nullptr && _visionSystem->IsInitialized(),
               "VisionComponent.Processor.VisionSystemNotReady");
    
    Anki::Util::SetThreadName(pthread_self(), "VisionSystem");
    
    while (_running) {
      
      if(_paused) {
        std::this_thread::sleep_for(std::chrono::milliseconds(kVision_MinSleepTime_ms));
        continue;
      }
      
      ANKI_CPU_TICK("VisionComponent", 100.0, Util::CpuThreadProfiler::kLogFrequencyNever);

      if (!_currentImg.IsEmpty())
      {
        ANKI_CPU_PROFILE("ProcessImage");
        // There is an image to be processed; do so now
        UpdateVisionSystem(_currentPoseData, _currentImg);
        
        Lock();
        // Clear it when done.
        _currentImg.Clear();
        Unlock();
      }
      
      if(!_nextImg.IsEmpty())
      {
        ANKI_CPU_PROFILE("SwapInNewImage");
        // We have an image waiting to be processed: swap it in (avoid copy)
        Lock();
        AndroidHAL::getInstance()->CameraSwapLocks();
        std::swap(_currentImg, _nextImg);
        std::swap(_currentPoseData, _nextPoseData);
        _nextImg.Clear();
        Unlock();
      }
      else
      {
        ANKI_CPU_PROFILE("SleepForNextImage");
        // Waiting on next image
        std::this_thread::sleep_for(std::chrono::milliseconds(kVision_MinSleepTime_ms));
      }
      
    } // while(_running)
    
    ANKI_CPU_REMOVE_THIS_THREAD();

    PRINT_NAMED_INFO("VisionComponent.Processor",
                     "Terminated Robot VisionComponent::Processor thread");
  } // Processor()
  
  
  void VisionComponent::VisualizeObservedMarkerIn3D(const Vision::ObservedMarker& marker) const
  {
    // Note that this incurs extra computation to compute the 3D pose of
    // each observed marker so that we can draw in the 3D world, but this is
    // purely for debug / visualization
    u32 quadID = 0;
    
    // Block Markers
    BlockWorldFilter filter;
    filter.SetAllowedFamilies(std::set<ObjectFamily>{
      ObjectFamily::Block, ObjectFamily::Mat, ObjectFamily::LightCube, ObjectFamily::Charger
    });
    
    filter.AddFilterFcn([&marker,&quadID,this](const ObservableObject* object)
    {
      // When requesting the markers' 3D corners below, we want them
      // not to be relative to the object the marker is part of, so we
      // will request them at a "canonical" pose (no rotation/translation)
      const Pose3d canonicalPose;
      
      const auto markersWithCode = object->GetMarkersWithCode(marker.GetCode());
      for(auto& blockMarker : markersWithCode)
      {
        Pose3d markerPose;
        Result poseResult = marker.GetSeenBy().ComputeObjectPose(marker.GetImageCorners(),
                                                                 blockMarker->Get3dCorners(canonicalPose),
                                                                 markerPose);
        if(poseResult != RESULT_OK) {
          PRINT_NAMED_WARNING("VisionComponent.VisualizeObservedMarkerIn3D.BadPose",
                              "Could not estimate pose of marker. Not visualizing.");
        } else {
          if(markerPose.GetWithRespectTo(marker.GetSeenBy().GetPose().FindRoot(), markerPose) == true) {
            _robot->GetContext()->GetVizManager()->DrawGenericQuad(quadID++, blockMarker->Get3dCorners(markerPose), NamedColors::OBSERVED_QUAD);
          } else {
            PRINT_NAMED_WARNING("VisionComponent.VisualizeObservedMarkerIn3D.MarkerOriginNotCameraOrigin",
                                "Cannot visualize a marker whose pose origin is not the camera's origin that saw it.");
          }
        }
      }
      
      return true;
    });
    
    _robot->GetBlockWorld().FindLocatedMatchingObject(filter);
    
  } // VisualizeObservedMarkerIn3D()
  
  
  Result VisionComponent::UpdateAllResults()
  {
    ANKI_CPU_PROFILE("VC::UpdateAllResults");
    
    bool anyFailures = false;
    
    if(_visionSystem != nullptr)
    {
      VisionProcessingResult result;
      
      while(true == _visionSystem->CheckMailbox(result))
      {
        if(IsDisplayingProcessedImagesOnly() && (kImageCompressQuality > 0))
        {
          // The assumption is that all the chunks of this encoded image have already been sent to
          // the viz manager (e.g. forwarded by the robot message handler)
          _vizManager->DisplayCameraImage(result.timestamp);
        }
        
        using localHandlerType = Result(VisionComponent::*)(const VisionProcessingResult& procResult);
        auto tryAndReport = [this, &result, &anyFailures]( localHandlerType handler, VisionMode mode )
        {
          if (!result.modesProcessed.IsBitFlagSet(mode) && (mode != VisionMode::Count))
          {
            return;
          }
          
          // Call the passed in member handler to look at the result
          if (RESULT_OK != (this->*handler)(result))
          {
            PRINT_NAMED_ERROR("VisionComponent.UpdateAllResults.LocalHandlerFailed",
                              "%s Failed", EnumToString(mode));
            anyFailures = true;
          }
        };
        
        // NOTE: UpdateVisionMarkers will also update BlockWorld (which broadcasts
        //  object observations and should be done before sending RobotProcessedImage below!)
        tryAndReport(&VisionComponent::UpdateVisionMarkers,       VisionMode::DetectingMarkers);
        
        // NOTE: UpdateFaces will also update FaceWorld (which broadcasts face observations
        //  and should be done before sending RobotProcessedImage below!)
        tryAndReport(&VisionComponent::UpdateFaces,               VisionMode::DetectingFaces);
        
        // NOTE: UpdatePets will also update PetWorld (which broadcasts pet face observations
        //  and should be done before sending RobotProcessedImage below!)
        tryAndReport(&VisionComponent::UpdatePets,                VisionMode::DetectingPets);
        
        tryAndReport(&VisionComponent::UpdateMotionCentroid,      VisionMode::DetectingMotion);
        tryAndReport(&VisionComponent::UpdateOverheadEdges,       VisionMode::DetectingOverheadEdges);
        tryAndReport(&VisionComponent::UpdateToolCode,            VisionMode::ReadingToolCode);
        tryAndReport(&VisionComponent::UpdateComputedCalibration, VisionMode::ComputingCalibration);
        tryAndReport(&VisionComponent::UpdateImageQuality,        VisionMode::CheckingQuality);
        tryAndReport(&VisionComponent::UpdateLaserPoints,         VisionMode::DetectingLaserPoints);
        tryAndReport(&VisionComponent::UpdateDetectedObjects,     VisionMode::Count); // Use Count here to always call UpdateDetectedObjects

        // Display any debug images left by the vision system
        if(ANKI_DEV_CHEATS)
        {
          if(kImageCompressQuality > 0)
          {
            // Send any images in the debug image lists to Viz for display
            // Resize to fit display, but don't if it would make the image larger (to save bandwidth)
            const bool kOnlyResizeIfSmaller = true;
            const s32  kDisplayNumRows = 360; // TODO: Get these from VizManager perhaps?
            const s32  kDisplayNumCols = 640; //   "
            for(auto & debugGray : result.debugImages) {
              debugGray.second.SetTimestamp(result.timestamp); // Ensure debug image has timestamp matching result
              debugGray.second.ResizeKeepAspectRatio(kDisplayNumRows, kDisplayNumCols,
                                                     Vision::ResizeMethod::Linear, kOnlyResizeIfSmaller);
              CompressAndSendImage(debugGray.second, kImageCompressQuality, debugGray.first);
            }
            for(auto & debugRGB : result.debugImageRGBs) {
              debugRGB.second.SetTimestamp(result.timestamp); // Ensure debug image has timestamp matching result
              debugRGB.second.ResizeKeepAspectRatio(kDisplayNumRows, kDisplayNumCols,
                                                    Vision::ResizeMethod::Linear, kOnlyResizeIfSmaller);
              CompressAndSendImage(debugRGB.second, kImageCompressQuality, debugRGB.first);
            }
          }
          else if(kImageCompressQuality == -1)
          {
            // Display debug images locally
            for(auto & debugGray : result.debugImages) {
              debugGray.second.Display(debugGray.first.c_str());
            }
            for(auto & debugRGB : result.debugImageRGBs) {
              debugRGB.second.Display(debugRGB.first.c_str());
            }
          }
        }
        else if(!result.debugImages.empty() || !result.debugImageRGBs.empty())
        {
          // We do not expect to have debug images to draw without dev cheats enabled
          std::string grayStr;
          for(auto & debugGray : result.debugImages)
          {
            grayStr += debugGray.first;
            grayStr += " ";
          }
          
          std::string rgbStr;
          for(auto & debugRGB : result.debugImageRGBs)
          {
            rgbStr += debugRGB.first;
            rgbStr += " ";
          }
          
          PRINT_NAMED_ERROR("VisionComponent.UpdateAllResults.DebugImagesPresent",
                            "Gray:%s RGB:%s",
                            grayStr.empty() ? "<none>" : grayStr.c_str(),
                            rgbStr.empty() ? "<none>" : rgbStr.c_str());
        }
        
        // Store frame rate and last image processed time. Time should only move forward.
        DEV_ASSERT(result.timestamp >= _lastProcessedImageTimeStamp_ms, "VisionComponent.UpdateAllResults.BadTimeStamp");
        _processingPeriod_ms = result.timestamp - _lastProcessedImageTimeStamp_ms;
        _lastProcessedImageTimeStamp_ms = result.timestamp;
        
        auto visionModesList = std::vector<VisionMode>();
        for (VisionMode mode = VisionMode::Idle; mode < VisionMode::Count; ++mode)
        {
          if (result.modesProcessed.IsBitFlagSet(mode))
          {
            visionModesList.push_back(mode);
          }
        }
        
        // Send the processed image message last
        {
          using namespace ExternalInterface;
          
          u8 imageMean = 0;
          if(result.modesProcessed.IsBitFlagSet(VisionMode::ComputingStatistics))
          {
            imageMean = result.imageMean;
          }
          
          _robot->Broadcast(MessageEngineToGame(RobotProcessedImage(result.timestamp,
                                                                   std::move(visionModesList),
                                                                   imageMean)));
        }
      }
    }
    
    if(anyFailures) {
      return RESULT_FAIL;
    } else {
      return RESULT_OK;
    }
  } // UpdateAllResults()
  
  
  Result VisionComponent::UpdateVisionMarkers(const VisionProcessingResult& procResult)
  {
    Result lastResult = RESULT_OK;
    
    
    std::list<Vision::ObservedMarker> observedMarkers;
    
    if(!procResult.observedMarkers.empty())
    {
      // Get historical robot pose at this processing result's timestamp to get
      // head angle and to attach as parent of the camera pose.
      TimeStamp_t t;
      HistRobotState* histStatePtr = nullptr;
      HistStateKey histStateKey;
      
      lastResult = _robot->GetStateHistory()->ComputeAndInsertStateAt(procResult.timestamp, t, &histStatePtr, &histStateKey, true);

      if(RESULT_FAIL_ORIGIN_MISMATCH == lastResult)
      {
        // Not finding pose information due to an origin mismatch is a normal thing
        // if we just delocalized, so just report everything's cool
        return RESULT_OK;
      }
      else if(RESULT_OK != lastResult)
      {
        // this can happen if we missed a robot status update message
        PRINT_CH_INFO("VisionComponent", "VisionComponent.UpdateVisionMarkers.HistoricalPoseNotFound",
                      "Time: %u, hist: %u to %u",
                      procResult.timestamp,
                      _robot->GetStateHistory()->GetOldestTimeStamp(),
                      _robot->GetStateHistory()->GetNewestTimeStamp());
        return RESULT_OK;
      }
      
      if(!_robot->IsPoseInWorldOrigin(histStatePtr->GetPose())) {
        PRINT_CH_INFO("VisionComponent", "VisionComponent.UpdateVisionMarkers.OldOrigin",
                      "Ignoring observed marker from origin %s (robot origin is %s)",
                      histStatePtr->GetPose().FindRoot().GetName().c_str(),
                      _robot->GetWorldOrigin().GetName().c_str());
        return RESULT_OK;
      }
      
      // If we get here, ComputeAndInsertPoseIntoHistory() should have succeeded
      // and this should be true
      assert(procResult.timestamp == t);
      
      // If we were moving too fast at timestamp t then don't queue this marker
      if(WasRotatingTooFast(t,
                            DEG_TO_RAD(kBodyTurnSpeedThreshBlock_degs),
                            DEG_TO_RAD(kHeadTurnSpeedThreshBlock_degs)))
      {
        return RESULT_OK;
      }
      
      Vision::Camera histCamera = _robot->GetHistoricalCamera(*histStatePtr, procResult.timestamp);
      
      // Note: we deliberately make a copy of the vision markers in observedMarkers
      // as we loop over them here, because procResult is const but we want to modify
      // each marker to hook up its camera to pose history
      for(auto visionMarker : procResult.observedMarkers)
      {
        if(visionMarker.GetTimeStamp() != procResult.timestamp)
        {
          PRINT_NAMED_ERROR("VisionComponent.UpdateVisionMarkers.MismatchedTimestamps",
                            "Marker t=%u vs. ProcResult t=%u",
                            visionMarker.GetTimeStamp(), procResult.timestamp);
          continue;
        }
        
        // Remove observed markers whose historical poses have become invalid.
        // This shouldn't happen! If it does, robotStateMsgs may be buffering up somewhere.
        // Increasing history time window would fix this, but it's not really a solution.
        if ((visionMarker.GetSeenBy().GetID() == GetCamera().GetID()) &&
            !_robot->GetStateHistory()->IsValidKey(histStateKey))
        {
          PRINT_NAMED_WARNING("VisionComponent.Update.InvalidHistStateKey", "key=%d", histStateKey);
          continue;
        }
        
        // Update the marker's camera to use a pose from pose history, and
        // create a new marker with the updated camera
        visionMarker.SetSeenBy(histCamera);
        
        const Quad2f& corners = visionMarker.GetImageCorners();
        const ColorRGBA& drawColor = (visionMarker.GetCode() == Vision::MARKER_UNKNOWN ?
                                      NamedColors::BLUE : NamedColors::RED);
        _vizManager->DrawCameraQuad(corners, drawColor, NamedColors::GREEN);
        
        if(kDrawMarkerNames)
        {
          Rectangle<f32> boundingRect(corners);
          std::string markerName(visionMarker.GetCodeName());
          _vizManager->DrawCameraText(boundingRect.GetTopLeft(),
                                      markerName.substr(strlen("MARKER_"),std::string::npos),
                                      drawColor);
        }
        
        if(kVisualizeObservedMarkersIn3D)
        {
          VisualizeObservedMarkerIn3D(visionMarker);
        }
        
        observedMarkers.push_back(std::move(visionMarker));
      }
    } // if(!procResult.observedMarkers.empty())

    lastResult = _robot->GetBlockWorld().UpdateObservedMarkers(observedMarkers);
    if(RESULT_OK != lastResult)
    {
      PRINT_NAMED_WARNING("VisionComponent.UpdateVisionResults.BlockWorldUpdateFailed", "");
    }
    
    // If we have observed a marker, attempt to update the docking error signal
    if(!observedMarkers.empty())
    {
      _robot->GetDockingComponent().UpdateDockingErrorSignal(procResult.timestamp);
    }
    
    return lastResult;
    
  } // UpdateVisionMarkers()
  
  Result VisionComponent::UpdateFaces(const VisionProcessingResult& procResult)
  {
    Result lastResult = RESULT_OK;

    for(auto & updatedID : procResult.updatedFaceIDs)
    {
      _robot->GetFaceWorld().ChangeFaceID(updatedID);
    }
    
    for(auto & faceDetection : procResult.faces)
    {
      /*
       PRINT_NAMED_INFO("VisionComponent.Update",
                        "Saw face at (x,y,w,h)=(%.1f,%.1f,%.1f,%.1f), "
                        "at t=%d Pose: roll=%.1f, pitch=%.1f yaw=%.1f, T=(%.1f,%.1f,%.1f).",
                        faceDetection.GetRect().GetX(), faceDetection.GetRect().GetY(),
                        faceDetection.GetRect().GetWidth(), faceDetection.GetRect().GetHeight(),
                        faceDetection.GetTimestamp(),
                        faceDetection.GetHeadRoll().getDegrees(),
                        faceDetection.GetHeadPitch().getDegrees(),
                        faceDetection.GetHeadYaw().getDegrees(),
                        faceDetection.GetHeadPose().GetTranslation().x(),
                        faceDetection.GetHeadPose().GetTranslation().y(),
                        faceDetection.GetHeadPose().GetTranslation().z());
       */
      
      // Check this before potentially ignoring the face detection for faceWorld's purposes below
      if(faceDetection.GetNumEnrollments() > 0) {
        PRINT_NAMED_DEBUG("VisionComponent.UpdateFaces.ReachedEnrollmentCount",
                          "Count=%d", faceDetection.GetNumEnrollments());
        
        _robot->GetFaceWorld().SetFaceEnrollmentComplete(true);
      }
    }
    
    lastResult = _robot->GetFaceWorld().Update(procResult.faces);
    if(RESULT_OK != lastResult)
    {
      PRINT_NAMED_WARNING("VisionComponent.UpdateFaces.FaceWorldUpdateFailed", "");
    }
    
    return lastResult;
  } // UpdateFaces()
  
  Result VisionComponent::UpdatePets(const VisionProcessingResult& procResult)
  {
    Result lastResult = _robot->GetPetWorld().Update(procResult.pets);
    return lastResult;
  }
  
  Result VisionComponent::UpdateMotionCentroid(const VisionProcessingResult& procResult)
  {
    for(auto motionCentroid : procResult.observedMotions) // deliberate copy
    {
      _robot->Broadcast(ExternalInterface::MessageEngineToGame(std::move(motionCentroid)));
    }

    return RESULT_OK;
  } // UpdateMotionCentroid()
  
  Result VisionComponent::UpdateLaserPoints(const VisionProcessingResult& procResult)
  {
    for(auto laserPoint : procResult.laserPoints) // deliberate copy: we move this to the message
    {
      _robot->Broadcast(ExternalInterface::MessageEngineToGame(std::move(laserPoint)));
    }
    
    return RESULT_OK;
  } // UpdateMotionCentroid()
  
  Result VisionComponent::UpdateDetectedObjects(const VisionProcessingResult& procResult)
  {
    // Hack to continue drawing detected objects for a bit after they are detected
    // since object detection is slow
    static const TimeStamp_t kKeepDrawingDetectionsFor_ms = 3000;
    static TimeStamp_t lastNewObjectsTime_ms = 0;
    
    if(procResult.modesProcessed.IsBitFlagSet(VisionMode::DetectingGeneralObjects))
    {
      _lastDetectedObjects.clear();
      std::copy(procResult.generalObjects.begin(), procResult.generalObjects.end(), 
                std::back_inserter(_lastDetectedObjects));
      lastNewObjectsTime_ms = procResult.timestamp;
      
      for(auto const& detectedObject : procResult.generalObjects)
      {
        using namespace ExternalInterface;
        _robot.Broadcast(MessageEngineToGame(RobotObservedGenericObject(detectedObject)));
      }
    }
    else if(procResult.timestamp > lastNewObjectsTime_ms + kKeepDrawingDetectionsFor_ms)
    {
      _lastDetectedObjects.clear();
    }

    s32 colorIndex = 0;
    for(auto const& object : _lastDetectedObjects)
    {
      const Rectangle<s32> rect(object.img_rect.x_topLeft, object.img_rect.y_topLeft,
                                object.img_rect.width, object.img_rect.height);
      ColorRGBA color = ColorRGBA::CreateFromColorIndex(colorIndex++);
      _vizManager->DrawCameraRect(rect, color);
      const std::string caption(object.name + "[" + std::to_string((s32)std::round(100.f*object.score))
                                + "] t:" + std::to_string(lastNewObjectsTime_ms));
      _vizManager->DrawCameraText(rect.GetTopLeft().CastTo<float>(), caption, color);
      
      if(kDisplayObjectDetectionLabels)
      {
        const s32 textHeight = 14;
        s32 offset = textHeight;
        for(auto const& object : _lastDetectedObjects)
        {
          const std::string str(object.name + ":" + std::to_string((s32)std::round(object.score*100.f)));
          
          std::function<void (Vision::ImageRGB&)> modFcn = [str,offset](Vision::ImageRGB& img)
          {
            img.DrawText({1.f, offset}, str, NamedColors::YELLOW, 0.6f, true);
          };
          
          AddDrawScreenModifier(modFcn);
          
          offset += textHeight;
        }
      }
    }
    
    return RESULT_OK;
  }
  
  Result VisionComponent::UpdateOverheadEdges(const VisionProcessingResult& procResult)
  {
    for(auto & edgeFrame : procResult.overheadEdges)
    {
      _robot->GetMapComponent().ProcessVisionOverheadEdges(edgeFrame);
    }
    
    return RESULT_OK;
  }
  
  Result VisionComponent::UpdateToolCode(const VisionProcessingResult& procResult)
  {
    for(auto & info : procResult.toolCodes)
    {
      ExternalInterface::RobotReadToolCode msg;
      msg.info = info;
      _robot->Broadcast(ExternalInterface::MessageEngineToGame(std::move(msg)));
    }

    return RESULT_OK;
  }
  

  Result VisionComponent::UpdateComputedCalibration(const VisionProcessingResult& procResult)
  {
    DEV_ASSERT((procResult.cameraCalibration.empty() || procResult.cameraCalibration.size() == 1),
               "VisionComponent.UpdateComputedCalibration.UnexpectedNumCalibrations");
    
    for(auto & calib : procResult.cameraCalibration)
    {
      CameraCalibration msg;
      msg.center_x = calib.GetCenter_x();
      msg.center_y = calib.GetCenter_y();
      msg.focalLength_x = calib.GetFocalLength_x();
      msg.focalLength_y = calib.GetFocalLength_y();
      msg.nrows = calib.GetNrows();
      msg.ncols = calib.GetNcols();
      msg.skew = calib.GetSkew();
      
      DEV_ASSERT_MSG(msg.distCoeffs.size() == calib.GetDistortionCoeffs().size(),
                     "VisionComponent.UpdateComputedCalibration.WrongNumDistCoeffs",
                     "Message expects %zu, got %zu", msg.distCoeffs.size(), calib.GetDistortionCoeffs().size());
      
      std::copy(calib.GetDistortionCoeffs().begin(), calib.GetDistortionCoeffs().end(), msg.distCoeffs.begin());
      
      _robot->Broadcast(ExternalInterface::MessageEngineToGame(std::move(msg)));
    }
    
    return RESULT_OK;
  }
  
  Result VisionComponent::UpdateImageQuality(const VisionProcessingResult& procResult)
  {
    if(!_robot->IsPhysical() || procResult.imageQuality == ImageQuality::Unchecked)
    {
      // Nothing to do
      return RESULT_OK;
    }
    
    // If auto exposure is not enabled don't set camera settings
    if(_enableAutoExposure)
    {
      SetCameraSettings(procResult.exposureTime_ms, procResult.cameraGain);
    }

    if(procResult.imageQuality != _lastImageQuality || _currentQualityBeginTime_ms==0)
    {
      // Just switched image qualities
      _currentQualityBeginTime_ms = procResult.timestamp;
      _waitForNextAlert_ms = kImageQualityAlertDuration_ms; // for first alert, use "duration" time
      _lastBroadcastImageQuality = ImageQuality::Unchecked; // i.e. reset so we definitely broadcast again
    }
    else if(_lastBroadcastImageQuality != ImageQuality::Good) // Don't keep broadcasting once in Good state
    {
      const TimeStamp_t timeWithThisQuality_ms = procResult.timestamp - _currentQualityBeginTime_ms;
      
      if(timeWithThisQuality_ms > _waitForNextAlert_ms)
      {
        // If we get here, we've been in a new image quality for long enough to trust it and broadcast.
        EngineErrorCode errorCode = EngineErrorCode::Count;
        
        switch(_lastImageQuality)
        {
          case ImageQuality::Unchecked:
            // can't get here due to IF above (but need case to prevent compiler error without default)
            assert(false);
            break;
            
          case ImageQuality::Good:
            errorCode = EngineErrorCode::ImageQualityGood;
            break;
            
          case ImageQuality::TooDark:
            errorCode = EngineErrorCode::ImageQualityTooDark;
            break;
            
          case ImageQuality::TooBright:
            errorCode = EngineErrorCode::ImageQualityTooBright;
            break;
        }
        
        LOG_EVENT("robot.vision.image_quality", "%s", EnumToString(errorCode));
        
        PRINT_CH_DEBUG("VisionComponent",
                       "VisionComponent.UpdateImageQuality.BroadcastingImageQualityChange",
                       "Seeing %s for more than %u > %ums, broadcasting %s",
                       EnumToString(procResult.imageQuality), timeWithThisQuality_ms,
                       _waitForNextAlert_ms, EnumToString(errorCode));
        
        using namespace ExternalInterface;
        _robot->Broadcast(MessageEngineToGame(EngineErrorCodeMessage(errorCode)));
        _lastBroadcastImageQuality = _lastImageQuality;
        
        // Reset start time just to avoid spamming if this is a "bad" quality, which
        // we will keep sending until it's better. (Good quality is only broadcast
        // one time, once we transition out of Bad quality)
        _currentQualityBeginTime_ms = procResult.timestamp;
        _waitForNextAlert_ms = kImageQualityAlertSpacing_ms; // after first alert use "spacing" time
      }
    }
    
    _lastImageQuality = procResult.imageQuality;
    
    return RESULT_OK;
  }

  bool VisionComponent::WasHeadRotatingTooFast(TimeStamp_t t,
                                               const f32 headTurnSpeedLimit_radPerSec,
                                               const int numImuDataToLookBack) const
  {
    // Check to see if the robot's body or head are
    // moving too fast to queue this marker
    if(!_visionWhileMovingFastEnabled)
    {
      if(numImuDataToLookBack > 0)
      {
        return (_imuHistory.IsImuDataBeforeTimeGreaterThan(t,
                                                           numImuDataToLookBack,
                                                           0, headTurnSpeedLimit_radPerSec, 0));
      }
    
      ImuDataHistory::ImuData prev, next;
      if(!_imuHistory.GetImuDataBeforeAndAfter(t, prev, next))
      {
        PRINT_CH_INFO("VisionComponent",
                      "VisionComponent.VisionComponent.WasHeadRotatingTooFast.NoIMUData",
                      "Could not get next/previous imu data for timestamp %u", t);
        return true;
      }
      
      if(ABS(prev.rateY) > headTurnSpeedLimit_radPerSec ||
         ABS(next.rateY) > headTurnSpeedLimit_radPerSec)
      {
        return true;
      }
    }
    return false;
  }
  
  bool VisionComponent::WasBodyRotatingTooFast(TimeStamp_t t,
                                               const f32 bodyTurnSpeedLimit_radPerSec,
                                               const int numImuDataToLookBack) const
  {  
    // Check to see if the robot's body or head are
    // moving too fast to queue this marker
    if(!_visionWhileMovingFastEnabled)
    {
      if(numImuDataToLookBack > 0)
      {
        return (_imuHistory.IsImuDataBeforeTimeGreaterThan(t,
                                                           numImuDataToLookBack,
                                                           0, 0, bodyTurnSpeedLimit_radPerSec));
      }
    
      ImuDataHistory::ImuData prev, next;
      if(!_imuHistory.GetImuDataBeforeAndAfter(t, prev, next))
      {
        PRINT_CH_INFO("VisionComponent", "VisionComponent.VisionComponent.WasBodyRotatingTooFast",
                      "Could not get next/previous imu data for timestamp %u", t);
        return true;
      }
      
      if(ABS(prev.rateZ) > bodyTurnSpeedLimit_radPerSec ||
         ABS(next.rateZ) > bodyTurnSpeedLimit_radPerSec)
      {
        return true;
      }
    }
    return false;
  }
  
  bool VisionComponent::WasRotatingTooFast(TimeStamp_t t,
                                           const f32 bodyTurnSpeedLimit_radPerSec,
                                           const f32 headTurnSpeedLimit_radPerSec,
                                           const int numImuDataToLookBack) const
  {
    return (WasHeadRotatingTooFast(t, headTurnSpeedLimit_radPerSec, numImuDataToLookBack) ||
            WasBodyRotatingTooFast(t, bodyTurnSpeedLimit_radPerSec, numImuDataToLookBack));
  }

  void VisionComponent::AddLiftOccluder(const TimeStamp_t t_request)
  {
    // TODO: More precise check for position of lift in FOV given head angle
    HistRobotState histState;
    TimeStamp_t t;
    Result result = _robot->GetStateHistory()->GetRawStateAt(t_request, t, histState, false);
    
    if(RESULT_FAIL_ORIGIN_MISMATCH == result)
    {
      // Not a warning, this can legitimately happen
      PRINT_CH_INFO("VisionComponent",
                    "VisionComponent.VisionComponent.AddLiftOccluder.StateHistoryOriginMismatch",
                    "Cound not get pose at t=%u due to origin change. Skipping.", t_request);
      return;
    }
    else if(RESULT_OK != result)
    {
      PRINT_NAMED_WARNING("VisionComponent.WasLiftInFOV.StateHistoryFailure",
                          "Could not get raw pose at t=%u", t_request);
      return;
    }
    
    const Transform3d& liftPoseWrtCamera = _robot->GetLiftTransformWrtCamera(histState.GetLiftAngle_rad(),
                                                                            histState.GetHeadAngle_rad());
    
    std::vector<Point3f> liftCrossBar;
    liftPoseWrtCamera.ApplyTo(_liftCrossBarSource, liftCrossBar);
    
    std::vector<Point2f> liftCrossBarProj;
    _camera->Project3dPoints(liftCrossBar, liftCrossBarProj);

    _camera->AddOccluder(liftCrossBarProj, liftPoseWrtCamera.GetTranslation().Length());
  }
  
  template<class PixelType>
  Result VisionComponent::CompressAndSendImage(const Vision::ImageBase<PixelType>& img, s32 quality, const std::string& identifier)
  {
    if(quality == 0)
    {
      // Don't send anything
      return RESULT_OK;
    }
    
    if(!_robot->HasExternalInterface()) {
      PRINT_NAMED_ERROR("VisionComponent.CompressAndSendImage.NoExternalInterface", "");
      return RESULT_FAIL;
    }

    static cv::Mat_<PixelType> sMat(img.GetNumRows(), img.GetNumCols());
    if(sMat.rows != img.GetNumRows() || sMat.cols != img.GetNumCols())
    {
      sMat.release();
      sMat.create(img.GetNumRows(), img.GetNumCols());
    }
    
    ImageChunk m;
    m.height = img.GetNumRows();
    m.width  = img.GetNumCols();

    const std::vector<int> compressionParams = {
      CV_IMWRITE_JPEG_QUALITY, quality
    };
    
    // Convert to BGR so that imencode works
    img.ConvertToShowableFormat(sMat);
    
    std::vector<u8> compressedBuffer;
    cv::imencode(".jpg",  sMat, compressedBuffer, compressionParams);
    
    const u32 kMaxChunkSize = static_cast<u32>(ImageConstants::IMAGE_CHUNK_SIZE);
    u32 bytesRemainingToSend = static_cast<u32>(compressedBuffer.size());
    
    // Use the identifier value as the display index
    m.displayIndex = 0;
    auto displayIndexIter = _vizDisplayIndexMap.find(identifier);
    if(displayIndexIter == _vizDisplayIndexMap.end())
    {
      // New identifier
      m.displayIndex = Util::numeric_cast<s32>(_vizDisplayIndexMap.size());
      _vizDisplayIndexMap.emplace(identifier, m.displayIndex); // NOTE: this will increase size() for next time
    }
    else
    {
      m.displayIndex = displayIndexIter->second;
    }

    static u32 imgID = 0;
    m.imageId = ++imgID;
    
    m.frameTimeStamp = img.GetTimestamp();
    m.chunkId = 0;
    m.imageChunkCount = ceilf((f32)bytesRemainingToSend / kMaxChunkSize);
    if(img.GetNumChannels() == 1) {
      m.imageEncoding = ImageEncoding::JPEGGray;
    } else {
      m.imageEncoding = ImageEncoding::JPEGColor;
    }
    
    while (bytesRemainingToSend > 0) {
      u32 chunkSize = std::min(bytesRemainingToSend, kMaxChunkSize);
      
      auto startIt = compressedBuffer.begin() + (compressedBuffer.size() - bytesRemainingToSend);
      auto endIt = startIt + chunkSize;
      m.data = std::vector<u8>(startIt, endIt);
      
      if (_robot->GetImageSendMode() != ImageSendMode::Off) {
        _robot->Broadcast(ExternalInterface::MessageEngineToGame(ImageChunk(m)));
      }
      
      // Forward the image chunks to Viz as well (Note that this does nothing if
      // sending images is disabled in VizManager)
      _robot->GetContext()->GetVizManager()->SendImageChunk(_robot->GetID(), m);
      
      bytesRemainingToSend -= chunkSize;
      ++m.chunkId;
    }
    
    return RESULT_OK;
    
  } // CompressAndSendImage()
  
  // Explicit instantiation for grayscale and RGB
  template Result VisionComponent::CompressAndSendImage<u8>(const Vision::ImageBase<u8>& img,
                                                            s32 quality, const std::string& identifier);
  
  template Result VisionComponent::CompressAndSendImage<Vision::PixelRGB>(const Vision::ImageBase<Vision::PixelRGB>& img,
                                                                          s32 quality, const std::string& identifier);
  
  Result VisionComponent::ClearCalibrationImages()
  {
    if(nullptr == _visionSystem || !_visionSystem->IsInitialized())
    {
      PRINT_NAMED_ERROR("VisionComponent.ClearCalibrationImages.VisionSystemNotReady", "");
      return RESULT_FAIL;
    }
    else
    {
      Lock();
      Result res = _visionSystem->ClearCalibrationImages();
      Unlock();
      
      return res;
    }
  }
  
  size_t VisionComponent::GetNumStoredCameraCalibrationImages() const
  {
    return _visionSystem->GetNumStoredCalibrationImages();
  }
  
  Result VisionComponent::GetCalibrationPoseToRobot(size_t whichPose, Pose3d& p) const
  {
    Result lastResult = RESULT_FAIL;
    
    auto & calibPoses = _visionSystem->GetCalibrationPoses();
    if(whichPose >= calibPoses.size()) {
      PRINT_NAMED_WARNING("VisionComponent.WriteCalibrationPoseToRobot.InvalidPoseIndex",
                          "Requested %zu, only %zu available", whichPose, calibPoses.size());
    } else {
      auto & calibImages = _visionSystem->GetCalibrationImages();
      DEV_ASSERT_MSG(calibImages.size() >= calibPoses.size(),
                     "VisionComponent.WriteCalibrationPoseToRobot.SizeMismatch",
                     "Expecting at least %zu calibration images, got %zu",
                     calibPoses.size(), calibImages.size());
      
      if(!calibImages[whichPose].dotsFound) {
        PRINT_NAMED_INFO("VisionComponent.WriteCalibrationPoseToRobot.PoseNotComputed",
                         "Dots not found in image %zu, no pose available",
                         whichPose);
      } else {
        p = calibPoses[whichPose];
        lastResult = RESULT_OK;
      }
    }
    
    return lastResult;
  }
  
  std::list<std::vector<u8> > VisionComponent::GetCalibrationImageJpegData(u8* dotsFoundMask) const
  {
    const auto& calibImages = _visionSystem->GetCalibrationImages();
    
    // Jpeg compress images
    u32 imgIdx = 0;
    u8 usedMask = 0;
    std::list<std::vector<u8> > rawJpegData;
    for (auto const& calibImage : calibImages)
    {
      const Vision::Image& img = calibImage.img;
      
      if(calibImage.dotsFound) {
        usedMask |= ((u8)1 << imgIdx);
      }
      
      // Compress to jpeg
      std::vector<u8> imgVec;
      cv::imencode(".jpg", img.get_CvMat_(), imgVec, std::vector<int>({CV_IMWRITE_JPEG_QUALITY, 50}));
      
      Vision::Image imgUndistorted(img.GetNumRows(),img.GetNumCols());
      cv::undistort(img.get_CvMat_(), imgUndistorted.get_CvMat_(),
                    _camera->GetCalibration()->GetCalibrationMatrix().get_CvMatx_(),
                    _camera->GetCalibration()->GetDistortionCoeffs());
      
      std::vector<u8> imgVecUndistort;
      cv::imencode(".jpg", imgUndistorted.get_CvMat_(), imgVecUndistort, std::vector<int>({CV_IMWRITE_JPEG_QUALITY, 50}));

      /*
      std::string imgFilename = "savedImg_" + std::to_string(imgIdx) + ".jpg";
      FILE* fp = fopen(imgFilename.c_str(), "w");
      fwrite(imgVec.data(), imgVec.size(), 1, fp);
      fclose(fp);
      */
      
      rawJpegData.emplace_back(std::move(imgVec));
      rawJpegData.emplace_back(std::move(imgVecUndistort));
      
      ++imgIdx;
    }
    
    if (dotsFoundMask) {
      *dotsFoundMask = usedMask;
    }
    
    return rawJpegData;
  }
  
  Result VisionComponent::ComputeCameraPoseVsIdeal(const Quad2f& obsQuad, Pose3d& pose) const
  {
    // Define real size of target, w.r.t. its center as origin
    static const f32 kDotSpacingX_mm = 40.f;
    static const f32 kDotSpacingY_mm = 27.f;
    static const Quad3f targetQuad(Point3f(-0.5f*kDotSpacingX_mm, -0.5f*kDotSpacingY_mm, 0.f),
                                   Point3f(-0.5f*kDotSpacingX_mm,  0.5f*kDotSpacingY_mm, 0.f),
                                   Point3f( 0.5f*kDotSpacingX_mm, -0.5f*kDotSpacingY_mm, 0.f),
                                   Point3f( 0.5f*kDotSpacingX_mm,  0.5f*kDotSpacingY_mm, 0.f));
    
    // Distance between target center and intersection of camera's optical axis with the
    // target, due to 4-degree look-down.
    static const f32 kTargetCenterVertDist_mm = 4.2f;
    
    // Compute pose of target's center w.r.t. the camera
    Pose3d targetWrtCamera;
    Result result = _camera->ComputeObjectPose(obsQuad, targetQuad, targetWrtCamera);
    if(RESULT_OK != result) {
      PRINT_NAMED_WARNING("VisionComponent.FindFactorTestDotCentroids.ComputePoseFailed", "");
      return result;
    }
    
    // Define the pose of the target (center) w.r.t. the ideal camera.
    // NOTE: 4.2mm is
    //       The center of the target lies along the ideal (unrotated) camera's optical axis
    //       and the target dots are defined in that coordinate frame (x,y) at upper left.
    const f32 kTargetDist_mm = kTargetCenterVertDist_mm / std::tan(DEG_TO_RAD(4));
    const Pose3d targetWrtIdealCamera(0, Z_AXIS_3D(), {0.f, 0.f, kTargetDist_mm});
    
    // Compute the pose of the camera w.r.t. the ideal camera
    pose = targetWrtCamera.GetInverse() * targetWrtIdealCamera;

    return RESULT_OK;
  }
  
  Result VisionComponent::FindFactoryTestDotCentroids(const Vision::Image& image,
                                                      ExternalInterface::RobotCompletedFactoryDotTest& msg)
  {
    // Expected locations for each dot with a generous search area around each
    static const s32 kSearchSize_pix = 80;
    static const std::array<Point2i,4> kExpectedDotCenters_pix{{
      /* Upper Left  */ Point2i(40,   40),
      /* Lower Left  */ Point2i(40,  200),
      /* Upper Right */ Point2i(280,  40),
      /* Lower Right */ Point2i(280, 200)
    }};
    
    static const s32 kDotDiameter_pix = 25;
    static const f32 kDotArea_pix = (f32)(kDotDiameter_pix*kDotDiameter_pix) * 0.25f * M_PI_F;
    static const f32 kMinAreaFrac = 0.75f; // relative to circular dot area
    static const f32 kMaxAreaFrac = 1.25f; // relative to dot bounding box
    
    // Enable drawing the image with detected centroids and search areas
    // NOTE: Don't check this in set to true!
    const bool kDrawDebugDisplay = false;
    
    // Binarize and compute centroid for the ROI around each expected dot location
    for(s32 iDot=0; iDot < 4; ++iDot)
    {
      auto & expectedCenter = kExpectedDotCenters_pix[iDot];
      
      Rectangle<s32> roiRect(expectedCenter.x()-kSearchSize_pix/2, expectedCenter.y()-kSearchSize_pix/2,
                             kSearchSize_pix, kSearchSize_pix);

      // Use Otsu inverted thresholding to get the dark stuff as "on" with an automatically-computed threshold
      Vision::Image roi;
      image.GetROI(roiRect).CopyTo(roi);
      cv::threshold(roi.get_CvMat_(), roi.get_CvMat_(), 128, 255, cv::THRESH_BINARY_INV | cv::THRESH_OTSU);
      
      // Find the connected component closest to center (that is of reasonable area)
      // NOTE: The squares of the checkerboard pattern will hopefully be too small
      //       if they come out as individual components and too large if they
      //       get connected together due to blurring / compression.
      Array2d<s32> labels;
      std::vector<Vision::Image::ConnectedComponentStats> stats;
      const s32 N = roi.GetConnectedComponents(labels, stats);
      const Point2f center(0.5f*(f32)roiRect.GetWidth(), 0.5f*(f32)roiRect.GetHeight());
      f32 bestDistFromCenter = std::numeric_limits<f32>::max();
      size_t largestArea = 0;
      s32 bestComp = 0;
      for(s32 iComp=1; iComp<N; ++iComp) // Note: skipping "background" component 0
      {
        // Use the bounding box for the max area check so that checkboard squares
        // that get linked together look even bigger (and therefore too large)
        const Rectangle<s32>& bbox = stats[iComp].boundingBox;
        if(bbox.Area() < kMaxAreaFrac * kDotDiameter_pix * kDotDiameter_pix)
        {
          const size_t currentArea = stats[iComp].area;
          if(currentArea > kDotArea_pix*kMinAreaFrac && currentArea > largestArea)
          {
            const f32 d = ComputeDistanceBetween(stats[iComp].centroid, center);
            if(d < bestDistFromCenter) {
              bestDistFromCenter = d;
              bestComp = iComp;
              largestArea = currentArea;
            }
          }
        }
      }
      
      if(bestComp == 0) {
        PRINT_NAMED_WARNING("VisionComponent.FindFactoryTestDotCentroids.NotComponentLargeEnough",
                            "DotArea=%.1f, MinFrac=%.2f", kDotArea_pix, kMinAreaFrac);
        return RESULT_FAIL;
      }
      
      // Put centroid in original image coordinates (not ROI coordinates)
      msg.dotCenX_pix[iDot] = stats[bestComp].centroid.x() + roiRect.GetX();
      msg.dotCenY_pix[iDot] = stats[bestComp].centroid.y() + roiRect.GetY();
    }

    if(_camera->IsCalibrated())
    {
      // Go ahead and compute the camera pose using the dots if the camera is already calibrated
      
      const Quad2f obsQuad(Point2f(msg.dotCenX_pix[0], msg.dotCenY_pix[0]),
                           Point2f(msg.dotCenX_pix[1], msg.dotCenY_pix[1]),
                           Point2f(msg.dotCenX_pix[2], msg.dotCenY_pix[2]),
                           Point2f(msg.dotCenX_pix[3], msg.dotCenY_pix[3]));
      
      Pose3d pose;
      Result poseResult = ComputeCameraPoseVsIdeal(obsQuad, pose);
      if(RESULT_OK != poseResult) {
        PRINT_NAMED_WARNING("VisionComponent.FindFactoryTestDotCentroids.ComputePoseFailed", "");
      } else {
        msg.camPoseX_mm = pose.GetTranslation().x();
        msg.camPoseY_mm = pose.GetTranslation().y();
        msg.camPoseZ_mm = pose.GetTranslation().z();
        
        msg.camPoseRoll_rad  = pose.GetRotation().GetAngleAroundZaxis().ToFloat();
        msg.camPosePitch_rad = pose.GetRotation().GetAngleAroundXaxis().ToFloat();
        msg.camPoseYaw_rad   = pose.GetRotation().GetAngleAroundYaxis().ToFloat();
        
        msg.didComputePose = true;
      }
    }
    
    msg.headAngle = _robot->GetHeadAngle();
    msg.success = true;
    
    if(kDrawDebugDisplay)
    {
      Vision::ImageRGB debugDisp(image);
      for(s32 iDot=0; iDot<4; ++iDot) {
        debugDisp.DrawCircle(Point2f(msg.dotCenX_pix[iDot], msg.dotCenY_pix[iDot]), NamedColors::RED, 3);
        
        Rectangle<f32> roiRect(kExpectedDotCenters_pix[iDot].x()-kSearchSize_pix/2,
                               kExpectedDotCenters_pix[iDot].y()-kSearchSize_pix/2,
                               kSearchSize_pix, kSearchSize_pix);
        debugDisp.DrawRect(roiRect, NamedColors::GREEN, 2);
      }
      debugDisp.Display("FactoryTestFindDots", 0);
    }
    
    return RESULT_OK;
  } // FindFactoryTestDotCentroids()
  
  Result VisionComponent::ClearToolCodeImages()
  {
    if(nullptr == _visionSystem || !_visionSystem->IsInitialized())
    {
      PRINT_NAMED_ERROR("VisionComponent.ClearToolCodeImages.VisionSystemNotReady", "");
      return RESULT_FAIL;
    }
    else
    {
      return _visionSystem->ClearToolCodeImages();
    }
  }
  
  size_t VisionComponent::GetNumStoredToolCodeImages() const
  {
    return _visionSystem->GetNumStoredToolCodeImages();
  }
  
  std::list<std::vector<u8> > VisionComponent::GetToolCodeImageJpegData()
  {
    const auto& images = _visionSystem->GetToolCodeImages();
    
    // Do jpeg compression
    std::list<std::vector<u8> > rawJpegData;
    for (auto const& img : images)
    {
      // Compress to jpeg
      std::vector<u8> imgVec;
      cv::imencode(".jpg", img.get_CvMat_(), imgVec, std::vector<int>({CV_IMWRITE_JPEG_QUALITY, 75}));

      /*
       std::string imgFilename = "savedImg_" + std::to_string(imgIdx) + ".jpg";
       FILE* fp = fopen(imgFilename.c_str(), "w");
       fwrite(imgVec.data(), imgVec.size(), 1, fp);
       fclose(fp);
       */
      
      rawJpegData.emplace_back(std::move(imgVec));
    }
    
    return rawJpegData;
  }
  
  inline static size_t GetPaddedNumBytes(size_t numBytes)
  {
    // Pad to a multiple of 4 for NVStorage
    const size_t paddedNumBytes = (numBytes + 3) & ~0x03;
    DEV_ASSERT(paddedNumBytes % 4 == 0, "EnrolledFaceEntry.Serialize.PaddedSizeNotMultipleOf4");
    
    return paddedNumBytes;
  }
  
  Result VisionComponent::SaveFaceAlbumToRobot()
  {
    return SaveFaceAlbumToRobot(nullptr, nullptr);
  }
  
  Result VisionComponent::SaveFaceAlbumToRobot(std::function<void(NVStorage::NVResult)> albumCallback,
                                               std::function<void(NVStorage::NVResult)> enrollCallback)
  {
    Result lastResult = RESULT_OK;
    
    _albumData.clear();
    _enrollData.clear();
    
    // Get album data from vision system
    this->Lock();
    lastResult = _visionSystem->GetSerializedFaceData(_albumData, _enrollData);
    this->Unlock();
    
    if(lastResult != RESULT_OK)
    {
      PRINT_NAMED_WARNING("VisionComponent.SaveFaceAlbumToRobot.GetSerializedFaceDataFailed",
                          "GetSerializedFaceData failed");
      return lastResult;
    }
    
    const u32 maxAlbumSize = _robot->GetNVStorageComponent().GetMaxSizeForEntryTag(NVStorage::NVEntryTag::NVEntry_FaceAlbumData);
    if(_albumData.size() >= maxAlbumSize)
    {
      PRINT_NAMED_ERROR("VisionComponent.SaveFaceAlbumToRobot.AlbumDataTooLarge",
                        "Album data is %zu max size is %u",
                        _albumData.size(),
                        maxAlbumSize);
      return RESULT_FAIL_INVALID_SIZE;
    }
    
    const u32 maxEnrollSize = _robot->GetNVStorageComponent().GetMaxSizeForEntryTag(NVStorage::NVEntryTag::NVEntry_FaceEnrollData);
    if(_enrollData.size() >= maxEnrollSize)
    {
      PRINT_NAMED_ERROR("VisionComponent.SaveFaceAlbumToRobot.EnrollDataTooLarge",
                        "Enroll data is %zu max size is %u",
                        _enrollData.size(),
                        maxEnrollSize);
      return RESULT_FAIL_INVALID_SIZE;
    }

    // Callback to display result when NVStorage.Write finishes
    NVStorageComponent::NVStorageWriteEraseCallback saveAlbumCallback = [this,albumCallback](NVStorage::NVResult result) {
      if(result == NVStorage::NVResult::NV_OKAY) {
        PRINT_NAMED_INFO("VisionComponent.SaveFaceAlbumToRobot.AlbumSuccess",
                         "Successfully completed saving album data to robot");
      } else {
        PRINT_NAMED_WARNING("VisionComponent.SaveFaceAlbumToRobot.AlbumFailure",
                            "Failed saving album data to robot: %s",
                            EnumToString(result));
        _robot->BroadcastEngineErrorCode(EngineErrorCode::WriteFacesToRobot);
      }
      
      if(nullptr != albumCallback) {
        albumCallback(result);
      }
    };
    // Callback to display result when NVStorage.Write finishes
    NVStorageComponent::NVStorageWriteEraseCallback saveEnrollCallback = [this,enrollCallback](NVStorage::NVResult result) {
      if(result == NVStorage::NVResult::NV_OKAY) {
        PRINT_NAMED_INFO("VisionComponent.SaveFaceAlbumToRobot.EnrollSuccess",
                         "Successfully completed saving enroll data to robot");
      } else {
        PRINT_NAMED_WARNING("VisionComponent.SaveFaceAlbumToRobot.EnrollFailure",
                            "Failed saving enroll data to robot: %s",
                            EnumToString(result));
        _robot->BroadcastEngineErrorCode(EngineErrorCode::WriteFacesToRobot);
      }
      
      if(nullptr != enrollCallback) {
        enrollCallback(result);
      }
    };

    
    if(_albumData.empty() && _enrollData.empty()) {
      PRINT_NAMED_INFO("VisionComponent.SaveFaceAlbumToRobot.EmptyAlbumData", "Will erase robot album data");
      // Special case: no face data, so erase what's on the robot so it matches
      bool sendSucceeded = _robot->GetNVStorageComponent().Erase(NVStorage::NVEntryTag::NVEntry_FaceAlbumData, saveAlbumCallback);
      if(!sendSucceeded) {
        PRINT_NAMED_WARNING("VisionComponent.SaveFaceAlbumToRobot.SendEraseAlbumDataFail", "");
        lastResult = RESULT_FAIL;
      } else {
        sendSucceeded = _robot->GetNVStorageComponent().Erase(NVStorage::NVEntryTag::NVEntry_FaceEnrollData, saveEnrollCallback);
        if(!sendSucceeded) {
          PRINT_NAMED_WARNING("VisionComponent.SaveFaceAlbumToRobot.SendEraseEnrollDataFail", "");
        }
      }
      return lastResult;
    }
    
    // Pad to a multiple of 4 for NVStorage
    _albumData.resize(GetPaddedNumBytes(_albumData.size()));
    _enrollData.resize(GetPaddedNumBytes(_enrollData.size()));
    
    // If one of the data is not empty, neither should be (we can't have album data with
    // no enroll data or vice versa)
    DEV_ASSERT(!_albumData.empty() && !_enrollData.empty(), "VisionComponent.SaveFaceAlbumToRobot.BadAlbumOrEnrollData");
    
    // Use NVStorage to save it
    bool sendSucceeded = _robot->GetNVStorageComponent().Write(NVStorage::NVEntryTag::NVEntry_FaceAlbumData,
                                                              _albumData.data(), _albumData.size(), saveAlbumCallback);
    if(!sendSucceeded) {
      PRINT_NAMED_WARNING("VisionComponent.SaveFaceAlbumToRobot.SendWriteAlbumDataFail", "");
      lastResult = RESULT_FAIL;
    } else {
      sendSucceeded = _robot->GetNVStorageComponent().Write(NVStorage::NVEntryTag::NVEntry_FaceEnrollData,
                                                         _enrollData.data(), _enrollData.size(), saveEnrollCallback);
      if(!sendSucceeded) {
        PRINT_NAMED_WARNING("VisionComponent.SaveFaceAlbumToRobot.SendWriteEnrollDataFail", "");
        lastResult = RESULT_FAIL;
      }
    }
    
    PRINT_NAMED_INFO("VisionComponent.SaveFaceAlbumToRobot.Initiated",
                     "Initiated save of %zu-byte album data and %zu-byte enroll data to NVStorage",
                     _albumData.size(), _enrollData.size());
    
    LOG_EVENT("robot.vision.save_face_album_data_size_bytes", "%zu", _albumData.size());
    LOG_EVENT("robot.vision.save_face_enroll_data_size_bytes", "%zu", _enrollData.size());
    
    return lastResult;
  } // SaveFaceAlbumToRobot()
  
  Result VisionComponent::LoadFaceAlbumFromRobot()
  {
    Result lastResult = RESULT_OK;
    
    DEV_ASSERT(_visionSystem != nullptr, "VisionComponent.LoadFaceAlbumFromRobot.VisionSystemNotReady");
    
    NVStorageComponent::NVStorageReadCallback readCallback =
    [this](u8* data, size_t size, NVStorage::NVResult result)
    {
      if(result == NVStorage::NVResult::NV_OKAY)
      {
        // Read completed: try to use the data to update the face album/enroll data
        Lock();
        std::list<Vision::LoadedKnownFace> loadedFaces;
        Result setResult = _visionSystem->SetSerializedFaceData(_albumData, _enrollData, loadedFaces);
        Unlock();
        
        if(RESULT_OK == setResult) {
          PRINT_NAMED_INFO("VisionComponent.LoadFaceAlbumFromRobot.Success",
                           "Finished setting %zu-byte album data and %zu-byte enroll data",
                           _albumData.size(), _enrollData.size());

          PRINT_CH_INFO("VisionComponent", "VisionComponent.LoadFaceAlbumFromRobot.Success", "Number of Loaded Faces: %zu",
                        loadedFaces.size());
          
          BroadcastLoadedNamesAndIDs(loadedFaces);
          
        } else {
          PRINT_NAMED_WARNING("VisionComponent.LoadFaceAlbumFromRobot.Failure",
                              "Failed setting %zu-byte album data and %zu-byte enroll data",
                              _albumData.size(), _enrollData.size());
        }
      } else if (result == NVStorage::NVResult::NV_NOT_FOUND) {
        PRINT_NAMED_INFO("VisionComponent.LoadFaceAlbumFromRobot.ReadFaceEnrollDataNotFound", "");
      } else {
        PRINT_NAMED_WARNING("VisionComponent.LoadFaceAlbumFromRobot.ReadFaceEnrollDataFail",
                            "NVResult = %s", EnumToString(result));
      }
      
      _albumData.clear();
      _enrollData.clear();
      
    }; // ReadCallback
    
    _albumData.clear();
    _enrollData.clear();
    
    // NOTE: We don't run the callback until both data items have been read
    bool sendSucceeded = _robot->GetNVStorageComponent().Read(NVStorage::NVEntryTag::NVEntry_FaceAlbumData,
                                                             {}, &_albumData, false);
    
    if(!sendSucceeded) {
      PRINT_NAMED_WARNING("VisionComponent.LoadFaceAlbumFromRobot.ReadFaceAlbumDataFail", "");
      lastResult = RESULT_FAIL;
    } else {
      sendSucceeded = _robot->GetNVStorageComponent().Read(NVStorage::NVEntryTag::NVEntry_FaceEnrollData,
                                                          readCallback, &_enrollData, false);
      if(!sendSucceeded) {
        PRINT_NAMED_WARNING("VisionComponent.LoadFaceAlbumFromRobot.ReadFaceEnrollDataFail", "");
        lastResult = RESULT_FAIL;
      }
    }
    
    PRINT_NAMED_INFO("VisionComponent.LoadFaceAlbumToRobot.Initiated",
                     "Initiated load of album and enroll data from NVStorage");
    
    return lastResult;
  } // LoadFaceAlbumFromRobot()
  
  
  Result VisionComponent::SaveFaceAlbumToFile(const std::string& path)
  {
    Lock();
    Result result = _visionSystem->SaveFaceAlbum(path);
    Unlock();
    
    if(RESULT_OK != result) {
      PRINT_NAMED_WARNING("VisionComponent.SaveFaceAlbum.SaveToFileFailed",
                          "AlbumFile: %s", path.c_str());
    }
    return result;
  }
  
  
  Result VisionComponent::LoadFaceAlbumFromFile(const std::string& path)
  {
    std::list<Vision::LoadedKnownFace> loadedFaces;
    Result loadResult = LoadFaceAlbumFromFile(path, loadedFaces);
    if(RESULT_OK == loadResult)
    {
      BroadcastLoadedNamesAndIDs(loadedFaces);
    }
    
    return loadResult;
  }
  
  Result VisionComponent::LoadFaceAlbumFromFile(const std::string& path, std::list<Vision::LoadedKnownFace>& loadedFaces)
  {
    Result result = _visionSystem->LoadFaceAlbum(path, loadedFaces);
    
    if(RESULT_OK != result) {
      PRINT_NAMED_WARNING("VisionComponent.LoadFaceAlbum.LoadFromFileFailed",
                          "AlbumFile: %s", path.c_str());
    } else {
      result = SaveFaceAlbumToRobot();
    }
    
    return result;
  }
  
  
  void VisionComponent::AssignNameToFace(Vision::FaceID_t faceID, const std::string& name, Vision::FaceID_t mergeWithID)
  {  
    // Pair this name and ID in the vision system
    Lock();
    _visionSystem->AssignNameToFace(faceID, name, mergeWithID);
    Unlock();
  }
  
  void VisionComponent::SetFaceEnrollmentMode(Vision::FaceEnrollmentPose pose,
 																						  Vision::FaceID_t forFaceID,
																						  s32 numEnrollments)
  
  {
    _visionSystem->SetFaceEnrollmentMode(pose, forFaceID, numEnrollments);
  }
  
  Result VisionComponent::EraseFace(Vision::FaceID_t faceID)
  {
    Lock();
    Result result = _visionSystem->EraseFace(faceID);
    Unlock();
    if(RESULT_OK == result) {
      // Update robot
      SaveFaceAlbumToRobot();
      // Send back confirmation
      ExternalInterface::RobotErasedEnrolledFace msg;
      msg.faceID  = faceID;
      msg.name    = "";
      _robot->Broadcast(ExternalInterface::MessageEngineToGame(std::move(msg)));
      return RESULT_OK;
    } else {
      return RESULT_FAIL;
    }
  }
  
  void VisionComponent::EraseAllFaces()
  {
    Lock();
    _visionSystem->EraseAllFaces();
    Unlock();
    SaveFaceAlbumToRobot();
    _robot->Broadcast(ExternalInterface::MessageEngineToGame(ExternalInterface::RobotErasedAllEnrolledFaces()));
  }
  
  Result VisionComponent::RenameFace(Vision::FaceID_t faceID, const std::string& oldName, const std::string& newName)
  {
    Vision::RobotRenamedEnrolledFace renamedFace;
    Lock();
    Result result = _visionSystem->RenameFace(faceID, oldName, newName, renamedFace);
    Unlock();
    
    if(RESULT_OK == result)
    {
      SaveFaceAlbumToRobot();
      _robot->Broadcast(ExternalInterface::MessageEngineToGame( std::move(renamedFace) ));
    }
    
    return result;
  }
  
  void VisionComponent::BroadcastLoadedNamesAndIDs(const std::list<Vision::LoadedKnownFace>& loadedFaces) const
  {
    // Notify about the newly-available names and IDs, and create wave files
    // for the names if they don't already exist, so we've already got them
    // when we want to say them at some point later.
    using namespace ExternalInterface;
    _robot->Broadcast(MessageEngineToGame(RobotErasedAllEnrolledFaces()));
    for(auto & loadedFace : loadedFaces)
    {
      
      PRINT_CH_INFO("VisionComponent", "VisionComponent.BroadcastLoadedNamesAndIDs", "broadcasting loaded face id: %d",
                    loadedFace.faceID);
      
      _robot->Broadcast(MessageEngineToGame( Vision::LoadedKnownFace(loadedFace) ));
    }
  }
  
  void VisionComponent::FakeImageProcessed(TimeStamp_t t)
  {
    _lastProcessedImageTimeStamp_ms = t;
  }
  
  s32 VisionComponent::GetCurrentCameraExposureTime_ms() const
  {
    return _visionSystem->GetCurrentCameraExposureTime_ms();
  }
  
  f32 VisionComponent::GetCurrentCameraGain() const
  {
    return _visionSystem->GetCurrentCameraGain();
  }
  
  void VisionComponent::EnableAutoExposure(bool enable)
  {
    _enableAutoExposure = enable;
    _visionSystem->SetNextMode(VisionMode::CheckingQuality, enable);
  }
  
  void VisionComponent::SetAndDisableAutoExposure(u16 exposure_ms, f32 gain)
  {
    SetCameraSettings(exposure_ms, gain);
    EnableAutoExposure(false);
  }
  
  void VisionComponent::SetCameraSettings(const s32 exposure_ms, const f32 gain)
  {
    if(!_visionSystem->IsExposureValid(exposure_ms) || !_visionSystem->IsGainValid(gain))
    {
      return;
    }
    
    const u16 exposure_ms_u16 = Util::numeric_cast<u16>(exposure_ms);
  
    PRINT_CH_INFO("VisionComponent",
                  "VisionComponent.SetCameraSettings",
                  "Exp:%ums Gain:%f",
                  exposure_ms,
                  gain);
                     
    // SetCameraParams params(gain,
    //                        exposure_ms_u16,
    //                        false);
    // _robot->SendMessage(RobotInterface::EngineToRobot(std::move(params)));
    PRINT_NAMED_WARNING("VisionComponent.SetCameraSettings.NotYetImplemented", "");

    _vizManager->SendCameraInfo(exposure_ms_u16, gain);
    
    _visionSystem->SetNextCameraParams(exposure_ms, gain);

    _robot->Broadcast(ExternalInterface::MessageEngineToGame(
                        ExternalInterface::CurrentCameraParams(gain, exposure_ms_u16, _enableAutoExposure) ));
  }
  
  s32 VisionComponent::GetMinCameraExposureTime_ms() const
  {
    return _visionSystem->GetMinCameraExposureTime_ms();
  }
  
  s32 VisionComponent::GetMaxCameraExposureTime_ms() const
  {
    return _visionSystem->GetMaxCameraExposureTime_ms();
  }
  
  f32 VisionComponent::GetMinCameraGain() const
  {
    return _visionSystem->GetMinCameraGain();
  }
  
  f32 VisionComponent::GetMaxCameraGain() const
  {
    return _visionSystem->GetMaxCameraGain();
  }
  
  bool VisionComponent::CaptureImage(Vision::ImageRGB& image_out)
  {
    auto androidHAL = AndroidHAL::getInstance();

    const int numRows = androidHAL->CameraGetHeight();
    const int numCols = androidHAL->CameraGetWidth();

    if(IsCameraCalibrationSet())
    {
      // This resolution should match the resolution at which we calibrated
      DEV_ASSERT_MSG(numRows == GetCameraCalibration()->GetNrows() &&
                     numCols == GetCameraCalibration()->GetNcols(), 
                     "VisionComponent.CaptureAndSendImage.ResolutionMismatch",
                     "Calibration:%dx%d AndroidHAL:%dx%d",
                     GetCameraCalibration()->GetNrows(),
                     GetCameraCalibration()->GetNcols(),
                     numCols,numRows);
    }

    // Get image buffer
    u8* buffer = nullptr;
    u32 imageId = 0;
    TimeStamp_t imageCaptureSystemTimestamp_ms = 0;
    
    const bool gotImage = androidHAL->CameraGetFrame(buffer, imageId, imageCaptureSystemTimestamp_ms);
    if(gotImage)
    {
      // Create ImageRGB object from image buffer
      image_out = Vision::ImageRGB(numRows, numCols, buffer);

      if(kDisplayUndistortedImages)
      {
        Vision::ImageRGB imgUndistorted(numRows,numCols);
        cv::undistort(image_out.get_CvMat_(), imgUndistorted.get_CvMat_(),
                      _camera->GetCalibration()->GetCalibrationMatrix().get_CvMatx_(),
                      _camera->GetCalibration()->GetDistortionCoeffs());
        imgUndistorted.Display("UndistortedImage");
      }
      
      // Create image with proper imageID and timestamp
      image_out.SetTimestamp(imageCaptureSystemTimestamp_ms);
    }

    return gotImage;
  }
  
  f32 VisionComponent::GetBodyTurnSpeedThresh_degPerSec() const
  {
    return kBodyTurnSpeedThreshBlock_degs;
  }

  void VisionComponent::SetPhysicalRobot(const bool isPhysical)
  {
    const f32 padding = isPhysical ? LIFT_HARDWARE_FALL_SLACK_MM : 0.f;
    const std::vector<Point3f> liftCrossBar{
      // NOTE: adding points for front and back because which will be outermost in projection
      //       depends on lift angle, so let Occluder, which uses bounding box of all the
      //       points, take care of that for us

      // Top:
      Point3f(LIFT_FRONT_WRT_WRIST_JOINT, -LIFT_XBAR_WIDTH*0.5f, LIFT_XBAR_HEIGHT_WRT_WRIST_JOINT),
      Point3f(LIFT_FRONT_WRT_WRIST_JOINT,  LIFT_XBAR_WIDTH*0.5f, LIFT_XBAR_HEIGHT_WRT_WRIST_JOINT),
      Point3f(LIFT_BACK_WRT_WRIST_JOINT,  -LIFT_XBAR_WIDTH*0.5f, LIFT_XBAR_HEIGHT_WRT_WRIST_JOINT),
      Point3f(LIFT_BACK_WRT_WRIST_JOINT,   LIFT_XBAR_WIDTH*0.5f, LIFT_XBAR_HEIGHT_WRT_WRIST_JOINT),

      // Bottom
      Point3f(LIFT_FRONT_WRT_WRIST_JOINT, -LIFT_XBAR_WIDTH*0.5f, LIFT_XBAR_BOTTOM_WRT_WRIST_JOINT - padding),
      Point3f(LIFT_FRONT_WRT_WRIST_JOINT,  LIFT_XBAR_WIDTH*0.5f, LIFT_XBAR_BOTTOM_WRT_WRIST_JOINT - padding),
      Point3f(LIFT_BACK_WRT_WRIST_JOINT,  -LIFT_XBAR_WIDTH*0.5f, LIFT_XBAR_BOTTOM_WRT_WRIST_JOINT - padding),
      Point3f(LIFT_BACK_WRT_WRIST_JOINT,   LIFT_XBAR_WIDTH*0.5f, LIFT_XBAR_BOTTOM_WRT_WRIST_JOINT - padding),
    };

    _liftCrossBarSource = std::move(liftCrossBar);
  }
  
#pragma mark -
#pragma mark Message Handlers
  
  template<>
  void VisionComponent::HandleMessage(const ExternalInterface::EnableVisionMode& payload)
  {
    EnableMode(payload.mode, payload.enable);
  }
  
  template<>
  void VisionComponent::HandleMessage(const ExternalInterface::VisionWhileMoving& msg)
  {
    EnableVisionWhileMovingFast(msg.enable);
  }
  
  template<>
  void VisionComponent::HandleMessage(const ExternalInterface::VisionRunMode& msg)
  {
    SetIsSynchronous(msg.isSync);
  }
  
  template<>
  void VisionComponent::HandleMessage(const ExternalInterface::EraseEnrolledFaceByID& msg)
  {
    EraseFace(msg.faceID);
  }
  
  template<>
  void VisionComponent::HandleMessage(const ExternalInterface::EraseAllEnrolledFaces& msg)
  {
    EraseAllFaces();
  }

  // Helper function to get the full path to face albums if isRelative=true
  inline static std::string GetFullFaceAlbumPath(const CozmoContext* context, const std::string& pathIn, bool isRelative)
  {
    if(isRelative) {
      return context->GetDataPlatform()->pathToResource(Util::Data::Scope::Resources,
                                                        Util::FileUtils::FullFilePath({"config", "basestation", "faceAlbums", pathIn}));
    } else {
      return pathIn;
    }
  }
  
  template<>
  void VisionComponent::HandleMessage(const ExternalInterface::SaveFaceAlbumToFile& msg)
  {
    SaveFaceAlbumToFile(GetFullFaceAlbumPath(_context, msg.path, msg.isRelativePath));
  }
  
  template<>
  void VisionComponent::HandleMessage(const ExternalInterface::LoadFaceAlbumFromFile& msg)
  {
    LoadFaceAlbumFromFile(GetFullFaceAlbumPath(_context, msg.path, msg.isRelativePath));
  }
  
  template<>
  void VisionComponent::HandleMessage(const ExternalInterface::UpdateEnrolledFaceByID& msg)
  {
    RenameFace(msg.faceID, msg.oldName, msg.newName);
  }
  
  template<>
  void VisionComponent::HandleMessage(const ExternalInterface::EnableColorImages& msg)
  {
    // TODO: EnableColorImages probably shouldn't affect what kind of image 
    //       VisionComponent deals with, but it could be repurposed to determine
    //       what gets sent up to game.
    PRINT_NAMED_WARNING("VisionComponent.HandleEnableColorImages.NotImplemented", "");
  }
  
  template<>
  void VisionComponent::HandleMessage(const ExternalInterface::SetCameraSettings& payload)
  {
    EnableAutoExposure(payload.enableAutoExposure);
    
    // If we are not enabling auto exposure (we are disabling it) then set the exposure and gain
    if(!payload.enableAutoExposure)
    {
      SetCameraSettings(payload.exposure_ms, payload.gain);
    }
  }
  
  void VisionComponent::SetSaveImageParameters(const ImageSendMode saveMode,
                                               const std::string& path,
                                               const int8_t onRobotQuality)
  {
    if(nullptr != _visionSystem)
    {
      const std::string cachePath = _robot->GetContext()->GetDataPlatform()->pathToResource(Util::Data::Scope::Cache, "camera");

      const std::string fullPath = Util::FileUtils::FullFilePath({cachePath, "images", path});
      _visionSystem->SetSaveParameters(saveMode, 
                                       fullPath, 
                                       onRobotQuality);

      if(saveMode != ImageSendMode::Off)
      {
        EnableMode(VisionMode::SavingImages, true);  
      }

      PRINT_CH_DEBUG("VisionComponent", "VisionComponent.HandleMessage.SaveImages",
                     "Setting image save mode to %s. Saving to: %s",
                     EnumToString(saveMode), fullPath.c_str());
    }
  }
  
  template<>
  void VisionComponent::HandleMessage(const ExternalInterface::SaveImages& payload)
  {
    SetSaveImageParameters(payload.mode, payload.path, payload.qualityOnRobot);
  }

  template<>
  void VisionComponent::HandleMessage(const ExternalInterface::RobotConnectionResponse& msg)
  {
    if (msg.result == RobotConnectionResult::Success)
    {
      NVStorageComponent::NVStorageReadCallback readCamCalibCallback = [this](u8* data, size_t size, NVStorage::NVResult res)
      {
        if (res == NVStorage::NVResult::NV_OKAY) {
          CameraCalibration payload;
          
          if (size != NVStorageComponent::MakeWordAligned(payload.Size())) {
            PRINT_NAMED_WARNING("VisionComponent.ReadCameraCalibration.SizeMismatch",
                                "Expected %zu, got %zu",
                                NVStorageComponent::MakeWordAligned(payload.Size()), size);
          } else {
            
            payload.Unpack(data, size);
            
            std::stringstream ss;
            ss << "[";
            for(int i = 0; i < payload.distCoeffs.size() - 1; ++i)
            {
              ss << payload.distCoeffs[i] << ", ";
            }
            ss << payload.distCoeffs.back() << "]";
            
            PRINT_NAMED_INFO("VisionComponent.ReadCameraCalibration.Recvd",
                             "Received new %dx%d camera calibration from robot. (fx: %f, fy: %f, cx: %f, cy: %f, distCoeffs: %s)",
                             payload.ncols, payload.nrows,
                             payload.focalLength_x, payload.focalLength_y,
                             payload.center_x, payload.center_y,
                             ss.str().c_str());
            
            // Convert calibration data in payload to a shared CameraCalibration object
            auto calib = std::make_shared<Vision::CameraCalibration>(payload.nrows,
                                                                     payload.ncols,
                                                                     payload.focalLength_x,
                                                                     payload.focalLength_y,
                                                                     payload.center_x,
                                                                     payload.center_y,
                                                                     payload.skew,
                                                                     payload.distCoeffs);
            
            SetCameraCalibration(calib);            

            // Compute FOV from focal length and send
            CameraFOVInfo msg(calib->ComputeHorizontalFOV().ToFloat(), calib->ComputeVerticalFOV().ToFloat());
            if (_robot->SendMessage(RobotInterface::EngineToRobot(std::move(msg))) != RESULT_OK) {
              PRINT_NAMED_WARNING("VisionComponent.ReadCameraCalibration.SendCameraFOVFailed", "");
            }
            
          }
        } else {
          PRINT_NAMED_WARNING("VisionComponent.ReadCameraCalibration.Failed", "");
          
          // TEMP HACK: Use dummy calibration for now since final camera not available yet
          PRINT_NAMED_WARNING("VisionComponent.ReadCameraCalibration.UsingDummyV2Calibration", "");

          // Calibration computed from Inverted Box target using one of the proto robots
          // Should be close enough for other robots without calibration to use
          const std::array<f32, 8> distortionCoeffs = {{-0.03822904514363595, -0.2964213946476391, -0.00181089972406104, 0.001866070303033584, 0.1803429725181202,
            0, 0, 0}};

          auto calib = std::make_shared<Vision::CameraCalibration>(360,
                                          640,
                                          364.7223064012286,
                                          366.1693698832141,
                                          310.6264440545544,
                                          196.6729350209868,
                                          0,
                                          distortionCoeffs);
          
          SetCameraCalibration(calib);
          
          // Compute FOV from focal length and send
          CameraFOVInfo msg(calib->ComputeHorizontalFOV().ToFloat(), calib->ComputeVerticalFOV().ToFloat());
          if (_robot->SendMessage(RobotInterface::EngineToRobot(std::move(msg))) != RESULT_OK) {
            PRINT_NAMED_WARNING("VisionComponent.ReadCameraCalibration.SendCameraFOVFailed", "");
          }

        }
        
        Enable(true);
      };
      
      _robot->GetNVStorageComponent().Read(NVStorage::NVEntryTag::NVEntry_CameraCalib, readCamCalibCallback);
      
    }
  }
  
} // namespace Cozmo
} // namespace Anki<|MERGE_RESOLUTION|>--- conflicted
+++ resolved
@@ -501,21 +501,13 @@
 
             // Flip image around the y axis (before we draw anything on it)
             cv::flip(screenImg.get_CvMat_(), screenImg.get_CvMat_(), 1);
-<<<<<<< HEAD
-            
-=======
-
->>>>>>> 65bc9d25
+
             for(auto & modFcn : _screenImageModFuncs)
             {
               modFcn(screenImg);
             }
             _screenImageModFuncs.clear();
-<<<<<<< HEAD
-            
-=======
-
->>>>>>> 65bc9d25
+
             static Vision::ImageRGB565 img565(FACE_DISPLAY_HEIGHT, FACE_DISPLAY_WIDTH);
             
             // Use gamma to make it easier to see
