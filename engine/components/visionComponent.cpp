--- conflicted
+++ resolved
@@ -1508,7 +1508,6 @@
         }
         break;
         
-<<<<<<< HEAD
       case 720:
         if (captureWidth!=1280) {
           result = RESULT_FAIL;
@@ -1516,9 +1515,7 @@
           m.resolution = ImageResolution::HD;
         }
         break;
-        
-=======
->>>>>>> 4b603eaf
+
       case 360:
         if (captureWidth!=640) {
           result = RESULT_FAIL;
@@ -1526,10 +1523,6 @@
           m.resolution = ImageResolution::NHD;
         }
         break;
-<<<<<<< HEAD
-=======
-
->>>>>>> 4b603eaf
         
       default:
         result = RESULT_FAIL;
@@ -2344,11 +2337,7 @@
   void VisionComponent::CaptureAndSendImage()
   {
     // This resolution should match AndroidHAL::_imageCaptureResolution!
-<<<<<<< HEAD
     const ImageResolution expectedResolution = DEFAULT_IMAGE_RESOLUTION;
-=======
-    const ImageResolution expectedResolution = ImageResolution::NHD;
->>>>>>> 4b603eaf
     DEV_ASSERT(expectedResolution == AndroidHAL::getInstance()->CameraGetResolution(),
                "VisionComponent.CaptureAndSendImage.ResolutionMismatch");
     const int cameraRes = static_cast<const int>(expectedResolution);
