--- conflicted
+++ resolved
@@ -129,13 +129,7 @@
     Result UpdateToolCode(const VisionProcessingResult& result);
     Result UpdateComputedCalibration(const VisionProcessingResult& result);
     Result UpdateImageQuality(const VisionProcessingResult& procResult);
-<<<<<<< HEAD
     Result UpdateDetectedObjects(const VisionProcessingResult& result);
-
-    Result UpdateOverheadMap(const Vision::ImageRGB& image,
-                             const VisionPoseData& poseData);
-=======
->>>>>>> 0aab7744
 
     const Vision::Camera& GetCamera(void) const;
     Vision::Camera& GetCamera(void);
