--- conflicted
+++ resolved
@@ -81,11 +81,7 @@
     void SetIsSynchronous(bool isSync);
 
     // Calibration must be provided before Update() will run
-<<<<<<< HEAD
-    void SetCameraCalibration(const Vision::CameraCalibration& camCalib);
-=======
     void SetCameraCalibration(std::shared_ptr<Vision::CameraCalibration> camCalib);
->>>>>>> 8d0f5d66
     
     bool IsDisplayingProcessedImagesOnly() const;
     
