/**
 * File: protoCladInterpreter.cpp
 *
 * Author: Ron Barry
 * Date:   11/16/2018
 *
 * Description: Determine which proto messages need to be converted to
 *              Clad before being dispatched to their final destinations.
 *              (The gateway no longer does this work.)
 *
 * Copyright: Anki, Inc. 2018
 **/

#include "protoCladInterpreter.h"

#include "util/logging/logging.h"
#include "proto/external_interface/messages.pb.h"

#include "engine/cozmoEngine.h"
#include "engine/cozmoAPI/comms/uiMessageHandler.h"
#include "engine/cozmoAPI/comms/protoMessageHandler.h"
#include "engine/externalInterface/externalMessageRouter.h"


namespace Anki {
namespace Vector {

<<<<<<< HEAD
/**
 * Given a message reference, checks to see if that Oneof type used to be
 * translated (to Clad) by the gateway. If it is, it's now the engine's
 * responsibility to do the translation, so we do that, then re-broadcast
 * the Clad version of the message to uiMessageHandler - where it would
 * have arrived, had gateway left it as Clad.
 * 
 * @param message The Proto message to check-translate-rebroadcast
 * @return
*/
=======
// Given a message reference, checks to see if that Oneof type used to be
// translated (to Clad) by the gateway. If it is, it's now the engine's
// responsibility to do the translation, so we do that, then re-broadcast
// the Clad version of the message to uiMessageHandler - where it would
// have arrived, had gateway left it as Clad.
// 
// @param message The Proto message to check-translate-rebroadcast
// @return true, if a conversion-and-Broadcast was done, false otherwise.

>>>>>>> bbfbb13d
bool ProtoCladInterpreter::Redirect(
    const external_interface::GatewayWrapper & proto_message, CozmoContext * cozmo_context) {
  
  ExternalInterface::MessageGameToEngine clad_message;

  /*
  auto od = proto_message.GetMetadata().descriptor->FindOneofByName("oneof_message_type");
  LOG_WARNING("ron_proto", "ProtoCladInterpreter::Redirect((%d, %s, %s, %s)=>clad)", 
      proto_message.oneof_message_type_case(),
      proto_message.GetMetadata().reflection->GetOneofFieldDescriptor(proto_message, od)->name().c_str(),
      proto_message.GetMetadata().descriptor->full_name().c_str(),
      MessageGameToEngineTagToString(clad_message.GetTag()));
  */

  switch(proto_message.oneof_message_type_case()) {
    case external_interface::GatewayWrapper::kDriveWheelsRequest:
    {
      ProtoDriveWheelsRequestToClad(proto_message, clad_message);
      break;
    }
    case external_interface::GatewayWrapper::kPlayAnimationRequest:
    {
      ProtoPlayAnimationRequestToClad(proto_message, clad_message);
      break;
    }
    case external_interface::GatewayWrapper::kListAnimationsRequest:
    {
      ProtoListAnimationsRequestToClad(proto_message, clad_message);
      break;
    }
    default:
    {
      return false;
    }
  }

  cozmo_context->GetExternalInterface()->Broadcast(std::move(clad_message));

  return true; 
}

bool ProtoCladInterpreter::Redirect(
<<<<<<< HEAD
    const ExternalInterface::MessageEngineToGame & message, CozmoContext * cozmo_context) {
=======
    const ExternalInterface::MessageEngineToGame& message, CozmoContext* cozmo_context) {
  
>>>>>>> bbfbb13d
  external_interface::GatewayWrapper proto_message;

  /*
  LOG_WARNING("ron_proto", "Redirect(ME2G(%d, %s)=>proto): %s:%d", 
      (int)message.GetTag(),
      MessageEngineToGameTagToString(message.GetTag()),
      __FILE__, __LINE__
      );
  */

  switch(message.GetTag()) {
    case ExternalInterface::MessageEngineToGameTag::AnimationAvailable:
    {
      CladAnimationAvailableToProto(message, proto_message);
      break;
    }
    case ExternalInterface::MessageEngineToGameTag::EndOfMessage:
    {
      CladEndOfMessageToProto(message, proto_message);
      break;
    }
    default:
    {
      return false;
    }
  }

  cozmo_context->GetGatewayInterface()->Broadcast(std::move(proto_message));
  return true;
}

bool ProtoCladInterpreter::Redirect(
<<<<<<< HEAD
    const ExternalInterface::MessageGameToEngine & message, CozmoContext * cozmo_context) {
=======
    const ExternalInterface::MessageGameToEngine& message, CozmoContext* cozmo_context) {
  
>>>>>>> bbfbb13d
  external_interface::GatewayWrapper proto_message;

  LOG_WARNING("ron_proto", "Redirect(MG2E(%d, %s))=>proto", 
      (int)message.GetTag(),
      MessageGameToEngineTagToString(message.GetTag()));

  switch(message.GetTag()) {
    case ExternalInterface::MessageGameToEngineTag::DriveWheels:
    {
      CladDriveWheelsToProto(message, proto_message);
      break;
    }
    case ExternalInterface::MessageGameToEngineTag::PlayAnimation:
    {
      CladPlayAnimationToProto(message, proto_message);
      break;
    }
    default:
    {
      return false;
    }
  }

  cozmo_context->GetGatewayInterface()->Broadcast(std::move(proto_message));
  return true;
}

void ProtoCladInterpreter::ProtoDriveWheelsRequestToClad(
    const external_interface::GatewayWrapper& proto_message,
    ExternalInterface::MessageGameToEngine& clad_message) {
  Anki::Vector::ExternalInterface::DriveWheels drive_wheels;
  drive_wheels.lwheel_speed_mmps =  proto_message.drive_wheels_request().left_wheel_mmps();
  drive_wheels.rwheel_speed_mmps =  proto_message.drive_wheels_request().right_wheel_mmps();
  drive_wheels.lwheel_accel_mmps2 = proto_message.drive_wheels_request().right_wheel_mmps2();
  drive_wheels.rwheel_accel_mmps2 = proto_message.drive_wheels_request().left_wheel_mmps2();
  clad_message.Set_DriveWheels(drive_wheels);
}

void ProtoCladInterpreter::ProtoPlayAnimationRequestToClad(
    const external_interface::GatewayWrapper& proto_message,
    ExternalInterface::MessageGameToEngine& clad_message) {
  Anki::Vector::ExternalInterface::PlayAnimation play_animation;
  play_animation.animationName =   proto_message.play_animation_request().animation().name();
  play_animation.ignoreBodyTrack = proto_message.play_animation_request().ignore_body_track();
  play_animation.ignoreHeadTrack = proto_message.play_animation_request().ignore_head_track();
  play_animation.ignoreLiftTrack = proto_message.play_animation_request().ignore_lift_track();
  play_animation.numLoops =        proto_message.play_animation_request().loops();
  clad_message.Set_PlayAnimation(play_animation);
}

void ProtoCladInterpreter::ProtoListAnimationsRequestToClad(
<<<<<<< HEAD
    const external_interface::GatewayWrapper & proto_message,
    ExternalInterface::MessageGameToEngine & clad_message) {
  // LOG_WARNING("ron_proto_to_clad_testing", "ProtoCladInterpreter::ProtoListAnimationsRequestToClad()");
=======
    const external_interface::GatewayWrapper& proto_message,
    ExternalInterface::MessageGameToEngine& clad_message) {
>>>>>>> bbfbb13d
  Anki::Vector::ExternalInterface::RequestAvailableAnimations request_available_animations;
  clad_message.Set_RequestAvailableAnimations(request_available_animations);
}


void ProtoCladInterpreter::CladDriveWheelsToProto(
    const ExternalInterface::MessageGameToEngine& clad_message,
    external_interface::GatewayWrapper& proto_message) { 
  external_interface::DriveWheelsResponse* drive_wheels_response = new external_interface::DriveWheelsResponse;
  proto_message = ExternalMessageRouter::WrapResponse(drive_wheels_response);
}

void ProtoCladInterpreter::CladPlayAnimationToProto(
    const ExternalInterface::MessageGameToEngine& clad_message,
    external_interface::GatewayWrapper& proto_message) { 
  external_interface::PlayAnimationResponse* play_animation_response = new external_interface::PlayAnimationResponse;
  proto_message = ExternalMessageRouter::WrapResponse(play_animation_response);
}

void ProtoCladInterpreter::CladAnimationAvailableToProto(
<<<<<<< HEAD
    const ExternalInterface::MessageEngineToGame & clad_message, 
    external_interface::GatewayWrapper & proto_message) {
  
  external_interface::ListAnimationsResponse * list_animations_response = 
    new external_interface::ListAnimationsResponse;
=======
    const ExternalInterface::MessageEngineToGame& clad_message, 
    external_interface::GatewayWrapper& proto_message) {
  external_interface::ListAnimationsResponse* list_animations_response = new external_interface::ListAnimationsResponse;
>>>>>>> bbfbb13d
  std::string animName = clad_message.Get_AnimationAvailable().animName;
  list_animations_response->add_animation_names()->set_name(animName);
  proto_message = ExternalMessageRouter::WrapResponse(list_animations_response);
}

void ProtoCladInterpreter::CladEndOfMessageToProto(
<<<<<<< HEAD
    const ExternalInterface::MessageEngineToGame & clad_message, 
    external_interface::GatewayWrapper & proto_message) {
  
  external_interface::ListAnimationsResponse * end_of_list_animations_response = 
    new external_interface::ListAnimationsResponse;
=======
    const ExternalInterface::MessageEngineToGame& clad_message, 
    external_interface::GatewayWrapper& proto_message) {
  external_interface::ListAnimationsResponse* end_of_list_animations_response = 
      new external_interface::ListAnimationsResponse;
>>>>>>> bbfbb13d
  // Don't change "EndOfListAnimationsResponses" - The .go recipient depends upon it.
  end_of_list_animations_response->add_animation_names()->set_name("EndOfListAnimationsResponses");
  proto_message = ExternalMessageRouter::WrapResponse(end_of_list_animations_response);
}


//
// Misc Support Translators
//
external_interface::PoseStruct * ProtoCladInterpreter::CladPoseStructToProto(
    const Anki::PoseStruct3d & clad_message) {
  external_interface::PoseStruct * pose_struct = new external_interface::PoseStruct;
  pose_struct->set_x(clad_message.x);
  pose_struct->set_y(clad_message.y);
  pose_struct->set_z(clad_message.z);
  pose_struct->set_q0(clad_message.q0);
  pose_struct->set_q1(clad_message.q1);
  pose_struct->set_q2(clad_message.q2);
  pose_struct->set_q3(clad_message.q3);
  pose_struct->set_origin_id(clad_message.originID);

  return pose_struct;
}

external_interface::CladRect * ProtoCladInterpreter::CladCladRectToProto(
    const Anki::CladRect & clad_message) {
  external_interface::CladRect * clad_rect = new external_interface::CladRect;
  clad_rect->set_x_top_left(clad_message.x_topLeft);
  clad_rect->set_y_top_left(clad_message.y_topLeft);
  clad_rect->set_width(clad_message.width);
  clad_rect->set_height(clad_message.height);
  
  return clad_rect;
}

//TODO: templatize the ENUM converters do DRY out the code:
external_interface::FacialExpression ProtoCladInterpreter::CladFacialExpressionToProto(
    const Anki::Vision::FacialExpression & clad_message) {

  // Admittedly, this is nasty, but 1) it's the way that it's being done on the gateway, already, and
  // 2) it ensures that adding a new expression doesn't require that you alter this interpreter.
  return external_interface::FacialExpression((int)clad_message + 1);
}

//TODO: templatize the ENUM converters do DRY out the code:
external_interface::ObjectFamily ProtoCladInterpreter::CladObjectFamilyToProto(
    const Anki::Vector::ObjectFamily & clad_message) {

  // Admittedly, this is nasty, but 1) it's the way that it's being done on the gateway, already, and
  // 2) it ensures that adding a new expression doesn't require that you alter this interpreter.
  return external_interface::ObjectFamily((int)clad_message + 1);
}

//TODO: templatize the ENUM converters do DRY out the code:
external_interface::ObjectType ProtoCladInterpreter::CladObjectTypeToProto(
    const Anki::Vector::ObjectType & clad_message) {

  // Admittedly, this is nasty, but 1) it's the way that it's being done on the gateway, already, and
  // 2) it ensures that adding a new expression doesn't require that you alter this interpreter.
  return external_interface::ObjectType((int)clad_message + 1);
}


//
// Events
//
void ProtoCladInterpreter::CladRobotObservedFaceToProto(
    const Anki::Vector::ExternalInterface::RobotObservedFace & clad_message,
    external_interface::GatewayWrapper & proto_message) {
  external_interface::RobotObservedFace * robot_observed_face = new external_interface::RobotObservedFace;
  
  robot_observed_face->set_face_id(clad_message.faceID);
  robot_observed_face->set_timestamp(clad_message.timestamp);
  robot_observed_face->set_allocated_pose(CladPoseStructToProto(clad_message.pose));
  robot_observed_face->set_allocated_img_rect(CladCladRectToProto(clad_message.img_rect));
  robot_observed_face->set_name(clad_message.name);
  robot_observed_face->set_expression(CladFacialExpressionToProto(clad_message.expression));
  
  robot_observed_face->clear_expression_values();
  for (auto expression_value = clad_message.expressionValues.begin();
       expression_value != clad_message.expressionValues.end();
       expression_value++) {
    robot_observed_face->add_expression_values(*expression_value);
  }
  
  robot_observed_face->clear_left_eye();
  for (auto point = clad_message.leftEye.begin();
       point != clad_message.leftEye.end();
       point++) {
    auto eye = robot_observed_face->add_left_eye();
    eye->set_x(point->x);
    eye->set_y(point->y);
  }

  robot_observed_face->clear_right_eye();
  for (auto point = clad_message.rightEye.begin();
       point != clad_message.rightEye.end();
       point++) {
    auto eye = robot_observed_face->add_right_eye();
    eye->set_x(point->x);
    eye->set_y(point->y);
  }

  robot_observed_face->clear_nose();
  for (auto point = clad_message.nose.begin();
       point != clad_message.nose.end();
       point++) {
    auto nose = robot_observed_face->add_nose();
    nose->set_x(point->x);
    nose->set_y(point->y);
  }

  robot_observed_face->clear_mouth();
  for (auto point = clad_message.mouth.begin();
       point != clad_message.mouth.end();
       point++) {
    auto mouth = robot_observed_face->add_mouth();
    mouth->set_x(point->x);
    mouth->set_y(point->y);
  }
  proto_message = ExternalMessageRouter::Wrap(robot_observed_face);
}

void ProtoCladInterpreter::CladRobotChangedObservedFaceIDToProto(
    const Anki::Vector::ExternalInterface::RobotChangedObservedFaceID & clad_message,
    external_interface::GatewayWrapper & proto_message) {
  
  LOG_WARNING("ron_proto", "CladRobotChangedObservedFaceIDToProto: %s:%d", __FILE__, __LINE__);
  external_interface::RobotChangedObservedFaceID * changed_observed_face_id = 
    new external_interface::RobotChangedObservedFaceID;
  
  changed_observed_face_id->set_new_id(clad_message.newID);
  changed_observed_face_id->set_old_id(clad_message.oldID);

  proto_message = ExternalMessageRouter::Wrap(changed_observed_face_id);
}

void ProtoCladInterpreter::CladRobotObservedObjectToProto(
    const Anki::Vector::ExternalInterface::RobotObservedObject & clad_message,
    external_interface::GatewayWrapper & proto_message) {
  
  LOG_WARNING("ron_proto", "CladRobotObservedObjectToProto %s:%d", __FILE__, __LINE__);

  external_interface::RobotObservedObject * robot_observed_object = new external_interface::RobotObservedObject;

  robot_observed_object->set_timestamp(clad_message.timestamp);
  robot_observed_object->set_object_family(CladObjectFamilyToProto(clad_message.objectFamily));
  robot_observed_object->set_object_type(CladObjectTypeToProto(clad_message.objectType));
  robot_observed_object->set_object_id(clad_message.objectID);
  robot_observed_object->set_allocated_img_rect(CladCladRectToProto(clad_message.img_rect));
  robot_observed_object->set_allocated_pose(CladPoseStructToProto(clad_message.pose));
  robot_observed_object->set_top_face_orientation_rad(clad_message.topFaceOrientation_rad);
  robot_observed_object->set_is_active(clad_message.isActive);

  external_interface::ObjectEvent* object_event = new external_interface::ObjectEvent{ robot_observed_object };

  proto_message = ExternalMessageRouter::Wrap(object_event);
}


} // namespace Vector
} // namespace Anki<|MERGE_RESOLUTION|>--- conflicted
+++ resolved
@@ -25,18 +25,6 @@
 namespace Anki {
 namespace Vector {
 
-<<<<<<< HEAD
-/**
- * Given a message reference, checks to see if that Oneof type used to be
- * translated (to Clad) by the gateway. If it is, it's now the engine's
- * responsibility to do the translation, so we do that, then re-broadcast
- * the Clad version of the message to uiMessageHandler - where it would
- * have arrived, had gateway left it as Clad.
- * 
- * @param message The Proto message to check-translate-rebroadcast
- * @return
-*/
-=======
 // Given a message reference, checks to see if that Oneof type used to be
 // translated (to Clad) by the gateway. If it is, it's now the engine's
 // responsibility to do the translation, so we do that, then re-broadcast
@@ -46,7 +34,6 @@
 // @param message The Proto message to check-translate-rebroadcast
 // @return true, if a conversion-and-Broadcast was done, false otherwise.
 
->>>>>>> bbfbb13d
 bool ProtoCladInterpreter::Redirect(
     const external_interface::GatewayWrapper & proto_message, CozmoContext * cozmo_context) {
   
@@ -89,12 +76,8 @@
 }
 
 bool ProtoCladInterpreter::Redirect(
-<<<<<<< HEAD
-    const ExternalInterface::MessageEngineToGame & message, CozmoContext * cozmo_context) {
-=======
     const ExternalInterface::MessageEngineToGame& message, CozmoContext* cozmo_context) {
   
->>>>>>> bbfbb13d
   external_interface::GatewayWrapper proto_message;
 
   /*
@@ -127,12 +110,8 @@
 }
 
 bool ProtoCladInterpreter::Redirect(
-<<<<<<< HEAD
-    const ExternalInterface::MessageGameToEngine & message, CozmoContext * cozmo_context) {
-=======
     const ExternalInterface::MessageGameToEngine& message, CozmoContext* cozmo_context) {
   
->>>>>>> bbfbb13d
   external_interface::GatewayWrapper proto_message;
 
   LOG_WARNING("ron_proto", "Redirect(MG2E(%d, %s))=>proto", 
@@ -163,6 +142,7 @@
 void ProtoCladInterpreter::ProtoDriveWheelsRequestToClad(
     const external_interface::GatewayWrapper& proto_message,
     ExternalInterface::MessageGameToEngine& clad_message) {
+
   Anki::Vector::ExternalInterface::DriveWheels drive_wheels;
   drive_wheels.lwheel_speed_mmps =  proto_message.drive_wheels_request().left_wheel_mmps();
   drive_wheels.rwheel_speed_mmps =  proto_message.drive_wheels_request().right_wheel_mmps();
@@ -174,6 +154,7 @@
 void ProtoCladInterpreter::ProtoPlayAnimationRequestToClad(
     const external_interface::GatewayWrapper& proto_message,
     ExternalInterface::MessageGameToEngine& clad_message) {
+
   Anki::Vector::ExternalInterface::PlayAnimation play_animation;
   play_animation.animationName =   proto_message.play_animation_request().animation().name();
   play_animation.ignoreBodyTrack = proto_message.play_animation_request().ignore_body_track();
@@ -184,14 +165,9 @@
 }
 
 void ProtoCladInterpreter::ProtoListAnimationsRequestToClad(
-<<<<<<< HEAD
-    const external_interface::GatewayWrapper & proto_message,
-    ExternalInterface::MessageGameToEngine & clad_message) {
-  // LOG_WARNING("ron_proto_to_clad_testing", "ProtoCladInterpreter::ProtoListAnimationsRequestToClad()");
-=======
     const external_interface::GatewayWrapper& proto_message,
     ExternalInterface::MessageGameToEngine& clad_message) {
->>>>>>> bbfbb13d
+
   Anki::Vector::ExternalInterface::RequestAvailableAnimations request_available_animations;
   clad_message.Set_RequestAvailableAnimations(request_available_animations);
 }
@@ -199,48 +175,36 @@
 
 void ProtoCladInterpreter::CladDriveWheelsToProto(
     const ExternalInterface::MessageGameToEngine& clad_message,
-    external_interface::GatewayWrapper& proto_message) { 
+    external_interface::GatewayWrapper& proto_message) {
+
   external_interface::DriveWheelsResponse* drive_wheels_response = new external_interface::DriveWheelsResponse;
   proto_message = ExternalMessageRouter::WrapResponse(drive_wheels_response);
 }
 
 void ProtoCladInterpreter::CladPlayAnimationToProto(
     const ExternalInterface::MessageGameToEngine& clad_message,
-    external_interface::GatewayWrapper& proto_message) { 
+    external_interface::GatewayWrapper& proto_message) {
+      
   external_interface::PlayAnimationResponse* play_animation_response = new external_interface::PlayAnimationResponse;
   proto_message = ExternalMessageRouter::WrapResponse(play_animation_response);
 }
 
 void ProtoCladInterpreter::CladAnimationAvailableToProto(
-<<<<<<< HEAD
-    const ExternalInterface::MessageEngineToGame & clad_message, 
-    external_interface::GatewayWrapper & proto_message) {
-  
-  external_interface::ListAnimationsResponse * list_animations_response = 
-    new external_interface::ListAnimationsResponse;
-=======
     const ExternalInterface::MessageEngineToGame& clad_message, 
     external_interface::GatewayWrapper& proto_message) {
+      
   external_interface::ListAnimationsResponse* list_animations_response = new external_interface::ListAnimationsResponse;
->>>>>>> bbfbb13d
   std::string animName = clad_message.Get_AnimationAvailable().animName;
   list_animations_response->add_animation_names()->set_name(animName);
   proto_message = ExternalMessageRouter::WrapResponse(list_animations_response);
 }
 
 void ProtoCladInterpreter::CladEndOfMessageToProto(
-<<<<<<< HEAD
-    const ExternalInterface::MessageEngineToGame & clad_message, 
-    external_interface::GatewayWrapper & proto_message) {
-  
-  external_interface::ListAnimationsResponse * end_of_list_animations_response = 
-    new external_interface::ListAnimationsResponse;
-=======
     const ExternalInterface::MessageEngineToGame& clad_message, 
     external_interface::GatewayWrapper& proto_message) {
+
   external_interface::ListAnimationsResponse* end_of_list_animations_response = 
       new external_interface::ListAnimationsResponse;
->>>>>>> bbfbb13d
   // Don't change "EndOfListAnimationsResponses" - The .go recipient depends upon it.
   end_of_list_animations_response->add_animation_names()->set_name("EndOfListAnimationsResponses");
   proto_message = ExternalMessageRouter::WrapResponse(end_of_list_animations_response);
