--- conflicted
+++ resolved
@@ -84,24 +84,19 @@
       external_interface::GatewayWrapper& proto_message);
 
   static void CladEndOfMessageToProto(
-<<<<<<< HEAD
-      const ExternalInterface::MessageEngineToGame & clad_message, 
-      external_interface::GatewayWrapper & proto_message);
+      const ExternalInterface::MessageEngineToGame& clad_message, 
+      external_interface::GatewayWrapper& proto_message);
 
 
   //
   // Misc Support Translators
   //
-  static external_interface::PoseStruct * CladPoseStructToProto(const Anki::PoseStruct3d & clad_message);
-  static external_interface::CladRect * CladCladRectToProto(const Anki::CladRect & clad_message);
-  static external_interface::FacialExpression CladFacialExpressionToProto(const Anki::Vision::FacialExpression & clad_message);
-  static external_interface::ObjectFamily CladObjectFamilyToProto(const Anki::Vector::ObjectFamily & clad_message);
-  static external_interface::ObjectType CladObjectTypeToProto(const Anki::Vector::ObjectType & clad_message);
+  static external_interface::PoseStruct* CladPoseStructToProto(const Anki::PoseStruct3d& clad_message);
+  static external_interface::CladRect* CladCladRectToProto(const Anki::CladRect& clad_message);
+  static external_interface::FacialExpression CladFacialExpressionToProto(const Anki::Vision::FacialExpression& clad_message);
+  static external_interface::ObjectFamily CladObjectFamilyToProto(const Anki::Vector::ObjectFamily& clad_message);
+  static external_interface::ObjectType CladObjectTypeToProto(const Anki::Vector::ObjectType& clad_message);
 
-=======
-      const ExternalInterface::MessageEngineToGame& clad_message, 
-      external_interface::GatewayWrapper& proto_message);
->>>>>>> bbfbb13d
 };
 
 } // namespace Vector
