--- conflicted
+++ resolved
@@ -274,13 +274,9 @@
         Comms::MsgPacket p;
         message.Pack(p.data, Comms::MsgPacket::MAX_SIZE);
 
-<<<<<<< HEAD
-        (void) _context->GetProtoCladInterpreter()->Redirect(message);
-=======
         if(_isInitialized && _context != nullptr) {
           (void) _context->GetProtoCladInterpreter()->Redirect(message);
         }
->>>>>>> eba8f196
 
         #if ANKI_DEV_CHEATS
         if (nullptr != DevLoggingSystem::GetInstance())
