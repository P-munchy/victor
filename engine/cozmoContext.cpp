
#include "engine/cozmoContext.h"

#include "coretech/common/engine/utils/data/dataPlatform.h"
#include "engine/cozmoAPI/comms/protoCladInterpreter.h"
#include "engine/externalInterface/externalInterface.h"
#include "engine/perfMetricEngine.h"
#include "engine/robotDataLoader.h"
#include "engine/robotManager.h"
//#include "engine/util/transferQueue/gameLogTransferTask.h"
//#include "engine/util/transferQueue/transferQueueMgr.h"
#include "engine/utils/cozmoExperiments.h"
#include "engine/utils/cozmoFeatureGate.h"
#include "engine/viz/vizManager.h"
#include "audioEngine/multiplexer/audioMultiplexer.h"
#include "util/cpuProfiler/cpuThreadId.h"
#include "util/environment/locale.h"
#include "util/fileUtils/fileUtils.h"
#include "util/random/randomGenerator.h"
#include "webServerProcess/src/webService.h"


namespace Anki {
namespace Vector {

class ThreadIDInternal : private Util::noncopyable
{
public:
  Util::CpuThreadId _id = Util::kCpuThreadIdInvalid;
};


CozmoContext::CozmoContext(Util::Data::DataPlatform* dataPlatform, IExternalInterface* externalInterface, IGatewayInterface* gatewayInterface)
  : _externalInterface(externalInterface)
  , _gatewayInterface(gatewayInterface)
  , _dataPlatform(dataPlatform)
  , _threadIdHolder(new ThreadIDInternal)
  , _featureGate(new CozmoFeatureGate(dataPlatform))
  , _random(new Anki::Util::RandomGenerator())
  , _locale(new Util::Locale(Util::Locale::GetNativeLocale()))
  , _dataLoader(new RobotDataLoader(this))
  , _robotMgr(new RobotManager(this))
  , _vizManager(new VizManager())
  //, _transferQueueMgr(new Anki::Util::TransferQueueMgr())
  //, _gameLogTransferTask(new Anki::Util::GameLogTransferTask())
  , _cozmoExperiments(new CozmoExperiments(this))
  , _perfMetric(new PerfMetricEngine(this))
  , _webService(new WebService::WebService())
<<<<<<< HEAD
  , _protoCladInterpreter( new ProtoCladInterpreter(this) )
=======
  , _protoCladInterpreter(new ProtoCladInterpreter(this))
>>>>>>> eba8f196
{
  //_gameLogTransferTask->Init(_transferQueueMgr.get());
}


CozmoContext::CozmoContext() : CozmoContext(nullptr, nullptr, nullptr)
{

}

CozmoContext::~CozmoContext()
{
}

void CozmoContext::Shutdown()
{
  // Order of destruction matters!  RobotManager makes calls back into context,
  // so manager must be shut down before context is destroyed.
  _robotMgr->Shutdown(ShutdownReason::SHUTDOWN_UNKNOWN);
}


void CozmoContext::SetSdkStatus(SdkStatusType statusType, std::string&& statusText) const
{
  if (_externalInterface)
  {
    _externalInterface->SetSdkStatus(statusType, std::move(statusText));
  }
}

void CozmoContext::SetRandomSeed(uint32_t seed)
{
  _random->SetSeed("CozmoContext", seed);
}


void CozmoContext::SetLocale(const std::string& localeString)
{
  // TODO: VIC-27 - Migrate Audio Local functionality to Victor
  using Locale = Anki::Util::Locale;
//  using CozmoAudioController = Anki::Vector::Audio::CozmoAudioController;

  if (!localeString.empty()) {
    Locale locale = Locale::LocaleFromString(localeString);
    _locale.reset(new Locale(locale));

    // Update audio controller to use new locale preference
//    auto * audioController = (_audioServer ? _audioServer->GetAudioController() : NULL);
//    auto * cozmoAudioController = dynamic_cast<CozmoAudioController*>(audioController);
//    if (nullptr != cozmoAudioController) {
//      cozmoAudioController->SetLocale(*_locale);
//    }
  }
}


void CozmoContext::SetEngineThread()
{
  _threadIdHolder->_id = Util::GetCurrentThreadId();
}

bool CozmoContext::IsEngineThread() const
{
  return Util::AreCpuThreadIdsEqual( _threadIdHolder->_id, Util::GetCurrentThreadId() );
}


} // namespace Vector
} // namespace Anki<|MERGE_RESOLUTION|>--- conflicted
+++ resolved
@@ -46,11 +46,7 @@
   , _cozmoExperiments(new CozmoExperiments(this))
   , _perfMetric(new PerfMetricEngine(this))
   , _webService(new WebService::WebService())
-<<<<<<< HEAD
-  , _protoCladInterpreter( new ProtoCladInterpreter(this) )
-=======
   , _protoCladInterpreter(new ProtoCladInterpreter(this))
->>>>>>> eba8f196
 {
   //_gameLogTransferTask->Init(_transferQueueMgr.get());
 }
