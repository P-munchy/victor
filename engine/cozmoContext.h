/**
 * File: cozmoContext.h
 *
 * Author: Lee Crippen
 * Created: 1/29/2016
 *
 * Description: Holds references to components and systems that are used often by all different parts of code,
 *              where it is unclear who the appropriate owner of that system would be.
 *              NOT intended to be a container to hold ALL systems and components, which would simply be lazy.
 *
 * Copyright: Anki, Inc. 2016
 *
 **/

#ifndef __Cozmo_Basestation_CozmoContext_H__
#define __Cozmo_Basestation_CozmoContext_H__


#include "util/helpers/noncopyable.h"
#include <memory>


// ---------- BEGIN FORWARD DECLARATIONS ----------
namespace Anki {
namespace Util {
  //class GameLogTransferTask;
  class RandomGenerator;
  //class TransferQueueMgr;
  class Locale;
  namespace AnkiLab {
    class AnkiLab;
  }
  namespace Data {
    class DataPlatform;
  }
}

namespace Comms {
  class AdvertisementService;
}

namespace Vector {

class CozmoAudienceTags;
class CozmoExperiments;
class CozmoFeatureGate;
class IExternalInterface;
class IGatewayInterface;
class RobotDataLoader;
class RobotManager;
class VizManager;
<<<<<<< HEAD
class PerfMetric;
class AppToEngineHandler;
class ProtoCladInterpreter;
=======
class PerfMetricEngine;
>>>>>>> d5b3212c

namespace WebService {
  class WebService;
}

class ThreadIDInternal;

enum class SdkStatusType : uint8_t;

namespace RobotInterface {
  class MessageHandler;
}

} // namespace Vector
} // namespace Anki

// ---------- END FORWARD DECLARATIONS ----------



// Here begins the actual namespace and interface for CozmoContext
namespace Anki {
namespace Vector {

class CozmoContext : private Util::noncopyable
{

public:
  CozmoContext(Util::Data::DataPlatform* dataPlatform, IExternalInterface* externalInterface, IGatewayInterface* gatewayInterface);
  CozmoContext();
  virtual ~CozmoContext();

  IExternalInterface*                   GetExternalInterface() const { return _externalInterface; }
  IGatewayInterface*                    GetGatewayInterface() const { return _gatewayInterface; }
  Util::Data::DataPlatform*             GetDataPlatform() const { return _dataPlatform; }

  CozmoFeatureGate*                     GetFeatureGate() const { return _featureGate.get(); }
  Util::RandomGenerator*                GetRandom() const { return _random.get(); }
  Util::Locale*                         GetLocale() const { return _locale.get(); }
  RobotDataLoader*                      GetDataLoader() const { return _dataLoader.get(); }
  RobotManager*                         GetRobotManager() const { return _robotMgr.get(); }
  VizManager*                           GetVizManager() const { return _vizManager.get(); }
  //Util::TransferQueueMgr*               GetTransferQueue() const { return _transferQueueMgr.get(); }
  CozmoExperiments*                     GetExperiments() const { return _cozmoExperiments.get(); }
  PerfMetricEngine*                     GetPerfMetric() const { return _perfMetric.get(); }
  WebService::WebService*               GetWebService() const { return _webService.get(); }
  ProtoCladInterpreter*                 GetProtoCladInterpreter() const { return _protoCladInterpreter.get(); }

  void  SetSdkStatus(SdkStatusType statusType, std::string&& statusText) const;

  void SetRandomSeed(uint32_t seed);

  void SetLocale(const std::string& locale);

  // Designate current thread as the "main thread" used for engine updates.
  void SetEngineThread();

  // Returns true if the current thread is the "main thread" used for engine updates.
  // Requires SetEngineThread (above) to have been called.
  bool IsEngineThread() const;

  // Perform orderly shutdown of components
  void Shutdown();

private:
  // This is passed in and held onto, but not owned by the context (yet.
  // It really should be, and that refactoring will have to happen soon).
  IExternalInterface*                                     _externalInterface = nullptr;
  IGatewayInterface*                                      _gatewayInterface = nullptr;
  Util::Data::DataPlatform*                               _dataPlatform = nullptr;

  // for holding the thread id (and avoiding need to include cpuThreadId.h here)
  std::unique_ptr<ThreadIDInternal> _threadIdHolder;

  // Context holds onto these things for everybody:
  std::unique_ptr<CozmoFeatureGate>                     _featureGate;
  std::unique_ptr<Util::RandomGenerator>                _random;
  std::unique_ptr<Util::Locale>                         _locale;
  std::unique_ptr<RobotDataLoader>                      _dataLoader;
  std::unique_ptr<RobotManager>                         _robotMgr;
  std::unique_ptr<VizManager>                           _vizManager;
  //std::unique_ptr<Util::TransferQueueMgr>               _transferQueueMgr;
  //std::unique_ptr<Util::GameLogTransferTask>            _gameLogTransferTask;
  std::unique_ptr<CozmoExperiments>                     _cozmoExperiments;
  std::unique_ptr<PerfMetricEngine>                     _perfMetric;
  std::unique_ptr<WebService::WebService>               _webService;
<<<<<<< HEAD
  std::unique_ptr<AppToEngineHandler>                   _appToEngineHandler;
  std::unique_ptr<ProtoCladInterpreter>                 _protoCladInterpreter;
=======

>>>>>>> d5b3212c
};


} // namespace Vector
} // namespace Anki

#endif // __Cozmo_Basestation_CozmoContext_H__<|MERGE_RESOLUTION|>--- conflicted
+++ resolved
@@ -46,16 +46,12 @@
 class CozmoFeatureGate;
 class IExternalInterface;
 class IGatewayInterface;
+class PerfMetric;
+class PerfMetricEngine;
+class ProtoCladInterpreter;
 class RobotDataLoader;
 class RobotManager;
 class VizManager;
-<<<<<<< HEAD
-class PerfMetric;
-class AppToEngineHandler;
-class ProtoCladInterpreter;
-=======
-class PerfMetricEngine;
->>>>>>> d5b3212c
 
 namespace WebService {
   class WebService;
@@ -142,12 +138,7 @@
   std::unique_ptr<CozmoExperiments>                     _cozmoExperiments;
   std::unique_ptr<PerfMetricEngine>                     _perfMetric;
   std::unique_ptr<WebService::WebService>               _webService;
-<<<<<<< HEAD
-  std::unique_ptr<AppToEngineHandler>                   _appToEngineHandler;
   std::unique_ptr<ProtoCladInterpreter>                 _protoCladInterpreter;
-=======
-
->>>>>>> d5b3212c
 };
 
 
