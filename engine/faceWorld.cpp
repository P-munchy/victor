/**
 * File: faceWorld.cpp
 *
 * Author: Andrew Stein (andrew)
 * Created: 2014
 *
 * Description: Implements a container for mirroring on the main thread the faces
 *              from the vision system (which generally runs on another thread).
 *
 * Copyright: Anki, Inc. 2014
 *
 **/

#include "engine/faceWorld.h"


#include "anki/cozmo/shared/cozmoConfig.h"
#include "clad/externalInterface/messageEngineToGame.h"
#include "clad/externalInterface/messageGameToEngine.h"
#include "clad/types/enrolledFaceStorage.h"
#include "coretech/common/engine/math/point_impl.h"
#include "coretech/common/engine/math/poseOriginList.h"
#include "coretech/common/shared/radians.h"

#include "engine/actions/animActions.h"
#include "engine/actions/basicActions.h"
#include "engine/components/robotStatsTracker.h"
#include "engine/components/visionComponent.h"
#include "engine/cozmoContext.h"
#include "engine/externalInterface/externalInterface.h"
#include "engine/robot.h"
#include "engine/smartFaceId.h"

#include "util/console/consoleInterface.h"
#include "util/cpuProfiler/cpuProfiler.h"
#include "util/logging/DAS.h"
#include "webServerProcess/src/webService.h"

#include "clad/types/featureGateTypes.h"
#include "engine/utils/cozmoFeatureGate.h"



namespace Anki {
namespace Vector {

  // How long before deleting an unnamed, unobserved face.
  // NOTE: we never delete _named_ faces.
  // This used to be smaller, but we're starting it on the order of minutes. This might need to be
  // settable by whatever behaviors are running
  CONSOLE_VAR(u32, kDeletionTimeout_ms, "Vision.FaceWorld", 10*60*1000);

  // The distance threshold inside of which to head positions are considered to be the same face
  CONSOLE_VAR(float, kHeadCenterPointThreshold_mm, "Vision.FaceWorld", 220.f);

  // We don't log session-only (unnamed) faces to DAS until we consider them "stable"
  CONSOLE_VAR(u32, kNumTimesToSeeFrontalToBeStable, "Vision.FaceWorld", 30);

  // Log recognition to DAS if we haven't seen a face for this long and then re-see it
  CONSOLE_VAR(u32, kTimeUnobservedBeforeReLoggingToDAS_ms, "Vision.FaceWorld", 10000);

  // Ignore faces detected below the robot (except when picked up), to help reduce false positives
  CONSOLE_VAR(bool, kIgnoreFacesBelowRobot, "Vision.FaceWorld", true);

  // Ignore new faces detected while rotating too fast
  CONSOLE_VAR(f32, kHeadTurnSpeedThreshFace_degs,  "WasRotatingTooFast.Face.Head_deg/s",    10.f);
  CONSOLE_VAR(f32, kBodyTurnSpeedThreshFace_degs,  "WasRotatingTooFast.Face.Body_deg/s",    30.f);
  CONSOLE_VAR(u8,  kNumImuDataToLookBackFace,      "WasRotatingTooFast.Face.NumToLookBack", 5);

  CONSOLE_VAR(bool,  kRenderGazeDirectionPoints,      "Vision.GazeDirection", false);

  static const char * const kLoggingChannelName = "FaceRecognizer";

  static const Point3f kHumanHeadSize{148.f, 225.f, 195.f};
  static const Point3f kGazeGroundPointSize{100.f, 100.f, 100.f};
  
  static const std::string kWebVizObservedObjectsName = "observedobjects";
  static const std::string kWebVizNavMapName = "navmap";


  // - - - - - - - - - - - - - - - - - - - - - - - - - - - - - - - - - - - - - - - - - - - - - - - - - - - - - - - - - -
  FaceWorld::FaceEntry::FaceEntry(const Vision::TrackedFace& faceIn)
  : face(faceIn)
  , vizHandle(VizManager::INVALID_HANDLE)
  {

  }

  // - - - - - - - - - - - - - - - - - - - - - - - - - - - - - - - - - - - - - - - - - - - - - - - - - - - - - - - - - -
  inline bool FaceWorld::FaceEntry::HasStableID() const
  {
    // Only true for non-tracking faces which are named or have been seen enough
    // times from the front
    DEV_ASSERT(!IsNamed() || face.GetID() > 0, "FaceWorld.FaceEntry.HasStableID.NamedFaceWithNonPositiveID");
    return face.GetID() > 0 && (IsNamed() || numTimesObservedFacingCamera >= kNumTimesToSeeFrontalToBeStable);
  }

  // - - - - - - - - - - - - - - - - - - - - - - - - - - - - - - - - - - - - - - - - - - - - - - - - - - - - - - - - - -
  FaceWorld::FaceWorld()
  : UnreliableComponent<BCComponentID>(this, BCComponentID::FaceWorld)
  , IDependencyManagedComponent<RobotComponentID>(this, RobotComponentID::FaceWorld)
  {

  }

  // - - - - - - - - - - - - - - - - - - - - - - - - - - - - - - - - - - - - - - - - - - - - - - - - - - - - - - - - - -
  void FaceWorld::InitDependent(Vector::Robot* robot, const RobotCompMap& dependentComps)
  {
    _robot = robot;
    if(robot->HasExternalInterface()) {
      SetupEventHandlers(*robot->GetExternalInterface());
    }
  }


  // - - - - - - - - - - - - - - - - - - - - - - - - - - - - - - - - - - - - - - - - - - - - - - - - - - - - - - - - - -
  void FaceWorld::SetupEventHandlers(IExternalInterface& externalInterface)
  {
    //    using namespace ExternalInterface;
    //    auto helper = MakeAnkiEventUtil(externalInterface, *this, _eventHandles);
    //    helper.SubscribeGameToEngine<MessageGameToEngineTag::ClearAllObjects>();
  }

  // - - - - - - - - - - - - - - - - - - - - - - - - - - - - - - - - - - - - - - - - - - - - - - - - - - - - - - - - - -
  void FaceWorld::EraseFaceViz(FaceEntry& faceEntry)
  {
    if(faceEntry.vizHandle != VizManager::INVALID_HANDLE)
    {
      _robot->GetContext()->GetVizManager()->EraseVizObject(faceEntry.vizHandle);
      faceEntry.vizHandle = VizManager::INVALID_HANDLE;
    }
  }

  // - - - - - - - - - - - - - - - - - - - - - - - - - - - - - - - - - - - - - - - - - - - - - - - - - - - - - - - - - -
  void FaceWorld::RemoveFace(FaceEntryIter& faceEntryIter, bool broadcast)
  {
    if(broadcast)
    {
      using namespace ExternalInterface;

      RobotDeletedFace msg(faceEntryIter->first);

      if( ANKI_DEV_CHEATS ) {
        SendObjectUpdateToWebViz( msg );
      }

      _robot->Broadcast(MessageEngineToGame(std::move(msg)));
    }

    EraseFaceViz(faceEntryIter->second);

    faceEntryIter = _faceEntries.erase(faceEntryIter);
  }

  // - - - - - - - - - - - - - - - - - - - - - - - - - - - - - - - - - - - - - - - - - - - - - - - - - - - - - - - - - -
  void FaceWorld::ClearAllFaces()
  {
    for(auto faceEntryIter = _faceEntries.begin(); faceEntryIter != _faceEntries.end(); /* inc in loop */)
    {
      // NOTE: RemoveFace increments the iterator for us
      RemoveFace(faceEntryIter);
    }

    _lastObservedFaceTimeStamp = 0;
  }

  // - - - - - - - - - - - - - - - - - - - - - - - - - - - - - - - - - - - - - - - - - - - - - - - - - - - - - - - - - -
  void FaceWorld::RemoveFaceByID(Vision::FaceID_t faceID)
  {
    auto faceEntryIter = _faceEntries.find(faceID);

    if(faceEntryIter != _faceEntries.end())
    {
      PRINT_CH_INFO(kLoggingChannelName, "FaceWorld.RemoveFaceByID",
                    "Removing face %d", faceID);

      RemoveFace(faceEntryIter);
    }
  }

  // - - - - - - - - - - - - - - - - - - - - - - - - - - - - - - - - - - - - - - - - - - - - - - - - - - - - - - - - - -
  Result FaceWorld::ChangeFaceID(const Vision::UpdatedFaceID& update)
  {
    const Vision::FaceID_t oldID   = update.oldID;
    const Vision::FaceID_t newID   = update.newID;
    const std::string&     newName = update.newName;

    auto faceEntryIter = _faceEntries.find(oldID);
    if(faceEntryIter != _faceEntries.end())
    {
      Vision::TrackedFace& face = faceEntryIter->second.face;

      PRINT_CH_INFO(kLoggingChannelName, "FaceWorld.ChangeFaceID.Success",
                    "Updating old face %d (%s) to new ID %d (%s)",
                    oldID, face.HasName() ? Util::HidePersonallyIdentifiableInfo(face.GetName().c_str()) : "<NoName>",
                    newID, newName.empty() ? "<NoName>" : Util::HidePersonallyIdentifiableInfo(newName.c_str()));

      const bool existingFaceHasDifferentName = face.HasName() && (newName != face.GetName());
      if(existingFaceHasDifferentName)
      {
        PRINT_NAMED_WARNING("FaceWorld.ChangeFaceID.ChangingName",
                            "OldID:%d OldName:%s, NewID:%d NewName:%s",
                            oldID, Util::HidePersonallyIdentifiableInfo(face.GetName().c_str()),
                            newID, Util::HidePersonallyIdentifiableInfo(newName.c_str()));
      }

      face.SetID(newID);
      face.SetName(newName);

      // TODO: Is there a more efficient move operation I could do here?
      auto result = _faceEntries.insert({newID, face});
      RemoveFace(faceEntryIter, false); // NOTE: don't broadcast the deletion

      // Re-draw the face and update the viz handle
      DrawFace(result.first->second);

      // Log ID changes to DAS when they are not tracking IDs and the new face is
      // either named or a "stable" session-only face.
      // Store old ID in DDATA and new ID in s_val.
      const FaceEntry& newFaceEntry = result.first->second;
      if(oldID > 0 && newID > 0 && newFaceEntry.HasStableID())
      {
        DASMSG(robot.vision.update_face_id,
               "robot.vision.update_face_id",
               "Face ID updated");
        DASMSG_SET(i1, oldID, "Old ID");
        DASMSG_SET(i2, newID, "New ID");
        DASMSG_SEND();
      }

    } else if(oldID > 0){
      PRINT_CH_INFO(kLoggingChannelName, "FaceWorld.ChangeFaceID.UnknownOldID",
                    "ID %d does not exist, cannot update to %d",
                    oldID, newID);
    } else {
      // Probably no match for old ID because it was a tracked ID and wasn't
      // even added to face world before being recognized and being assigned this
      // new recognized ID
    }

    // Always notify game: let it decide whether or not it cares or knows about oldID
    using namespace ExternalInterface;
    _robot->Broadcast(MessageEngineToGame(RobotChangedObservedFaceID(oldID, newID)));

    return RESULT_OK;
  }

  // - - - - - - - - - - - - - - - - - - - - - - - - - - - - - - - - - - - - - - - - - - - - - - - - - - - - - - - - - -
  Result FaceWorld::AddOrUpdateFace(const Vision::TrackedFace& face)
  {
    
    // Head pose is stored w.r.t. historical world origin, but needs its parent
    // set up to be the robot's world origin here, using the origin ID from the
    // time the face was seen
    DEV_ASSERT(!face.GetHeadPose().HasParent(), "FaceWorld.AddOrUpdateFace.HeadPoseHasParent");
    RobotTimeStamp_t t=0;
    HistRobotState* histStatePtr = nullptr;
    HistStateKey histStateKey;
    const Result histStateResult = _robot->GetStateHistory()->ComputeAndInsertStateAt(face.GetTimeStamp(), t,
                                                                                     &histStatePtr, &histStateKey,
                                                                                     true);

    if(RESULT_OK != histStateResult || histStatePtr == nullptr)
    {
      PRINT_NAMED_WARNING("FaceWorld.AddOrUpdateFace.GetComputedStateAtFailed", "face timestamp=%u", face.GetTimeStamp());
      return histStateResult;
    }

    const auto& origin = _robot->GetPoseOriginList().GetOriginByID(histStatePtr->GetPose().GetRootID());
    Pose3d headPoseWrtWorldOrigin(face.GetHeadPose());
    headPoseWrtWorldOrigin.SetParent(origin);

    Pose3d eyePoseWrtWorldOrigin(face.GetEyePose());
    eyePoseWrtWorldOrigin.SetParent(origin);

    const bool robotOnTreads = _robot->GetOffTreadsState() == OffTreadsState::OnTreads;
    const bool headBelowRobot = headPoseWrtWorldOrigin.GetTranslation().z() < 0.f;
    if(kIgnoreFacesBelowRobot && robotOnTreads && headBelowRobot)
    {
      // Don't report faces that are below the origin (which we are assuming is on the ground plane)
      PRINT_CH_DEBUG(kLoggingChannelName, "FaceWorld.AddOrUpdateFace.IgnoringFaceBelowRobot",
                     "z=%f", headPoseWrtWorldOrigin.GetTranslation().z());
      return RESULT_OK;
    }

    /*
    PRINT_CH_INFO(kLoggingChannelName, "FaceWorld.AddOrUpdateFace",
                     "Updating with face at (x,y,w,h)=(%.1f,%.1f,%.1f,%.1f), "
                     "at t=%d Pose: roll=%.1f, pitch=%.1f yaw=%.1f, T=(%.1f,%.1f,%.1f).",
                     face.GetRect().GetX(), face.GetRect().GetY(),
                     face.GetRect().GetWidth(), face.GetRect().GetHeight(),
                     face.GetTimeStamp(),
                     face.GetHeadRoll().getDegrees(),
                     face.GetHeadPitch().getDegrees(),
                     face.GetHeadYaw().getDegrees(),
                     face.GetHeadPose().GetTranslation().x(),
                     face.GetHeadPose().GetTranslation().y(),
                     face.GetHeadPose().GetTranslation().z());
    */

    FaceEntry* faceEntry = nullptr;
    TimeStamp_t timeSinceLastSeen_ms = 0;

    if(false == Vision::FaceTracker::IsRecognitionSupported())
    {
      // Can't get an ID from face recognition, so use pose instead
      bool foundMatch = false;

      // Look through all faces and compare pose and image rectangles:
      f32 IOU_threshold = 0.5f;
      for(auto faceEntryIter = _faceEntries.begin(); faceEntryIter != _faceEntries.end(); ++faceEntryIter)
      {

        // Note we're using really loose thresholds for checking pose sameness
        // since our ability to accurately localize face's 3D pose is limited.
        Vec3f Tdiff;
        Radians angleDiff;

        const auto & entryRect = faceEntryIter->second.face.GetRect();
        const f32 currentIOU = face.GetRect().ComputeOverlapScore(entryRect);
        if(currentIOU > IOU_threshold)
        {
          if(foundMatch) {
            // If we had already found a match, delete the last one, because this
            // new face matches multiple existing faces
            assert(nullptr != faceEntry);
            RemoveFaceByID(faceEntry->face.GetID());
          }

          IOU_threshold = currentIOU;
          foundMatch = true;
          faceEntry = &faceEntryIter->second;
        }
        else
        {
          auto posDiffVec = (faceEntryIter->second.face.GetHeadPose().GetTranslation() -
                             headPoseWrtWorldOrigin.GetTranslation());
          float posDiffSq = posDiffVec.LengthSq();
          if(posDiffSq <= kHeadCenterPointThreshold_mm * kHeadCenterPointThreshold_mm) {
            if(foundMatch) {
              // If we had already found a match, delete the last one, because this
              // new face matches multiple existing faces
              assert(nullptr != faceEntry);
              RemoveFaceByID(faceEntry->face.GetID());
            }

            faceEntry = &faceEntryIter->second;
            foundMatch = true;
          }
        }
      } // for each face entry

      if(foundMatch) {
        const Vision::FaceID_t matchedID = faceEntry->face.GetID();

        // Verbose! Useful for debugging
        //PRINT_CH_DEBUG(kLoggingChannelName, "FaceWorld.UpdateFace.UpdatingFaceEntryByPose",
        //               "Updating face with ID=%lld from t=%d to %d, observed %d times",
        //               matchedID, faceEntry->face.GetTimeStamp(), face.GetTimeStamp(),
        //               face.GetNumTimesObserved());

        faceEntry->face = face;
        faceEntry->face.SetID(matchedID);
      }

      // Didn't find a match based on pose, so add a new face with a new ID:
      else {
        PRINT_CH_INFO(kLoggingChannelName, "FaceWorld.UpdateFace.NewFace",
                      "Added new face with ID=%d at t=%d.", _idCtr, face.GetTimeStamp());

        auto insertResult = _faceEntries.insert({_idCtr, face});
        if(insertResult.second == false) {
          PRINT_NAMED_ERROR("FaceWorld.UpdateFace.ExistingID",
                            "Did not find a match by pose, but ID %d already in use.",
                            _idCtr);
          return RESULT_FAIL;
        }
        faceEntry = &insertResult.first->second;
        faceEntry->face.SetID(_idCtr); // Use our own ID here for the new face

        ++_idCtr;
      }

    }
    else
    {
      // Use face recognition to get ID
      auto existingIter = _faceEntries.find(face.GetID());

      const bool isNewFace = (existingIter == _faceEntries.end());
      if(isNewFace)
      {
        // Make sure we aren't rotating too fast to add a new face (this helps safeguard against false positives)
        const bool fastRotationAllowed = (_robot->GetVisionComponent().IsVisionWhileRotatingFastEnabled() &&
                                          (Util::IsFltGT(kBodyTurnSpeedThreshFace_degs, 0.f) ||
                                           Util::IsFltGT(kHeadTurnSpeedThreshFace_degs, 0.f)));
        
        auto const& imuHistory = _robot->GetImuComponent().GetImuHistory();
        const bool wasRotatingTooFast = (!fastRotationAllowed &&
                                         imuHistory.WasRotatingTooFast(face.GetTimeStamp(),
                                                                       DEG_TO_RAD(kBodyTurnSpeedThreshFace_degs),
                                                                       DEG_TO_RAD(kHeadTurnSpeedThreshFace_degs),
                                                                       (face.IsBeingTracked() ? kNumImuDataToLookBackFace : 0)));

        if(wasRotatingTooFast)
        {
          return RESULT_OK;
        }
        else
        {
          PRINT_CH_INFO(kLoggingChannelName, "FaceWorld.UpdateFace.NewFace",
                        "Added new face with ID=%d at t=%d.",
                        face.GetID(), face.GetTimeStamp());

          auto result = _faceEntries.emplace(face.GetID(), face);
          faceEntry = &result.first->second;
        }
      }
      else
      {
        // Update the existing face:
        faceEntry = &existingIter->second;

        if(face.GetTimeStamp() > faceEntry->face.GetTimeStamp())
        {
          timeSinceLastSeen_ms = face.GetTimeStamp() - faceEntry->face.GetTimeStamp();
        }
        else
        {
          PRINT_NAMED_WARNING("FaceWorld.UpdateFace.BadTimeStamp",
                              "Face observed before previous observation (%u <= %u)",
                              face.GetTimeStamp(), faceEntry->face.GetTimeStamp());
        }

        faceEntry->face = face;
      }

      // update the observation time if this is a named face. Note that this is using current wall time, which
      // is slightly different from the actual image timestamp when the face was observed, but should be close
      // enough. Only store if time is accurate.
      if( face.HasName() ) {
        WallTime::TimePoint_t wallTime;
        if( WallTime::getInstance()->GetTime( wallTime ) ) {
          auto it = _wallTimesObserved.find(face.GetID());
          if( it != _wallTimesObserved.end() ) {
            // update existing entry
            it->second.push_back(wallTime);
            while(it->second.size() > 2) {
              it->second.pop_front();
            }

            // if the new sighting is in a different day than the last one, we need to update robot stats
            const auto lastSeen = it->second.front();
            if( !WallTime::AreTimePointsInSameDay(lastSeen, wallTime) ) {
              PRINT_CH_INFO(kLoggingChannelName, "FaceWorld.UpdateFace.FaceSeenOnNewDay",
                            "face %d seen on new day",
                            face.GetID());
              _robot->GetComponent<RobotStatsTracker>().IncrementNamedFacesPerDay();
            }
          }
          else {
            // new entry
            _wallTimesObserved.emplace( face.GetID(), ObservationTimeHistory{{wallTime}} );

            PRINT_CH_INFO(kLoggingChannelName, "FaceWorld.UpdateFace.NamedFaceFirstDaySeen",
                          "face %d has been seen for the first time",
                          face.GetID());

            _robot->GetComponent<RobotStatsTracker>().IncrementNamedFacesPerDay();
          }
        }
      }
      
    } // if(false == Vision::FaceTracker::IsRecognitionSupported()

    // By now, we should have either created a new face or be pointing at an
    // existing one!
    assert(faceEntry != nullptr);

    faceEntry->face.SetHeadPose(headPoseWrtWorldOrigin);
    faceEntry->face.SetEyePose(eyePoseWrtWorldOrigin);
    faceEntry->numTimesObserved++;

    const auto* featureGate = _robot->GetContext()->GetFeatureGate();
    if (featureGate->IsFeatureEnabled(FeatureType::GazeDirection)) {
      AddOrUpdateGazeDirection(faceEntry->face);
    }

    // Keep up with how many times non-tracking-only faces have been seen facing
    // facing the camera (and thus potentially recognizable)
    if(faceEntry->face.IsFacingCamera())
    {
      faceEntry->numTimesObservedFacingCamera++;
    }

    // Log any DAS events based on this face observation
    const bool isNamed = faceEntry->IsNamed();
    if(faceEntry->numTimesObserved == 1 && isNamed)
    {
      DASMSG(robot.vision.face_recognition.immediate_recognition,
             "robot.vision.face_recognition.immediate_recognition",
             "We immediately recognized a new face with a name");
      DASMSG_SET(i1, faceEntry->face.GetID(), "Face ID");
      DASMSG_SEND();
    }
    else if(!isNamed && faceEntry->face.GetID() > 0 && faceEntry->numTimesObservedFacingCamera == kNumTimesToSeeFrontalToBeStable)
    {
      DASMSG(robot.vision.face_recognition.persistent_session_only,
             "robot.vision.face_recognition.persistent_session_only",
             "We have seen a session-only face for awhile and not recognized it as someone else (so this is a stable "
             "session-only face) NOTE: we do this just once, when we cross the num times observed threshold");
      DASMSG_SET(i1, faceEntry->face.GetID(), "Face ID");
      DASMSG_SEND();

      // HACK: increment the counter again so we don't send this multiple times if not seeing frontal anymore
      faceEntry->numTimesObservedFacingCamera++;
    }
    else if(timeSinceLastSeen_ms > kTimeUnobservedBeforeReLoggingToDAS_ms && faceEntry->HasStableID())
    {
      DASMSG(robot.vision.face_recognition.persistent_session_only,
             "robot.vision.face_recognition.persistent_session_only",
             "We are re-seeing a face after not having seen it for a bit (and recognizing it as an existing named "
             "person or stable session-only ID)");
      DASMSG_SET(i1, faceEntry->face.GetID(), "Face ID");
      DASMSG_SET(i2, isNamed, "1 if this is a named face, 0 or null otherwise");
      DASMSG_SEND();
    }

    // Wait to report this face until we've seen it enough times to be convinced it's
    // not a false positive (random detection), or if it has been recognized already.
    if(faceEntry->numTimesObserved >= MinTimesToSeeFace || !faceEntry->face.GetName().empty())
    {
      // Update the last observed face pose.
      // If more than one was observed in the same timestamp then take the closest one.
      if (((_lastObservedFaceTimeStamp != faceEntry->face.GetTimeStamp()) ||
          (ComputeDistanceBetween(_robot->GetPose(), _lastObservedFacePose) >
           ComputeDistanceBetween(_robot->GetPose(), faceEntry->face.GetHeadPose()))))
      {
        _lastObservedFacePose = faceEntry->face.GetHeadPose();
        _lastObservedFaceTimeStamp = faceEntry->face.GetTimeStamp();

        // Draw 3D face for the last observed pose
        faceEntry->vizHandle = _robot->GetContext()->GetVizManager()->DrawHumanHead(0,
                                                                                   kHumanHeadSize,
                                                                                   faceEntry->face.GetHeadPose(),
                                                                                   ::Anki::NamedColors::DARKGRAY);
      }

      // Draw face in 3D and in camera
      DrawFace(*faceEntry);


      /*
      PRINT_CH_INFO(kLoggingChannelName, "FaceWorld.AddOrUpdateFace",
                       "Known face at (x,y,w,h)=(%.1f,%.1f,%.1f,%.1f), "
                       "at t=%d Pose: roll=%.1f, pitch=%.1f yaw=%.1f, T=(%.1f,%.1f,%.1f).",
                       faceEntry->face.GetRect().GetX(), faceEntry->face.GetRect().GetY(),
                       faceEntry->face.GetRect().GetWidth(), faceEntry->face.GetRect().GetHeight(),
                       faceEntry->face.GetTimeStamp(),
                       faceEntry->face.GetHeadRoll().getDegrees(),
                       faceEntry->face.GetHeadPitch().getDegrees(),
                       faceEntry->face.GetHeadYaw().getDegrees(),
                       faceEntry->face.GetHeadPose().GetTranslation().x(),
                       faceEntry->face.GetHeadPose().GetTranslation().y(),
                       faceEntry->face.GetHeadPose().GetTranslation().z());
      */

      // Send out an event about this face being observed
      using namespace ExternalInterface;

      std::vector<CladPoint2d> leftEye;
      std::vector<CladPoint2d> rightEye;
      std::vector<CladPoint2d> nose;
      std::vector<CladPoint2d> mouth;

      const std::vector<std::pair<std::vector<CladPoint2d>*,Vision::TrackedFace::FeatureName>> features{
        {&leftEye,   Vision::TrackedFace::FeatureName::LeftEye},
        {&rightEye,  Vision::TrackedFace::FeatureName::RightEye},
        {&nose,      Vision::TrackedFace::FeatureName::Nose},
        {&mouth,     Vision::TrackedFace::FeatureName::UpperLip},
      };

      for(auto const& feature : features)
      {
        for(auto const& pt : face.GetFeature(feature.second))
        {
          feature.first->emplace_back(pt.x(), pt.y());
        }
      }

      RobotObservedFace msg(faceEntry->face.GetID(),
                            faceEntry->face.GetTimeStamp(),
                            faceEntry->face.GetHeadPose().ToPoseStruct3d(_robot->GetPoseOriginList()),
                            CladRect(faceEntry->face.GetRect().GetX(),
                                     faceEntry->face.GetRect().GetY(),
                                     faceEntry->face.GetRect().GetWidth(),
                                     faceEntry->face.GetRect().GetHeight()),
                            faceEntry->face.GetName(),
                            faceEntry->face.GetMaxExpression(),
                            faceEntry->face.GetSmileAmount(),
                            faceEntry->face.GetGaze(),
                            faceEntry->face.GetBlinkAmount(),
                            faceEntry->face.GetExpressionValues(),
                            leftEye, rightEye, nose, mouth);

      if( ANKI_DEV_CHEATS ) {
        SendObjectUpdateToWebViz( msg );
      }

      _robot->Broadcast(MessageEngineToGame(std::move(msg)));



      /*
      const Vision::Image& faceThumbnail = faceEntry->face.GetThumbnail();
      if(!faceThumbnail.IsEmpty()) {
        // TODO: Expose quality parameter
        const std::vector<int> compressionParams = {
          CV_IMWRITE_JPEG_QUALITY, 75
        };

        ExternalInterface::FaceEnrollmentImage msg;
        msg.faceID = faceEntry->face.GetID();
        cv::imencode(".jpg",  faceThumbnail.get_CvMat_(), msg.jpgImage, compressionParams);

        _robot->Broadcast(ExternalInterface::MessageEngineToGame(std::move(msg)));
      }
      */
    }

    return RESULT_OK;
  }

  // - - - - - - - - - - - - - - - - - - - - - - - - - - - - - - - - - - - - - - - - - - - - - - - - - - - - - - - - - -
  Result FaceWorld::AddOrUpdateGazeDirection(Vision::TrackedFace& face)
  {
    // Only update the gaze direction for the given face if
    // we have succesfully found parts for this face which are
    // needed to determine the rotation of the head pose. The
    // HasEyes method is proxy for this.
    if (face.HasEyes())
    {
      auto& entry = _gazeDirection[face.GetID()];
      entry.Update(face);

      if (entry.GetExpired(face.GetTimeStamp()))
      {
        _gazeDirection.erase(face.GetID());
      }
      else
      {
        const bool isGazeStable = entry.IsStable();
        face.SetGazeDirectionStable(isGazeStable);
        if (isGazeStable)
        {
          auto faceDirectionAverage = entry.GetGazeDirectionAverage();
          Pose3d gazeDirectionPose(0.f, Z_AXIS_3D(), faceDirectionAverage, _robot->GetWorldOrigin());
          face.SetGazeDirectionPose(gazeDirectionPose);
          face.SetEyeGazeDirectedAtSurface(entry.IsEyeGazeDirectedAtSurface());
        }
      }
    }
    return RESULT_OK;
  }

  // - - - - - - - - - - - - - - - - - - - - - - - - - - - - - - - - - - - - - - - - - - - - - - - - - - - - - - - - - -
  Result FaceWorld::Update(const std::list<Vision::TrackedFace>& observedFaces)
  {
    ANKI_CPU_PROFILE("FaceWorld::Update");

    for(auto & obsFace : observedFaces)
    {
      Result result = AddOrUpdateFace(obsFace);
      if(RESULT_OK != result)
      {
        PRINT_NAMED_WARNING("FaceWorld.Update.AddOrUpdateFaceFailed",
                            "ObservedFace ID=%d", obsFace.GetID());
      }
    }

    const RobotTimeStamp_t lastProcImageTime = _robot->GetVisionComponent().GetLastProcessedImageTimeStamp();

    // Delete any unnamed faces we haven't seen in awhile
    for(auto faceIter = _faceEntries.begin(); faceIter != _faceEntries.end(); )
    {
      Vision::TrackedFace& face = faceIter->second.face;

      if(face.GetName().empty() && (lastProcImageTime > kDeletionTimeout_ms + face.GetTimeStamp()))
      {
        PRINT_CH_INFO(kLoggingChannelName, "FaceWorld.Update.DeletingOldFace",
                      "Removing unnamed face %d at t=%d, because it hasn't been seen since t=%d.",
                      faceIter->first, (TimeStamp_t)lastProcImageTime, face.GetTimeStamp());

        if(faceIter->second.HasStableID())
        {
          DASMSG(robot.vision.remove_unobserved_session_only_face,
                 "robot.vision.remove_unobserved_session_only_face",
                 "Removing a 'stable' face because we have not seen it in awhile");
          DASMSG_SET(i1, faceIter->first, "Face ID");
          DASMSG_SET(i2, face.GetTimeStamp(), "Face time stamp");
          DASMSG_SEND();
        }

        RemoveFace(faceIter); // Increments faceIter!
      }
      else
      {
        ++faceIter;
      }
    }

    // Update anim focus (for keep face alive) with eye contact
    static const std::string kKeepFaceAliveEyeContactName = "EyeContact";
    const bool currentEyeContact = IsMakingEyeContact(0);
    if (_previousEyeContact != currentEyeContact)
    {
      if (currentEyeContact)
      {
        _robot->GetAnimationComponent().AddKeepFaceAliveFocus(kKeepFaceAliveEyeContactName);
      }
      else
      {
        _robot->GetAnimationComponent().RemoveKeepFaceAliveFocus(kKeepFaceAliveEyeContactName);
      }
      _previousEyeContact = currentEyeContact;
    }

    return RESULT_OK;
  } // Update()

  // - - - - - - - - - - - - - - - - - - - - - - - - - - - - - - - - - - - - - - - - - - - - - - - - - - - - - - - - - -
  bool FaceWorld::ShouldReturnFace(const FaceEntry& faceEntry, RobotTimeStamp_t seenSinceTime_ms, bool includeRecognizableOnly,
                                   float relativeRobotAngleTolerence_rad, const Radians& angleRelativeRobot_rad) const
  {
    if (faceEntry.face.GetTimeStamp() >= seenSinceTime_ms)
    {
      if( !includeRecognizableOnly || faceEntry.face.GetID() > 0 )
      {
        bool isFaceValid = _robot->IsPoseInWorldOrigin(faceEntry.face.GetHeadPose());
        if(isFaceValid &&
           (relativeRobotAngleTolerence_rad != kDontCheckRelativeAngle)){
          const Pose3d& robotPose = _robot->GetPose();
          Pose3d relPose;
          if( faceEntry.face.GetHeadPose().GetWithRespectTo( robotPose, relPose ) ) {
            Radians angle{ atan2f(relPose.GetTranslation().y(), relPose.GetTranslation().x()) };
            if(!angle.IsNear(angleRelativeRobot_rad, relativeRobotAngleTolerence_rad)){
              isFaceValid = false;
            }
          }
        }
        return isFaceValid;
      }
    }

    return false;
  }

  // - - - - - - - - - - - - - - - - - - - - - - - - - - - - - - - - - - - - - - - - - - - - - - - - - - - - - - - - - -
  void FaceWorld::OnRobotDelocalized(PoseOriginID_t worldOriginID)
  {
    // Erase all face visualizations
    for(auto & pair : _faceEntries)
    {
      EraseFaceViz(pair.second);
    }

    // Note that we deliberately do not clear the last observed face pose! Sometimes
    // we use it (despite it's incorrect origin) as a best guess for where to look
    // to find a face.
  }

  // - - - - - - - - - - - - - - - - - - - - - - - - - - - - - - - - - - - - - - - - - - - - - - - - - - - - - - - - - -
  int FaceWorld::UpdateFaceOrigins(PoseOriginID_t oldOriginID, PoseOriginID_t newOriginID)
  {
    DEV_ASSERT_MSG(_robot->GetPoseOriginList().ContainsOriginID(oldOriginID),
                   "FaceWorld.UpdateFaceOrigins.InvalidOldOrigin", "ID:%d", oldOriginID);
    DEV_ASSERT_MSG(_robot->GetPoseOriginList().ContainsOriginID(newOriginID),
                   "FaceWorld.UpdateFaceOrigins.InvalidNewOrigin", "ID:%d", newOriginID);

    const Pose3d& oldOrigin = _robot->GetPoseOriginList().GetOriginByID(oldOriginID);
    const Pose3d& newOrigin = _robot->GetPoseOriginList().GetOriginByID(newOriginID);

    s32 updateCount = 0;

    // Update all regular face entries
    for(auto & pair : _faceEntries)
    {
      Vision::TrackedFace& face = pair.second.face;

      // If this entry's face is directly w.r.t. the old origin, flatten it to the new origin
      if(oldOrigin.IsParentOf(face.GetHeadPose()))
      {
        Pose3d poseWrtNewOrigin;
        const bool success = face.GetHeadPose().GetWithRespectTo(newOrigin, poseWrtNewOrigin);
        if(success)
        {
          PRINT_CH_DEBUG(kLoggingChannelName, "FaceWorld.UpdateFaceOrigins.FlatteningFace",
                         "Flattened FaceID:%d w.r.t. %s", pair.first, newOrigin.GetName().c_str());

          face.SetHeadPose(poseWrtNewOrigin);
          ++updateCount;
        }
        else
        {
          PRINT_NAMED_WARNING("FaceWorld.UpdateFaceOrigins.HeadPoseUpdateFailed",
                              "Head pose of FaceID:%d is w.r.t. to old origin %s but "
                              "failed to flatten to be w.r.t new origin %s",
                              pair.first, oldOrigin.GetName().c_str(), newOrigin.GetName().c_str());
        }
      }

      if(newOrigin.IsParentOf(face.GetHeadPose()))
      {
        // Draw everything in the new origin (but don't draw in the image since we're not actually observing it)
        const bool kDrawInImage = false;
        DrawFace(pair.second, kDrawInImage);
      }
    }

    // Also update the lastObservedFace pose
    if(_lastObservedFaceTimeStamp > 0)
    {
      if(oldOrigin.IsParentOf(_lastObservedFacePose))
      {
        const bool success = _lastObservedFacePose.GetWithRespectTo(newOrigin, _lastObservedFacePose);
        if(!success)
        {
          PRINT_NAMED_WARNING("FaceWorld.UpdateFaceOrigins.UpdateLastObservedPoseFailed",
                              "Failed to flatten last observed pose from %s to %s",
                              oldOrigin.GetName().c_str(), newOrigin.GetName().c_str());
        }
      }
    }

    return updateCount;
  }

  // - - - - - - - - - - - - - - - - - - - - - - - - - - - - - - - - - - - - - - - - - - - - - - - - - - - - - - - - - -
  SmartFaceID FaceWorld::GetSmartFaceID(Vision::FaceID_t faceID) const
  {
    return SmartFaceID{*_robot, faceID};
  }

  // - - - - - - - - - - - - - - - - - - - - - - - - - - - - - - - - - - - - - - - - - - - - - - - - - - - - - - - - - -
  void FaceWorld::UpdateSmartFaceToID(const Vision::FaceID_t faceID, SmartFaceID& smartFaceID)
  {
    smartFaceID.Reset(*_robot, faceID);
  }

  // - - - - - - - - - - - - - - - - - - - - - - - - - - - - - - - - - - - - - - - - - - - - - - - - - - - - - - - - - -
  const Vision::TrackedFace* FaceWorld::GetFace(Vision::FaceID_t faceID) const
  {
    const bool kIncludeRecognizableOnly = false; // FaceID directly specified, search everything
    auto faceIter = _faceEntries.find(faceID);
    if(faceIter != _faceEntries.end() && ShouldReturnFace(faceIter->second, 0, kIncludeRecognizableOnly)) {
      return &faceIter->second.face;
    } else {
      return nullptr;
    }
  }

  // - - - - - - - - - - - - - - - - - - - - - - - - - - - - - - - - - - - - - - - - - - - - - - - - - - - - - - - - - -
  const Vision::TrackedFace* FaceWorld::GetFace(const SmartFaceID& faceID) const
  {
    return GetFace(faceID.GetID());
  }

  // - - - - - - - - - - - - - - - - - - - - - - - - - - - - - - - - - - - - - - - - - - - - - - - - - - - - - - - - - -
  std::set<Vision::FaceID_t> FaceWorld::GetFaceIDs(RobotTimeStamp_t seenSinceTime_ms,
                                                   bool includeRecognizableOnly,
                                                   float relativeRobotAngleTolerence_rad,
                                                   const Radians& angleRelativeRobot_rad) const
  {
    std::set<Vision::FaceID_t> faceIDs;
    auto faceEntryIter = _faceEntries.begin();
    while(faceEntryIter != _faceEntries.end())
    {
      DEV_ASSERT_MSG(faceEntryIter->first == faceEntryIter->second.face.GetID(),
                     "FaceWorld.GetFaceIDs.MismatchedIDs",
                     "Entry keyed with ID:%d but face has ID:%d",
                     faceEntryIter->first, faceEntryIter->second.face.GetID());

      if(ShouldReturnFace(faceEntryIter->second,
                          seenSinceTime_ms,
                          includeRecognizableOnly,
                          relativeRobotAngleTolerence_rad,
                          angleRelativeRobot_rad))
      {
        faceIDs.insert(faceEntryIter->first);
      }

      ++faceEntryIter;
    }

    return faceIDs;
  }

  // - - - - - - - - - - - - - - - - - - - - - - - - - - - - - - - - - - - - - - - - - - - - - - - - - - - - - - - - - -
  std::vector<SmartFaceID> FaceWorld::GetSmartFaceIDs(RobotTimeStamp_t seenSinceTime_ms,
                                                      bool includeRecognizableOnly,
                                                      float relativeRobotAngleTolerence_rad,
                                                      const Radians& angleRelativeRobot_rad) const
  {
    std::set< Vision::FaceID_t > faces = GetFaceIDs(seenSinceTime_ms,
                                                    includeRecognizableOnly, 
                                                    relativeRobotAngleTolerence_rad,
                                                    angleRelativeRobot_rad);
    
    std::vector<SmartFaceID> smartFaces;
    for(auto& entry : faces){
      smartFaces.emplace_back(GetSmartFaceID(entry));
    }
    return smartFaces;
  }

  // - - - - - - - - - - - - - - - - - - - - - - - - - - - - - - - - - - - - - - - - - - - - - - - - - - - - - - - - - -
  bool FaceWorld::HasAnyFaces(RobotTimeStamp_t seenSinceTime_ms, bool includeRecognizableOnly) const
  {
    auto faceEntryIter = _faceEntries.begin();
    while(faceEntryIter != _faceEntries.end())
    {
      if (ShouldReturnFace(faceEntryIter->second, seenSinceTime_ms, includeRecognizableOnly) )
      {
        // As soon as we find any face that matches the criteria, we're done
        return true;
      }

      ++faceEntryIter;
    }

    return false;
  }

  // - - - - - - - - - - - - - - - - - - - - - - - - - - - - - - - - - - - - - - - - - - - - - - - - - - - - - - - - - -
  RobotTimeStamp_t FaceWorld::GetLastObservedFace(Pose3d& poseWrtRobotOrigin, bool inRobotOriginOnly) const
  {
    RobotTimeStamp_t returnTime = 0;

    if(_lastObservedFaceTimeStamp > 0)
    {
      const bool lastPoseIsWrtRobotOrigin = _robot->IsPoseInWorldOrigin(_lastObservedFacePose);

      // We have a last observed pose at all...
      if(lastPoseIsWrtRobotOrigin)
      {
        // The pose is in the current origin, so just use it.
        poseWrtRobotOrigin = _lastObservedFacePose;
        returnTime = _lastObservedFaceTimeStamp;
      }
      else if(!inRobotOriginOnly)
      {
        // Pose is not w.r.t. robot origin, but we're allowed to use it anyway.
        // Create a fake pose as if it were w.r.t. current robot origin.
        poseWrtRobotOrigin = _lastObservedFacePose.GetWithRespectToRoot();
        poseWrtRobotOrigin.SetParent(_robot->GetWorldOrigin()); // Totally not true, but we're faking it!
        returnTime = _lastObservedFaceTimeStamp;
      }
    }

    return returnTime;
  }

  // - - - - - - - - - - - - - - - - - - - - - - - - - - - - - - - - - - - - - - - - - - - - - - - - - - - - - - - - - -
  bool FaceWorld::HasTurnedTowardsFace(Vision::FaceID_t faceID) const
  {
    const auto& it = _faceEntries.find(faceID);
    if( it == _faceEntries.end() ) {
      // either this is a bad ID, or the face was deleted, so assume we haven't animated at it. Note that (as
      // of this comment writing...) named faces are not deleted
      return false;
    }

    return it->second.hasTurnedTowards;
  }

  // - - - - - - - - - - - - - - - - - - - - - - - - - - - - - - - - - - - - - - - - - - - - - - - - - - - - - - - - - -
  bool FaceWorld::HasTurnedTowardsFace(const SmartFaceID& faceID) const
  {
    return HasTurnedTowardsFace(faceID.GetID());
  }

  // - - - - - - - - - - - - - - - - - - - - - - - - - - - - - - - - - - - - - - - - - - - - - - - - - - - - - - - - - -
  void FaceWorld::SetTurnedTowardsFace(Vision::FaceID_t faceID, bool val)
  {
    auto it = _faceEntries.find(faceID);
    if( it == _faceEntries.end() ) {
      PRINT_NAMED_WARNING("FaceWorld.SetTurnedTowardsFaceAndAnimation.InvalidFace",
                          "Claiming that we animated at face %d, but that face doesn't exist in FaceWorld",
                          faceID);
      return;
    }

    it->second.hasTurnedTowards = val;
  }

  // - - - - - - - - - - - - - - - - - - - - - - - - - - - - - - - - - - - - - - - - - - - - - - - - - - - - - - - - - -
  void FaceWorld::SetTurnedTowardsFace(const SmartFaceID& faceID, bool val)
  {
    SetTurnedTowardsFace(faceID.GetID(), val);
  }

  // - - - - - - - - - - - - - - - - - - - - - - - - - - - - - - - - - - - - - - - - - - - - - - - - - - - - - - - - - -
  void FaceWorld::DrawFace(FaceEntry& faceEntry, bool drawInImage) const
  {
    if(!ANKI_DEV_CHEATS) {
      // Don't draw anything in shipping builds
      return;
    }

    const Vision::TrackedFace& trackedFace = faceEntry.face;

    ColorRGBA drawFaceColor = ColorRGBA::CreateFromColorIndex((u32)trackedFace.GetID());

    const s32 vizID = (s32)trackedFace.GetID() + (trackedFace.GetID() >= 0 ? 1 : 0);
    faceEntry.vizHandle = _robot->GetContext()->GetVizManager()->DrawHumanHead(vizID,
                                                                              kHumanHeadSize,
                                                                              trackedFace.GetHeadPose(),
                                                                              drawFaceColor);

    const auto* featureGate = _robot->GetContext()->GetFeatureGate();
    if (kRenderGazeDirectionPoints && featureGate->IsFeatureEnabled(FeatureType::GazeDirection)) {
      const auto& entry = _gazeDirection.find(trackedFace.GetID());
      if (entry != _gazeDirection.end()) {
        const auto& gazeDirection = entry->second;
        const s32 startingObjectId = 2345;

        const auto currentGazeDirection = gazeDirection.GetCurrentGazeDirection();
        Pose3d currentGazePose(Transform3d(Rotation3d(0.f, Z_AXIS_3D()), currentGazeDirection));
        faceEntry.vizHandle = _robot->GetContext()->GetVizManager()->DrawCuboid(startingObjectId,
                                                                                kGazeGroundPointSize,
                                                                                currentGazePose,
                                                                                ::Anki::NamedColors::ORANGE);

        if (gazeDirection.IsStable()) {
          const auto averageGazeDirection = gazeDirection.GetGazeDirectionAverage();
          Pose3d averageGazePose(Transform3d(Rotation3d(0.f, Z_AXIS_3D()), averageGazeDirection));
          faceEntry.vizHandle = _robot->GetContext()->GetVizManager()->DrawCuboid(startingObjectId + 1,
                                                                                  kGazeGroundPointSize,
                                                                                  averageGazePose,
                                                                                  ::Anki::NamedColors::GREEN);
        }

        const auto averageEyeDirection = gazeDirection.GetEyeDirectionAverage();
        auto eyeGazeAverageColor = ::Anki::NamedColors::BLACK;
        if (gazeDirection.IsEyeGazeDirectedAtSurface()) {
          eyeGazeAverageColor = ::Anki::NamedColors::CYAN;
        }
        Pose3d averageEyePose = Pose3d(Transform3d(Rotation3d(0.f, Z_AXIS_3D()), averageEyeDirection));
        faceEntry.vizHandle = _robot->GetContext()->GetVizManager()->DrawCuboid(startingObjectId + 2,
                                                                                kGazeGroundPointSize,
                                                                                averageEyePose,
                                                                                eyeGazeAverageColor);
        const auto currentEyeDirection = gazeDirection.GetCurrentEyeDirection();
        Pose3d currentEyePose = Pose3d(Transform3d(Rotation3d(0.f, Z_AXIS_3D()), currentEyeDirection));
        faceEntry.vizHandle = _robot->GetContext()->GetVizManager()->DrawCuboid(startingObjectId + 3,
                                                                                kGazeGroundPointSize,
                                                                                currentEyePose,
                                                                                ::Anki::NamedColors::BLUE);

      }
    }

    if(drawInImage)
    {
      // Draw box around recognized face (with ID) now that we have the real ID set
      _robot->GetContext()->GetVizManager()->DrawCameraFace(trackedFace, drawFaceColor);
    }
  }

  // - - - - - - - - - - - - - - - - - - - - - - - - - - - - - - - - - - - - - - - - - - - - - - - - - - - - - - - - - -
  void FaceWorld::Enroll(Vision::FaceID_t faceID, bool forceNewID)
  {
    SetFaceEnrollmentComplete(false);
    
    // If starting session enrollment, then set the num enrollments to -1 to get "ongoing"
    // enrollment. Otherwise, use the max we can store.
    const bool sessionOnly = (Vision::UnknownFaceID == faceID);
    const s32 numEnrollmentsRequired = (sessionOnly ? -1 :
                                        (s32)Vision::FaceRecognitionConstants::MaxNumEnrollDataPerAlbumEntry);

    _robot->GetVisionComponent().SetFaceEnrollmentMode(faceID, numEnrollmentsRequired, forceNewID);
  }

  // - - - - - - - - - - - - - - - - - - - - - - - - - - - - - - - - - - - - - - - - - - - - - - - - - - - - - - - - - -
  void FaceWorld::Enroll(const SmartFaceID& faceID, bool forceNewID)
  {
    Enroll(faceID.GetID(), forceNewID);
  }

  // - - - - - - - - - - - - - - - - - - - - - - - - - - - - - - - - - - - - - - - - - - - - - - - - - - - - - - - - - -
  void FaceWorld::SendObjectUpdateToWebViz( const ExternalInterface::RobotDeletedFace& msg ) const
  {
    if( msg.faceID <= 0 ) {
      return; // ignore half-recognized or invalid faces
    }

    const auto* webService = _robot->GetContext()->GetWebService();
    if( webService != nullptr ) {
      Json::Value data;
      data["type"] = "RobotDeletedFace";
      data["faceID"] = msg.faceID;
      
      webService->SendToWebViz( kWebVizObservedObjectsName, data );
      webService->SendToWebViz( kWebVizNavMapName, data );
    }

  }

  // - - - - - - - - - - - - - - - - - - - - - - - - - - - - - - - - - - - - - - - - - - - - - - - - - - - - - - - - - -
  void FaceWorld::SendObjectUpdateToWebViz( const ExternalInterface::RobotObservedFace& msg ) const
  {
    if( msg.faceID <= 0 ) {
      return; // ignore half-recognized or invalid faces
    }

    const auto* webService = _robot->GetContext()->GetWebService();
    if( webService != nullptr ) {
      const bool isSubscribedObservedObjects = webService->IsWebVizClientSubscribed(kWebVizObservedObjectsName);
      const bool isSubscribedNavMap = webService->IsWebVizClientSubscribed(kWebVizNavMapName);

      // this is used by two modules
      if (isSubscribedObservedObjects || isSubscribedNavMap) {
        Json::Value data;
        data["faceID"] = msg.faceID;
        if( !msg.name.empty() ) {
          data["name"] = msg.name;
        }
        data["timestamp"] = msg.timestamp;
        data["originID"] = msg.pose.originID;

        if (isSubscribedObservedObjects) {
          data["type"] = "RobotObservedFace";
          webService->SendToWebViz( kWebVizObservedObjectsName, data );
        }

        if (isSubscribedNavMap) {
          data["type"] = "MemoryMapFace";
          auto& pose = data["pose"];
          Pose3d objPose( msg.pose, _robot->GetPoseOriginList() );
          pose["x"] = objPose.GetTranslation().x();
          pose["y"] = objPose.GetTranslation().y();
          pose["z"] = objPose.GetTranslation().z();
          pose["qW"] = objPose.GetRotation().GetQuaternion().w();
          pose["qX"] = objPose.GetRotation().GetQuaternion().x();
          pose["qY"] = objPose.GetRotation().GetQuaternion().y();
          pose["qZ"] = objPose.GetRotation().GetQuaternion().z();
          webService->SendToWebViz( kWebVizNavMapName, data );
        }
      }
    }
  }

  // - - - - - - - - - - - - - - - - - - - - - - - - - - - - - - - - - - - - - - - - - - - - - - - - - - - - - - - - - -
  bool FaceWorld::IsMakingEyeContact(const u32 withinLast_ms) const
  {
    // Loop over all the faces and see if any of them are making eye contact
    const RobotTimeStamp_t lastImgTime = _robot->GetLastImageTimeStamp();
    const RobotTimeStamp_t recentTime = lastImgTime > withinLast_ms ?
                                        ( lastImgTime - withinLast_ms ) :
                                        0;
    // Loop over all the faces and see if any of them are making eye contact
    for (const auto& entry: _faceEntries)
    {
      if (ShouldReturnFace(entry.second, recentTime, false))
      {
        if (entry.second.face.IsMakingEyeContact())
        {
          return true;
        }
      }
    }
    return false;
  }

  // - - - - - - - - - - - - - - - - - - - - - - - - - - - - - - - - - - - - - - - - - - - - - - - - - - - - - - - - - -
  bool FaceWorld::GetGazeDirectionPose(const u32 withinLast_ms, Pose3d& gazeDirectionPose,
                                       SmartFaceID& faceID) const
  {
    const RobotTimeStamp_t lastImgTime = _robot->GetLastImageTimeStamp();
    const RobotTimeStamp_t recentTime = lastImgTime > withinLast_ms ?
                                        ( lastImgTime - withinLast_ms ) :
                                        0;

    for (const auto& entry: _faceEntries)
    {
      if (ShouldReturnFace(entry.second, recentTime, false))
      {
        if (entry.second.face.IsGazeDirectionStable())
        {
          gazeDirectionPose = entry.second.face.GetGazeDirectionPose();
          faceID.Reset(*_robot, entry.second.face.GetID());
          return true;
        }
      }
    }
    return false;
  }

  // - - - - - - - - - - - - - - - - - - - - - - - - - - - - - - - - - - - - - - - - - - - - - - - - - - - - - - - - - -
  bool FaceWorld::AnyStableGazeDirection(const u32 withinLast_ms) const
  {
<<<<<<< HEAD
    const RobotTimeStamp_t lastImgTime = _robot->GetLastImageTimeStamp();
    const RobotTimeStamp_t recentTime = lastImgTime > withinLast_ms ?
                                        ( lastImgTime - withinLast_ms ) :
                                        0;

    for (const auto& entry: _faceEntries)
    {
      if (ShouldReturnFace(entry.second, recentTime, false))
      {
        if (entry.second.face.IsGazeDirectionStable())
        {
          return true;
        }
      }
    }
    return false;
=======
    Pose3d gazeDirectionPose;
    SmartFaceID faceID;
    return GetGazeDirectionPose(withinLast_ms, gazeDirectionPose, faceID);
>>>>>>> 87698938
  }

  // - - - - - - - - - - - - - - - - - - - - - - - - - - - - - - - - - - - - - - - - - - - - - - - - - - - - - - - - - -
  bool FaceWorld::ClearGazeDirectionHistory(const SmartFaceID& faceID)
  {
    // Loop over all the faces and see if any of them are making eye contact
    for (const auto& entry: _faceEntries)
    {
      if (faceID.MatchesFaceID(entry.second.face.GetID()))
      {
        const auto& gazeDirectionEntry = _gazeDirection.find(entry.second.face.GetID());
        if (gazeDirectionEntry != _gazeDirection.end()) {
          gazeDirectionEntry->second.ClearHistory();
          return true;
        }
      }
    }
    return false;
  }

  // - - - - - - - - - - - - - - - - - - - - - - - - - - - - - - - - - - - - - - - - - - - - - - - - - - - - - - - - - -
  bool FaceWorld::FaceInTurnAngle(const Radians& turnAngle, const SmartFaceID& smartFaceIDToIgnore,
                                  const Pose3d& robotPose, SmartFaceID& faceIDToTurnTowards) const
  {
    for (const auto& entry: _faceEntries)
    {
      const auto& headPose = entry.second.face.GetHeadPose();
      Pose3d headPoseWRTRobot;
      if (headPose.GetWithRespectTo(robotPose, headPoseWRTRobot))
      {
        const Radians& horizontalFOV = _robot->GetVisionComponent().GetCamera().GetCalibration()->ComputeHorizontalFOV();
        const Radians faceTurnAngle = TurnTowardsPoseAction::GetRelativeBodyAngleToLookAtPose(headPoseWRTRobot.GetTranslation());
<<<<<<< HEAD
        if ( ((turnAngle - faceTurnAngle) <= (horizontalFOV/2.f)) &&
             ((turnAngle - faceTurnAngle) >= (-horizontalFOV/2.f)) &&
             !smartFaceIDToIgnore.MatchesFaceID(entry.second.face.GetID()))
=======
        if (Util::InRange( turnAngle - faceTurnAngle, -horizontalFOV/2.f, horizontalFOV/2.f) &&
            !smartFaceIDToIgnore.MatchesFaceID(entry.second.face.GetID()))
>>>>>>> 87698938
        {
          faceIDToTurnTowards.Reset(*_robot, entry.second.face.GetID());
          return true;
        }
      }
    }
    return false;
  }

  // - - - - - - - - - - - - - - - - - - - - - - - - - - - - - - - - - - - - - - - - - - - - - - - - - - - - - - - - - -
<<<<<<< HEAD
  bool FaceWorld::GetFaceEyesDirectedAtSurface(const SmartFaceID& faceID) const
  {
    const auto entry = _faceEntries.find(faceID.GetID());
    // TODO this face should be stable ... but maybe it's worth checking again?
    if (entry != _faceEntries.end()) {
      return entry->second.face.IsEyeGazeDirectedAtSurface();
    }
    return false;
  }

  // - - - - - - - - - - - - - - - - - - - - - - - - - - - - - - - - - - - - - - - - - - - - - - - - - - - - - - - - - -
=======
>>>>>>> 87698938
  void FaceWorld::InitLoadedKnownFaces(const std::list<Vision::LoadedKnownFace>& loadedFaces)
  {
    for( const auto& loadedFace : loadedFaces ) {
      const auto epoch = WallTime::getInstance()->GetEpochTime();
      const auto sinceEpoch = std::chrono::seconds(loadedFace.lastSeenSecondsSinceEpoch);
      const auto wallTime = epoch + sinceEpoch;

      if( ANKI_VERIFY(!loadedFace.name.empty(),
                      "FaceWorld.InitLoadedKnownFaces.NoName",
                      "Face id %d loaded from disk but doesn't have name",
                      loadedFace.faceID) ) {
        _wallTimesObserved.emplace( loadedFace.faceID, ObservationTimeHistory{{wallTime}} );

        PRINT_CH_INFO(kLoggingChannelName, "FaceWorld.InitLoadedKnownFaces.InitFace",
                      "Loaded face %d, last observed at time (since epoch): %llu",
                      loadedFace.faceID,
                      wallTime.time_since_epoch().count());
      }
    }
  }

  // - - - - - - - - - - - - - - - - - - - - - - - - - - - - - - - - - - - - - - - - - - - - - - - - - - - - - - - - - -
  const FaceWorld::ObservationTimeHistory& FaceWorld::GetWallTimesObserved(const SmartFaceID& faceID)
  {
    return GetWallTimesObserved(faceID.GetID());
  }

  // - - - - - - - - - - - - - - - - - - - - - - - - - - - - - - - - - - - - - - - - - - - - - - - - - - - - - - - - - -
  const FaceWorld::ObservationTimeHistory& FaceWorld::GetWallTimesObserved(Vision::FaceID_t faceID)
  {
    auto it = _wallTimesObserved.find(faceID);
    if( it != _wallTimesObserved.end() ) {
      return it->second;
    }

    static const ObservationTimeHistory kEmptyQueue;
    return kEmptyQueue;
  }


} // namespace Vector
} // namespace Anki<|MERGE_RESOLUTION|>--- conflicted
+++ resolved
@@ -1199,28 +1199,9 @@
   // - - - - - - - - - - - - - - - - - - - - - - - - - - - - - - - - - - - - - - - - - - - - - - - - - - - - - - - - - -
   bool FaceWorld::AnyStableGazeDirection(const u32 withinLast_ms) const
   {
-<<<<<<< HEAD
-    const RobotTimeStamp_t lastImgTime = _robot->GetLastImageTimeStamp();
-    const RobotTimeStamp_t recentTime = lastImgTime > withinLast_ms ?
-                                        ( lastImgTime - withinLast_ms ) :
-                                        0;
-
-    for (const auto& entry: _faceEntries)
-    {
-      if (ShouldReturnFace(entry.second, recentTime, false))
-      {
-        if (entry.second.face.IsGazeDirectionStable())
-        {
-          return true;
-        }
-      }
-    }
-    return false;
-=======
     Pose3d gazeDirectionPose;
     SmartFaceID faceID;
     return GetGazeDirectionPose(withinLast_ms, gazeDirectionPose, faceID);
->>>>>>> 87698938
   }
 
   // - - - - - - - - - - - - - - - - - - - - - - - - - - - - - - - - - - - - - - - - - - - - - - - - - - - - - - - - - -
@@ -1253,14 +1234,8 @@
       {
         const Radians& horizontalFOV = _robot->GetVisionComponent().GetCamera().GetCalibration()->ComputeHorizontalFOV();
         const Radians faceTurnAngle = TurnTowardsPoseAction::GetRelativeBodyAngleToLookAtPose(headPoseWRTRobot.GetTranslation());
-<<<<<<< HEAD
-        if ( ((turnAngle - faceTurnAngle) <= (horizontalFOV/2.f)) &&
-             ((turnAngle - faceTurnAngle) >= (-horizontalFOV/2.f)) &&
-             !smartFaceIDToIgnore.MatchesFaceID(entry.second.face.GetID()))
-=======
         if (Util::InRange( turnAngle - faceTurnAngle, -horizontalFOV/2.f, horizontalFOV/2.f) &&
             !smartFaceIDToIgnore.MatchesFaceID(entry.second.face.GetID()))
->>>>>>> 87698938
         {
           faceIDToTurnTowards.Reset(*_robot, entry.second.face.GetID());
           return true;
@@ -1271,7 +1246,6 @@
   }
 
   // - - - - - - - - - - - - - - - - - - - - - - - - - - - - - - - - - - - - - - - - - - - - - - - - - - - - - - - - - -
-<<<<<<< HEAD
   bool FaceWorld::GetFaceEyesDirectedAtSurface(const SmartFaceID& faceID) const
   {
     const auto entry = _faceEntries.find(faceID.GetID());
@@ -1283,8 +1257,6 @@
   }
 
   // - - - - - - - - - - - - - - - - - - - - - - - - - - - - - - - - - - - - - - - - - - - - - - - - - - - - - - - - - -
-=======
->>>>>>> 87698938
   void FaceWorld::InitLoadedKnownFaces(const std::list<Vision::LoadedKnownFace>& loadedFaces)
   {
     for( const auto& loadedFace : loadedFaces ) {
