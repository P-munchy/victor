/**
 * File: mapComponent.cpp
 *
 * Author: Michael Willett
 * Created: 2017-09-11
 *
 * Description: Component for consuming new sensor data and processing the information into
 *              the appropriate map objects
 *
 * Copyright: Anki, Inc. 2017
 *
 **/

#include "engine/navMap/mapComponent.h"

#include "coretech/vision/engine/observableObjectLibrary.h"
#include "coretech/common/engine/math/poseOriginList.h"
#include "coretech/common/engine/math/polygon_impl.h"
#include "coretech/common/engine/utils/timer.h"
#include "coretech/messaging/engine/IComms.h"

#include "engine/navMap/iNavMap.h"
#include "engine/navMap/navMapFactory.h"
#include "engine/navMap/memoryMap/data/memoryMapData_Cliff.h"
#include "engine/navMap/memoryMap/data/memoryMapData_ProxObstacle.h"
#include "engine/navMap/memoryMap/data/memoryMapData_ObservableObject.h"

#include "engine/ankiEventUtil.h"
#include "engine/block.h"
#include "engine/charger.h"
#include "engine/robot.h"
#include "engine/robotStateHistory.h"
#include "engine/cozmoContext.h"
#include "engine/components/sensors/cliffSensorComponent.h"
#include "engine/components/habitatDetectorComponent.h"
#include "engine/actions/actionContainers.h"
#include "engine/actions/basicActions.h"
#include "engine/aiComponent/aiComponent.h"
#include "engine/aiComponent/aiWhiteboard.h"
#include "engine/blockWorld/blockWorld.h"
#include "engine/vision/groundPlaneROI.h"

#include "proto/external_interface/messages.pb.h"
#include "proto/external_interface/shared.pb.h"

#include "util/cpuProfiler/cpuProfiler.h"
#include "util/console/consoleInterface.h"
#include "util/logging/DAS.h"

#include "webServerProcess/src/webService.h"

#include "opencv2/imgproc/imgproc.hpp"

#include <numeric>

#define LOG_CHANNEL "MapComponent"

// Giving this its own local define, in case we want to control it independently of DEV_CHEATS / NDEBUG, etc.
#define ENABLE_DRAWING ANKI_DEV_CHEATS

namespace Anki {
namespace Vector {

// how often we request redrawing maps. Added because I think clad is getting overloaded with the amount of quads
CONSOLE_VAR(float, kMapRenderRate_sec, "MapComponent", 0.25f);

// kObjectRotationChangeToReport_deg: if the rotation of an object changes by this much, memory map will be notified
CONSOLE_VAR(float, kObjectRotationChangeToReport_deg, "MapComponent", 10.0f);
// kObjectPositionChangeToReport_mm: if the position of an object changes by this much, memory map will be notified
CONSOLE_VAR(float, kObjectPositionChangeToReport_mm, "MapComponent", 5.0f);

// kNeverMergeOldMaps: if set to false, we only relocalize if the robot is in the same world origin as the previous map
CONSOLE_VAR(bool, kMergeOldMaps, "MapComponent", false);

// kRobotRotationChangeToReport_deg: if the rotation of the robot changes by this much, memory map will be notified
CONSOLE_VAR(float, kRobotRotationChangeToReport_deg, "MapComponent", 20.0f);
// kRobotPositionChangeToReport_mm: if the position of the robot changes by this much, memory map will be notified
CONSOLE_VAR(float, kRobotPositionChangeToReport_mm, "MapComponent", 8.0f);

CONSOLE_VAR(float, kVisionTimeout_ms, "MapComponent", 120.0f * 1000);
CONSOLE_VAR(float, kUnrecognizedTimeout_ms, "MapComponent", 20.0f * 1000);
CONSOLE_VAR(float, kProxTimeout_ms, "MapComponent", 600.0f * 1000);
CONSOLE_VAR(float, kTimeoutUpdatePeriod_ms, "MapComponent", 5.0f * 1000);
CONSOLE_VAR(float, kCliffTimeout_ms, "MapComponent", 1200.f * 1000); // 20 minutes

// the length and half width of two triangles used in FlagProxObstaclesUsingPose (see method)
CONSOLE_VAR(float, kProxExploredTriangleLength_mm, "MapComponent", 300.0f );
CONSOLE_VAR(float, kProxExploredTriangleHalfWidth_mm, "MapComponent", 50.0f );

CONSOLE_VAR(float, kHoughAngleResolution_deg, "MapComponent.VisualEdgeDetection", 2.0);
CONSOLE_VAR(int,   kHoughAccumThreshold,      "MapComponent.VisualEdgeDetection", 20);
CONSOLE_VAR(float, kHoughMinLineLength_mm,    "MapComponent.VisualEdgeDetection", 40.0);
CONSOLE_VAR(float, kHoughMaxLineGap_mm,       "MapComponent.VisualEdgeDetection", 10.0);
CONSOLE_VAR(float, kEdgeLineLengthToInsert_mm,"MapComponent.VisualEdgeDetection", 200.f);
CONSOLE_VAR(float, kVisionCliffPadding_mm,    "MapComponent.VisualEdgeDetection", 20.f);

CONSOLE_VAR(int,   kMaxPixelsUsedForHoughTransform, "MapComponent.VisualEdgeDetection", 160000); // 400 x 400 max size

namespace {

// return the content type we would set in the memory type for each object type
MemoryMapTypes::EContentType ObjectTypeToMemoryMapContentType(ObjectType type, bool isAdding)
{
  using ContentType = MemoryMapTypes::EContentType;
  ContentType retType = ContentType::Unknown;
  if (IsBlockType(type, false) ||
      IsCustomType(type, false) ||
      IsChargerType(type, false)) {
    retType = isAdding ? ContentType::ObstacleObservable : ContentType::ClearOfObstacle;
  }

  return retType;
}

const char* const kWebVizModuleName = "navmap";

decltype(auto) GetChargerRegion(const Pose3d& poseWRTRoot) 
{
  // grab the cannonical corners and then apply the transformation. If we use `GetBoundingQuadXY`, 
  // we no longer know where the "back" is. Unfortunately, order matters here, and for corners
  // on the ground plane, the order is (from charger.cpp): 
  //    {BackLeft, FrontLeft, FrontRight, BackLeft, ...top corners...}
  //
  //            eBL----------------------eBR
  //             |  \       back       /  |               +x
  //             |    iBL----------iBR    |               ^
  //             |     |            |     |               |
  //             |  l  |            |  r  |               |
  //             |  e  |            |  i  |               +-----> +y               
  //             |  f  |            |  g  |
  //             |  t  |            |  h  |
  //             |     |            |  t  |
  //             |     |            |     |
  //            eFL---iFL          iFR---eFR
  //


  // points for calculating the collision area of a charger, which is different from the physical bounding box
  //    (x := marker normal, y := marker horizontal)
  const Vec3f kInteriorChargerOffsetBR = {-12.f, -12.f, 0.f};
  const Vec3f kInteriorChargerOffsetBL = {-12.f,  12.f, 0.f};
  const Vec3f kInteriorChargerOffsetFL = {  5.f,  12.f, 0.f};
  const Vec3f kInteriorChargerOffsetFR = {  5.f, -12.f, 0.f};
  const Vec3f kExteriorChargerOffsetBR = {  0.f,   0.f, 0.f};
  const Vec3f kExteriorChargerOffsetBL = {  0.f,   0.f, 0.f};
  const Vec3f kExteriorChargerOffsetFL = {  5.f,   0.f, 0.f};
  const Vec3f kExteriorChargerOffsetFR = {  5.f,   0.f, 0.f};

  const std::vector<Point3f>& corners = Charger().GetCanonicalCorners();
  const Point2f exteriorBL = poseWRTRoot * (corners[0] + kExteriorChargerOffsetBL);
  const Point2f exteriorFL = poseWRTRoot * (corners[1] + kExteriorChargerOffsetFL);
  const Point2f exteriorFR = poseWRTRoot * (corners[2] + kExteriorChargerOffsetFR);
  const Point2f exteriorBR = poseWRTRoot * (corners[3] + kExteriorChargerOffsetBR);
  const Point2f interiorBL = poseWRTRoot * (corners[0] + kInteriorChargerOffsetBL);
  const Point2f interiorFL = poseWRTRoot * (corners[1] + kInteriorChargerOffsetFL);
  const Point2f interiorFR = poseWRTRoot * (corners[2] + kInteriorChargerOffsetFR);
  const Point2f interiorBR = poseWRTRoot * (corners[3] + kInteriorChargerOffsetBR);


  // only want to flag the back and sides of the charger, so define each side as a separate trapezoid
  // as seen in the diagram above
  return MakeUnion2f( FastPolygon({ exteriorBL, interiorBL, interiorBR, exteriorBR }),  // back
                      FastPolygon({ exteriorBL, exteriorFL, interiorFL, interiorBL }),  // left
                      FastPolygon({ interiorBR, interiorFR, exteriorFR, exteriorBR }) ); // right

}


decltype(auto) GetHabitatRegion(const Pose3d& poseWRTRoot) 
{
  //
  //                   eB                       
  //                 ╱    ╲
  //               ╱   iB   ╲                 +x 
  //             ╱   ╱ xx ╲   ╲                ^
  //           ╱   ╱   xx   ╲   ╲              |
  //         ╱   ╱            ╲   ╲            |
  //       eL--iL              iR--eR          +-----> +y
  //        ╲   ╲             ╱   ╱        
  //          ╲   ╲         ╱   ╱                       
  //            ╲   ╲     ╱   ╱                        
  //              ╲    iF   ╱                           
  //                ╲     ╱                        
  //                   eF                       
  //                                          
  //
  
  // points for calculating the collision area of a habitat, relative to charger pose
  //    (x := charger marker normal, y := charger marker horizontal)
  const Vec3f kInteriorBack  = {  160.f,    0.f, 0.f };
  const Vec3f kInteriorLeft  = {  -40.f, -200.f, 0.f };
  const Vec3f kInteriorRight = {  -40.f,  200.f, 0.f };
  const Vec3f kInteriorFront = { -260.f,    0.f, 0.f };
  const Vec3f kExteriorBack  = {  210.f,    0.f, 0.f };
  const Vec3f kExteriorLeft  = {  -40.f, -250.f, 0.f };
  const Vec3f kExteriorRight = {  -40.f,  250.f, 0.f };
  const Vec3f kExteriorFront = { -290.f,    0.f, 0.f };

  const Point2f actualInteriorBack  = poseWRTRoot * kInteriorBack;
  const Point2f actualInteriorLeft  = poseWRTRoot * kInteriorLeft;
  const Point2f actualInteriorRight = poseWRTRoot * kInteriorRight;
  const Point2f actualInteriorFront = poseWRTRoot * kInteriorFront;
  const Point2f actualExteriorBack  = poseWRTRoot * kExteriorBack;
  const Point2f actualExteriorLeft  = poseWRTRoot * kExteriorLeft;
  const Point2f actualExteriorRight = poseWRTRoot * kExteriorRight;
  const Point2f actualExteriorFront = poseWRTRoot * kExteriorFront;

  // only want to flag the back and sides of the charger, so define each side as a separate trapezoid
  // as seen in the diagram above
  return MakeUnion2f( 
    FastPolygon({ actualExteriorBack,  actualExteriorLeft,  actualInteriorLeft,  actualInteriorBack  }),  // back-left
    FastPolygon({ actualExteriorBack,  actualExteriorRight, actualInteriorRight, actualInteriorBack  }),  // back-right
    FastPolygon({ actualExteriorFront, actualExteriorLeft,  actualInteriorLeft,  actualInteriorFront }),  // front-left
    FastPolygon({ actualExteriorFront, actualExteriorRight, actualInteriorRight, actualInteriorFront })); // front-right
}

// console var utility for testing out Visual extending cliffs
static Robot* consoleRobot = nullptr;

#if REMOTE_CONSOLE_ENABLED 
void DevProcessOneFrameForVisionEdges( ConsoleFunctionContextRef context )
{
  if(consoleRobot != nullptr) {
    consoleRobot->GetActionList().QueueAction(QueueActionPosition::NOW, new WaitForImagesAction(1, VisionMode::DetectingOverheadEdges));
  }
}

// cache the visualized cliff frames to clear on subsequent calls
// to drawing the cliffs
static std::vector<std::string> sCliffFrameIdentifiers;

void DevDrawCliffPoses( ConsoleFunctionContextRef context )
{
  if(consoleRobot != nullptr) {
    auto vizm = consoleRobot->GetContext()->GetVizManager();
    auto& mapc = consoleRobot->GetMapComponent();

    const auto currentMap = mapc.GetCurrentMemoryMap();
    if (!currentMap) {
      return;
    }

    for(const auto& id : sCliffFrameIdentifiers) {
      vizm->EraseSegments(id);
    }
    sCliffFrameIdentifiers.clear();

    MemoryMapTypes::NodePredicate isDropSensorCliff = [](MemoryMapTypes::MemoryMapDataConstPtr nodeData) -> bool {
      const bool isValidCliff = nodeData->type == MemoryMapTypes::EContentType::Cliff;
      return isValidCliff;
    };

    MemoryMapTypes::MemoryMapDataConstList cliffNodes;
    currentMap->FindContentIf(isDropSensorCliff, cliffNodes);

    size_t cliffCount = 0;
    for(auto& node : cliffNodes) {
      Pose3d pose = MemoryMapData::MemoryMapDataCast<MemoryMapData_Cliff>(node)->pose;
      // set z-height above the map when rendering
      Point3f renderPoint(pose.GetTranslation().x(),pose.GetTranslation().y(), 3.f);
      pose.SetTranslation(renderPoint);
      std::string id = "cliff_frame" + std::to_string(cliffCount++);
      vizm->DrawFrameAxes(id, pose);
      sCliffFrameIdentifiers.push_back(id);
    }
  }
}
#endif //REMOTE_CONSOLE_ENABLED
CONSOLE_FUNC( DevProcessOneFrameForVisionEdges, "MapComponent.VisualEdgeDetection" );
CONSOLE_FUNC( DevDrawCliffPoses,                "MapComponent.VisualEdgeDetection");

};

using namespace MemoryMapTypes;

// - - - - - - - - - - - - - - - - - - - - - - - - - - - - - - - - - - - - - - - - - - - - - - - - - - - - - - - - - - -
MapComponent::MapComponent()
: IDependencyManagedComponent(this, RobotComponentID::Map)
, _currentMapOriginID(PoseOriginList::UnknownOriginID)
, _nextTimeoutUpdate_ms(0)
, _vizMessageDirty(true)
, _gameMessageDirty(true)
, _webMessageDirty(false) // web must request it
, _isRenderEnabled(false)
, _broadcastRate_sec(-1.0f)
, _enableProxCollisions(true)
{
}


// - - - - - - - - - - - - - - - - - - - - - - - - - - - - - - - - - - - - - - - - - - - - - - - - - - - - - - - - - - -
MapComponent::~MapComponent()
{
}


// - - - - - - - - - - - - - - - - - - - - - - - - - - - - - - - - - - - - - - - - - - - - - - - - - - - - - - - - - - -
void MapComponent::InitDependent(Vector::Robot* robot, const RobotCompMap& dependentComps)
{
  _robot = robot;
  consoleRobot = robot;
  if(_robot->HasExternalInterface())
  {
    using namespace ExternalInterface;
    IExternalInterface& externalInterface = *_robot->GetExternalInterface();
    auto helper = MakeAnkiEventUtil(externalInterface, *this, _eventHandles);
    helper.SubscribeGameToEngine<MessageGameToEngineTag::SetMemoryMapRenderEnabled>();
    helper.SubscribeGameToEngine<MessageGameToEngineTag::SetMemoryMapBroadcastFrequency_sec>();
  }

  if( _robot->GetContext() != nullptr ) {
    auto* webService = _robot->GetContext()->GetWebService();
    if( webService != nullptr ) {
      auto onData = [this](const Json::Value& data, const std::function<void(const Json::Value&)>& sendFunc) {
        _webMessageDirty = true;
      };
      _eventHandles.emplace_back( webService->OnWebVizData( kWebVizModuleName ).ScopedSubscribe( onData ) );
    }
  }
}


// - - - - - - - - - - - - - - - - - - - - - - - - - - - - - - - - - - - - - - - - - - - - - - - - - - - - - - - - - - -
template<>
void MapComponent::HandleMessage(const ExternalInterface::SetMemoryMapRenderEnabled& msg)
{
  SetRenderEnabled(msg.enabled);
};

template<>
void MapComponent::HandleMessage(const ExternalInterface::SetMemoryMapBroadcastFrequency_sec& msg)
{
  _broadcastRate_sec = msg.frequency;
};


// - - - - - - - - - - - - - - - - - - - - - - - - - - - - - - - - - - - - - - - - - - - - - - - - - - - - - - - - - - -
void MapComponent::UpdateDependent(const RobotCompMap& dependentComps)
{
  auto currentNavMemoryMap = GetCurrentMemoryMap();
  if (currentNavMemoryMap)
  {
    // check for object timeouts in navMap
    TimeoutObjects();

    // Check if we should broadcast changes to navMap to different channels
    const f32 currentTime_s = BaseStationTimer::getInstance()->GetCurrentTimeInSeconds();

    const bool shouldSendViz = (ENABLE_DRAWING && _vizMessageDirty && _isRenderEnabled) || _webMessageDirty;
    const bool shouldSendSDK = _gameMessageDirty && (_broadcastRate_sec >= 0.0f);
    
    MemoryMapTypes::MapBroadcastData data;
    if( shouldSendViz || shouldSendSDK ) {
      currentNavMemoryMap->GetBroadcastInfo(data);
    }

    // send viz Messages
    if ( shouldSendViz )
    {
      static f32 nextDrawTime_s = currentTime_s;
      const bool doViz = FLT_LE(nextDrawTime_s, currentTime_s);
      if( doViz ) {
        BroadcastMapToViz(data);


        // Reset the timer but don't accumulate error
        nextDrawTime_s += ((int) (currentTime_s - nextDrawTime_s) / kMapRenderRate_sec + 1) * kMapRenderRate_sec;
        _vizMessageDirty = false;
      }

      if( _webMessageDirty ) {
        BroadcastMapToWeb(data);
        _webMessageDirty = false;
      }
    }

    // send SDK messages
    if ( shouldSendSDK )
    {
      static f32 nextBroadcastTime_s = currentTime_s;
      if (FLT_LE(nextBroadcastTime_s, currentTime_s)) {
        BroadcastMapToSDK(data);

        // Reset the timer but don't accumulate error
        nextBroadcastTime_s += ((int) (currentTime_s - nextBroadcastTime_s) / _broadcastRate_sec + 1) * _broadcastRate_sec;
        _gameMessageDirty = false;
      }
    }
  }

  UpdateRobotPose();
}

// - - - - - - - - - - - - - - - - - - - - - - - - - - - - - - - - - - - - - - - - - - - - - - - - - - - - - - - - - - -
void MapComponent::UpdateBroadcastFlags(bool wasChanged)
{
  _vizMessageDirty |= wasChanged;
  _gameMessageDirty |= wasChanged;
}

// - - - - - - - - - - - - - - - - - - - - - - - - - - - - - - - - - - - - - - - - - - - - - - - - - - - - - - - - - - -
void MapComponent::UpdateMapOrigins(PoseOriginID_t oldOriginID, PoseOriginID_t newOriginID)
{
  // oldOrigin is the pointer/id of the map we were just building, and it's going away. It's the current map
  // newOrigin is the pointer/id of the map that is staying, it's the one we rejiggered to, and we haven't changed in a while
  auto oldMapIter = _navMaps.find(oldOriginID);
  auto newMapIter = _navMaps.find(newOriginID);

  const Pose3d& oldOrigin = _robot->GetPoseOriginList().GetOriginByID(oldOriginID);
  const Pose3d& newOrigin = _robot->GetPoseOriginList().GetOriginByID(newOriginID);

  ANKI_VERIFY(oldMapIter != _navMaps.end(), 
              "MemoryMap.UpdateMapOrigins.OldOriginNotFound", 
              "PreviousOrigin could not be found, so nothing will be merged");

  ANKI_VERIFY(oldOriginID == _currentMapOriginID, 
              "MemoryMap.UpdateMapOrigins.BadOrigin", 
              "rejiggering map %d, but currentID = %d",
              oldOriginID, 
              _currentMapOriginID);

  // maps have changed, so make sure to clear all the renders
  ClearRender();

  // before we merge the object information from the memory maps, apply rejiggering also to their reported poses
  UpdateOriginsOfObjects(oldOriginID, newOriginID);
  
  // reset newMap if we somehow lost it
  if (newMapIter == _navMaps.end() || nullptr == newMapIter->second.map) {
    _navMaps[newOriginID].map.reset(NavMapFactory::CreateMemoryMap());
    newMapIter = _navMaps.find(newOriginID);
  }

  _currentMapOriginID = newOriginID;
  newMapIter->second.activationTime_ms = BaseStationTimer::getInstance()->GetCurrentTimeStamp();

  // if we had an old map, merge its data into the new map, then delete it
  if (oldMapIter != _navMaps.end()) {
    Pose3d oldWrtNew;
    const bool success = oldOrigin.GetWithRespectTo(newOrigin, oldWrtNew);
    DEV_ASSERT(success, "MapComponent.UpdateMapOrigins.BadOldWrtNull");
    UpdateBroadcastFlags(newMapIter->second.map->Merge(*(oldMapIter->second.map), oldWrtNew));

    newMapIter->second.activeDuration_ms += oldMapIter->second.activeDuration_ms;
    _navMaps.erase( oldOriginID ); // smart pointer will delete memory
  }
}

// - - - - - - - - - - - - - - - - - - - - - - - - - - - - - - - - - - - - - - - - - - - - - - - - - - - - - - - - - - -
void MapComponent::UpdateRobotPose()
{
  ANKI_CPU_PROFILE("MapComponent::UpdateRobotPoseInMemoryMap");

  // grab current robot pose
  DEV_ASSERT(_robot->GetPoseOriginList().GetCurrentOriginID() == _currentMapOriginID,
             "MapComponent.OnRobotPoseChanged.InvalidWorldOrigin");
  const Pose3d& robotPose = _robot->GetPose();
  const Pose3d& robotPoseWrtOrigin = robotPose.GetWithRespectToRoot();

  // check if we have moved far enough that we need to resend
  const Point3f distThreshold(kRobotPositionChangeToReport_mm, kRobotPositionChangeToReport_mm, kRobotPositionChangeToReport_mm);
  const Radians angleThreshold( DEG_TO_RAD(kRobotRotationChangeToReport_deg) );
  const bool isPrevSet = _reportedRobotPose.HasParent();
  const bool isFarFromPrev = !isPrevSet || (!robotPoseWrtOrigin.IsSameAs(_reportedRobotPose, distThreshold, angleThreshold));

  // if we need to add
  const bool addAgain = isFarFromPrev;
  if ( addAgain )
  {
    RobotTimeStamp_t currentTimestamp = _robot->GetLastMsgTimestamp();

    // robot quad relative to cliff sensor positions
    Quad2f robotSensorQuad {
      {kCliffSensorXOffsetFront_mm, +kCliffSensorYOffset_mm},  // up L
      {kCliffSensorXOffsetFront_mm, -kCliffSensorYOffset_mm},  // up R
      {kCliffSensorXOffsetRear_mm,  -kCliffSensorYOffset_mm},  // lo R
      {kCliffSensorXOffsetRear_mm,  +kCliffSensorYOffset_mm}}; // lo L

    ((Pose2d) robotPoseWrtOrigin).ApplyTo(robotSensorQuad, robotSensorQuad);
    InsertData(Poly2f(robotSensorQuad), MemoryMapData(EContentType::ClearOfCliff, currentTimestamp));


    const Quad2f& robotQuad = _robot->GetBoundingQuadXY(robotPoseWrtOrigin);

    // regular clear of obstacle
    InsertData(Poly2f(robotQuad), MemoryMapData(EContentType::ClearOfObstacle, currentTimestamp));

    _robot->GetAIComponent().GetComponent<AIWhiteboard>().ProcessClearQuad(robotQuad);
    // update las reported pose
    _reportedRobotPose = robotPoseWrtOrigin;
  }
}

// - - - - - - - - - - - - - - - - - - - - - - - - - - - - - - - - - - - - - - - - - - - - - - - - - - - - - - - - - -
void MapComponent::TimeoutObjects()
{
  auto currentNavMemoryMap = GetCurrentMemoryMap();
  if (currentNavMemoryMap)
  {
    // check for object timeouts in navMap occasionally
    const RobotTimeStamp_t currentTime = _robot->GetLastMsgTimestamp();
    if( currentTime <= _nextTimeoutUpdate_ms ) {
      return;
    }
    _nextTimeoutUpdate_ms = currentTime + kTimeoutUpdatePeriod_ms;
    
    // ternary to prevent uInt wrapping on subtract
    const RobotTimeStamp_t unrecognizedTooOld = (currentTime <= kUnrecognizedTimeout_ms) ? 0 : currentTime - kUnrecognizedTimeout_ms;
    const RobotTimeStamp_t visionTooOld       = (currentTime <= kVisionTimeout_ms)       ? 0 : currentTime - kVisionTimeout_ms;
    const RobotTimeStamp_t proxTooOld         = (currentTime <= kProxTimeout_ms)         ? 0 : currentTime - kProxTimeout_ms;
    const RobotTimeStamp_t cliffTooOld        = (currentTime <= kCliffTimeout_ms)        ? 0 : currentTime - kCliffTimeout_ms;
    
    NodeTransformFunction timeoutObjects =
      [unrecognizedTooOld, visionTooOld, proxTooOld, cliffTooOld] (MemoryMapDataPtr data) -> MemoryMapDataPtr
      {
        const EContentType nodeType = data->type;
        const RobotTimeStamp_t lastObs = data->GetLastObservedTime();

        if ((EContentType::Cliff                == nodeType && lastObs <= cliffTooOld)        ||
            (EContentType::ObstacleUnrecognized == nodeType && lastObs <= unrecognizedTooOld) ||
            (EContentType::InterestingEdge      == nodeType && lastObs <= visionTooOld)       ||
            (EContentType::NotInterestingEdge   == nodeType && lastObs <= visionTooOld)       ||
            (EContentType::ObstacleProx         == nodeType && lastObs <= proxTooOld))
        {
          return MemoryMapDataPtr();
        }
        return data;
      };

    UpdateBroadcastFlags(currentNavMemoryMap->TransformContent(timeoutObjects));
  }
}

// - - - - - - - - - - - - - - - - - - - - - - - - - - - - - - - - - - - - - - - - - - - - - - - - - - - - - - - - - -
void MapComponent::FlagGroundPlaneROIInterestingEdgesAsUncertain()
{
  // get quad wrt robot
  const Pose3d& curRobotPose = _robot->GetPose().GetWithRespectToRoot();
  Quad3f groundPlaneWrtRobot;
  curRobotPose.ApplyTo(GroundPlaneROI::GetGroundQuad(), groundPlaneWrtRobot);

  // ask memory map to clear
  auto currentNavMemoryMap = GetCurrentMemoryMap();
  DEV_ASSERT(currentNavMemoryMap, "MapComponent.FlagGroundPlaneROIInterestingEdgesAsUncertain.NullMap");

  NodeTransformFunction transform = [] (MemoryMapDataPtr oldData) -> MemoryMapDataPtr
    {
        if (EContentType::InterestingEdge == oldData->type) {
          return MemoryMapDataPtr();
        }
        return oldData;
    };

  FastPolygon poly(Poly2f((Quad2f)groundPlaneWrtRobot));
  UpdateBroadcastFlags(currentNavMemoryMap->TransformContent(transform, poly));
}

// - - - - - - - - - - - - - - - - - - - - - - - - - - - - - - - - - - - - - - - - - - - - - - - - - - - - - - - - - -
void MapComponent::FlagQuadAsNotInterestingEdges(const Quad2f& quadWRTOrigin)
{
  InsertData(Poly2f(quadWRTOrigin), MemoryMapData(EContentType::NotInterestingEdge, _robot->GetLastImageTimeStamp()));
}

// - - - - - - - - - - - - - - - - - - - - - - - - - - - - - - - - - - - - - - - - - - - - - - - - - - - - - - - - - -
void MapComponent::FlagInterestingEdgesAsUseless()
{
  // flag all content as Unknown: ideally we would add a new type (SmallInterestingEdge), so that we know
  // we detected something, but we discarded it because it didn't have enough info; however that increases
  // complexity when raycasting, finding boundaries, readding edges, etc. By flagging Unknown we simply say
  // "there was something here, but we are not sure what it was", which can be good to re-explore the area

  auto currentNavMemoryMap = GetCurrentMemoryMap();
  DEV_ASSERT(currentNavMemoryMap, "MapComponent.FlagInterestingEdgesAsUseless.NullMap");

  NodeTransformFunction transform = [] (MemoryMapDataPtr oldData) -> MemoryMapDataPtr
    {
        if (EContentType::InterestingEdge == oldData->type) {
          return MemoryMapDataPtr();
        }
        return oldData;
    };

  UpdateBroadcastFlags(currentNavMemoryMap->TransformContent(transform));
}

// - - - - - - - - - - - - - - - - - - - - - - - - - - - - - - - - - - - - - - - - - - - - - - - - - - - - - - - - - -
void MapComponent::FlagProxObstaclesUsingPose()
{
  const auto& pose = _robot->GetPose();

  auto currentNavMemoryMap = GetCurrentMemoryMap();
  if( currentNavMemoryMap == nullptr ) {
    return;
  }

  // construct a triangle, pointing away from the robot, to mimic the
  // coverage of the prox sensor, but scaled differently. Any prox obstacle that it
  // covers will be marked as explored. Since it looks better if the robot comes
  // close to an object in order to mark it as explored, the poly isn't as tall as the
  // prox sensor's reach.

  const auto& rot = pose.GetRotation();
  Vec3f offset1(kProxExploredTriangleLength_mm,  kProxExploredTriangleHalfWidth_mm, 0);
  Vec3f offset2(kProxExploredTriangleLength_mm,  -kProxExploredTriangleHalfWidth_mm, 0);
  const Point2f p1 = pose.GetTranslation();
  const Point2f p2 = (pose.GetTransform() * Transform3d(rot, offset1)).GetTranslation();
  const Point2f p3 = (pose.GetTransform() * Transform3d(rot, offset2)).GetTranslation();
  const FastPolygon triangleExplored({p1, p2, p3});

  // mark any prox obstacle in triangleExplored as explored
  NodeTransformFunction exploredFunc = [](MemoryMapDataPtr data) -> MemoryMapDataPtr {
    if( data->type == EContentType::ObstacleProx ) {
      auto castPtr = MemoryMapData::MemoryMapDataCast<MemoryMapData_ProxObstacle>( data );
      castPtr->MarkExplored();
    }
    return data;
  };
  const bool addedExplored = currentNavMemoryMap->TransformContent(exploredFunc, triangleExplored);

  UpdateBroadcastFlags( addedExplored );

}

// - - - - - - - - - - - - - - - - - - - - - - - - - - - - - - - - - - - - - - - - - - - - - - - - - - - - - - - - - -
bool MapComponent::FlagProxObstaclesTouchingExplored()
{
  auto currentNavMemoryMap = GetCurrentMemoryMap();
  if( currentNavMemoryMap == nullptr ) {
    return false;
  }

  // mark any NOT_EXPLORED ObstacleProx that is touching an EXPLORED ObstacleProx quad as EXPLORED
  NodePredicate innerCheckFunc = [](MemoryMapDataConstPtr inside) {
    if( inside->type == EContentType::ObstacleProx ) {
      auto castInside = MemoryMapData::MemoryMapDataCast<const MemoryMapData_ProxObstacle>( inside );
      return !(castInside->IsExplored());
    } else {
      return false;
    }
  };
  NodePredicate outerCheckFunc = [](MemoryMapDataConstPtr outside) {
    if( outside->type == EContentType::ObstacleProx ) {
      auto castOutside = MemoryMapData::MemoryMapDataCast<const MemoryMapData_ProxObstacle>( outside );
      return (castOutside->IsExplored());
    } else {
      // if it is touching an observable obstacle, also mark it as explored
      return ( outside->type == EContentType::ObstacleObservable );
    }
  };
  MemoryMapData_ProxObstacle toAdd( MemoryMapData_ProxObstacle::EXPLORED, {0.0f, 0.0f, 0.0f}, _robot->GetLastImageTimeStamp());
  const bool changedBorder = currentNavMemoryMap->FillBorder(innerCheckFunc, outerCheckFunc,
                                                             toAdd.Clone());

  UpdateBroadcastFlags( changedBorder );

  return changedBorder;

}

// - - - - - - - - - - - - - - - - - - - - - - - - - - - - - - - - - - - - - - - - - - - - - - - - - - - - - - - - - -
void MapComponent::CreateLocalizedMemoryMap(PoseOriginID_t worldOriginID)
{
  DEV_ASSERT_MSG(_robot->GetPoseOriginList().ContainsOriginID(worldOriginID),
                 "MapComponent.CreateLocalizedMemoryMap.BadWorldOriginID",
                 "ID:%d", worldOriginID);

  // clear all memory map rendering since we are building a new map
  ClearRender();

  // Since we are going to create a new memory map, check if any of the existing ones have become a zombie
  // This could happen if either the current map never saw a localizable object, or if objects in previous maps
  // have been moved or deactivated, which invalidates them as localizable
  MapTable::iterator iter = _navMaps.begin();
  while ( iter != _navMaps.end() )
  {
    // if we cannot merge old maps, force zombie to be true so we delete it
    const bool isZombie = _robot->GetBlockWorld().IsZombiePoseOrigin( iter->first ) || !kMergeOldMaps;
    if ( isZombie ) {
      LOG_INFO("MapComponent.memory_map.deleting_zombie_map", "%d", worldOriginID );
      // also remove the reported poses in this origin for every object (fixes a leak, and better tracks where objects are)
      for( auto& posesForObjectIt : _reportedPoses ) {
        OriginToPoseInMapInfo& posesPerOriginForObject = posesForObjectIt.second;
        const PoseOriginID_t zombieOriginID = iter->first;
        posesPerOriginForObject.erase( zombieOriginID );
      }
      iter = _navMaps.erase(iter);
    } else {
      LOG_INFO("MapComponent.memory_map.keeping_alive_map", "%d", worldOriginID );
      ++iter;
    }
  }

  // if the origin is null, we would never merge the map, which could leak if a new one was created
  // do not support this by not creating one at all if the origin is null
  if ( PoseOriginList::UnknownOriginID != worldOriginID )
  {
    
    const EngineTimeStamp_t currTimeStamp_ms = BaseStationTimer::getInstance()->GetCurrentTimeStamp();
    if ( _currentMapOriginID != PoseOriginList::UnknownOriginID )
    {
      // _currentMapOriginID might have been deleted as a zombie origin
      auto it = _navMaps.find(_currentMapOriginID);
      if( it != _navMaps.end() ) {
        // increment the time that the previous _currentMapOriginID was active
        it->second.activeDuration_ms += TimeStamp_t(currTimeStamp_ms - it->second.activationTime_ms);
      }
    }
    
    
    // create a new memory map in the given origin
    LOG_INFO("MapComponent.CreateLocalizedMemoryMap", "Setting current origin to %i", worldOriginID);
    INavMap* navMemoryMap = NavMapFactory::CreateMemoryMap();
    MapInfo mapInfo;
    mapInfo.map = std::shared_ptr<INavMap>(navMemoryMap);
    mapInfo.activeDuration_ms = 0;
    mapInfo.activationTime_ms = currTimeStamp_ms;
    
    _navMaps.emplace( worldOriginID, std::move(mapInfo) );
    _currentMapOriginID = worldOriginID;
  }
}

// - - - - - - - - - - - - - - - - - - - - - - - - - - - - - - - - - - - - - - - - - - - - - - - - - - - - - - - - - -
namespace {
  // constants for broadcasting maps
  // const float kOffSetPerIdx_mm = -250.0f;
  const size_t kReservedBytes = 1 + 2; // Message overhead for:  Tag, and vector size
  const size_t kMaxBufferSize = Anki::Comms::MsgPacket::MAX_SIZE;
  const size_t kMaxBufferForQuads = kMaxBufferSize - kReservedBytes;
<<<<<<< HEAD
  const size_t kQuadsPerMessage = 
=======
  const size_t kQuadsPerMessage = kMaxBufferForQuads / sizeof(QuadInfoVector::value_type);	
  const size_t kQuadsPerProtoMessage = 
>>>>>>> eba8f196
      (kMaxBufferForQuads - sizeof(external_interface::NavMapQuadInfo)) / sizeof(external_interface::NavMapInfo);
  const size_t kFullQuadsPerMessage = kMaxBufferForQuads / sizeof(QuadInfoFullVector::value_type);

  static_assert(kQuadsPerMessage > 0,     "MapComponent.Broadcast.InvalidQuadsPerMessage");
  static_assert(kFullQuadsPerMessage > 0, "MapComponent.Broadcast.InvalidFullQuadsPerMessage");
}

// - - - - - - - - - - - - - - - - - - - - - - - - - - - - - - - - - - - - - - - - - - - - - - - - - - - - - - - - - -
void MapComponent::BroadcastMapToViz(const MapBroadcastData& mapData) const
{
  using namespace VizInterface;

  // Send the begin message
  _robot->Broadcast(MessageViz(MemoryMapMessageVizBegin(_currentMapOriginID, mapData.mapInfo)));
  // chunk the quad messages
  for(u32 seqNum = 0; seqNum*kFullQuadsPerMessage < mapData.quadInfoFull.size(); seqNum++)
  {
    auto start = seqNum*kFullQuadsPerMessage;
    auto end   = std::min(mapData.quadInfoFull.size(), start + kFullQuadsPerMessage);
    _robot->Broadcast(MessageViz(MemoryMapMessageViz(_currentMapOriginID,
      QuadInfoFullVector(mapData.quadInfoFull.begin() + start, mapData.quadInfoFull.begin() + end))));
  }

  // Send the end message
  _robot->Broadcast(MessageViz(MemoryMapMessageVizEnd(_currentMapOriginID)));
}

// - - - - - - - - - - - - - - - - - - - - - - - - - - - - - - - - - - - - - - - - - - - - - - - - - - - - - - - - - -
void MapComponent::BroadcastMapToWeb(const MapBroadcastData& mapData) const
{
  auto* webService = _robot->GetContext()->GetWebService();
  if( webService == nullptr || !webService->IsWebVizClientSubscribed(kWebVizModuleName)) {
    return;
  }

  // Send the begin message
  {
    Json::Value toWeb;
    toWeb["type"] = "MemoryMapMessageVizBegin";
    toWeb["originId"] = _currentMapOriginID;
    toWeb["mapInfo"] = mapData.mapInfo.GetJSON();
    webService->SendToWebViz(kWebVizModuleName, toWeb);
  }

  // chunk the quad messages
  for(u32 seqNum = 0; seqNum * kQuadsPerMessage < mapData.quadInfo.size(); seqNum++)
  {
    auto start = seqNum * kQuadsPerMessage;
    auto end   = std::min(mapData.quadInfo.size(), start + kQuadsPerMessage);
    Json::Value toWeb;
    toWeb["type"] = "MemoryMapMessageViz";
    toWeb["originId"] = _currentMapOriginID;
    toWeb["seqNum"] = seqNum;
    toWeb["quadInfos"] = Json::arrayValue;
    auto& quadInfo = toWeb["quadInfos"];
    for( auto it = mapData.quadInfo.begin() + start; it != mapData.quadInfo.begin() + end; ++it ) {
      quadInfo.append( it->GetJSON() );
    }
    webService->SendToWebViz(kWebVizModuleName, toWeb);
  }

  // Send the end message
  {
    Json::Value toWeb;
    toWeb["type"] = "MemoryMapMessageVizEnd";
    toWeb["originId"] = _currentMapOriginID;
    auto& robotJson = toWeb["robot"];
    robotJson["x"] = _robot->GetPose().GetTranslation().x();
    robotJson["y"] = _robot->GetPose().GetTranslation().y();
    robotJson["z"] = _robot->GetPose().GetTranslation().z();
    robotJson["qW"] = _robot->GetPose().GetRotation().GetQuaternion().w();
    robotJson["qX"] = _robot->GetPose().GetRotation().GetQuaternion().x();
    robotJson["qY"] = _robot->GetPose().GetRotation().GetQuaternion().y();
    robotJson["qZ"] = _robot->GetPose().GetRotation().GetQuaternion().z();
    webService->SendToWebViz(kWebVizModuleName, toWeb);
  }
}

// - - - - - - - - - - - - - - - - - - - - - - - - - - - - - - - - - - - - - - - - - - - - - - - - - - - - - - - - - -
void MapComponent::BroadcastMapToSDK(const MemoryMapTypes::MapBroadcastData& mapData) const
{
<<<<<<< HEAD
  if(mapData.quadInfo.size() <= 0) {
    return;
  }

  for(u32 seqNum = 0; seqNum*kQuadsPerMessage < mapData.quadInfo.size(); seqNum++)
=======
  if(mapData.quadInfo.empty()) {
    return;
  }

  for(u32 seqNum = 0; seqNum*kQuadsPerProtoMessage < mapData.quadInfo.size(); seqNum++)
>>>>>>> eba8f196
  {
    external_interface::GatewayWrapper gateway_wrapper;
  
    auto* nav_map_feed_response = new external_interface::NavMapFeedResponse;
    nav_map_feed_response->set_origin_id(_currentMapOriginID);
    auto* nav_map_info = new external_interface::NavMapInfo;
    nav_map_info->set_root_depth(mapData.mapInfo.rootDepth);
    nav_map_info->set_root_size_mm(mapData.mapInfo.rootSize_mm);
    nav_map_info->set_root_center_x(mapData.mapInfo.rootCenterX);
    nav_map_info->set_root_center_y(mapData.mapInfo.rootCenterY);
    nav_map_info->set_root_center_z(0.0);
    nav_map_feed_response->set_allocated_map_info(nav_map_info);
<<<<<<< HEAD
    size_t start = seqNum*kQuadsPerMessage;
    size_t end   = std::min(mapData.quadInfo.size(), start + kQuadsPerMessage);
=======
    size_t start = seqNum*kQuadsPerProtoMessage;
    size_t end   = std::min(mapData.quadInfo.size(), start + kQuadsPerProtoMessage);
>>>>>>> eba8f196
    nav_map_feed_response->set_last_response(end < mapData.quadInfo.size() ? false : true);
    gateway_wrapper.set_allocated_nav_map_feed_response(nav_map_feed_response);

    nav_map_feed_response->clear_quad_infos();

    for(size_t quad_index=start; quad_index<end; quad_index++) {
      external_interface::NavMapQuadInfo* quad_info = nav_map_feed_response->add_quad_infos();
      quad_info->set_depth(mapData.quadInfo[quad_index].depth);
      quad_info->set_color_rgba(mapData.quadInfo[quad_index].colorRGBA);
      quad_info->set_content((external_interface::NavNodeContentType)mapData.quadInfo[quad_index].content);
    }
    _robot->Broadcast(std::move(gateway_wrapper));
  }
}

// - - - - - - - - - - - - - - - - - - - - - - - - - - - - - - - - - - - - - - - - - - - - - - - - - - - - - - - - -
void MapComponent::SendDASInfoAboutMap(const PoseOriginID_t& mapOriginID) const
{
  if ( mapOriginID != PoseOriginList::UnknownOriginID )
  {
    const auto it = _navMaps.find(mapOriginID);
    if ( ANKI_VERIFY( (it != _navMaps.end()) && (it->second.map != nullptr),
                      "MapComponent.SendDASInfoAboutMap.NotFound",
                      "Could not find orgin %u, or the map is null",
                      mapOriginID ) )
    {
      const float explored_mm2 = 1e6f * it->second.map->GetExploredRegionAreaM2();
      const float collision_mm2 = it->second.map->GetArea( [] (const auto& data) { return data->IsCollisionType(); });
      TimeStamp_t activeDuration_ms = 0;
      if ( mapOriginID == _currentMapOriginID )
      {
        // still active, so need to append the time since activated to the duration
        const EngineTimeStamp_t currTime_ms = BaseStationTimer::getInstance()->GetCurrentTimeStamp();
        const EngineTimeStamp_t& activationTime = it->second.activationTime_ms;
        activeDuration_ms = it->second.activeDuration_ms + TimeStamp_t(currTime_ms - activationTime);
      } else {
        // inactive. just use the cached activation time
        activeDuration_ms = it->second.activeDuration_ms;
      }
      
      DASMSG(robot_delocalized_map_info,
             "robot.delocalized_map_info",
             "When the robot is delocalized, this contains information about the nav map. This occurs when the robot "
             "delocalizes due to being picked up");
      DASMSG_SET(i1, (int64_t)explored_mm2, "Total surface area known (mm2)");
      DASMSG_SET(i2, (int64_t)collision_mm2, "Total surface area that is an obstacle (mm2), a subset of i1");
      DASMSG_SET(i3, (int64_t)activeDuration_ms, "Duration (ms) of the map, perhaps after multiple delocalizations" );
      DASMSG_SEND();
    }
  }
}

// - - - - - - - - - - - - - - - - - - - - - - - - - - - - - - - - - - - - - - - - - - - - - - - - - - - - - - - - - -
void MapComponent::ClearRender()
{
  if(ENABLE_DRAWING)
  {
    // set map as dirty
    _vizMessageDirty = true;
    _gameMessageDirty = true;
  }
}

// - - - - - - - - - - - - - - - - - - - - - - - - - - - - - - - - - - - - - - - - - - - - - - - - - - - - - - - - - -
void MapComponent::SetRenderEnabled(bool enabled)
{
  // if disabling, clear render now. If enabling wait until next render time
  if ( _isRenderEnabled && !enabled ) {
    ClearRender();
  }

  // set new value
  _isRenderEnabled = enabled;
}

// - - - - - - - - - - - - - - - - - - - - - - - - - - - - - - - - - - - - - - - - - - - - - - - - - - - - - - - - - - -
std::shared_ptr<INavMap> MapComponent::GetCurrentMemoryMapHelper() const
{
  // current map (if any) must match current robot origin
  const bool validOrigin = (PoseOriginList::UnknownOriginID == _currentMapOriginID) ||
                           (_robot->GetPoseOriginList().GetCurrentOriginID() == _currentMapOriginID);
                             
  ANKI_VERIFY(validOrigin, 
              "MemoryMap.GetCurrentMap.BadOrigin", 
              "robot and mapComponent missmatch. robot: %d. map: %d",
              _robot->GetPoseOriginList().GetCurrentOriginID(), 
              _currentMapOriginID);


  std::shared_ptr<INavMap> curMap = nullptr;
  if ( validOrigin ) {
    auto matchPair = _navMaps.find(_currentMapOriginID);
    if ( matchPair != _navMaps.end() ) {
      curMap = matchPair->second.map;
    } else {
      DEV_ASSERT(false, "MapComponent.GetNavMemoryMap.MissingMap");
    }
  }

  return curMap;
}

// - - - - - - - - - - - - - - - - - - - - - - - - - - - - - - - - - - - - - - - - - - - - - - - - - - - - - - - - - - -
void MapComponent::UpdateObjectPose(const ObservableObject& object, const Pose3d* oldPose, PoseState oldPoseState)
{
  const ObjectID& objectID = object.GetID();
  DEV_ASSERT(objectID.IsSet(), "MapComponent.OnObjectPoseChanged.InvalidObjectID");

  const PoseState newPoseState = object.GetPoseState();

  /*
    Three things can happen:
     a) first time we see an object: OldPoseState=!Valid, NewPoseState= Valid
     b) updating an object:          OldPoseState= Valid, NewPoseState= Valid
     c) deleting an object:          OldPoseState= Valid, NewPoseState=!Valid
   */
  const bool oldValid = ObservableObject::IsValidPoseState(oldPoseState);
  const bool newValid = ObservableObject::IsValidPoseState(newPoseState);
  if ( !oldValid && newValid )
  {
    // first time we see the object, add report
    AddObservableObject(object, object.GetPose());
  }
  else if ( oldValid && newValid )
  {
    // updating the pose of an object, decide if we update the report. As an optimization, we don't update
    // it if the poses are close enough
    const int objectIdInt = objectID.GetValue();
    const OriginToPoseInMapInfo& reportedPosesForObject = _reportedPoses[objectIdInt];
    const PoseOrigin& curOrigin = object.GetPose().FindRoot();
    const PoseOriginID_t curOriginID = curOrigin.GetID();
    DEV_ASSERT_MSG(_robot->GetPoseOriginList().ContainsOriginID(curOriginID),
                   "MapComponent.OnObjectPoseChanged.ObjectOriginNotInOriginList",
                   "ID:%d", curOriginID);
    const auto poseInNewOriginIter = reportedPosesForObject.find( curOriginID );

    if ( poseInNewOriginIter != reportedPosesForObject.end() )
    {
      // note that for distThreshold, since Z affects whether we add to the memory map, distThreshold should
      // be smaller than the threshold to not report
      DEV_ASSERT(kObjectPositionChangeToReport_mm < object.GetDimInParentFrame<'Z'>()*0.5f,
                "OnObjectPoseChanged.ChangeThresholdTooBig");
      const float distThreshold = kObjectPositionChangeToReport_mm;
      const Radians angleThreshold( DEG_TO_RAD(kObjectRotationChangeToReport_deg) );

      // compare new pose with previous entry and decide if isFarFromPrev
      const PoseInMapInfo& info = poseInNewOriginIter->second;
      const bool isFarFromPrev =
        ( !info.isInMap || (!object.GetPose().IsSameAs(info.pose, Point3f(distThreshold), angleThreshold)));

      // if it is far from previous (or previous was not in the map, remove-add)
      if ( isFarFromPrev ) {
        if (object.IsUnique())
        {
          RemoveObservableObject(object, curOriginID);
        }
        AddObservableObject(object, object.GetPose());
      }
    }
    else
    {
      // did not find an entry in the current origin for this object, add it now
      AddObservableObject(object, object.GetPose());
    }
  }
  else if ( oldValid && !newValid )
  {
    // deleting an object, remove its report using oldOrigin (the origin it was removed from)
    const PoseOriginID_t oldOriginID = oldPose->GetRootID();
    RemoveObservableObject(object, oldOriginID);
  }
  else
  {
    // not possible
    PRINT_NAMED_ERROR("MapComponent.OnObjectPoseChanged.BothStatesAreInvalid",
                      "Object %d changing from Invalid to Invalid", objectID.GetValue());
  }
}

// - - - - - - - - - - - - - - - - - - - - - - - - - - - - - - - - - - - - - - - - - - - - - - - - - - - - - - - - -
void MapComponent::AddObservableObject(const ObservableObject& object, const Pose3d& newPose)
{
  const auto& objectType = object.GetType();
  const MemoryMapTypes::EContentType addType = ObjectTypeToMemoryMapContentType(objectType, true);
  if ( addType == MemoryMapTypes::EContentType::Unknown )
  {
    // this is ok, this object type is not tracked in the memory map
    PRINT_CH_INFO("MapComponent", "MapComponent.AddObservableObject.InvalidAddType",
                  "ObjectType '%s' is not known in memory map",
                  ObjectTypeToString(objectType) );
    return;
  }

  const int objectId = object.GetID().GetValue();

  // find the memory map for the given origin
  const PoseOriginID_t originID = newPose.GetRootID();
  auto memoryMap = GetCurrentMemoryMap();
  if ( memoryMap )
  {
    // in order to properly handle stacks, do not add the quad to the memory map for objects that are not
    // on the floor
    Pose3d objWrtRobot;
    if ( newPose.GetWithRespectTo(_robot->GetPose(), objWrtRobot) )
    {

      const bool isFloating = object.IsPoseTooHigh(objWrtRobot, 1.f, STACKED_HEIGHT_TOL_MM, 0.f);
      if ( isFloating )
      {
        // store in as a reported pose, but set as not in map (the pose value is not relevant)
        _reportedPoses[objectId][originID] = PoseInMapInfo(newPose, false);
      }
      else
      {
        // add to memory map flattened out wrt origin
        Pose3d newPoseWrtOrigin = newPose.GetWithRespectToRoot();
        Poly2f boundingPoly(object.GetBoundingQuadXY(newPoseWrtOrigin));
        if (IsChargerType(objectType, false)) {
          const bool inHabitat = (_robot->GetHabitatDetectorComponent().GetHabitatBeliefState() == HabitatBeliefState::InHabitat);
          MemoryMapData_ObservableObject data(object, boundingPoly, _robot->GetLastImageTimeStamp());
          
          if (inHabitat) {
            const auto region = MakeUnion2f( GetChargerRegion(newPoseWrtOrigin), GetHabitatRegion(newPoseWrtOrigin) );
            InsertData( region, data );
          } else {
            InsertData( GetChargerRegion(newPoseWrtOrigin), data );
          }
        } else if (IsBlockType(objectType, false) ||
                   IsCustomType(objectType, false)) {
          // eventually we will want to store multiple ID's to the node data in the case for multiple blocks
          // however, we have no mechanism for merging data, so for now we just replace with the new id
          MemoryMapData_ObservableObject data(object, boundingPoly, _robot->GetLastImageTimeStamp());
          InsertData(boundingPoly, data);
        } else {
          PRINT_NAMED_WARNING("MapComponent.AddObservableObject.AddedNonObservableType",
                              "AddObservableObject was called to add a non observable object");
          InsertData(boundingPoly, MemoryMapData(addType, _robot->GetLastImageTimeStamp()));
        }

        // store in as a reported pose
        _reportedPoses[objectId][originID] = PoseInMapInfo(newPoseWrtOrigin, true);
      }
    }
    else
    {
      // should not happen, so warn about it
      PRINT_NAMED_WARNING("MapComponent.AddObservableObject.InvalidPose",
                          "Could not get object's new pose wrt robot. Won't add to map");
    }
  }
  else
  {
    // if the map was removed (for zombies), we shouldn't be asking to add an object to it
    PRINT_NAMED_ERROR("MapComponent.AddObservableObject.NoMapForOrigin",
                      "Tried to insert an observable object without creating a map first");
  }
}

// - - - - - - - - - - - - - - - - - - - - - - - - - - - - - - - - - - - - - - - - - - - - - - - - - - - - - - - - -
void MapComponent::RemoveObservableObject(const ObservableObject& object, PoseOriginID_t originID)
{
  using namespace MemoryMapTypes;

  const auto& objectType = object.GetType();
  const MemoryMapTypes::EContentType removalType = ObjectTypeToMemoryMapContentType(objectType, false);
  if ( removalType == EContentType::Unknown )
  {
    // this is not ok, this object type can be added but can't be removed from the map
    PRINT_NAMED_WARNING("MapComponent.RemoveObservableObject.InvalidRemovalType",
                        "ObjectType '%s' does not have a removal type in memory map",
                        ObjectTypeToString(objectType) );
    return;
  }

  const ObjectID id = object.GetID();

  // find the memory map for the given origin
  auto matchPair = _navMaps.find(originID);
  if ( matchPair != _navMaps.end() )
  {
    RobotTimeStamp_t timeStamp = _robot->GetLastImageTimeStamp();

    // for Cubes, we can lookup by ID
    auto clearData = MemoryMapData(removalType, timeStamp).Clone();
    NodeTransformFunction transform = [id, &clearData](MemoryMapDataPtr data)
    {
      if (data->type == EContentType::ObstacleObservable)
      {
        // eventually we will want to store multiple ID's to the node data in the case for multiple blocks
        // however, we have no mechanism for merging data, so for now we are just completely replacing
        // the NodeContent if the ID matches.
        if (MemoryMapData::MemoryMapDataCast<const MemoryMapData_ObservableObject>(data)->id == id) {
          return clearData;
        }
      }
      return data;
    };

    UpdateBroadcastFlags(matchPair->second.map->TransformContent(transform));
  } else {
    // if the map was removed (for zombies), we shouldn't be asking to remove an object from it
    DEV_ASSERT(matchPair == _navMaps.end(), "MapComponent.RemoveObservableObject.NoMapForOrigin");
  }
}

// - - - - - - - - - - - - - - - - - - - - - - - - - - - - - - - - - - - - - - - - - - - - - - - - - - - - - - - - -
void MapComponent::MarkObjectUnobserved(const ObservableObject& object) { 
  auto currentNavMemoryMap = GetCurrentMemoryMap();
  if (currentNavMemoryMap) {
    const ObjectID id = object.GetID();
    PRINT_CH_INFO("MapComponent", "MapComponent.MarkObjectUnobserved", "Marking observable object %d as unobserved", (int) id );

    NodeTransformFunction transform = [id] (MemoryMapDataPtr data) {
      if (data->type == EContentType::ObstacleObservable) {
        auto objectData = MemoryMapData::MemoryMapDataCast<MemoryMapData_ObservableObject>(data);
        if (objectData->id == id) { objectData->MarkUnobserved(); }
      }
      return data;
    };

    UpdateBroadcastFlags(currentNavMemoryMap->TransformContent(transform));
  }
} 

// - - - - - - - - - - - - - - - - - - - - - - - - - - - - - - - - - - - - - - - - - - - - - - - - - - - - - - - - -
void MapComponent::UpdateOriginsOfObjects(PoseOriginID_t curOriginID, PoseOriginID_t relocalizedOriginID)
{
  // Origins have changed, and some maps may be merged, so make sure to clear everything
  ClearRender();

  // for every object in the current map, we have a decision to make. We are going to bring that memory map
  // into what is becoming the current one. That means also bringing the last reported pose of every object
  // onto the new map. The current map is obviously more up to date than the map we merge into, since the map
  // we merge into is map we identified a while ago. This means that if an object moved and we now know where
  // it is, the good pose is in the currentMap, not in the mapWeMergeInto. So, for every object in the currentMap
  // we are going to remove their pose from the mapWeMergeInto. This will make the map we merge into gain the new
  // info, at the same time that we remove info known to not be the most accurate

  // for every object in the current origin
  for ( auto& pairIdToPoseInfoByOrigin : _reportedPoses )
  {
    // find object in the world
    const ObservableObject* object = _robot->GetBlockWorld().GetLocatedObjectByID(pairIdToPoseInfoByOrigin.first);
    if ( nullptr == object )
    {
      PRINT_CH_INFO("MapComponent", "MapComponent.UpdateOriginsOfObjects.NotAnObject",
                    "Could not find object ID '%d' in MapComponent updating their quads", pairIdToPoseInfoByOrigin.first );
      continue;
    }

    // find the reported pose for this object in the current origin
    OriginToPoseInMapInfo& poseInfoByOriginForObj = pairIdToPoseInfoByOrigin.second;
    const auto& matchInCurOrigin = poseInfoByOriginForObj.find(curOriginID);
    const bool isObjectReportedInCurrent = (matchInCurOrigin != poseInfoByOriginForObj.end());
    if ( isObjectReportedInCurrent )
    {
      // we have an entry in the current origin. We don't care if `isInMap` is true or false. If it's true
      // it means we have a better position available in this frame, if it's false it means we saw the object
      // in this frame, but somehow it became unknown. If it became unknown, the position it had in the origin
      // we are relocalizing to is old and not to be trusted. This is the reason why we don't erase reported poses,
      // but rather flag them as !isInMap.
      // Additionally we don't have to worry about the container we are iterating changing, since iterators are not
      // affected by changing a boolean, but are if we erased from it.
      RemoveObservableObject(*object, relocalizedOriginID);

      // we are bringing over the current info into the relocalized origin, update the reported pose in the
      // relocalized origin to be that of the newest information
      poseInfoByOriginForObj[relocalizedOriginID].isInMap = matchInCurOrigin->second.isInMap;
      if ( matchInCurOrigin->second.isInMap ) {
        // bring over the pose if it's in map (otherwise we don't care about the pose)
        // when we bring it, flatten out to the relocalized origin
        DEV_ASSERT(_robot->GetPoseOriginList().GetOriginByID(relocalizedOriginID).HasSameRootAs(matchInCurOrigin->second.pose),
                   "MapComponent.UpdateOriginsOfObjects.PoseDidNotHookGrandpa");
        poseInfoByOriginForObj[relocalizedOriginID].pose = matchInCurOrigin->second.pose.GetWithRespectToRoot();
      }
      // also, erase the current origin from the reported poses of this object, since we will never use it after this
      // Note this should not alter the iterators we are using for _reportedPoses
      poseInfoByOriginForObj.erase(curOriginID);
    }
    else
    {
      // we don't have this object in the current memory map. The info from this object if at all is in the previous
      // origin (then one we are relocalizing to), or another origin not related to these two, do nothing in those
      // cases
    }
  }
}

// - - - - - - - - - - - - - - - - - - - - - - - - - - - - - - - - - - - - - - - - - - - - - - - - - - - - - - - - -
void MapComponent::ClearRobotToMarkers(const ObservableObject* object)
{
  // the newPose should be directly in the robot's origin
  DEV_ASSERT(object->GetPose().IsChildOf(_robot->GetWorldOrigin()),
             "MapComponent.ClearRobotToMarkers.ObservedObjectParentNotRobotOrigin");

  // get the markers we have seen from this object
  std::vector<const Vision::KnownMarker*> observedMarkers;
  object->GetObservedMarkers(observedMarkers);

  // only clear to the markers, since for custom object types, the object might be significantly larger than the marker
  for ( const auto& observedMarkerIt : observedMarkers )
  {
    // NOTE: (mrw) We are making assumptions here that the marker is both normal to the map plane, and is oriented
    //       to a 90° angle (up/down/left/right). Additionally, this will clear all the way to the marker, so even
    //       if the object's physical properties extend in front of the marker, we might be overwritting that region
    //       with `ClearOfObstacle` state. This is particularly noticeable for the charger, but at the time of writing
    //       this, it is not interfering with any docking behavior.
    const Quad3f& markerCorners = observedMarkerIt->Get3dCorners(observedMarkerIt->GetPose().GetWithRespectToRoot());

    // grab the lowest two points
    const Point3f* p1 = &markerCorners[(Quad::CornerName) 0];
    const Point3f* p2 = &markerCorners[(Quad::CornerName) 1];

    for (Quad::CornerName i = (Quad::CornerName) 1; i < Quad::NumCorners; ++i) {
      if ( FLT_LT(markerCorners[i].z(), p1->z()) ) {
        p2 = p1;
        p1 = &markerCorners[i];
      } else if ( FLT_LT(markerCorners[i].z(), p2->z()) ) {
        p2 = &markerCorners[i];
      }
    }

    ClearRobotToEdge(*p1, *p2, _robot->GetLastImageTimeStamp());
  }
}

// - - - - - - - - - - - - - - - - - - - - - - - - - - - - - - - - - - - - - - - - - - - - - - - - - - - - - - - - -
void MapComponent::ClearRobotToEdge(const Point2f& p, const Point2f& q, const RobotTimeStamp_t t)
{
  auto currentMap = GetCurrentMemoryMap();
  if (currentMap)
  {
    // NOTE: (MRW) currently using robot pose center, though to be correct we should use the center of the 
    //       sensor pose. For now this should be good enough.
    const static float kHalfClearWidth_mm = 1.5f;
    Vec3f rayOffset1(0,  kHalfClearWidth_mm, 0);
    Vec3f rayOffset2(0, -kHalfClearWidth_mm, 0);
    Rotation3d rot = Rotation3d(0.f, Z_AXIS_3D());
    const Point2f r1 = (_robot->GetPose().GetTransform() * Transform3d(rot, rayOffset1)).GetTranslation();
    const Point2f r2 = (_robot->GetPose().GetTransform() * Transform3d(rot, rayOffset2)).GetTranslation();
    FastPolygon quad = ConvexPolygon::ConvexHull({p, q, r1, r2});

    ClearRegion(quad, t);
  }
}

// - - - - - - - - - - - - - - - - - - - - - - - - - - - - - - - - - - - - - - - - - - - - - - - - - - - - - - - - -
void MapComponent::ClearRegion(const BoundedConvexSet2f& region, const RobotTimeStamp_t t)
{
  auto currentMap = GetCurrentMemoryMap();
  if (currentMap)
  {
    MemoryMapDataPtr clearData = MemoryMapData(INavMap::EContentType::ClearOfObstacle, t).Clone();
    NodeTransformFunction trfm = [&clearData] (MemoryMapDataPtr currentData) {
      if (currentData->type == EContentType::ObstacleProx) {
        auto castPtr = MemoryMapData::MemoryMapDataCast<MemoryMapData_ProxObstacle>( currentData );
        castPtr->MarkClear();
        return (castPtr->IsConfirmedClear()) ? clearData : currentData;
      } else if ( currentData->CanOverrideSelfWithContent(clearData) ) {
        return clearData;
      } else {
        return currentData;
      }
    };
    UpdateBroadcastFlags(currentMap->Insert(region, trfm));
  }
}

// - - - - - - - - - - - - - - - - - - - - - - - - - - - - - - - - - - - - - - - - - - - - - - - - - - - - - - - - -
void MapComponent::AddProxData(const BoundedConvexSet2f& region, const MemoryMapData& data)
{
  auto currentMap = GetCurrentMemoryMap();
  if (currentMap)
  {
    // Make sure we enable collision types before inserting
    auto newData = MemoryMapData::MemoryMapDataCast<MemoryMapData_ProxObstacle>(data.Clone());
    newData->SetCollidable(_enableProxCollisions);

    NodeTransformFunction trfm = [&newData] (MemoryMapDataPtr currentData) -> MemoryMapDataPtr {

      if (currentData->type == EContentType::ObstacleProx) {
        auto castPtr = MemoryMapData::MemoryMapDataCast<MemoryMapData_ProxObstacle>( currentData );
        castPtr->MarkObserved();
        if (castPtr->IsExplored()) { 
          newData->MarkExplored(); 
        }
        return currentData;
      } else if ( currentData->CanOverrideSelfWithContent(newData) ) {
        return newData;
      } else {
        return currentData;
      }
    };
    UpdateBroadcastFlags(currentMap->Insert(region, trfm));
  }
}
  
// - - - - - - - - - - - - - - - - - - - - - - - - - - - - - - - - - - - - - - - - - - - - - - - - - - - - - - - - -
void MapComponent::RemoveAllProxObstacles()
{
  auto currentNavMemoryMap = GetCurrentMemoryMap();
  if (currentNavMemoryMap) {
    NodeTransformFunction proxObstacles =
    [] (MemoryMapDataPtr data) -> MemoryMapDataPtr {
      const EContentType nodeType = data->type;
      if (EContentType::ObstacleProx == nodeType) {
        return MemoryMapDataPtr();
      }
      return data;
    };
    
    UpdateBroadcastFlags(currentNavMemoryMap->TransformContent(proxObstacles));
  }
}

// - - - - - - - - - - - - - - - - - - - - - - - - - - - - - - - - - - - - - - - - - - - - - - - - - - - - - - - - - -
void MapComponent::SetUseProxObstaclesInPlanning(bool enable)
{
  _enableProxCollisions = enable;

  auto currentNavMemoryMap = GetCurrentMemoryMap();
  if (currentNavMemoryMap) {
    PRINT_CH_INFO("MapComponent", "MapComponent.SetUseProxObstaclesInPlanning", "Setting prox obstacles as %s collidable", enable ? "" : "NOT" );
    NodeTransformFunction enableProx = [enable] (MemoryMapDataPtr data) {
      if (EContentType::ObstacleProx == data->type) {
        MemoryMapData::MemoryMapDataCast<MemoryMapData_ProxObstacle>(data)->SetCollidable(enable);
      }
      return data;
    };
    
    UpdateBroadcastFlags(currentNavMemoryMap->TransformContent(enableProx
    ));
  }
}

// - - - - - - - - - - - - - - - - - - - - - - - - - - - - - - - - - - - - - - - - - - - - - - - - - - - - - - - - -
void MapComponent::InsertData(const Poly2f& polyWRTOrigin, const MemoryMapData& data)
{
  return InsertData( MemoryMapTypes::MemoryMapRegion( FastPolygon(polyWRTOrigin) ), data );
}

// - - - - - - - - - - - - - - - - - - - - - - - - - - - - - - - - - - - - - - - - - - - - - - - - - - - - - - - - -
void MapComponent::InsertData(const MemoryMapTypes::MemoryMapRegion& region, const MemoryMapData& data)
{
  auto currentMap = GetCurrentMemoryMap();
  if (currentMap)
  {
    UpdateBroadcastFlags(currentMap->Insert(region, data));
  }
}

// - - - - - - - - - - - - - - - - - - - - - - - - - - - - - - - - - - - - - - - - - - - - - - - - - - - - - - - - -
bool MapComponent::CheckForCollisions(const BoundedConvexSet2f& region) const
{
  const auto currentMap = GetCurrentMemoryMap();
  if (currentMap) {
    return currentMap->AnyOf( region, [] (const auto& data) { return data->IsCollisionType(); });
  }
  return false;
}

// - - - - - - - - - - - - - - - - - - - - - - - - - - - - - - - - - - - - - - - - - - - - - - - - - - - - - - - - -
bool MapComponent::CheckForCollisions(const BoundedConvexSet2f& region, const MemoryMapTypes::NodePredicate& pred) const
{
  const auto currentMap = GetCurrentMemoryMap();
  if (currentMap) {
    return currentMap->AnyOf( region, pred );
  }
  return false;
}

// - - - - - - - - - - - - - - - - - - - - - - - - - - - - - - - - - - - - - - - - - - - - - - - - - - - - - - - - -
float MapComponent::GetCollisionArea(const BoundedConvexSet2f& region) const
{
  const auto currentMap = GetCurrentMemoryMap();
  if (currentMap) {
    return currentMap->GetArea( [] (const auto& data) { return data->IsCollisionType(); }, region);
  }
  return 0.f;
}

// - - - - - - - - - - - - - - - - - - - - - - - - - - - - - - - - - - - - - - - - - - - - - - - - - - - - - - - - -
Result MapComponent::ProcessVisionOverheadEdges(const OverheadEdgeFrame& frameInfo)
{
  Result ret = RESULT_OK;
  if ( frameInfo.groundPlaneValid ) {
    if ( !frameInfo.chains.GetVector().empty() ) {
      ret = AddVisionOverheadEdges(frameInfo);
    } else {
      // we expect lack of borders to be reported as !isBorder chains
      DEV_ASSERT(false, "ProcessVisionOverheadEdges.ValidPlaneWithNoChains");
    }
  } else {
    // ground plane was invalid (atm we don't use this). It's probably only useful if we are debug-rendering
    // the ground plane
    _robot->GetContext()->GetVizManager()->EraseSegments("MapComponent.AddVisionOverheadEdges");
  }
  return ret;
}

// - - - - - - - - - - - - - - - - - - - - - - - - - - - - - - - - - - - - - - - - - - - - - - - - - - - - - - - - -
void MapComponent::AddDetectedObstacles(const OverheadEdgeFrame& edgeObstacles)
{
  // TODO: Do something different with these vs. "interesting" overhead edges?
  if( edgeObstacles.groundPlaneValid && !edgeObstacles.chains.GetVector().empty() )
  {
    AddVisionOverheadEdges(edgeObstacles);
  }
}

// - - - - - - - - - - - - - - - - - - - - - - - - - - - - - - - - - - - - - - - - - - - - - - - - - - - - - - - - -
Result MapComponent::FindSensorDetectedCliffs(std::vector<MemoryMapTypes::MemoryMapDataConstPtr>& cliffNodes) const
{
  cliffNodes.clear();
  const auto currentMap = GetCurrentMemoryMap();
  if (!currentMap) {
    return RESULT_FAIL;
  }

  NodePredicate isDropSensorCliff = [](MemoryMapDataConstPtr nodeData) -> bool {
    const bool isValidCliff = nodeData->type == EContentType::Cliff;
    if(isValidCliff) {
      auto nCliff = MemoryMapData::MemoryMapDataCast<MemoryMapData_Cliff>(nodeData);
      if(nCliff->isFromCliffSensor) {
        return true;
      }
    }
    return false;
  };

  MemoryMapDataConstList cliffNodeSet;
  currentMap->FindContentIf(isDropSensorCliff, cliffNodeSet);

  std::for_each(cliffNodeSet.begin(), cliffNodeSet.end(),
    [&] (const auto& dataPtr) { 
      cliffNodes.push_back(dataPtr); 
    }
  );

  return RESULT_OK;
}

// - - - - - - - - - - - - - - - - - - - - - - - - - - - - - - - - - - - - - - - - - - - - - - - - - - - - - - - - -
Result MapComponent::AddVisionOverheadEdges(const OverheadEdgeFrame& frameInfo) 
{
  const auto currentMap = GetCurrentMemoryMap();
  if (!currentMap) {
    return RESULT_OK;
  }

  // the robot may be moving while we are importing edges
  // take care to get the historical pose estimate for the
  // image timestamp, and use that to project the points on
  // to the ground plane
  HistRobotState histState;
  RobotTimeStamp_t histTimestamp;
  const bool useInterp = true;
  const auto& res = _robot->GetStateHistory()->ComputeStateAt(frameInfo.timestamp, histTimestamp, histState, useInterp);
  if (res != RESULT_OK) {
    PRINT_NAMED_WARNING("MapComponent.AddVisionOverheadEdges.NoHistoricalPose",
                        "Could not retrieve historical pose for timestamp %u",
                        (TimeStamp_t)frameInfo.timestamp);
    return RESULT_FAIL;
  }
  const Pose2d& robotPose = histState.GetPose();

  std::vector<MemoryMapDataConstPtr> cliffNodes;
  auto result = FindSensorDetectedCliffs(cliffNodes);
  if(result != RESULT_OK) {
    PRINT_CH_INFO("MapComponent","MapComponent.AddVisionOverheadEdges.UnableToRetreiveCliffCenters","");
    return result;
  }

  /*
                                                  +--------+
    z                                             |        |
                                                  |        |
    ^                                             |        |
    |                                             |        |
    |                                             |        |   (projection)
    |                                    ---------+. Obst  |        +
    +------> x     +--------+           /         | ...    |        |
                   |        | --(ray)---          |    ... |        |
                   |  Robot |                     |       ...       |
                   |        +------(prox)-------->|        | ...    |
                   +--------+                     +--------+    ... v
                 +--------------------------------X---------+      .X
                                 Ground

  Above is an illustrative case where we want to discard the edge
  detection seen by the robot because of an obstruction.

  the robot senses an obstacle with:
  (1) the prox sensor, which creates a navmap cell which is occupied
  (2) the camera, by detecting an edge-feature on the surface of the obstacle
  
  By assuming the edge-feature is on the ground-plane, we obtain the
  projection point behind the obstacle. If we draw a ray from Robot->Projection
  then it will most likely intersect the obstacle cell detected by the prox.
  This allows us to discard the edge-feature as a "not-a-cliff-edge".
  */


  NodePredicate isCollisionType = [] (const auto& data) { return (data->type == EContentType::ObstacleProx) ||
                                                                 (data->type == EContentType::ObstacleObservable) ||
                                                                 (data->type == EContentType::ObstacleUnrecognized); };

  std::vector<Point2f> validPoints;
  std::vector<Point2f> imagePoints;
  for( const auto& chain : frameInfo.chains.GetVector() )
  {
    if(!chain.isBorder) {
      // edge detection code returns connected points which are:
      // - contiguous within some distance threshold
      // - share the same "isBorder" value
      //
      // the isBorder flag means that the edge detector reached 
      // the end of the ground plane without detecting a border, 
      // so we should ignore this chain
      continue;
    }
    for( const auto& imagePt : chain.points) {
      Point2f imagePtOnGround = robotPose * imagePt.position;
      imagePoints.push_back(std::move(imagePtOnGround));
    }
  }
  std::vector<bool> collisionCheckResults = currentMap->AnyOf(robotPose.GetTranslation(), imagePoints, isCollisionType);

  validPoints.reserve(imagePoints.size());
  for(int i=0; i<imagePoints.size(); ++i) {
    if(!collisionCheckResults[i]) {
      validPoints.push_back(imagePoints[i]);
    }
  }

  if(validPoints.size() >= kHoughAccumThreshold && cliffNodes.size() > 0) {
    // find the newly created cliff, and the old cliffs
    // TODO(agm) currently we set the newest cliff as the "target" cliff to extend
    //           it would be nice if we could decide on the cliff to extend more intelligently
    //           based on what we are currently observing. This assumes that the edge
    //           processing is always called in response to discovering a new cliff from the
    //           drop sensor.
    auto newestNodeIter = std::max_element(cliffNodes.cbegin(), cliffNodes.cend(), [&](const auto& lhs, const auto& rhs) {
      return lhs->GetLastObservedTime() < rhs->GetLastObservedTime();
    });
    std::vector<MemoryMapDataConstPtr> oldCliffNodes;
    for(auto iter = cliffNodes.cbegin(); iter!=cliffNodes.cend(); ++iter) {
      if(iter != newestNodeIter) {
        oldCliffNodes.push_back(*iter);
      }
    }
    if(newestNodeIter != cliffNodes.cend()) {
      auto newCliffNode = MemoryMapData::MemoryMapDataCast<const MemoryMapData_Cliff>(*newestNodeIter);
      Pose3d refinedCliffPose;
      const bool result = RefineNewCliffPose(validPoints, newCliffNode, oldCliffNodes, refinedCliffPose);
      if(result) {
        auto ptr = std::const_pointer_cast<MemoryMapData_Cliff>(newCliffNode.GetSharedPtr());
        ptr->pose = refinedCliffPose; // directly edit the pose of the cliff

        // data node contain visually-seen cliff information
        MemoryMapData_Cliff cliffDataVis(refinedCliffPose, frameInfo.timestamp);
        cliffDataVis.isFromVision = true;
        const auto& cliffDataVisPtr = cliffDataVis.Clone();

        // special transform function to insert visual cliffs, without overwriting
        // sensor-detected cliffs (merges both sources of info the same node)
        NodeTransformFunction transformVisionCliffs = [&cliffDataVisPtr] (MemoryMapDataPtr currNode) -> MemoryMapDataPtr {
          if(currNode->type == EContentType::Cliff) {
            // a node can be from the cliff sensor AND from vision
            auto currCliff = MemoryMapData::MemoryMapDataCast<MemoryMapData_Cliff>(currNode);
            if(currCliff->isFromCliffSensor && !currCliff->isFromVision) {
              currCliff->isFromVision = true;
              // already modified the current node, no need to clone it
              return currNode;
            }
          } else if(currNode->CanOverrideSelfWithContent(cliffDataVisPtr)) {
            // every other type of node is handled here
            return cliffDataVisPtr;
          }
          return currNode;
        };

        const Pose2d& refinedCliffPose2d = refinedCliffPose;
        currentMap->Insert(FastPolygon({
          refinedCliffPose2d * Point2f(-kVisionCliffPadding_mm,  kEdgeLineLengthToInsert_mm),
          refinedCliffPose2d * Point2f(-kVisionCliffPadding_mm, -kEdgeLineLengthToInsert_mm),
          refinedCliffPose2d * Point2f(0.f, -kEdgeLineLengthToInsert_mm),
          refinedCliffPose2d * Point2f(0.f,  kEdgeLineLengthToInsert_mm),
        }), transformVisionCliffs); 
      }
    }
  } else {
    PRINT_CH_INFO("MapComponent",
                  "MapComponent.AddVisionOverheadEdges.InvalidCliffOrPointsCount",
                  "numCliffs=%zd numPoints=%zd",validPoints.size(), cliffNodes.size());
  }
  return RESULT_OK;
}

// - - - - - - - - - - - - - - - - - - - - - - - - - - - - - - - - - - - - - - - - - - - - - - - - - - - - - - - - -
bool MapComponent::RefineNewCliffPose(const std::vector<Point2f>& points,
                                      MemoryMapTypes::MemoryMapDataConstPtr newCliffNode,
                                      const std::vector<MemoryMapTypes::MemoryMapDataConstPtr>& oldCliffNodes,
                                      Pose3d& refinedCliffPose) const
{
  // using a hough transform on a binary image constructed from
  // the input edge-feature points, this method returns the best
  // edge from a computed list of candidate edges
  const Pose3d& newCliffPose = MemoryMapData::MemoryMapDataCast<const MemoryMapData_Cliff>(newCliffNode)->pose;
  const Point2f& newCliffCenter = newCliffPose.GetTranslation();
  std::vector<Point2f> oldCliffCenters;
  std::transform( oldCliffNodes.cbegin(), 
                  oldCliffNodes.cend(), 
                  std::back_inserter(oldCliffCenters), 
                  [](MemoryMapTypes::MemoryMapDataConstPtr iter) -> Point2f { 
                    return MemoryMapData::MemoryMapDataCast<const MemoryMapData_Cliff>(iter)->pose.GetTranslation();
                  });

  DEV_ASSERT(std::all_of( oldCliffNodes.cbegin(), 
                          oldCliffNodes.cend(), 
                          [](const MemoryMapDataConstPtr& ptr){ return ptr->type == EContentType::Cliff; }),
                          "MapComponent.RefineNewCliffPose.MemoryMapDataTypesNotCliff");
  DEV_ASSERT(points.size() > 1, "MapComponent.RefineNewCliffPose.NotEnoughPointsToExtractLineFrom");

  // get the image extents given a set of edge-feature points
  auto xRange = std::minmax_element(points.begin(), points.end(), [](auto& a, auto& b) { return a.x() < b.x(); } );
  auto yRange = std::minmax_element(points.begin(), points.end(), [](auto& a, auto& b) { return a.y() < b.y(); } );
  const f32& xMin = xRange.first->x();
  const f32& yMin = yRange.first->y();
  const f32& xMax = xRange.second->x();
  const f32& yMax = yRange.second->y();

  // NOTE:
  // we assume 1mm = 1pixel in the binary image
  // for the purposes of creating an image that we
  // can run the hough transform on

  int rows = std::ceil(yMax-yMin);
  int cols = std::ceil(xMax-xMin);
  if(rows == 0 || cols == 0) {
    PRINT_NAMED_WARNING("MapComponent.RefineNewCliffPose.BinaryImageHasZeroRowCol","");
    return false;
  }

  if( rows*cols > kMaxPixelsUsedForHoughTransform ) {
    PRINT_NAMED_WARNING("MapComponent.RefineNewCliffPose.BinaryImageTooLarge","dims=(%d,%d)",rows,cols);
    return false;
  }

  // binary image containing the edge-feature points
  cv::Mat binImg = cv::Mat::zeros(rows, cols, CV_8UC1);
  std::for_each(points.begin(), points.end(), [&](const Point2f& point) {
    int i = std::floor(point.y() - yMin);
    int j = std::floor(point.x() - xMin);
    binImg.at<uint8_t>(i,j) = 255;
  });

  // 5 degrees resolution for the angle
  // => if we set this too low, we might get tonnes of lines which
  //    we will waste time iterating over and evaluating for best fit
  //
  // threshold is the number of required votes for a line to be detected
  // => set to 20, which is the minimum number of points needed. This is
  //    arbitrarily set low because the number of lines returned is
  //    reduced by other constants below, or by process of elimination
  //    in later stages when trying to find the "best" line relative to cliffs
  //
  // minLineLength is the number of points needed to compose a line
  // => set to 40mm since we'll usually see 60mm length lines if we are
  //    looking at a real edge. Requiring 2/3rds of the points is to
  //    ensure we get strongly detected candidates.
  //
  // maxLineGap is the largest width between two points to be in the same line
  // => 10mm gap between edge-feature points is used to discard highly fragmented
  //    edge detections (e.g. highly irregular patterned textures)
  std::vector<cv::Vec4i> linesInImg;
  cv::HoughLinesP(binImg, linesInImg, 1, 
                  DEG_TO_RAD(kHoughAngleResolution_deg), 
                  kHoughAccumThreshold, 
                  kHoughMinLineLength_mm, 
                  kHoughMaxLineGap_mm);

  if(linesInImg.size() == 0) {
    PRINT_CH_INFO("MapComponent","MapComponent.RefineNewCliffPose.NoLinesFoundInBinaryImage","%zd count of edge points", points.size());
    return false;
  }

  // helper lambda to transform the result of the Hough transform
  // cv::HoughLinesP returns line segments as 2 points on the line,
  // located on the extreme ends of the detection.
  const auto toCartesian = [&](const cv::Vec4i& seg) -> std::pair<Point2f, Point2f> {
    auto x1 = seg[0] + xMin;
    auto y1 = seg[1] + yMin;
    auto x2 = seg[2] + xMin;
    auto y2 = seg[3] + yMin;
    
    return {
      {x1, y1},
      {x2, y2}
    };
  };

  std::vector<std::pair<Point2f, Point2f> > linesInCartes;
  linesInCartes.reserve(linesInImg.size());
  std::for_each(linesInImg.begin(), linesInImg.end(), [&](const cv::Vec4i& lineInImg) {
    linesInCartes.push_back(toCartesian(lineInImg));
  });

  // helper lambda -- perpendicular distance Squared to a line from point
  const auto& perpDistSqToLine = [](const std::pair<Point2f, Point2f>& endPoints, const Point2f& testPoint) -> float {
    auto& x1 = endPoints.first.x();
    auto& y1 = endPoints.first.y();
    auto& x2 = endPoints.second.x();
    auto& y2 = endPoints.second.y();
    auto& x0 = testPoint.x();
    auto& y0 = testPoint.y();
    return pow( (y2-y1)*x0 - (x2-x1)*y0 + x2*y1 - y2*x1 , 2) / ( pow(y2-y1,2) + pow(x2-x1,2) );
  };

  // minimum perpendicular distance from a cliff to the hough-line
  // in order to consider this hough line as passing through the cliff
  // within 2cm radius = 400mm^2
  const float kMaxDistSqToCliff_mm2 = 400.0f; 

  // determine the best line to insert into the navmap as a newly detected edge
  // the best line is the highest scoring line based on:
  // + total number of cliffs it passes "near enough" (within 2cm) => numerator
  // + closest line to the cliff center
  // this is captured in the scoring formula:
  //
  //  SCORE = NUM_NEAR_CLIFFS / DIST_TO_NEAREST_CLIFF^2
  size_t lineIdx = linesInCartes.size();
  float maxScore = 0.f;
  for(size_t i=0; i<linesInCartes.size(); ++i) {
    float distSqToNewCliff = perpDistSqToLine(linesInCartes[i], newCliffCenter);
    if(distSqToNewCliff > kMaxDistSqToCliff_mm2) {
      continue;
    }

    // count number of old cliffs in "agreement" with this hough-line candidate
    size_t numNearOldCliffs = 0;
    for(size_t j=0; j<oldCliffCenters.size(); ++j) {
      float distSq = perpDistSqToLine(linesInCartes[i], oldCliffCenters[j]);
      if(distSq < kMaxDistSqToCliff_mm2) {
        numNearOldCliffs++;
      }
    }

    float score = (numNearOldCliffs+1) / distSqToNewCliff;
    if(score > maxScore) {
      lineIdx = i;
      maxScore = score;
    }
  }

  if(lineIdx < linesInCartes.size()) {
    auto& pp = linesInCartes[lineIdx]; // point pair
    auto& p1 = pp.first;

    // compute the corrected pose of the cliff:
    // we want to translate the cliff center pose to lie on the detected edge line
    // and reorient the pose s.t. y-axis is along the edge, x-axis points in the direction of "air"
    /*
                  x
          y      /
          :\    /
          : \  /
          :  \/
          :   :
          :   :
          :   :
          :   :
    ------.---.---------- edge
          y'  o'

    start by projecting the origin of the cliff frame
    and the head of the y-axis onto the detected edge

    the vector o'y' is the new y-axis, and the origin
    of the new cliff frame is o'. The new x-axis is
    found by taking the cross product of z with y'
    and thus the new pose is derived by finding the
    angle vector o'x' makes with the world-frame x-axis
    
    */
    Point2f lineUnitVec{ pp.second - pp.first };
    lineUnitVec.MakeUnitLength();
    auto projCliffCenter = p1 + lineUnitVec * Anki::DotProduct(lineUnitVec, newCliffCenter - p1);
    auto projYAxis = p1 + lineUnitVec * Anki::DotProduct(lineUnitVec, (Pose2d)newCliffPose * Y_AXIS_2D() - p1); // on the edgeLine
    auto correctedYAxis = projYAxis - projCliffCenter;
    auto correctedXAxis = Point2f(correctedYAxis.y(), -correctedYAxis.x()); // y^ cross z^ = x^
    Radians cliffAngleWrtWorld = std::atan2(correctedXAxis.y(), correctedXAxis.x());
    refinedCliffPose = Pose3d(cliffAngleWrtWorld, Z_AXIS_3D(), Point3f(projCliffCenter.x(), projCliffCenter.y(), 0.f));
    refinedCliffPose.SetParent(_robot->GetWorldOrigin());
    return true;
  } else {
    PRINT_CH_INFO("MapComponent","MapComponent.RefineNewCliffPose.NoAcceptableLinesFound","%zd candidate lines", linesInCartes.size());
  }
  return false;
}

}
}<|MERGE_RESOLUTION|>--- conflicted
+++ resolved
@@ -727,12 +727,8 @@
   const size_t kReservedBytes = 1 + 2; // Message overhead for:  Tag, and vector size
   const size_t kMaxBufferSize = Anki::Comms::MsgPacket::MAX_SIZE;
   const size_t kMaxBufferForQuads = kMaxBufferSize - kReservedBytes;
-<<<<<<< HEAD
-  const size_t kQuadsPerMessage = 
-=======
   const size_t kQuadsPerMessage = kMaxBufferForQuads / sizeof(QuadInfoVector::value_type);	
   const size_t kQuadsPerProtoMessage = 
->>>>>>> eba8f196
       (kMaxBufferForQuads - sizeof(external_interface::NavMapQuadInfo)) / sizeof(external_interface::NavMapInfo);
   const size_t kFullQuadsPerMessage = kMaxBufferForQuads / sizeof(QuadInfoFullVector::value_type);
 
@@ -814,19 +810,11 @@
 // - - - - - - - - - - - - - - - - - - - - - - - - - - - - - - - - - - - - - - - - - - - - - - - - - - - - - - - - - -
 void MapComponent::BroadcastMapToSDK(const MemoryMapTypes::MapBroadcastData& mapData) const
 {
-<<<<<<< HEAD
-  if(mapData.quadInfo.size() <= 0) {
-    return;
-  }
-
-  for(u32 seqNum = 0; seqNum*kQuadsPerMessage < mapData.quadInfo.size(); seqNum++)
-=======
   if(mapData.quadInfo.empty()) {
     return;
   }
 
   for(u32 seqNum = 0; seqNum*kQuadsPerProtoMessage < mapData.quadInfo.size(); seqNum++)
->>>>>>> eba8f196
   {
     external_interface::GatewayWrapper gateway_wrapper;
   
@@ -839,13 +827,8 @@
     nav_map_info->set_root_center_y(mapData.mapInfo.rootCenterY);
     nav_map_info->set_root_center_z(0.0);
     nav_map_feed_response->set_allocated_map_info(nav_map_info);
-<<<<<<< HEAD
-    size_t start = seqNum*kQuadsPerMessage;
-    size_t end   = std::min(mapData.quadInfo.size(), start + kQuadsPerMessage);
-=======
     size_t start = seqNum*kQuadsPerProtoMessage;
     size_t end   = std::min(mapData.quadInfo.size(), start + kQuadsPerProtoMessage);
->>>>>>> eba8f196
     nav_map_feed_response->set_last_response(end < mapData.quadInfo.size() ? false : true);
     gateway_wrapper.set_allocated_nav_map_feed_response(nav_map_feed_response);
 
