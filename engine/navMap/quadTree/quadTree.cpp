--- conflicted
+++ resolved
@@ -99,27 +99,13 @@
     if ( currentData == newData ) { return; }
 
     // split node if we are unsure if the incoming region will fill the entire area
-<<<<<<< HEAD
     if ( !region.ContainsQuad(node.GetBoundingBox()) ) {
       node.Subdivide();
     }
     
     if ( !node.IsSubdivided() ) {
-      if ( currentData->CanOverrideSelfWithContent(newData) ) {
-        node.ForceSetContent( newData );
-        contentChanged = true;
-      }
-=======
-    if ( !region.ContainsQuad(node.GetBoundingBox()) && node.CanSubdivide())
-    {
-      node.Subdivide();
-    }
-    
-    if ( !node.IsSubdivided() )
-    {
       node.ForceSetContent( std::move(newData) );
       contentChanged = true;
->>>>>>> e551e6c9
     } 
   };
   Fold(accumulator, region);
@@ -143,11 +129,7 @@
       auto newData = transform(node.GetData());
       if ((node.GetData() != newData) && !node.IsSubdivided()) 
       {
-<<<<<<< HEAD
-        node.ForceSetContent(newData);
-=======
         node.ForceSetContent( std::move(newData) );
->>>>>>> e551e6c9
         contentChanged = true;
       }
     };
@@ -173,11 +155,7 @@
       auto newData = transform(node.GetData());
       if ((node.GetData() != newData) && !node.IsSubdivided()) 
       {
-<<<<<<< HEAD
-        node.ForceSetContent(newData);
-=======
         node.ForceSetContent( std::move(newData) );
->>>>>>> e551e6c9
         contentChanged = true;
       }
     };
@@ -187,11 +165,7 @@
   // try to cleanup tree
   if (contentChanged) {
     FoldFunctor merge = [] (QuadTreeNode& node) { node.TryAutoMerge(); };
-<<<<<<< HEAD
     Fold(merge, address, FoldDirection::DepthFirst);
-=======
-    Fold(merge, address);
->>>>>>> e551e6c9
   }
   
   return contentChanged;
