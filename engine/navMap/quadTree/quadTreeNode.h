--- conflicted
+++ resolved
@@ -30,10 +30,7 @@
   friend class QuadTree;
 public:
   ~QuadTreeNode();
-<<<<<<< HEAD
-
-=======
->>>>>>> e551e6c9
+  
   // - - - - - - - - - - - - - - - - - - - - - - - - - - - - - - - - - - - - - - - - - - - - - - - - - - - - - - - - - -
   // Accessors
   // - - - - - - - - - - - - - - - - - - - - - - - - - - - - - - - - - - - - - - - - - - - - - - - - - - - - - - - - - -
@@ -50,11 +47,7 @@
   // run the provided accumulator function recursively over the tree for all nodes intersecting with region (if provided).
   // NOTE: any recursive call through the QTN should be implemented by fold so all collision checks happen in a consistant manner
   void Fold(const FoldFunctorConst& accumulator, const FoldableRegion& region, FoldDirection dir = FoldDirection::BreadthFirst) const;
-<<<<<<< HEAD
   void Fold(const FoldFunctorConst& accumulator, const NodeAddress& addr, FoldDirection dir = FoldDirection::BreadthFirst) const;
-=======
-  void Fold(const FoldFunctorConst& accumulator, const NodeAddress& addr) const; // no direction since NodeAddr is always one node
->>>>>>> e551e6c9
   
   // finds all the leaf nodes that are neighbors with this node
   std::vector<const QuadTreeNode*> GetNeighbors() const;
@@ -81,16 +74,6 @@
   bool Subdivide();
 
 private:
-<<<<<<< HEAD
-=======
-
-  // - - - - - - - - - - - - - - - - - - - - - - - - - - - - - - - - - - - - - - - - - - - - - - - - - - - - - - - - - -
-  // Query
-  // - - - - - - - - - - - - - - - - - - - - - - - - - - - - - - - - - - - - - - - - - - - - - - - - - - - - - - - - - -                 
-  
-  // return true if this quad can subdivide
-  bool CanSubdivide() const { return (_maxHeight > 0) && !IsSubdivided(); }
->>>>>>> e551e6c9
   
   // - - - - - - - - - - - - - - - - - - - - - - - - - - - - - - - - - - - - - - - - - - - - - - - - - - - - - - - - - -
   // Modification
@@ -111,11 +94,7 @@
   // run the provided accumulator function recursively over the tree for all nodes intersecting with region (if provided).
   // NOTE: mutable recursive calls should remain private to ensure tree invariants are held
   void Fold(FoldFunctor& accumulator, const FoldableRegion& region, FoldDirection dir = FoldDirection::BreadthFirst);
-<<<<<<< HEAD
   void Fold(FoldFunctor& accumulator, const NodeAddress& addr, FoldDirection dir = FoldDirection::BreadthFirst);
-=======
-  void Fold(FoldFunctor& accumulator, const NodeAddress& addr); // no direction since NodeAddr is always one node
->>>>>>> e551e6c9
   
   // - - - - - - - - - - - - - - - - - - - - - - - - - - - - - - - - - - - - - - - - - - - - - - - - - - - - - - - - - -
   // Exploration
