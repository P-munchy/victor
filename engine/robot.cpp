
//
//  robot.cpp
//  Products_Cozmo
//
//  Created by Andrew Stein on 8/23/13.
//  Copyright (c) 2013 Anki, Inc. All rights reserved.
//

#include "engine/robot.h"
#include "camera/cameraService.h"

#include "coretech/common/engine/math/point_impl.h"
#include "coretech/common/engine/math/poseOriginList.h"
#include "coretech/common/engine/math/quad_impl.h"
#include "coretech/common/engine/utils/data/dataPlatform.h"
#include "coretech/common/engine/utils/timer.h"
#include "engine/actions/actionContainers.h"
#include "engine/actions/animActions.h"
#include "engine/activeCube.h"
#include "engine/activeObjectHelpers.h"
#include "engine/aiComponent/aiComponent.h"
#include "engine/aiComponent/behaviorComponent/behaviorComponent.h"
#include "engine/aiComponent/freeplayDataTracker.h"
#include "engine/ankiEventUtil.h"
#include "engine/audio/engineRobotAudioClient.h"
#include "engine/block.h"
#include "engine/blockWorld/blockWorld.h"
#include "engine/charger.h"
#include "engine/components/animationComponent.h"
#include "engine/components/blockTapFilterComponent.h"
#include "engine/components/bodyLightComponent.h"
#include "engine/components/carryingComponent.h"
#include "engine/components/sensors/cliffSensorComponent.h"
#include "engine/components/cubeAccelComponent.h"
#include "engine/components/cubes/cubeCommsComponent.h"
#include "engine/components/cubeLightComponent.h"
#include "engine/components/dockingComponent.h"
#include "engine/components/inventoryComponent.h"
#include "engine/components/movementComponent.h"
#include "engine/components/nvStorageComponent.h"
#include "engine/components/pathComponent.h"
#include "engine/components/progressionUnlockComponent.h"
#include "engine/components/sensors/proxSensorComponent.h"
#include "engine/components/publicStateBroadcaster.h"
#include "engine/components/sensors/touchSensorComponent.h"
#include "engine/components/visionComponent.h"
#include "engine/components/visionScheduleMediator/visionScheduleMediator.h"
#include "engine/cozmoContext.h"
#include "engine/micDirectionHistory.h"
#include "engine/navMap/mapComponent.h"
#include "engine/drivingAnimationHandler.h"
#include "engine/externalInterface/externalInterface.h"
#include "engine/faceWorld.h"
#include "engine/moodSystem/moodManager.h"
#include "engine/objectPoseConfirmer.h"
#include "engine/petWorld.h"
#include "engine/ramp.h"
#include "engine/robotDataLoader.h"
#include "engine/robotGyroDriftDetector.h"
#include "engine/robotIdleTimeoutComponent.h"
#include "engine/robotInterface/messageHandler.h"
#include "engine/robotManager.h"
#include "engine/robotStateHistory.h"
#include "engine/robotToEngineImplMessaging.h"
#include "engine/viz/vizManager.h"


#include "anki/cozmo/shared/cozmoConfig.h"
#include "anki/cozmo/shared/cozmoEngineConfig.h"
#include "coretech/vision/engine/visionMarker.h"
#include "clad/externalInterface/messageEngineToGame.h"
#include "clad/robotInterface/messageEngineToRobot.h"
#include "clad/types/gameStatusFlag.h"
#include "clad/types/robotStatusAndActions.h"
#include "util/console/consoleInterface.h"
#include "util/cpuProfiler/cpuProfiler.h"
#include "util/fileUtils/fileUtils.h"
#include "util/helpers/ankiDefines.h"
#include "util/helpers/templateHelpers.h"
#include "util/logging/logging.h"
#include "util/transport/reliableConnection.h"

#include "opencv2/calib3d/calib3d.hpp"
#include "opencv2/highgui/highgui.hpp" // For imwrite() in ProcessImage

#include <fstream>
#include <regex>
#include <dirent.h>
#include <sys/stat.h>

#define LOG_CHANNEL "RobotState"

#define IS_STATUS_FLAG_SET(x) ((msg.status & (uint32_t)RobotStatusFlag::x) != 0)

namespace Anki {
namespace Cozmo {

CONSOLE_VAR(bool, kDebugPossibleBlockInteraction, "Robot", false);
  
// if false, vision system keeps running while picked up, on side, etc.
CONSOLE_VAR(bool, kUseVisionOnlyWhileOnTreads,    "Robot", false);

// Enable to enable example code of face image drawing
CONSOLE_VAR(bool, kEnableTestFaceImageRGBDrawing,  "Robot", false);

// Play an animation by name from the debug console.
// Note: If COZMO-11199 is implemented (more user-friendly playing animations by name
//   on the Unity side), then this console func can be removed.
#if REMOTE_CONSOLE_ENABLED
static Robot* _thisRobot = nullptr;
static void PlayAnimationByName(ConsoleFunctionContextRef context)
{
  if (_thisRobot != nullptr) {
    const char* animName = ConsoleArg_Get_String(context, "animName");
    _thisRobot->GetActionList().QueueAction(QueueActionPosition::NOW,
                                            new PlayAnimationAction(animName));
  }
}
CONSOLE_FUNC(PlayAnimationByName, "PlayAnimationByName", const char* animName);
#endif
  
////////
// Consts for robot offtreadsState
///////

// timeToConsiderOfftreads is tuned based on the fact that we have to wait half a second from the time the cliff sensor detects
// ground to when the robot state message updates to the fact that it is no longer picked up
static const TimeStamp_t kRobotTimeToConsiderOfftreads_ms = 250;
static const TimeStamp_t kRobotTimeToConsiderOfftreadsOnBack_ms = kRobotTimeToConsiderOfftreads_ms * 3;

// Laying flat angles
static const float kPitchAngleOntreads_rads = DEG_TO_RAD(0);
static const float kPitchAngleOntreadsTolerance_rads = DEG_TO_RAD(45);

//Constants for on back
static const float kPitchAngleOnBack_rads = DEG_TO_RAD(74.5f);
static const float kPitchAngleOnBack_sim_rads = DEG_TO_RAD(96.4f);
static const float kPitchAngleOnBackTolerance_deg = 15.0f;

//Constants for on side
static const float kOnSideAccel_mmps2 = 9800.0f;
static const float kOnSideToleranceAccel_mmps2 = 3000.0f;

// On face angles
static const float kPitchAngleOnFacePlantMin_rads = DEG_TO_RAD(110.f);
static const float kPitchAngleOnFacePlantMax_rads = DEG_TO_RAD(-80.f);
static const float kPitchAngleOnFacePlantMin_sim_rads = DEG_TO_RAD(110.f); //This has not been tested
static const float kPitchAngleOnFacePlantMax_sim_rads = DEG_TO_RAD(-80.f); //This has not been tested

// For tool code reading
// Camera looking straight:
//const RotationMatrix3d Robot::_kDefaultHeadCamRotation = RotationMatrix3d({
//   0,     0,   1.f,
//  -1.f,   0,   0,
//   0,    -1.f, 0,
//});
// 4-degree look down:
const RotationMatrix3d Robot::_kDefaultHeadCamRotation = RotationMatrix3d({
  0,      -0.0698f,  0.9976f,
-1.0000f,  0,        0,
  0,      -0.9976f, -0.0698f,
});

Robot::Robot(const RobotID_t robotID, const CozmoContext* context)
: _poseOrigins(new PoseOriginList())
, _neckPose(0.f,Y_AXIS_3D(),
            {NECK_JOINT_POSITION[0], NECK_JOINT_POSITION[1], NECK_JOINT_POSITION[2]}, _pose, "RobotNeck")
, _headCamPose(_kDefaultHeadCamRotation,
                {HEAD_CAM_POSITION[0], HEAD_CAM_POSITION[1], HEAD_CAM_POSITION[2]}, _neckPose, "RobotHeadCam")
, _liftBasePose(0.f, Y_AXIS_3D(),
                {LIFT_BASE_POSITION[0], LIFT_BASE_POSITION[1], LIFT_BASE_POSITION[2]}, _pose, "RobotLiftBase")
, _liftPose(0.f, Y_AXIS_3D(), {LIFT_ARM_LENGTH, 0.f, 0.f}, _liftBasePose, "RobotLift")
, _ID(robotID)
, _timeSynced(false)
, _lastMsgTimestamp(0)
, _currentHeadAngle(MIN_HEAD_ANGLE)
, _robotAccelFiltered(0.f, 0.f, 0.f)
{
  DEV_ASSERT(context != nullptr, "Robot.Constructor.ContextIsNull");
  
  LOG_INFO("Robot.Robot", "Created");

  // create all components
  {
    _components = std::make_unique<EntityType>();
    _components->AddDependentComponent(RobotComponentID::CozmoContext,               new ContextWrapper(context));
    _components->AddDependentComponent(RobotComponentID::BlockWorld,                 new BlockWorld());
    _components->AddDependentComponent(RobotComponentID::FaceWorld,                  new FaceWorld());
    _components->AddDependentComponent(RobotComponentID::PetWorld,                   new PetWorld());
    _components->AddDependentComponent(RobotComponentID::PublicStateBroadcaster,     new PublicStateBroadcaster());
    _components->AddDependentComponent(RobotComponentID::EngineAudioClient,          new Audio::EngineRobotAudioClient());
    _components->AddDependentComponent(RobotComponentID::PathPlanning,               new PathComponent());
    _components->AddDependentComponent(RobotComponentID::DrivingAnimationHandler,    new DrivingAnimationHandler());
    _components->AddDependentComponent(RobotComponentID::ActionList,                 new ActionList());
    _components->AddDependentComponent(RobotComponentID::Movement,                   new MovementComponent());
    _components->AddDependentComponent(RobotComponentID::Vision,                     new VisionComponent());
    _components->AddDependentComponent(RobotComponentID::VisionScheduleMediator,     new VisionScheduleMediator());
    _components->AddDependentComponent(RobotComponentID::Map,                        new MapComponent());
    _components->AddDependentComponent(RobotComponentID::NVStorage,                  new NVStorageComponent());
    _components->AddDependentComponent(RobotComponentID::AIComponent,                new AIComponent());
    _components->AddDependentComponent(RobotComponentID::ObjectPoseConfirmer,        new ObjectPoseConfirmer());
    _components->AddDependentComponent(RobotComponentID::CubeLights,                 new CubeLightComponent());
    _components->AddDependentComponent(RobotComponentID::BodyLights,                 new BodyLightComponent());
    _components->AddDependentComponent(RobotComponentID::CubeAccel,                  new CubeAccelComponent());
    _components->AddDependentComponent(RobotComponentID::CubeComms,                  new CubeCommsComponent());
    _components->AddDependentComponent(RobotComponentID::GyroDriftDetector,          new RobotGyroDriftDetector());
    _components->AddDependentComponent(RobotComponentID::Docking,                    new DockingComponent());
    _components->AddDependentComponent(RobotComponentID::Carrying,                   new CarryingComponent());
    _components->AddDependentComponent(RobotComponentID::CliffSensor,                new CliffSensorComponent());
    _components->AddDependentComponent(RobotComponentID::ProxSensor,                 new ProxSensorComponent());
    _components->AddDependentComponent(RobotComponentID::TouchSensor,                new TouchSensorComponent());
    _components->AddDependentComponent(RobotComponentID::Animation,                  new AnimationComponent());
    _components->AddDependentComponent(RobotComponentID::StateHistory,               new RobotStateHistory());
    _components->AddDependentComponent(RobotComponentID::MoodManager,                new MoodManager());
    _components->AddDependentComponent(RobotComponentID::Inventory,                  new InventoryComponent());
    _components->AddDependentComponent(RobotComponentID::ProgressionUnlock,          new ProgressionUnlockComponent());
    _components->AddDependentComponent(RobotComponentID::BlockTapFilter,             new BlockTapFilterComponent());
    _components->AddDependentComponent(RobotComponentID::RobotToEngineImplMessaging, new RobotToEngineImplMessaging());
    _components->AddDependentComponent(RobotComponentID::RobotIdleTimeout,           new RobotIdleTimeoutComponent());
    _components->AddDependentComponent(RobotComponentID::MicDirectionHistory,        new MicDirectionHistory());
    _components->InitComponents(this);
  }
      
  _pose.SetName("Robot_" + std::to_string(_ID));
  _driveCenterPose.SetName("RobotDriveCenter_" + std::to_string(_ID));
  
  // initialize AI - pass in null behavior component to use default
  BehaviorComponent* useDefault = nullptr;
  GetAIComponent().Init(this, useDefault);
  
  // Initializes _pose, _poseOrigins, and _worldOrigin:
  Delocalize(false);
  
  // The call to Delocalize() will increment frameID, but we want it to be
  // initialized to 0, to match the physical robot's initialization
  // It will also add to history so clear it
  // It will also flag that a localization update is needed when it increments the frameID so set the flag
  // to false
  _frameId = 0;
  GetStateHistory()->Clear();
  _needToSendLocalizationUpdate = false;

  GetRobotToEngineImplMessaging().InitRobotMessageComponent(GetContext()->GetRobotManager()->GetMsgHandler(), this);
  
  // Setup audio messages
  GetAudioClient()->SubscribeAudioCallbackMessages(this);

  _lastDebugStringHash = 0;
      
  // Read in Mood Manager Json
  if (nullptr != GetContext()->GetDataPlatform())
  {
    GetMoodManager().Init(GetContext()->GetDataLoader()->GetRobotMoodConfig());
    GetMoodManager().LoadEmotionEvents(GetContext()->GetDataLoader()->GetEmotionEventJsons());
  }
  
  // Initialize progression
  GetProgressionUnlockComponent().Init();
  
  GetInventoryComponent().Init(GetContext()->GetDataLoader()->GetInventoryConfig());
  
  // Setting camera pose according to current head angle.
  // (Not using SetHeadAngle() because _isHeadCalibrated is initially false making the function do nothing.)
  GetVisionComponent().GetCamera().SetPose(GetCameraPose(_currentHeadAngle));
        
  if (nullptr != GetContext()->GetDataPlatform())
  {
    GetVisionComponent().Init(GetContext()->GetDataLoader()->GetRobotVisionConfig());
  }

  // Used for CONSOLE_FUNCTION "PlayAnimationByName" above
#if REMOTE_CONSOLE_ENABLED
  _thisRobot = this;
#endif

  // This will create the AndroidHAL instance if it doesn't yet exist
  CameraService::getInstance();
  
} // Constructor: Robot
    
Robot::~Robot()
{
  LOG_EVENT("robot.destructor", "%d", GetID());
  
  // force an update to the freeplay data manager, so we'll send a DAS event before the tracker is destroyed
  GetAIComponent().GetFreeplayDataTracker().ForceUpdate();
  
  AbortAll();
  
  // Destroy our actionList before things like the path planner, since actions often rely on those.
  // ActionList must be cleared before it is destroyed because pending actions may attempt to make use of the pointer.
  GetActionList().Clear();
}
    
void Robot::SetOnCharger(bool onCharger)
{
  // If we are being set on a charger, we can update the instance of the charger in the current world to
  // match the robot. If we don't have an instance, we can add an instance now
  if (onCharger)
  {
    const Pose3d& poseWrtRobot = Charger::GetDockPoseRelativeToRobot(*this);
    
    // find instance in current origin
    BlockWorldFilter filter;
    filter.AddAllowedFamily(ObjectFamily::Charger);
    filter.AddAllowedType(ObjectType::Charger_Basic);
    ObservableObject* chargerInstance = GetBlockWorld().FindLocatedMatchingObject(filter);
    if (nullptr == chargerInstance)
    {
      // there's currently no located instance, we need to create one.
      chargerInstance = new Charger();
      chargerInstance->SetID();
    }

    // pretend the instance we created was an observation. Note that lastObservedTime will be 0 in this case, since
    // that timestamp refers to visual observations only (TODO: maybe that should be more explicit or any
    // observation should set that timestamp)
    GetObjectPoseConfirmer().AddRobotRelativeObservation(chargerInstance, poseWrtRobot, PoseState::Known);
  }
  
  // log events when onCharger status changes
  if (onCharger && !_isOnCharger)
  {
    // if we are on the charger, we must also be on the charger platform.
    SetOnChargerPlatform(true);
	  
    // offCharger -> onCharger
    LOG_EVENT("robot.on_charger", "");
    Broadcast(ExternalInterface::MessageEngineToGame(ExternalInterface::ChargerEvent(true)));
  }
  else if (!onCharger && _isOnCharger)
  {
    // onCharger -> offCharger
    LOG_EVENT("robot.off_charger", "");
    Broadcast(ExternalInterface::MessageEngineToGame(ExternalInterface::ChargerEvent(false)));
  }

  // update flag now (note this gets updated after notifying; this might be an issue for listeners)
  _isOnCharger = onCharger;
}

void Robot::SetOnChargerPlatform(bool onPlatform)
{
  // Can only not be on platform if not on charge contacts
  onPlatform = onPlatform || IsOnCharger();
  
  const bool stateChanged = _isOnChargerPlatform != onPlatform;
  _isOnChargerPlatform = onPlatform;
  
  if (stateChanged) {
    Broadcast(
      ExternalInterface::MessageEngineToGame(
        ExternalInterface::RobotOnChargerPlatformEvent(_isOnChargerPlatform))
      );

    // pause the freeplay tracking if we are on the charger
    GetAIComponent().GetFreeplayDataTracker().SetFreeplayPauseFlag(_isOnChargerPlatform, FreeplayPauseFlag::OnCharger);
  }
}

void Robot::SetIsCharging(bool isCharging)
{
  if (isCharging != _isCharging) {
    _lastChargingChange_ms = GetLastMsgTimestamp();
    _isCharging = isCharging;
  }
}

bool Robot::CheckAndUpdateTreadsState(const RobotState& msg)
{
  if (!IsHeadCalibrated()) {
    return false;
  }
  
  const bool isPickedUp = IS_STATUS_FLAG_SET(IS_PICKED_UP);
  const bool isFalling = IS_STATUS_FLAG_SET(IS_FALLING);
  const TimeStamp_t currentTimestamp = BaseStationTimer::getInstance()->GetCurrentTimeStamp();
  
  //////////
  // Check the robot's orientation
  //////////
  
  //// COZMO_UP_RIGHT
  const bool currOnTreads = std::abs(GetPitchAngle().ToDouble() - kPitchAngleOntreads_rads) <= kPitchAngleOntreadsTolerance_rads;
  
  //// COZMO_ON_BACK
  const float backAngle = IsPhysical() ? kPitchAngleOnBack_rads : kPitchAngleOnBack_sim_rads;
  const bool currOnBack = std::abs( GetPitchAngle().ToDouble() - backAngle ) <= DEG_TO_RAD( kPitchAngleOnBackTolerance_deg );
  //// COZMO_ON_SIDE
  const bool currOnSide = Util::IsNear(std::abs(_robotAccelFiltered.y), kOnSideAccel_mmps2, kOnSideToleranceAccel_mmps2);
  const bool onRightSide = currOnSide && (_robotAccelFiltered.y > 0.f);
  //// COZMO_ON_FACE
  const float facePlantMinAngle = IsPhysical() ? kPitchAngleOnFacePlantMin_rads : kPitchAngleOnFacePlantMin_sim_rads;
  const float facePlantMaxAngle = IsPhysical() ? kPitchAngleOnFacePlantMax_rads : kPitchAngleOnFacePlantMax_sim_rads;
  
  const bool currFacePlant = GetPitchAngle() > facePlantMinAngle || GetPitchAngle() < facePlantMaxAngle;
  
  /////
  // Orientation based state transitions
  ////
  
  if (isFalling) {
    if (_awaitingConfirmationTreadState != OffTreadsState::Falling) {
      _awaitingConfirmationTreadState = OffTreadsState::Falling;
      _timeOffTreadStateChanged_ms = currentTimestamp - kRobotTimeToConsiderOfftreads_ms;
    }
  }
  else if (currOnSide) {
    if (_awaitingConfirmationTreadState != OffTreadsState::OnRightSide
       && _awaitingConfirmationTreadState != OffTreadsState::OnLeftSide)
    {
      // Transition to Robot on Side
      if(onRightSide) {
        _awaitingConfirmationTreadState = OffTreadsState::OnRightSide;
      } else {
        _awaitingConfirmationTreadState = OffTreadsState::OnLeftSide;
      }
      _timeOffTreadStateChanged_ms = currentTimestamp;
    }
  }
  else if (currFacePlant) {
    if (_awaitingConfirmationTreadState != OffTreadsState::OnFace) {
      // Transition to Robot on Face
      _awaitingConfirmationTreadState = OffTreadsState::OnFace;
      _timeOffTreadStateChanged_ms = currentTimestamp;
    }
  }
  else if (currOnBack) {
    if (_awaitingConfirmationTreadState != OffTreadsState::OnBack) {
      // Transition to Robot on Back
      _awaitingConfirmationTreadState = OffTreadsState::OnBack;
      // On Back is a special case as it is also an intermediate state for coming from onface -> ontreads. hence we wait a little longer than usual(kRobotTimeToConsiderOfftreads_ms) to check if it's on back.
      _timeOffTreadStateChanged_ms = currentTimestamp + kRobotTimeToConsiderOfftreadsOnBack_ms;
    }
  }
  else if (currOnTreads) {
    if (_awaitingConfirmationTreadState != OffTreadsState::InAir
        && _awaitingConfirmationTreadState != OffTreadsState::OnTreads)
    {
      _awaitingConfirmationTreadState = OffTreadsState::InAir;
      _timeOffTreadStateChanged_ms = currentTimestamp;
    }
  }// end if(isFalling)
    
  /////
  // Message based tread state transitions
  ////
  
  // Transition from ontreads to InAir - happens instantly
  if (_awaitingConfirmationTreadState == OffTreadsState::OnTreads && isPickedUp == true) {
    // Robot is being picked up from not being picked up, notify systems
    _awaitingConfirmationTreadState = OffTreadsState::InAir;
    // Allows this to be called instantly
    _timeOffTreadStateChanged_ms = currentTimestamp - kRobotTimeToConsiderOfftreads_ms;
  }
  
  // Transition from inAir to Ontreads
  // there is a delay for the cliff sensor to confirm the robot is no longer picked up
  if (_awaitingConfirmationTreadState != OffTreadsState::OnTreads && isPickedUp != true
      && !currOnBack && !currOnSide && !currFacePlant) {
    _awaitingConfirmationTreadState = OffTreadsState::OnTreads;
    // Allows this to be called instantly
    _timeOffTreadStateChanged_ms = currentTimestamp - kRobotTimeToConsiderOfftreads_ms;
    
    // Check the lift to see if tool changed while we were picked up
    //GetActionList().QueueActionNext(new ReadToolCodeAction(*this));
  }
  
  //////////
  // A new tread state has been confirmed
  //////////
  bool offTreadsStateChanged = false;
  if (_timeOffTreadStateChanged_ms + kRobotTimeToConsiderOfftreads_ms <= currentTimestamp
     && _offTreadsState != _awaitingConfirmationTreadState)
  {
    if (kUseVisionOnlyWhileOnTreads && _offTreadsState == OffTreadsState::OnTreads)
    {
      // Pause vision if we just left treads
      GetVisionComponent().Pause(true);
    }
    
    // Falling seems worthy of a DAS event
    if (_awaitingConfirmationTreadState == OffTreadsState::Falling) {
      _fallingStartedTime_ms = GetLastMsgTimestamp();
      LOG_EVENT("Robot.CheckAndUpdateTreadsState.FallingStarted",
                        "t=%dms",
                        _fallingStartedTime_ms);
      
      // Stop all actions
      GetActionList().Cancel();
      
    } else if (_offTreadsState == OffTreadsState::Falling) {
      // This is not an exact measurement of fall time since it includes some detection delays on the robot side
      // It may also include kRobotTimeToConsiderOfftreads_ms depending on how the robot lands
      LOG_EVENT("Robot.CheckAndUpdateTreadsState.FallingStopped",
                        "t=%dms, duration=%dms",
                        GetLastMsgTimestamp(), GetLastMsgTimestamp() - _fallingStartedTime_ms);
      _fallingStartedTime_ms = 0;
    }
    
    _offTreadsState = _awaitingConfirmationTreadState;
    Broadcast(ExternalInterface::MessageEngineToGame(ExternalInterface::RobotOffTreadsStateChanged(_offTreadsState)));

    LOG_INFO("Robot.OfftreadsState.TreadStateChanged", "TreadState changed to:%s", EnumToString(_offTreadsState));
    
    // Special case logic for returning to treads
    if (_offTreadsState == OffTreadsState::OnTreads){
      
      if(kUseVisionOnlyWhileOnTreads)
      {
        // Re-enable vision if we've returned to treads
        GetVisionComponent().Pause(false);
      }
      
      DEV_ASSERT(!IsLocalized(), "Robot should be delocalized when first put back down!");
      
      // If we are not localized and there is nothing else left in the world that
      // we could localize to, then go ahead and mark us as localized (via
      // odometry alone)
      if (false == GetBlockWorld().AnyRemainingLocalizableObjects()) {
        LOG_INFO("Robot.UpdateOfftreadsState.NoMoreRemainingLocalizableObjects",
                 "Marking previously-unlocalized robot %d as localized to odometry because "
                 "there are no more objects to localize to in the world.", GetID());
        SetLocalizedTo(nullptr); // marks us as localized to odometry only
      }
    }
    else if (GetCarryingComponent().IsCarryingObject() &&
            _offTreadsState != OffTreadsState::InAir)
    {
      // If we're falling or not upright and were carrying something, assume we
      // are no longer carrying that something and don't know where it is anymore
      const bool clearObjects = true; // To mark as Unknown, not just Dirty
      GetCarryingComponent().SetCarriedObjectAsUnattached(clearObjects);
    }

    // if the robot was on the charging platform and its state changes it's not on the platform anymore
    if (_offTreadsState != OffTreadsState::OnTreads)
    {
      SetOnChargerPlatform(false);
    }
    
    offTreadsStateChanged = true;
  }
  
  // Send viz message with current treads states
  const bool awaitingNewTreadsState = (_offTreadsState != _awaitingConfirmationTreadState);
  const auto vizManager = GetContext()->GetVizManager();
  vizManager->SetText(VizManager::OFF_TREADS_STATE,
                      NamedColors::GREEN,
                      "OffTreadsState: %s  %s",
                      EnumToString(_offTreadsState),
                      awaitingNewTreadsState ? EnumToString(_awaitingConfirmationTreadState) : "");

  if (offTreadsStateChanged) {
    // pause the freeplay tracking if we are not on the treads
    const bool isPaused = (_offTreadsState != OffTreadsState::OnTreads);
    GetAIComponent().GetFreeplayDataTracker().SetFreeplayPauseFlag(isPaused, FreeplayPauseFlag::OffTreads);
  }
  
  return offTreadsStateChanged;
}
    
const Util::RandomGenerator& Robot::GetRNG() const
{
  return *GetContext()->GetRandom();
}

Util::RandomGenerator& Robot::GetRNG()
{
  return *GetContext()->GetRandom();
}

void Robot::Delocalize(bool isCarryingObject)
{
  _isLocalized = false;
  _localizedToID.UnSet();
  _localizedToFixedObject = false;
  _localizedMarkerDistToCameraSq = -1.f;

  // NOTE: no longer doing this here because Delocalize() can be called by
  //  BlockWorld::ClearAllExistingObjects, resulting in a weird loop...
  //_blockWorld.ClearAllExistingObjects();
  
  // TODO rsam:
  // origins are no longer destroyed to prevent children from having to rejigger as cubes do. This however
  // has the problem of leaving zombie origins, and having systems never deleting dead poses that can never
  // be transformed withRespectTo a current origin. The origins growing themselves is not a big problem since
  // they are merely a Pose3d instance. However systems that keep Poses around because they have a valid
  // origin could potentially be a problem. This would have to be profiled to identify those systems, so not
  // really worth adding here a warning for "number of zombies is too big" without actually keeping track
  // of how many children they hold, or for how long. Eg: zombies with no children could auto-delete themselves,
  // but is the cost of bookkeeping bigger than what we are currently losing to zombies? That's the question
  // to profile
  
  // Store a copy of the old origin ID
  const PoseOriginID_t oldOriginID = GetPoseOriginList().GetCurrentOriginID();
  
  // Add a new origin
  const PoseOriginID_t worldOriginID = _poseOrigins->AddNewOrigin();
  const Pose3d& worldOrigin = GetPoseOriginList().GetCurrentOrigin();
  DEV_ASSERT_MSG(worldOriginID == GetPoseOriginList().GetCurrentOriginID(),
                 "Robot.Delocalize.UnexpectedNewWorldOriginID", "%d vs. %d",
                 worldOriginID, GetPoseOriginList().GetCurrentOriginID());
  DEV_ASSERT_MSG(worldOriginID == worldOrigin.GetID(),
                 "Robot.Delocalize.MismatchedWorldOriginID", "%d vs. %d",
                 worldOriginID, worldOrigin.GetID());
  
  // Log delocalization, new origin name, and num origins to DAS
  LOG_EVENT("Robot.Delocalize", "Delocalizing robot %d. New origin: %s. NumOrigins=%zu",
            GetID(), worldOrigin.GetName().c_str(), GetPoseOriginList().GetSize());
  
  _pose.SetRotation(0, Z_AXIS_3D());
  _pose.SetTranslation({0.f, 0.f, 0.f});
  _pose.SetParent(worldOrigin);
      
  _driveCenterPose.SetRotation(0, Z_AXIS_3D());
  _driveCenterPose.SetTranslation({0.f, 0.f, 0.f});
  _driveCenterPose.SetParent(worldOrigin);
  
  // Create a new pose frame so that we can't get pose history entries with the same pose
  // frame that have different origins (Not 100% sure this is totally necessary but seems
  // like the cleaner / safer thing to do.)
  Result res = SetNewPose(_pose);
  if (res != RESULT_OK)
  {
    LOG_WARNING("Robot.Delocalize.SetNewPose", "Failed to set new pose");
  }
  
  if (_timeSynced)
  {
    // Need to update the robot's pose history with our new origin and pose frame IDs
    LOG_INFO("Robot.Delocalize.SendingNewOriginID",
             "Sending new localization update at t=%u, with pose frame %u and origin ID=%u",
             GetLastMsgTimestamp(),
             GetPoseFrameID(),
             worldOrigin.GetID());
    SendAbsLocalizationUpdate(_pose, GetLastMsgTimestamp(), GetPoseFrameID());
  }
  
  // Update VizText
  GetContext()->GetVizManager()->SetText(VizManager::LOCALIZED_TO, NamedColors::YELLOW,
                                         "LocalizedTo: <nothing>");
  GetContext()->GetVizManager()->SetText(VizManager::WORLD_ORIGIN, NamedColors::YELLOW,
                                         "WorldOrigin[%lu]: %s",
                                         GetPoseOriginList().GetSize(),
                                         worldOrigin.GetName().c_str());
  GetContext()->GetVizManager()->EraseAllVizObjects();
  
  
  // clear the pose confirmer now that we've changed pose origins
  GetObjectPoseConfirmer().Clear();
  
  // Sanity check carrying state
  if (isCarryingObject != GetCarryingComponent().IsCarryingObject())
  {
    LOG_WARNING("Robot.Delocalize.IsCarryingObjectMismatch",
                "Passed-in isCarryingObject=%c, IsCarryingObject()=%c",
                isCarryingObject   ? 'Y' : 'N',
                GetCarryingComponent().IsCarryingObject() ? 'Y' : 'N');
  }
  
  // Have to do this _after_ clearing the pose confirmer because UpdateObjectOrigin
  // adds the carried objects to the pose confirmer in their newly updated pose,
  // but _before_ deleting zombie objects (since dirty carried objects may get
  // deleted)
  if (GetCarryingComponent().IsCarryingObject())
  {
    // Carried objects are in the pose chain of the robot, whose origin has now changed.
    // Thus the carried objects' actual origin no longer matches the way they are stored
    // in BlockWorld.
    for(auto const& objectID : GetCarryingComponent().GetCarryingObjects())
    {
      const Result result = GetBlockWorld().UpdateObjectOrigin(objectID, oldOriginID);
      if(RESULT_OK != result)
      {
        LOG_WARNING("Robot.Delocalize.UpdateObjectOriginFailed", "Object %d", objectID.GetValue());
      }
      
    }
  }

  // notify blockworld
  GetBlockWorld().OnRobotDelocalized(worldOriginID);
  
  // notify faceworld
  GetFaceWorld().OnRobotDelocalized(worldOriginID);
  
  // notify behavior whiteboard
  GetAIComponent().OnRobotDelocalized();
  
  GetMoveComponent().OnRobotDelocalized();
  
  // send message to game. At the moment I implement this so that Webots can update the render, but potentially
  // any system can listen to this
  Broadcast(ExternalInterface::MessageEngineToGame(ExternalInterface::RobotDelocalized()));
      
} // Delocalize()
    
Result Robot::SetLocalizedTo(const ObservableObject* object)
{
  if (object == nullptr) {
    GetContext()->GetVizManager()->SetText(VizManager::LOCALIZED_TO, NamedColors::YELLOW,
                                           "LocalizedTo: Odometry");
    _localizedToID.UnSet();
    _isLocalized = true;
    return RESULT_OK;
  }
      
  if (object->GetID().IsUnknown()) {
    LOG_ERROR("Robot.SetLocalizedTo.IdNotSet", "Cannot localize to an object with no ID set");
    return RESULT_FAIL;
  }
      
  // Find the closest, most recently observed marker on the object
  TimeStamp_t mostRecentObsTime = 0;
  for(const auto& marker : object->GetMarkers()) {
    if(marker.GetLastObservedTime() >= mostRecentObsTime) {
      Pose3d markerPoseWrtCamera;
      if (false == marker.GetPose().GetWithRespectTo(GetVisionComponent().GetCamera().GetPose(), markerPoseWrtCamera)) {
        LOG_ERROR("Robot.SetLocalizedTo.MarkerOriginProblem", "Could not get pose of marker w.r.t. robot camera");
        return RESULT_FAIL;
      }
      const f32 distToMarkerSq = markerPoseWrtCamera.GetTranslation().LengthSq();
      if(_localizedMarkerDistToCameraSq < 0.f || distToMarkerSq < _localizedMarkerDistToCameraSq) {
        _localizedMarkerDistToCameraSq = distToMarkerSq;
        mostRecentObsTime = marker.GetLastObservedTime();
      }
    }
  }
  assert(_localizedMarkerDistToCameraSq >= 0.f);
      
  _localizedToID = object->GetID();
  _hasMovedSinceLocalization = false;
  _isLocalized = true;
  
  // notify behavior whiteboard
  GetAIComponent().OnRobotRelocalized();
  
  // Update VizText
  GetContext()->GetVizManager()->SetText(VizManager::LOCALIZED_TO, NamedColors::YELLOW,
                                         "LocalizedTo: %s_%d",
                                         ObjectTypeToString(object->GetType()), _localizedToID.GetValue());
  GetContext()->GetVizManager()->SetText(VizManager::WORLD_ORIGIN, NamedColors::YELLOW,
                                         "WorldOrigin[%lu]: %s",
                                         GetPoseOriginList().GetSize(),
                                         GetWorldOrigin().GetName().c_str());
      
  return RESULT_OK;
      
} // SetLocalizedTo()
  
const Pose3d& Robot::GetWorldOrigin() const
{
  return GetPoseOriginList().GetCurrentOrigin();
}
  
PoseOriginID_t Robot::GetWorldOriginID() const
{
  return GetPoseOriginList().GetCurrentOriginID();
}
  
bool Robot::IsPoseInWorldOrigin(const Pose3d& pose) const
{
  return GetPoseOriginList().IsPoseInCurrentOrigin(pose);
}
  

// Example update call for animating color image to face
void UpdateFaceImageRGBExample(Robot& robot)
{
  static Point2f pos(5,5);
  static Vision::PixelRGB backgroundPixel(10,10,10);
  static int framesToSend = 0;  // 0 == send frames forever

  // Frame send counter
  if (framesToSend > 0) {
    if (--framesToSend < 0) {
      return;
    }
  }

  // Throttle frames
  // Don't send if the number of procAnim keyframes gets large enough
  // (One keyframe == 33ms)
  if (robot.GetAnimationComponent().GetAnimState_NumProcAnimFaceKeyframes() > 30) {
    return;
  }

  // Move 'X' through the image
  const f32 xStep = 5.f;
  pos.x() += xStep;
  if (pos.x() >= FACE_DISPLAY_WIDTH - 1) {
    pos.x() = 0;
    pos.y() += 1.f;
    if (pos.y() >= FACE_DISPLAY_HEIGHT - 1) {
      pos.x() = 0;
      pos.y() = 0;
    }
  }

  // Update background color
  // Increase R, increase G, increase B, decrease R, decrease G, decrease B
  const u8 highVal = 230;
  const u8 lowVal  = 30;
  const u8 step    = 10;
  static bool goingUp = true;
  if (goingUp) {
    if (backgroundPixel.r() < highVal) {
      backgroundPixel.r() += step;
    } else if (backgroundPixel.g() < highVal) {
      backgroundPixel.g() += step;
    } else if (backgroundPixel.b() < highVal) {
      backgroundPixel.b() += step;
    } else {
      goingUp = false;
    }
  } else {
    if (backgroundPixel.r() > lowVal) {
      backgroundPixel.r() -= step;
    } else if (backgroundPixel.g() > lowVal) {
      backgroundPixel.g() -= step;
    } else if (backgroundPixel.b() > lowVal) {
      backgroundPixel.b() -= step;
    } else {
      goingUp = true;
    }
  }

  static Vision::ImageRGB img(FACE_DISPLAY_HEIGHT, FACE_DISPLAY_WIDTH);
  img.FillWith(backgroundPixel);
  img.DrawText(pos, "x", ColorRGBA(0xff), 0.5f);

  // std::ostringstream ss;
  // ss << "files/images/img_" << GetLastMsgTimestamp() << ".jpg";
  // img.Save(ss.str().c_str());

  // The duration of the image should ideally be some multiple of ANIM_TIME_STEP_MS,
  // especially if you're playing a bunch of images in sequence, otherwise the 
  // speed of the animation may not be as expected.
  u32 duration_ms = 2 * ANIM_TIME_STEP_MS;
  robot.GetAnimationComponent().DisplayFaceImage(img, duration_ms);
}

Result Robot::UpdateFullRobotState(const RobotState& msg)
{
  ANKI_CPU_PROFILE("Robot::UpdateFullRobotState");
  
  Result lastResult = RESULT_OK;

  // Ignore state messages received before time sync
  if (!_timeSynced) {
    return lastResult;
  }
  
  if (kEnableTestFaceImageRGBDrawing) {
    // Example update function for animating to face
    UpdateFaceImageRGBExample(*this);
  }
  
  _gotStateMsgAfterTimeSync = true;
    
  // Set flag indicating that robot state messages have been received
  _lastMsgTimestamp = msg.timestamp;
  _newStateMsgAvailable = true;
  
  // Update head angle
  SetHeadAngle(msg.headAngle);
      
  // Update lift angle
  SetLiftAngle(msg.liftAngle);
      
  // Update robot pitch angle
  _pitchAngle = Radians(msg.pose.pitch_angle);
  
  // Update sensor components:
  GetCliffSensorComponent().Update(msg);
  GetProxSensorComponent().Update(msg);
  GetTouchSensorComponent().Update(msg);

  // update current path segment in the path component
  GetPathComponent().UpdateCurrentPathSegment(msg.currPathSegment);
    
  // Update IMU data
  _robotAccel = msg.accel;
  _robotGyro = msg.gyro;
  
  _robotAccelMagnitude = sqrtf(_robotAccel.x * _robotAccel.x
                             + _robotAccel.y * _robotAccel.y
                             + _robotAccel.z * _robotAccel.z);
  
  const float kAccelMagFilterConstant = 0.95f; // between 0 and 1
  _robotAccelMagnitudeFiltered = (kAccelMagFilterConstant * _robotAccelMagnitudeFiltered)
                              + ((1.0f - kAccelMagFilterConstant) * _robotAccelMagnitude);
  
  const float kAccelFilterConstant = 0.90f; // between 0 and 1
  _robotAccelFiltered.x = (kAccelFilterConstant * _robotAccelFiltered.x)
                        + ((1.0f - kAccelFilterConstant) * msg.accel.x);
  _robotAccelFiltered.y = (kAccelFilterConstant * _robotAccelFiltered.y)
                        + ((1.0f - kAccelFilterConstant) * msg.accel.y);
  _robotAccelFiltered.z = (kAccelFilterConstant * _robotAccelFiltered.z)
                        + ((1.0f - kAccelFilterConstant) * msg.accel.z);
  
  // Update cozmo's internal offTreadsState knowledge
  const OffTreadsState prevOffTreadsState = _offTreadsState;
  const bool wasTreadsStateUpdated = CheckAndUpdateTreadsState(msg);
  const bool isDelocalizing = wasTreadsStateUpdated && (prevOffTreadsState == OffTreadsState::OnTreads || _offTreadsState == OffTreadsState::OnTreads);

  // this flag can have a small delay with respect to when we actually picked up the block, since Engine notifies
  // the robot, and the robot updates on the next state update. But that delay guarantees that the robot knows what
  // we think it's true, rather than mixing timestamps of when it started carrying vs when the robot knows that it was
  // carrying
  const bool isCarryingObject = IS_STATUS_FLAG_SET(IS_CARRYING_BLOCK);
  //robot->SetCarryingBlock( isCarryingObject ); // Still needed?
  GetDockingComponent().SetPickingOrPlacing(IS_STATUS_FLAG_SET(IS_PICKING_OR_PLACING));
  _isPickedUp = IS_STATUS_FLAG_SET(IS_PICKED_UP);
  SetOnCharger(IS_STATUS_FLAG_SET(IS_ON_CHARGER));
  SetIsCharging(IS_STATUS_FLAG_SET(IS_CHARGING));
  _chargerOOS = IS_STATUS_FLAG_SET(IS_CHARGER_OOS);
  _powerButtonPressed = IS_STATUS_FLAG_SET(IS_BUTTON_PRESSED);

  // Save the entire flag for sending to game
  _lastStatusFlags = msg.status;

  GetMoveComponent().Update(msg);
      
  _battVoltage = msg.batteryVoltage;
      
  _leftWheelSpeed_mmps = msg.lwheel_speed_mmps;
  _rightWheelSpeed_mmps = msg.rwheel_speed_mmps;
      
  _hasMovedSinceLocalization |= (GetMoveComponent().IsCameraMoving() || _offTreadsState != OffTreadsState::OnTreads);
  
  if (isDelocalizing)
  {
    _numMismatchedFrameIDs = 0;
    
    Delocalize(isCarryingObject);
  }
  else
  {
    DEV_ASSERT(msg.pose_frame_id <= GetPoseFrameID(), "Robot.UpdateFullRobotState.FrameFromFuture");
    const bool frameIsCurrent = msg.pose_frame_id == GetPoseFrameID();
    
    Pose3d newPose;
        
    if (IsOnRamp()) {
// Unsupported, remove in new PR
//
//      // Sanity check:
//      DEV_ASSERT(_rampID.IsSet(), "Robot.UpdateFullRobotState.InvalidRampID");
//          
//      // Don't update pose history while on a ramp.
//      // Instead, just compute how far the robot thinks it has gone (in the plane)
//      // and compare that to where it was when it started traversing the ramp.
//      // Adjust according to the angle of the ramp we know it's on.
//          
//      const f32 distanceTraveled = (Point2f(msg.pose.x, msg.pose.y) - _rampStartPosition).Length();
//          
//      Ramp* ramp = dynamic_cast<Ramp*>(GetBlockWorld().GetLocatedObjectByID(_rampID, ObjectFamily::Ramp));
//      if(ramp == nullptr) {
//        PRINT_NAMED_ERROR("Robot.UpdateFullRobotState.NoRampWithID",
//                          "Updating robot %d's state while on a ramp, but Ramp object with ID=%d not found in the world.",
//                          _ID, _rampID.GetValue());
//        return RESULT_FAIL;
//      }
//          
//      // Progress must be along ramp's direction (init assuming ascent)
//      Radians headingAngle = ramp->GetPose().GetRotationAngle<'Z'>();
//          
//      // Initialize tilt angle assuming we are ascending
//      Radians tiltAngle = ramp->GetAngle();
//          
//      switch(_rampDirection)
//      {
//        case Ramp::DESCENDING:
//          tiltAngle    *= -1.f;
//          headingAngle += M_PI_F;
//          break;
//        case Ramp::ASCENDING:
//          break;
//              
//        default:
//          PRINT_NAMED_ERROR("Robot.UpdateFullRobotState.UnexpectedRampDirection",
//                            "Robot is on a ramp, expecting the ramp direction to be either "
//                            "ASCEND or DESCENDING, not %d", _rampDirection);
//          return RESULT_FAIL;
//      }
//
//      const f32 heightAdjust = distanceTraveled*sin(tiltAngle.ToFloat());
//      const Point3f newTranslation(_rampStartPosition.x() + distanceTraveled*cos(headingAngle.ToFloat()),
//                                   _rampStartPosition.y() + distanceTraveled*sin(headingAngle.ToFloat()),
//                                   _rampStartHeight + heightAdjust);
//          
//      const RotationMatrix3d R_heading(headingAngle, Z_AXIS_3D());
//      const RotationMatrix3d R_tilt(tiltAngle, Y_AXIS_3D());
//          
//      newPose = Pose3d(R_tilt*R_heading, newTranslation, _pose.GetParent());
//      //SetPose(newPose); // Done by UpdateCurrPoseFromHistory() below
      
    } else {
      // This is "normal" mode, where we update pose history based on the
      // reported odometry from the physical robot
          
      // Ignore physical robot's notion of z from the message? (msg.pose_z)
      f32 pose_z = 0.f;

      
      // Need to put the odometry update in terms of the current robot origin
      if (!GetPoseOriginList().ContainsOriginID(msg.pose_origin_id))
      {
        LOG_WARNING("Robot.UpdateFullRobotState.BadOriginID",
                    "Received RobotState with originID=%u, only %zu pose origins available",
                    msg.pose_origin_id, GetPoseOriginList().GetSize());
        return RESULT_FAIL;
      }
      
      const Pose3d& origin = GetPoseOriginList().GetOriginByID(msg.pose_origin_id);
      
      // Initialize new pose to be within the reported origin
      newPose = Pose3d(msg.pose.angle, Z_AXIS_3D(), {msg.pose.x, msg.pose.y, msg.pose.z}, origin);
      
      // It's possible the pose origin to which this update refers has since been
      // rejiggered and is now the child of another origin. To add to history below,
      // we must first flatten it. We do all this before "fixing" pose_z because pose_z
      // will be w.r.t. robot origin so we want newPose to already be as well.
      newPose = newPose.GetWithRespectToRoot();
      
      if(msg.pose_frame_id == GetPoseFrameID()) {
        // Frame IDs match. Use the robot's current Z (but w.r.t. world origin)
        pose_z = GetPose().GetWithRespectToRoot().GetTranslation().z();
      } else {
        // This is an old odometry update from a previous pose frame ID. We
        // need to look up the correct Z value to use for putting this
        // message's (x,y) odometry info into history. Since it comes from
        // pose history, it will already be w.r.t. world origin, since that's
        // how we store everything in pose history.
        HistRobotState histState;
        lastResult = GetStateHistory()->GetLastStateWithFrameID(msg.pose_frame_id, histState);
        if (lastResult != RESULT_OK) {
          LOG_ERROR("Robot.UpdateFullRobotState.GetLastPoseWithFrameIdError",
                    "Failed to get last pose from history with frame ID=%d",
                    msg.pose_frame_id);
          return lastResult;
        }
        pose_z = histState.GetPose().GetWithRespectToRoot().GetTranslation().z();
      }
      
      newPose.SetTranslation({newPose.GetTranslation().x(), newPose.GetTranslation().y(), pose_z});
      
    } // if/else on ramp
    
    // Add to history
    const HistRobotState histState(newPose,
                                   msg,
                                   GetProxSensorComponent().IsLatestReadingValid(),
                                   GetCliffSensorComponent().GetCliffDetectedFlags() );
    lastResult = GetStateHistory()->AddRawOdomState(msg.timestamp, histState);
    
    if (lastResult != RESULT_OK) {
      LOG_WARNING("Robot.UpdateFullRobotState.AddPoseError",
                  "AddRawOdomStateToHistory failed for timestamp=%d", msg.timestamp);
      return lastResult;
    }
    
    Pose3d prevDriveCenterPose ;
    ComputeDriveCenterPose(GetPose(), prevDriveCenterPose);

    if (UpdateCurrPoseFromHistory() == false) {
      lastResult = RESULT_FAIL;
    }
    
    if (frameIsCurrent)
    {
      _numMismatchedFrameIDs = 0;
    } else {
      // COZMO-5850 (Al) This is to catch the issue where our frameID is incremented but fails to send
      // to the robot due to some origin issue. Somehow the robot's pose becomes an origin and doesn't exist
      // in the PoseOriginList. The frameID mismatch then causes all sorts of issues in things (ie VisionSystem
      // won't process the next image). Delocalizing will fix the mismatch by creating a new origin and sending
      // a localization update
      static const u32 kNumTicksWithMismatchedFrameIDs = 100; // 3 seconds (called each RobotState msg)
      
      ++_numMismatchedFrameIDs;
      
      if (_numMismatchedFrameIDs > kNumTicksWithMismatchedFrameIDs)
      {
        LOG_ERROR("Robot.UpdateFullRobotState.MismatchedFrameIDs",
                  "Robot[%u] and engine[%u] frameIDs are mismatched, delocalizing",
                  msg.pose_frame_id,
                  GetPoseFrameID());
        
        _numMismatchedFrameIDs = 0;
        
        Delocalize(GetCarryingComponent().IsCarryingObject());
        
        return RESULT_FAIL;
      }

    }
    
  }
  
# pragma clang diagnostic push
# pragma clang diagnostic ignored "-Wdeprecated-declarations" 
  GetComponent<RobotGyroDriftDetector>().DetectGyroDrift(msg);
# pragma clang diagnostic pop
  GetComponent<RobotGyroDriftDetector>().DetectBias(msg);
  
  /*
    PRINT_NAMED_INFO("Robot.UpdateFullRobotState.OdometryUpdate",
    "Robot %d's pose updated to (%.3f, %.3f, %.3f) @ %.1fdeg based on "
    "msg at time=%d, frame=%d saying (%.3f, %.3f) @ %.1fdeg\n",
    _ID, _pose.GetTranslation().x(), _pose.GetTranslation().y(), _pose.GetTranslation().z(),
    _pose.GetRotationAngle<'Z'>().getDegrees(),
    msg.timestamp, msg.pose_frame_id,
    msg.pose_x, msg.pose_y, msg.pose_angle*180.f/M_PI);
  */
  
  // Engine modifications to state message.
  // TODO: Should this just be a different message? Or one that includes the state message from the robot?
  RobotState stateMsg(msg);

  const float imageFrameRate = 1000.0f / GetVisionComponent().GetFramePeriod_ms();
  const float imageProcRate = 1000.0f / GetVisionComponent().GetProcessingPeriod_ms();
            
  // Send state to visualizer for displaying
  GetContext()->GetVizManager()->SendRobotState(
    stateMsg,
    (u8)MIN(((u8)imageFrameRate), std::numeric_limits<u8>::max()),
    (u8)MIN(((u8)imageProcRate), std::numeric_limits<u8>::max()),
    GetAnimationComponent().GetAnimState_NumProcAnimFaceKeyframes(),    
    GetAnimationComponent().GetAnimState_LockedTracks(),
    GetAnimationComponent().GetAnimState_TracksInUse(),
    _robotImuTemperature_degC,
    GetCliffSensorComponent().GetCliffDetectThresholds()
    );
      
  return lastResult;
      
} // UpdateFullRobotState()
    
bool Robot::HasReceivedRobotState() const
{
  return _newStateMsgAvailable;
}
    
void Robot::SetCameraRotation(f32 roll, f32 pitch, f32 yaw)
{
  RotationMatrix3d rot(roll, -pitch, yaw);
  _headCamPose.SetRotation(rot * _kDefaultHeadCamRotation);
  LOG_INFO("Robot.SetCameraRotation", "yaw_corr=%f, pitch_corr=%f, roll_corr=%f", yaw, pitch, roll);
}
    
void Robot::SetPhysicalRobot(bool isPhysical)
{
  // TODO: Move somewhere else? This might not the best place for this, but it's where we
  // know whether or not we're talking to a physical robot or not so do things that depend on that here.
  // Assumes this function is only called once following connection.
      
  // Connect to active objects in saved blockpool, but only for physical robots.
  // For sim robots we make blocks connect automatically by sending BlockPoolEnabledMessage from UiGameController.
  // (Note that when using Unity+Webots, that message is not sent.)
  if (isPhysical) {
    if (GetContext()->GetDataPlatform() != nullptr) {
      // TODO: init cube comms connection stuff?
      //_blockFilter->Init(GetContext()->GetDataPlatform()->pathToResource(Util::Data::Scope::External, "blockPool.txt"));
    }
  }
      
      
  _isPhysical = isPhysical;
      
  // Modify net timeout depending on robot type - simulated robots shouldn't timeout so we can pause and debug
  // them We do this regardless of previous state to ensure it works when adding 1st simulated robot (as
  // _isPhysical already == false in that case) Note: We don't do this on phone by default, they also have a
  // remote connection to the simulator so removing timeout would force user to restart both sides each time.
  #if !(defined(ANKI_PLATFORM_IOS) || defined(ANKI_PLATFORM_ANDROID))
  {
    static const double kPhysicalRobotNetConnectionTimeoutInMS =
      Anki::Util::ReliableConnection::GetConnectionTimeoutInMS(); // grab default on 1st call
    const double kSimulatedRobotNetConnectionTimeoutInMS = FLT_MAX;
    const double netConnectionTimeoutInMS =
      isPhysical ? kPhysicalRobotNetConnectionTimeoutInMS : kSimulatedRobotNetConnectionTimeoutInMS;
    LOG_INFO("Robot.SetPhysicalRobot", "ReliableConnection::SetConnectionTimeoutInMS(%f) for %s Robot",
             netConnectionTimeoutInMS, isPhysical ? "Physical" : "Simulated");
    Anki::Util::ReliableConnection::SetConnectionTimeoutInMS(netConnectionTimeoutInMS);
  }
  #endif // !(ANKI_PLATFORM_IOS || ANKI_PLATFORM_ANDROID)

  GetVisionComponent().SetPhysicalRobot(_isPhysical);
}

Result Robot::GetHistoricalCamera(TimeStamp_t t_request, Vision::Camera& camera) const
{
  HistRobotState histState;
  TimeStamp_t t;
  Result result = GetStateHistory()->GetRawStateAt(t_request, t, histState);
  if (RESULT_OK != result)
  {
    return result;
  }
  
  camera = GetHistoricalCamera(histState, t);
  return RESULT_OK;
}
    
Pose3d Robot::GetHistoricalCameraPose(const HistRobotState& histState, TimeStamp_t t) const
{
  // Compute pose from robot body to camera
  // Start with canonical (untilted) headPose
  Pose3d camPose(_headCamPose);
      
  // Rotate that by the given angle
  RotationVector3d Rvec(-histState.GetHeadAngle_rad(), Y_AXIS_3D());
  camPose.RotateBy(Rvec);
      
  // Precompose with robot body to neck pose
  camPose.PreComposeWith(_neckPose);
      
  // Set parent pose to be the historical robot pose
  camPose.SetParent(histState.GetPose());
      
  camPose.SetName("PoseHistoryCamera_" + std::to_string(t));
      
  return camPose;
}

//
// Return constant display parameters for Cozmo v1.0.
// Future hardware may support different values.
u32 Robot::GetDisplayWidthInPixels() const
{
  return FACE_DISPLAY_WIDTH;
}
  
u32 Robot::GetDisplayHeightInPixels() const
{
  return FACE_DISPLAY_HEIGHT;
}
  
Vision::Camera Robot::GetHistoricalCamera(const HistRobotState& histState, TimeStamp_t t) const
{
  Vision::Camera camera(GetVisionComponent().GetCamera());
      
  // Update the head camera's pose
  camera.SetPose(GetHistoricalCameraPose(histState, t));
      
  return camera;
}
    

Result Robot::Update()
{
  ANKI_CPU_PROFILE("Robot::Update");
  
  const float currentTime = BaseStationTimer::getInstance()->GetCurrentTimeInSeconds();
  
  GetIdleTimeoutComponent().Update(currentTime);
  
  // Check for syncTimeAck taking too long to arrive
  if (_syncTimeSentTime_sec > 0.0f && currentTime > _syncTimeSentTime_sec + kMaxSyncTimeAckDelay_sec) {
    LOG_WARNING("Robot.Update.SyncTimeAckNotReceived", "");
    _syncTimeSentTime_sec = 0.0f;
  }
  
  if (!_gotStateMsgAfterTimeSync)
  {
    LOG_DEBUG("Robot.Update", "Waiting for first full robot state to be handled");
    return RESULT_OK;
  }
  
#if(0)
  ActiveBlockLightTest(1);
  return RESULT_OK;
#endif
  
  GetContext()->GetVizManager()->SendStartRobotUpdate();
      
  /* DEBUG
     const float currentTime_sec = BaseStationTimer::getInstance()->GetCurrentTimeInSeconds();
     static float lastUpdateTime = currentTime_sec;
       
     const float updateTimeDiff = currentTime_sec - lastUpdateTime;
     if(updateTimeDiff > 1.0f) {
       PRINT_NAMED_WARNING("Robot.Update", "Gap between robot update calls = %f\n", updateTimeDiff);
     }
     lastUpdateTime = currentTime_sec;
  */

  //////////// CameraService Update ////////////
  CameraService::getInstance()->Update();
<<<<<<< HEAD
=======

  //////////// VisionScheduleMediator ////////////
  // Applies the scheduling consequences of the last frame's subscriptions before ticking VisionComponent
  GetVisionScheduleMediator().Update();
>>>>>>> 6b871c1c

  //////////// VisionComponent //////////  
  if (GetVisionComponent().GetCamera().IsCalibrated())
  {
    GetVisionComponent().Update();
  
    // NOTE: Also updates BlockWorld and FaceWorld using markers/faces that were detected
    Result visionResult = GetVisionComponent().UpdateAllResults();
    if (RESULT_OK != visionResult) {
      LOG_WARNING("Robot.Update.VisionComponentUpdateFail", "");
      return visionResult;
    }
  } // if (GetCamera().IsCalibrated())
  
  // If anything in updating block world caused a localization update, notify
  // the physical robot now:
  if (_needToSendLocalizationUpdate) {
    SendAbsLocalizationUpdate();
    _needToSendLocalizationUpdate = false;
  }
  
  ///////// MemoryMap ///////////
      
  // update the memory map based on the current's robot pose
  GetMapComponent().UpdateRobotPose();
  
  // Check if we have driven off the charger platform - this has to happen before the behaviors which might
  // need this information. This state is useful for knowing not to play a cliff react when just driving off
  // the charger.

  if (_isOnChargerPlatform && _offTreadsState == OffTreadsState::OnTreads) {
    BlockWorldFilter filter;
    filter.SetAllowedFamilies({ObjectFamily::Charger});
    // Assuming there is only one charger in the world
    const ObservableObject* charger = GetBlockWorld().FindLocatedMatchingObject(filter);
    
    if (nullptr != charger)
    {
      const bool isOnChargerPlatform = charger->GetBoundingQuadXY().Intersects(GetBoundingQuadXY());
      if( !isOnChargerPlatform )
      {
        SetOnChargerPlatform(false);
      }
    }
    else {
      // if we can't connect / talk to the charger, consider the robot to be off the platform
      SetOnChargerPlatform(false);
    }
  }
      
  ///////// Update the behavior manager ///////////
      
  // TODO: This object encompasses, for the time-being, what some higher level
  // module(s) would do.  e.g. Some combination of game state, build planner,
  // personality planner, etc.

  GetMoodManager().Update(currentTime);

  GetInventoryComponent().Update(currentTime);

  GetProgressionUnlockComponent().Update();

  GetBlockTapFilter().Update();

  std::string currentActivityName;
  
  // Update AI component before behaviors so that behaviors can use the latest information
  GetAIComponent().Update(*this, currentActivityName, _behaviorDebugStr);

  //////// Update Robot's State Machine /////////////
  const RobotID_t robotID = GetID();
  
  Result result = GetActionList().Update();
  if (result != RESULT_OK) {
    LOG_INFO("Robot.Update.ActionList", "Robot %d had an action list failure (%d)", robotID, result);
  }
  
  /////////// Update NVStorage //////////
  GetNVStorageComponent().Update();

  /////////// Update path planning / following ////////////
  GetPathComponent().Update();
  
  /////////// Update cube comms ////////////
  GetCubeCommsComponent().Update();
  
  // update and broadcast map
  GetMapComponent().Update();
  
  /////////// Update AnimationComponent /////////
  GetAnimationComponent().Update();

  /////////// Update visualization ////////////
      
  // Draw All Objects by calling their Visualize() methods.
  GetBlockWorld().DrawAllObjects();

  // Always draw robot w.r.t. the origin, not in its current frame
  Pose3d robotPoseWrtOrigin = GetPose().GetWithRespectToRoot();
      
  // Triangle pose marker
  GetContext()->GetVizManager()->DrawRobot(GetID(), robotPoseWrtOrigin);
      
  // Full Webots CozmoBot model
  if (IsPhysical()) {
    GetContext()->GetVizManager()->DrawRobot(GetID(), robotPoseWrtOrigin, GetHeadAngle(), GetLiftAngle());
  }
  
  // Robot bounding box
  static const ColorRGBA ROBOT_BOUNDING_QUAD_COLOR(0.0f, 0.8f, 0.0f, 0.75f);
      
  using namespace Quad;
  Quad2f quadOnGround2d = GetBoundingQuadXY(robotPoseWrtOrigin);
  const f32 zHeight = robotPoseWrtOrigin.GetTranslation().z() + WHEEL_RAD_TO_MM;
  Quad3f quadOnGround3d(Point3f(quadOnGround2d[TopLeft].x(),     quadOnGround2d[TopLeft].y(),     zHeight),
                        Point3f(quadOnGround2d[BottomLeft].x(),  quadOnGround2d[BottomLeft].y(),  zHeight),
                        Point3f(quadOnGround2d[TopRight].x(),    quadOnGround2d[TopRight].y(),    zHeight),
                        Point3f(quadOnGround2d[BottomRight].x(), quadOnGround2d[BottomRight].y(), zHeight));
    
  GetContext()->GetVizManager()->DrawRobotBoundingBox(GetID(), quadOnGround3d, ROBOT_BOUNDING_QUAD_COLOR);
      
  /*
  // Draw 3d bounding box
  Vec3f vizTranslation = GetPose().GetTranslation();
  vizTranslation.z() += 0.5f*ROBOT_BOUNDING_Z;
  Pose3d vizPose(GetPose().GetRotation(), vizTranslation);
      
  GetContext()->GetVizManager()->DrawCuboid(999, {ROBOT_BOUNDING_X, ROBOT_BOUNDING_Y, ROBOT_BOUNDING_Z},
  vizPose, ROBOT_BOUNDING_QUAD_COLOR);
  */
      
  GetContext()->GetVizManager()->SendEndRobotUpdate();

  // update time since last image received
  _timeSinceLastImage_s = std::max(0.0, currentTime - GetRobotToEngineImplMessaging().GetLastImageReceivedTime());
      
  // Sending debug string to game and viz
  char buffer [128];

  const float updateRatePerSec = 1.0f / (currentTime - _prevCurrentTime_sec);
  _prevCurrentTime_sec = currentTime;

  // So we can have an arbitrary number of data here that is likely to change want just hash it all
  // together if anything changes without spamming
  snprintf(buffer, sizeof(buffer),
           "%c%c%c%c%c%c %2dHz %s",
           GetMoveComponent().IsLiftMoving() ? 'L' : ' ',
           GetMoveComponent().IsHeadMoving() ? 'H' : ' ',
           GetMoveComponent().IsMoving() ? 'B' : ' ',
           GetCarryingComponent().IsCarryingObject() ? 'C' : ' ',
           IsOnChargerPlatform() ? 'P' : ' ',
           GetNVStorageComponent().HasPendingRequests() ? 'R' : ' ',
           // SimpleMoodTypeToString(GetMoodManager().GetSimpleMood()),
           // _movementComponent.AreAnyTracksLocked((u8)AnimTrackFlag::LIFT_TRACK) ? 'L' : ' ',
           // _movementComponent.AreAnyTracksLocked((u8)AnimTrackFlag::HEAD_TRACK) ? 'H' : ' ',
           // _movementComponent.AreAnyTracksLocked((u8)AnimTrackFlag::BODY_TRACK) ? 'B' : ' ',
           (u8)MIN(((u8)updateRatePerSec), std::numeric_limits<u8>::max()),
           //currentActivityName.c_str(),
           _behaviorDebugStr.c_str());
      
  std::hash<std::string> hasher;
  size_t curr_hash = hasher(std::string(buffer));
  if (_lastDebugStringHash != curr_hash)
  {
    SendDebugString(buffer);
    _lastDebugStringHash = curr_hash;
  }
  
  GetCubeLightComponent().Update();
  GetBodyLightComponent().Update();
  
  // Update user facing state information after everything else has been updated
  // so that relevant information is forwarded along to whoever's listening for
  // state changes
  GetPublicStateBroadcaster().Update(*this);


  if (kDebugPossibleBlockInteraction) {
    // print a bunch of info helpful for debugging block states
    BlockWorldFilter filter;
    filter.SetAllowedFamilies({ObjectFamily::LightCube});
    std::vector<ObservableObject*> matchingObjects;
    GetBlockWorld().FindLocatedMatchingObjects(filter, matchingObjects); // note this doesn't retrieve unknowns anymore
    for( const auto obj : matchingObjects ) {
        const ObservableObject* topObj __attribute__((unused)) =
            GetBlockWorld().FindLocatedObjectOnTopOf(*obj, STACKED_HEIGHT_TOL_MM);
        Pose3d relPose;
        bool gotRelPose __attribute__((unused)) =
            obj->GetPose().GetWithRespectTo(GetPose(), relPose);

        const char* axisStr = "";
        switch( obj->GetPose().GetRotationMatrix().GetRotatedParentAxis<'Z'>() ) {
          case AxisName::X_POS: axisStr="+X"; break;
          case AxisName::X_NEG: axisStr="-X"; break;
          case AxisName::Y_POS: axisStr="+Y"; break;
          case AxisName::Y_NEG: axisStr="-Y"; break;
          case AxisName::Z_POS: axisStr="+Z"; break;
          case AxisName::Z_NEG: axisStr="-Z"; break;
        }
              
        LOG_DEBUG("Robot.ObjectInteractionState",
                  "block:%d poseState:%8s moving?%d RestingFlat?%d carried?%d poseWRT?%d objOnTop:%d"
                  " z=%6.2f UpAxis:%s CanStack?%d CanPickUp?%d FromGround?%d",
                  obj->GetID().GetValue(),
                  PoseStateToString( obj->GetPoseState() ),
                  obj->IsMoving(),
                  obj->IsRestingFlat(),
                  (GetCarryingComponent().IsCarryingObject() && GetCarryingComponent().
                   GetCarryingObject() == obj->GetID()),
                  gotRelPose,
                  topObj ? topObj->GetID().GetValue() : -1,
                  relPose.GetTranslation().z(),
                  axisStr,
                  GetDockingComponent().CanStackOnTopOfObject(*obj),
                  GetDockingComponent().CanPickUpObject(*obj),
                  GetDockingComponent().CanPickUpObjectFromGround(*obj));
    }
  }
      
  return RESULT_OK;
      
} // Update()
      
static bool IsValidHeadAngle(f32 head_angle, f32* clipped_valid_head_angle)
{
  if (head_angle < MIN_HEAD_ANGLE - HEAD_ANGLE_LIMIT_MARGIN) {
    //PRINT_NAMED_WARNING("Robot.HeadAngleOOB", "Head angle (%f rad) too small.\n", head_angle);
    if (clipped_valid_head_angle) {
      *clipped_valid_head_angle = MIN_HEAD_ANGLE;
    }
    return false;
  }
  else if (head_angle > MAX_HEAD_ANGLE + HEAD_ANGLE_LIMIT_MARGIN) {
    //PRINT_NAMED_WARNING("Robot.HeadAngleOOB", "Head angle (%f rad) too large.\n", head_angle);
    if (clipped_valid_head_angle) {
      *clipped_valid_head_angle = MAX_HEAD_ANGLE;
    }
    return false;
  }
      
  if (clipped_valid_head_angle) {
    *clipped_valid_head_angle = head_angle;
  }
  return true;
      
} // IsValidHeadAngle()

    
Result Robot::SetNewPose(const Pose3d& newPose)
{
  SetPose(newPose.GetWithRespectToRoot());
  
  // Note: using last message timestamp instead of newest timestamp in history
  //  because it's possible we did not put the last-received state message into
  //  history (if it had old frame ID), but we still want the latest time we
  //  can get.
  const TimeStamp_t timeStamp = GetLastMsgTimestamp();
  
  return AddVisionOnlyStateToHistory(timeStamp, _pose, GetHeadAngle(), GetLiftAngle());
}
    
void Robot::SetPose(const Pose3d &newPose)
{
  // The new pose should have our current world origin as its origin
  if (!ANKI_VERIFY(newPose.HasSameRootAs(GetWorldOrigin()),
                  "Robot.SetPose.NewPoseOriginAndWorldOriginMismatch",
                  ""))
  {
    return;
  }

  // Update our current pose and keep the name consistent
  const std::string name = _pose.GetName();
  _pose = newPose;
  _pose.SetName(name);
      
  ComputeDriveCenterPose(_pose, _driveCenterPose);
      
} // SetPose()
    
Pose3d Robot::GetCameraPose(const f32 atAngle) const
{
  // Start with canonical (untilted) headPose
  Pose3d newHeadPose(_headCamPose);
      
  // Rotate that by the given angle
  RotationVector3d Rvec(-atAngle, Y_AXIS_3D());
  newHeadPose.RotateBy(Rvec);
  newHeadPose.SetName("Camera");

  return newHeadPose;
} // GetCameraPose()
    
void Robot::SetHeadAngle(const f32& angle)
{
  if (_isHeadCalibrated) {
    if (!IsValidHeadAngle(angle, &_currentHeadAngle)) {
      LOG_WARNING("Robot.GetCameraHeadPose.HeadAngleOOB",
                  "Angle %.3frad / %.1f (TODO: Send correction or just recalibrate?)",
                  angle, RAD_TO_DEG(angle));
    }
        
    GetVisionComponent().GetCamera().SetPose(GetCameraPose(_currentHeadAngle));
  }
  
} // SetHeadAngle()
    

void Robot::SetHeadCalibrated(bool isCalibrated)
{
  _isHeadCalibrated = isCalibrated;
}
  
void Robot::SetLiftCalibrated(bool isCalibrated)
{
  _isLiftCalibrated = isCalibrated;
}
  
bool Robot::IsHeadCalibrated() const
{
  return _isHeadCalibrated;
}

bool Robot::IsLiftCalibrated() const
{
  return _isLiftCalibrated;
}

void Robot::ComputeLiftPose(const f32 atAngle, Pose3d& liftPose)
{
  // Reset to canonical position
  liftPose.SetRotation(atAngle, Y_AXIS_3D());
  liftPose.SetTranslation({LIFT_ARM_LENGTH, 0.f, 0.f});
      
  // Rotate to the given angle
  RotationVector3d Rvec(-atAngle, Y_AXIS_3D());
  liftPose.RotateBy(Rvec);
}
    
void Robot::SetLiftAngle(const f32& angle)
{
  // TODO: Add lift angle limits?
  _currentLiftAngle = angle;
      
  Robot::ComputeLiftPose(_currentLiftAngle, _liftPose);

  DEV_ASSERT(_liftPose.IsChildOf(_liftBasePose), "Robot.SetLiftAngle.InvalidPose");
}
    
Radians Robot::GetPitchAngle() const
{
  return _pitchAngle;
}
  
bool Robot::WasObjectTappedRecently(const ObjectID& objectID) const
{
  return GetComponent<BlockTapFilterComponent>().ShouldIgnoreMovementDueToDoubleTap(objectID);
}


Result Robot::SyncTime()
{
  _timeSynced = false;
  GetStateHistory()->Clear();
      
  Result res = SendSyncTime();
  if (res == RESULT_OK) {
    _syncTimeSentTime_sec = BaseStationTimer::getInstance()->GetCurrentTimeInSeconds();
  }
  return res;
}
  
Result Robot::LocalizeToObject(const ObservableObject* seenObject,
                               ObservableObject* existingObject)
{
  Result lastResult = RESULT_OK;
  
  if (existingObject == nullptr) {
    LOG_ERROR("Robot.LocalizeToObject.ExistingObjectPieceNullPointer", "");
    return RESULT_FAIL;
  }
  
  if (existingObject->GetID() != GetLocalizedTo())
  {
    LOG_DEBUG("Robot.LocalizeToObject",
              "Robot attempting to localize to %s object %d",
              EnumToString(existingObject->GetType()),
              existingObject->GetID().GetValue());
  }
      
  if (!existingObject->CanBeUsedForLocalization() || WasObjectTappedRecently(existingObject->GetID())) {
    LOG_ERROR("Robot.LocalizeToObject.UnlocalizedObject",
              "Refusing to localize to object %d, which claims not to be localizable.",
              existingObject->GetID().GetValue());
    return RESULT_FAIL;
  }
      
  /* Useful for Debug:
     PRINT_NAMED_INFO("Robot.LocalizeToMat.MatSeenChain",
     "%s\n", matSeen->GetPose().GetNamedPathToOrigin(true).c_str());
       
     PRINT_NAMED_INFO("Robot.LocalizeToMat.ExistingMatChain",
     "%s\n", existingMatPiece->GetPose().GetNamedPathToOrigin(true).c_str());
  */
  
  HistStateKey histStateKey;
  HistRobotState* histStatePtr = nullptr;
  Pose3d robotPoseWrtObject;
  float  headAngle;
  float  liftAngle;
  if (nullptr == seenObject)
  {
    if (false == GetPose().GetWithRespectTo(existingObject->GetPose(), robotPoseWrtObject)) {
      LOG_ERROR("Robot.LocalizeToObject.ExistingObjectOriginMismatch",
                "Could not get robot pose w.r.t. to existing object %d.",
                existingObject->GetID().GetValue());
      return RESULT_FAIL;
    }
    liftAngle = GetLiftAngle();
    headAngle = GetHeadAngle();
  } else {
    // Get computed HistRobotState at the time the object was observed.
    if ((lastResult = GetStateHistory()->GetComputedStateAt(seenObject->GetLastObservedTime(), &histStatePtr, &histStateKey)) != RESULT_OK) {
      LOG_ERROR("Robot.LocalizeToObject.CouldNotFindHistoricalPose", "Time %d", seenObject->GetLastObservedTime());
      return lastResult;
    }
        
    // The computed historical pose is always stored w.r.t. the robot's world
    // origin and parent chains are lost. Re-connect here so that GetWithRespectTo
    // will work correctly
    Pose3d robotPoseAtObsTime = histStatePtr->GetPose();
    robotPoseAtObsTime.SetParent(GetWorldOrigin());
        
    // Get the pose of the robot with respect to the observed object
    if (robotPoseAtObsTime.GetWithRespectTo(seenObject->GetPose(), robotPoseWrtObject) == false) {
      LOG_ERROR("Robot.LocalizeToObject.ObjectPoseOriginMisMatch",
                "Could not get HistRobotState w.r.t. seen object pose.");
      return RESULT_FAIL;
    }
        
    liftAngle = histStatePtr->GetLiftAngle_rad();
    headAngle = histStatePtr->GetHeadAngle_rad();
  }
      
  // Make the computed robot pose use the existing object as its parent
  robotPoseWrtObject.SetParent(existingObject->GetPose());
  //robotPoseWrtMat.SetName(std::string("Robot_") + std::to_string(robot->GetID()));
      
# if 0
  // Don't snap to horizontal or discrete Z levels when we see a mat marker
  // while on a ramp
  if (IsOnRamp() == false)
  {
    // If there is any significant rotation, make sure that it is roughly
    // around the Z axis
    Radians rotAngle;
    Vec3f rotAxis;
    robotPoseWrtObject.GetRotationVector().GetAngleAndAxis(rotAngle, rotAxis);
        
    if (std::abs(rotAngle.ToFloat()) > DEG_TO_RAD(5) && !AreUnitVectorsAligned(rotAxis, Z_AXIS_3D(), DEG_TO_RAD(15))) {
      LOG_WARNING("Robot.LocalizeToObject.OutOfPlaneRotation",
                  "Refusing to localize to %s because "
                  "Robot %d's Z axis would not be well aligned with the world Z axis. "
                  "(angle=%.1fdeg, axis=(%.3f,%.3f,%.3f)",
                  existingObject->GetType().GetName().c_str(), GetID(),
                  rotAngle.getDegrees(), rotAxis.x(), rotAxis.y(), rotAxis.z());
      return RESULT_FAIL;
    }
        
    // Snap to purely horizontal rotation
    // TODO: Snap to surface of mat?
    /*
      if(existingMatPiece->IsPoseOn(robotPoseWrtObject, 0, 10.f)) {
      Vec3f robotPoseWrtObject_trans = robotPoseWrtObject.GetTranslation();
      robotPoseWrtObject_trans.z() = existingObject->GetDrivingSurfaceHeight();
      robotPoseWrtObject.SetTranslation(robotPoseWrtObject_trans);
      }
    */
    robotPoseWrtObject.SetRotation( robotPoseWrtObject.GetRotationAngle<'Z'>(), Z_AXIS_3D() );
        
  } // if robot is on ramp
# endif
      
  // Add the new vision-based pose to the robot's history. Note that we use
  // the pose w.r.t. the origin for storing poses in history.
  Pose3d robotPoseWrtOrigin = robotPoseWrtObject.GetWithRespectToRoot();
      
  if (IsLocalized()) {
    // Filter Z so it doesn't change too fast (unless we are switching from
    // delocalized to localized)
        
    // Make z a convex combination of new and previous value
    static const f32 zUpdateWeight = 0.1f; // weight of new value (previous gets weight of 1 - this)
    Vec3f T = robotPoseWrtOrigin.GetTranslation();
    T.z() = (zUpdateWeight*robotPoseWrtOrigin.GetTranslation().z() +
             (1.f - zUpdateWeight) * GetPose().GetTranslation().z());
    robotPoseWrtOrigin.SetTranslation(T);
  }
      
  if (nullptr != seenObject)
  {
    //
    if ((lastResult = AddVisionOnlyStateToHistory(seenObject->GetLastObservedTime(),
                                                robotPoseWrtOrigin,
                                                headAngle, liftAngle)) != RESULT_OK)
    {
      LOG_ERROR("Robot.LocalizeToObject.FailedAddingVisionOnlyPoseToHistory", "");
      return lastResult;
    }
  }
      
  // If the robot's world origin is about to change by virtue of being localized
  // to existingObject, rejigger things so anything seen while the robot was
  // rooted to this world origin will get updated to be w.r.t. the new origin.
  const Pose3d& origOrigin = GetPoseOriginList().GetCurrentOrigin();
  if (!existingObject->GetPose().HasSameRootAs(origOrigin))
  {
    LOG_EVENT("Robot.LocalizeToObject.RejiggeringOrigins",
              "Robot %d's current origin is %s, about to localize to origin %s.",
              GetID(), origOrigin.GetName().c_str(),
              existingObject->GetPose().FindRoot().GetName().c_str());
    
    const PoseOriginID_t origOriginID = GetPoseOriginList().GetCurrentOriginID();
    
    // Update the origin to which _worldOrigin currently points to contain
    // the transformation from its current pose to what is about to be the
    // robot's new origin.
    Transform3d transform(GetPose().GetTransform().GetInverse());
    transform.PreComposeWith(robotPoseWrtOrigin.GetTransform());
    
    Result result = _poseOrigins->Rejigger(robotPoseWrtObject.FindRoot(), transform);
    if (ANKI_VERIFY(RESULT_OK == result, "Robot.LocalizeToObject.RejiggerFailed", ""))
    {
      const PoseOriginID_t newOriginID = GetPoseOriginList().GetCurrentOriginID();
      
      // Now we need to go through all objects whose poses have been adjusted
      // by this origin switch and notify the outside world of the change.
      // Note that map component must be updated before blockworld in case blockworld
      // tries to insert a new object into the map.
      GetMapComponent().UpdateMapOrigins(origOriginID, newOriginID);
      GetBlockWorld().UpdateObjectOrigins(origOriginID, newOriginID);
      GetFaceWorld().UpdateFaceOrigins(origOriginID, newOriginID); 
      
      // after updating all block world objects, flatten out origins to remove grandparents
      _poseOrigins->Flatten(newOriginID);
    }
    
  } // if(_worldOrigin != &existingObject->GetPose().FindRoot())
      
      
  if (nullptr != histStatePtr)
  {
    // Update the computed historical pose as well so that subsequent block
    // pose updates use obsMarkers whose camera's parent pose is correct.
    histStatePtr->SetPose(GetPoseFrameID(), robotPoseWrtOrigin, headAngle, liftAngle);
  }

      
  // Compute the new "current" pose from history which uses the
  // past vision-based "ground truth" pose we just computed.
  DEV_ASSERT_MSG(existingObject->GetPose().HasSameRootAs(GetWorldOrigin()),
                 "Robot.LocalizeToObject.ExistingObjectHasWrongOrigin",
                 "ObjectOrigin:%s WorldOrigin:%s",
                 existingObject->GetPose().FindRoot().GetName().c_str(),
                 GetWorldOrigin().GetName().c_str());
  
  if (UpdateCurrPoseFromHistory() == false) {
    LOG_ERROR("Robot.LocalizeToObject.FailedUpdateCurrPoseFromHistory", "");
    return RESULT_FAIL;
  }
      
  // Mark the robot as now being localized to this object
  // NOTE: this should be _after_ calling AddVisionOnlyStateToHistory, since
  //    that function checks whether the robot is already localized
  lastResult = SetLocalizedTo(existingObject);
  if (RESULT_OK != lastResult) {
    LOG_ERROR("Robot.LocalizeToObject.SetLocalizedToFail", "");
    return lastResult;
  }
      
  // Overly-verbose. Use for debugging localization issues
  /*
    PRINT_NAMED_INFO("Robot.LocalizeToObject",
    "Using %s object %d to localize robot %d at (%.3f,%.3f,%.3f), %.1fdeg@(%.2f,%.2f,%.2f), frameID=%d\n",
    ObjectTypeToString(existingObject->GetType()),
    existingObject->GetID().GetValue(), GetID(),
    GetPose().GetTranslation().x(),
    GetPose().GetTranslation().y(),
    GetPose().GetTranslation().z(),
    GetPose().GetRotationAngle<'Z'>().getDegrees(),
    GetPose().GetRotationAxis().x(),
    GetPose().GetRotationAxis().y(),
    GetPose().GetRotationAxis().z(),
    GetPoseFrameID());
  */
  
  // Don't actually send the update here, because it's possible that we are going to
  // call LocalizeToObject more than once in this tick, which could cause the pose
  // frame ID to update multiple times, replacing what's stored for this timestamp
  // in pose history. We don't want to send a pose frame to the robot that's about
  // to be replaced in history and never used again (causing errors in looking for it
  // when we later receive a RobotState message with that invalidated frameID), so just
  // set this flag to do the localization update once out in Update().
  _needToSendLocalizationUpdate = true;
  
  return RESULT_OK;
} // LocalizeToObject()
    
    
// - - - - - - - - - - - - - - - - - - - - - - - - - - - - - - - - - - - - - - - - - - - - - - - - - - - - - - - - - - -
Result Robot::LocalizeToMat(const MatPiece* matSeen, MatPiece* existingMatPiece)
{
  Result lastResult;
      
  if (matSeen == nullptr) {
    LOG_ERROR("Robot.LocalizeToMat.MatSeenNullPointer", "");
    return RESULT_FAIL;
  } else if (existingMatPiece == nullptr) {
    LOG_ERROR("Robot.LocalizeToMat.ExistingMatPieceNullPointer", "");
    return RESULT_FAIL;
  }
      
  /* Useful for Debug:
     PRINT_NAMED_INFO("Robot.LocalizeToMat.MatSeenChain",
     "%s\n", matSeen->GetPose().GetNamedPathToOrigin(true).c_str());
      
     PRINT_NAMED_INFO("Robot.LocalizeToMat.ExistingMatChain",
     "%s\n", existingMatPiece->GetPose().GetNamedPathToOrigin(true).c_str());
  */
      
  // Get computed HistRobotState at the time the mat was observed.
  HistStateKey histStateKey;
  HistRobotState* histStatePtr = nullptr;
  if ((lastResult = GetStateHistory()->GetComputedStateAt(matSeen->GetLastObservedTime(), &histStatePtr, &histStateKey)) != RESULT_OK) {
    LOG_ERROR("Robot.LocalizeToMat.CouldNotFindHistoricalPose", "Time %d", matSeen->GetLastObservedTime());
    return lastResult;
  }
      
  // The computed historical pose is always stored w.r.t. the robot's world
  // origin and parent chains are lost. Re-connect here so that GetWithRespectTo
  // will work correctly
  Pose3d robotPoseAtObsTime = histStatePtr->GetPose();
  robotPoseAtObsTime.SetParent(GetWorldOrigin());
      
  /*
  // Get computed Robot pose at the time the mat was observed (note that this
  // also makes the pose have the robot's current world origin as its parent
  Pose3d robotPoseAtObsTime;
  if(robot->GetComputedStateAt(matSeen->GetLastObservedTime(), robotPoseAtObsTime) != RESULT_OK) {
  PRINT_NAMED_ERROR("BlockWorld.UpdateRobotPose.CouldNotComputeHistoricalPose",
                    "Time %d\n",
                    matSeen->GetLastObservedTime());
  return false;
  }
  */
      
  // Get the pose of the robot with respect to the observed mat piece
  Pose3d robotPoseWrtMat;
  if (robotPoseAtObsTime.GetWithRespectTo(matSeen->GetPose(), robotPoseWrtMat) == false) {
    LOG_ERROR("Robot.LocalizeToMat.MatPoseOriginMisMatch", "Could not get HistRobotState w.r.t. matPose.");
    return RESULT_FAIL;
  }
      
  // Make the computed robot pose use the existing mat piece as its parent
  robotPoseWrtMat.SetParent(existingMatPiece->GetPose());
  //robotPoseWrtMat.SetName(std::string("Robot_") + std::to_string(robot->GetID()));
      
  // Don't snap to horizontal or discrete Z levels when we see a mat marker
  // while on a ramp
  if (IsOnRamp() == false)
  {
    // If there is any significant rotation, make sure that it is roughly
    // around the Z axis
    Radians rotAngle;
    Vec3f rotAxis;
    robotPoseWrtMat.GetRotationVector().GetAngleAndAxis(rotAngle, rotAxis);

    if (std::abs(rotAngle.ToFloat()) > DEG_TO_RAD(5) && !AreUnitVectorsAligned(rotAxis, Z_AXIS_3D(), DEG_TO_RAD(15))) {
      LOG_WARNING("Robot.LocalizeToMat.OutOfPlaneRotation",
                  "Refusing to localize to %s because "
                  "Robot %d's Z axis would not be well aligned with the world Z axis. "
                  "(angle=%.1fdeg, axis=(%.3f,%.3f,%.3f)",
                  ObjectTypeToString(existingMatPiece->GetType()), GetID(),
                  rotAngle.getDegrees(), rotAxis.x(), rotAxis.y(), rotAxis.z());
      return RESULT_FAIL;
    }
        
    // Snap to purely horizontal rotation and surface of the mat
    if (existingMatPiece->IsPoseOn(robotPoseWrtMat, 0, 10.f)) {
      Vec3f robotPoseWrtMat_trans = robotPoseWrtMat.GetTranslation();
      robotPoseWrtMat_trans.z() = existingMatPiece->GetDrivingSurfaceHeight();
      robotPoseWrtMat.SetTranslation(robotPoseWrtMat_trans);
    }
    robotPoseWrtMat.SetRotation( robotPoseWrtMat.GetRotationAngle<'Z'>(), Z_AXIS_3D() );
        
  } // if robot is on ramp
      
  if (!_localizedToFixedObject && !existingMatPiece->IsMoveable()) {
    // If we have not yet seen a fixed mat, and this is a fixed mat, rejigger
    // the origins so that we use it as the world origin
    LOG_INFO("Robot.LocalizeToMat.LocalizingToFirstFixedMat",
             "Localizing robot %d to fixed %s mat for the first time.",
             GetID(), ObjectTypeToString(existingMatPiece->GetType()));
        
    if ((lastResult = UpdateWorldOrigin(robotPoseWrtMat)) != RESULT_OK) {
      LOG_ERROR("Robot.LocalizeToMat.SetPoseOriginFailure",
                "Failed to update robot %d's pose origin when (re-)localizing it.", GetID());
      return lastResult;
    }
        
    _localizedToFixedObject = true;
  }
  else if (IsLocalized() == false) {
    // If the robot is not yet localized, it is about to be, so we need to
    // update pose origins so that anything it has seen so far becomes rooted
    // to this mat's origin (whether mat is fixed or not)
    LOG_INFO("Robot.LocalizeToMat.LocalizingRobotFirstTime",
             "Localizing robot %d for the first time (to %s mat).",
             GetID(), ObjectTypeToString(existingMatPiece->GetType()));
        
    if ((lastResult = UpdateWorldOrigin(robotPoseWrtMat)) != RESULT_OK) {
      LOG_ERROR("Robot.LocalizeToMat.SetPoseOriginFailure",
                "Failed to update robot %d's pose origin when (re-)localizing it.", GetID());
      return lastResult;
    }
        
    if (!existingMatPiece->IsMoveable()) {
      // If this also happens to be a fixed mat, then we have now localized
      // to a fixed mat
      _localizedToFixedObject = true;
    }
  }
      
  /*
  // Don't snap to horizontal or discrete Z levels when we see a mat marker
  // while on a ramp
  if(IsOnRamp() == false)
  {
  // If there is any significant rotation, make sure that it is roughly
  // around the Z axis
  Radians rotAngle;
  Vec3f rotAxis;
  robotPoseWrtMat.GetRotationVector().GetAngleAndAxis(rotAngle, rotAxis);
  const float dotProduct = DotProduct(rotAxis, Z_AXIS_3D());
  const float dotProductThreshold = 0.0152f; // 1.f - std::cos(DEG_TO_RAD(10)); // within 10 degrees
  if(!NEAR(rotAngle.ToFloat(), 0, DEG_TO_RAD(10)) && !NEAR(std::abs(dotProduct), 1.f, dotProductThreshold)) {
  PRINT_NAMED_WARNING("BlockWorld.UpdateRobotPose.RobotNotOnHorizontalPlane",
  "Robot's Z axis is not well aligned with the world Z axis. "
  "(angle=%.1fdeg, axis=(%.3f,%.3f,%.3f)\n",
  rotAngle.getDegrees(), rotAxis.x(), rotAxis.y(), rotAxis.z());
  }
        
  // Snap to purely horizontal rotation and surface of the mat
  if(existingMatPiece->IsPoseOn(robotPoseWrtMat, 0, 10.f)) {
  Vec3f robotPoseWrtMat_trans = robotPoseWrtMat.GetTranslation();
  robotPoseWrtMat_trans.z() = existingMatPiece->GetDrivingSurfaceHeight();
  robotPoseWrtMat.SetTranslation(robotPoseWrtMat_trans);
  }
  robotPoseWrtMat.SetRotation( robotPoseWrtMat.GetRotationAngle<'Z'>(), Z_AXIS_3D() );
        
  } // if robot is on ramp
  */
      
  // Add the new vision-based pose to the robot's history. Note that we use
  // the pose w.r.t. the origin for storing poses in history.
  // HistRobotState p(robot->GetPoseFrameID(),
  //                  robotPoseWrtMat.GetWithRespectToRoot(),
  //                  posePtr->GetHeadAngle(),
  //                  posePtr->GetLiftAngle());
  Pose3d robotPoseWrtOrigin = robotPoseWrtMat.GetWithRespectToRoot();
      
  if ((lastResult = AddVisionOnlyStateToHistory(existingMatPiece->GetLastObservedTime(),
                                                robotPoseWrtOrigin,
                                                histStatePtr->GetHeadAngle_rad(),
                                                histStatePtr->GetLiftAngle_rad())) != RESULT_OK)
  {
    LOG_ERROR("Robot.LocalizeToMat.FailedAddingVisionOnlyPoseToHistory", "");
    return lastResult;
  }
      
      
  // Update the computed historical pose as well so that subsequent block
  // pose updates use obsMarkers whose camera's parent pose is correct.
  // Note again that we store the pose w.r.t. the origin in history.
  // TODO: Should SetPose() do the flattening w.r.t. origin?
  histStatePtr->SetPose(GetPoseFrameID(), robotPoseWrtOrigin, histStatePtr->GetHeadAngle_rad(), histStatePtr->GetLiftAngle_rad());
      
  // Compute the new "current" pose from history which uses the
  // past vision-based "ground truth" pose we just computed.
  if (UpdateCurrPoseFromHistory() == false) {
    LOG_ERROR("Robot.LocalizeToMat.FailedUpdateCurrPoseFromHistory", "");
    return RESULT_FAIL;
  }
      
  // Mark the robot as now being localized to this mat
  // NOTE: this should be _after_ calling AddVisionOnlyStateToHistory, since
  //    that function checks whether the robot is already localized
  lastResult = SetLocalizedTo(existingMatPiece);
  if (RESULT_OK != lastResult) {
    LOG_ERROR("Robot.LocalizeToMat.SetLocalizedToFail", "");
    return lastResult;
  }
      
  // Overly-verbose. Use for debugging localization issues
  /*
    PRINT_INFO("Using %s mat %d to localize robot %d at (%.3f,%.3f,%.3f), %.1fdeg@(%.2f,%.2f,%.2f)\n",
    existingMatPiece->GetType().GetName().c_str(),
    existingMatPiece->GetID().GetValue(), GetID(),
    GetPose().GetTranslation().x(),
    GetPose().GetTranslation().y(),
    GetPose().GetTranslation().z(),
    GetPose().GetRotationAngle<'Z'>().getDegrees(),
    GetPose().GetRotationAxis().x(),
    GetPose().GetRotationAxis().y(),
    GetPose().GetRotationAxis().z());
  */
      
  // Send the ground truth pose that was computed instead of the new current
  // pose and let the robot deal with updating its current pose based on the
  // history that it keeps.
  SendAbsLocalizationUpdate();
      
  return RESULT_OK;
      
} // LocalizeToMat()
    
Result Robot::SetOnRamp(bool t)
{
  ANKI_CPU_PROFILE("Robot::SetOnRamp");
  
  if (t == _onRamp) {
    // Nothing to do
    return RESULT_OK;
  }
      
  // We are either transition onto or off of a ramp
      
  Ramp* ramp = dynamic_cast<Ramp*>(GetBlockWorld().GetLocatedObjectByID(_rampID, ObjectFamily::Ramp));
  if (ramp == nullptr) {
    LOG_WARNING("Robot.SetOnRamp.NoRampWithID",
                "Robot %d is transitioning on/off of a ramp, but Ramp object with ID=%d not found in the world",
                _ID, _rampID.GetValue());
    return RESULT_FAIL;
  }
      
  assert(_rampDirection == Ramp::ASCENDING || _rampDirection == Ramp::DESCENDING);
      
  const bool transitioningOnto = (t == true);
      
  if (transitioningOnto) {
    // Record start (x,y) position coming from robot so basestation can
    // compute actual (x,y,z) position from upcoming odometry updates
    // coming from robot (which do not take slope of ramp into account)
    _rampStartPosition = {_pose.GetTranslation().x(), _pose.GetTranslation().y()};
    _rampStartHeight   = _pose.GetTranslation().z();
        
    LOG_INFO("Robot.SetOnRamp.TransitionOntoRamp",
             "Robot %d transitioning onto ramp %d, using start (%.1f,%.1f,%.1f)",
             _ID, ramp->GetID().GetValue(), _rampStartPosition.x(), _rampStartPosition.y(), _rampStartHeight);
        
  } else {
    Result res;
    // Just do an absolute pose update, setting the robot's position to
    // where we "know" he should be when he finishes ascending or
    // descending the ramp
    switch(_rampDirection)
    {
      case Ramp::ASCENDING:
        res = SetNewPose(ramp->GetPostAscentPose(WHEEL_BASE_MM).GetWithRespectToRoot());
        break;
            
      case Ramp::DESCENDING:
        res = SetNewPose(ramp->GetPostDescentPose(WHEEL_BASE_MM).GetWithRespectToRoot());
        break;
            
      default:
        LOG_WARNING("Robot.SetOnRamp.UnexpectedRampDirection",
                    "When transitioning on/off ramp, expecting the ramp direction to be either "
                    "ASCENDING or DESCENDING, not %d.", _rampDirection);
        return RESULT_FAIL;
    }
    
    if (res != RESULT_OK) {
      LOG_WARNING("Robot.SetOnRamp.SetNewPose", "Robot %d failed to set new pose", _ID);
      return res;
    }
        
    _rampDirection = Ramp::UNKNOWN;
        
    const TimeStamp_t timeStamp = GetStateHistory()->GetNewestTimeStamp();
        
    LOG_INFO("Robot.SetOnRamp.TransitionOffRamp",
             "Robot %d transitioning off of ramp %d, at (%.1f,%.1f,%.1f) @ %.1fdeg, timeStamp = %d",
             _ID, ramp->GetID().GetValue(),
             _pose.GetTranslation().x(), _pose.GetTranslation().y(), _pose.GetTranslation().z(),
             _pose.GetRotationAngle<'Z'>().getDegrees(),
             timeStamp);
  } // if/else transitioning onto ramp
      
  _onRamp = t;
      
  return RESULT_OK;
      
} // SetOnRamp()
    
    
Result Robot::SetPoseOnCharger()
{
  ANKI_CPU_PROFILE("Robot::SetPoseOnCharger");
  
  Charger* charger = dynamic_cast<Charger*>(GetBlockWorld().GetLocatedObjectByID(_chargerID));
  if (charger == nullptr) {
    LOG_WARNING("Robot.SetPoseOnCharger.NoChargerWithID",
                "Robot %d has docked to charger, but Charger object with ID=%d not found in the world.",
                _ID, _chargerID.GetValue());
    return RESULT_FAIL;
  }
      
  // Just do an absolute pose update, setting the robot's position to
  // where we "know" he should be when he finishes ascending the charger.
  Result lastResult = SetNewPose(charger->GetRobotDockedPose().GetWithRespectToRoot());
  if (lastResult != RESULT_OK) {
    LOG_WARNING("Robot.SetPoseOnCharger.SetNewPose", "Robot %d failed to set new pose", _ID);
    return lastResult;
  }

  const TimeStamp_t timeStamp = GetStateHistory()->GetNewestTimeStamp();
    
  LOG_INFO("Robot.SetPoseOnCharger.SetPose",
           "Robot %d now on charger %d, at (%.1f,%.1f,%.1f) @ %.1fdeg, timeStamp = %d",
           _ID, charger->GetID().GetValue(),
           _pose.GetTranslation().x(), _pose.GetTranslation().y(), _pose.GetTranslation().z(),
           _pose.GetRotationAngle<'Z'>().getDegrees(),
            timeStamp);
      
  return RESULT_OK;
      
} // SetPoseOnCharger()
  
// ============ Messaging ================
    
Result Robot::SendMessage(const RobotInterface::EngineToRobot& msg, bool reliable, bool hot) const
{
  Result sendResult = GetContext()->GetRobotManager()->GetMsgHandler()->SendMessage(msg, reliable, hot);
  if (sendResult != RESULT_OK) {
    const char* msgTypeName = EngineToRobotTagToString(msg.GetTag());
    Util::sWarningF("Robot.SendMessage", { {DDATA, msgTypeName} }, "Robot %d failed to send a message type %s", _ID, msgTypeName);
  }
  return sendResult;
}
      
// Sync time with physical robot and trigger it robot to send back camera calibration
Result Robot::SendSyncTime() const
{
  // BRC: Why are we call AndroidHAL/CameraService to get a timestamp?
  Result result = SendMessage(RobotInterface::EngineToRobot(
                                RobotInterface::SyncTime(CameraService::getInstance()->GetTimeStamp(),
                                                         DRIVE_CENTER_OFFSET)));

  if (result == RESULT_OK) {
    // Reset pose on connect
    LOG_INFO("Robot.SendSyncTime", "Setting pose to (0,0,0)");
    Pose3d zeroPose(0, Z_AXIS_3D(), {0,0,0}, GetWorldOrigin());
    return SendAbsLocalizationUpdate(zeroPose, 0, GetPoseFrameID());
  }
  
  if (result != RESULT_OK) {
    LOG_WARNING("Robot.SendSyncTime.FailedToSend","");
  }
  
  return result;
}
        
Result Robot::SendAbsLocalizationUpdate(const Pose3d&        pose,
                                        const TimeStamp_t&   t,
                                        const PoseFrameID_t& frameId) const
{
  // Send flattened poses to the robot, because when we get them back in odometry
  // updates with origin IDs, we can only hook them back up directly to the
  // corresponding pose origin (we can't know the chain that led there anymore)
  
  const Pose3d& poseWrtOrigin = pose.GetWithRespectToRoot();
  const Pose3d& origin = poseWrtOrigin.GetParent(); // poseWrtOrigin's parent is, by definition, the root / an origin
  DEV_ASSERT(origin.IsRoot(), "Robot.SendAbsLocalizationUpdate.OriginNotRoot");
  DEV_ASSERT(pose.HasSameRootAs(origin), "Robot.SendAbsLocalizationUpdate.ParentOriginMismatch");
  
  const PoseOriginID_t originID = origin.GetID();
  if (!GetPoseOriginList().ContainsOriginID(originID))
  {
    LOG_ERROR("Robot.SendAbsLocalizationUpdate.InvalidPoseOriginID",
              "Origin %d(%s)", originID, origin.GetName().c_str());
    return RESULT_FAIL;
  }
  
  return SendMessage(RobotInterface::EngineToRobot(
                       RobotInterface::AbsoluteLocalizationUpdate(
                         t,
                         frameId,
                         originID,
                         poseWrtOrigin.GetTranslation().x(),
                         poseWrtOrigin.GetTranslation().y(),
                         poseWrtOrigin.GetRotation().GetAngleAroundZaxis().ToFloat()
                         )));
}
    
Result Robot::SendAbsLocalizationUpdate() const
{
  // Look in history for the last vis pose and send it.
  TimeStamp_t t;
  HistRobotState histState;
  if (GetStateHistory()->GetLatestVisionOnlyState(t, histState) == RESULT_FAIL) {
    LOG_WARNING("Robot.SendAbsLocUpdate.NoVizPoseFound", "");
    return RESULT_FAIL;
  }

  return SendAbsLocalizationUpdate(histState.GetPose().GetWithRespectToRoot(), t, histState.GetFrameId());
}
    
Result Robot::SendHeadAngleUpdate() const
{
  return SendMessage(RobotInterface::EngineToRobot(
                       RobotInterface::HeadAngleUpdate(_currentHeadAngle)));
}

Result Robot::SendIMURequest(const u32 length_ms) const
{
  return SendRobotMessage<IMURequest>(length_ms);
}
  

bool Robot::HasExternalInterface() const
{
  if (HasComponent(RobotComponentID::CozmoContext)){
    return GetContext()->GetExternalInterface() != nullptr;
  }
  return false;
}

IExternalInterface* Robot::GetExternalInterface()
{
  DEV_ASSERT(GetContext()->GetExternalInterface() != nullptr, "Robot.ExternalInterface.nullptr");
  return GetContext()->GetExternalInterface();
}

Util::Data::DataPlatform* Robot::GetContextDataPlatform()
{
  return GetContext()->GetDataPlatform();
}

// - - - - - - - - - - - - - - - - - - - - - - - - - - - - - - - - - - - - - - - - - - - - - - - - - - - - - - - - - - -
// Message handlers subscribed to in RobotToEngineImplMessaging::InitRobotMessageComponent
  
template<>
void Robot::HandleMessage(const ExternalInterface::EnableDroneMode& msg)
{
  _isCliffReactionDisabled = msg.isStarted;
  SendMessage(RobotInterface::EngineToRobot(RobotInterface::EnableStopOnCliff(!msg.isStarted)));
}
  
template<>
void Robot::HandleMessage(const ExternalInterface::RequestRobotSettings& msg)
{
  const VisionComponent& visionComponent = GetVisionComponent();
  std::shared_ptr<Vision::CameraCalibration> cameraCalibration;
  
  cameraCalibration = visionComponent.GetCameraCalibration();
  
  if (cameraCalibration == nullptr)
  {
    LOG_WARNING("Robot.HandleRequestRobotSettings.CameraNotCalibrated", "");
    cameraCalibration = std::make_shared<Vision::CameraCalibration>(0,0,1.f,1.f,0.f,0.f);
  }
  
  ExternalInterface::CameraConfig cameraConfig(cameraCalibration->GetFocalLength_x(),
                                               cameraCalibration->GetFocalLength_y(),
                                               cameraCalibration->GetCenter_x(),
                                               cameraCalibration->GetCenter_y(),
                                               cameraCalibration->ComputeHorizontalFOV().getDegrees(),
                                               cameraCalibration->ComputeVerticalFOV().getDegrees(),
                                               visionComponent.GetMinCameraExposureTime_ms(),
                                               visionComponent.GetMaxCameraExposureTime_ms(),
                                               visionComponent.GetMinCameraGain(),
                                               visionComponent.GetMaxCameraGain());
  
  ExternalInterface::PerRobotSettings robotSettings(GetHeadSerialNumber(),
                                                    GetBodySerialNumber(),
                                                    _modelNumber,
                                                    GetBodyHWVersion(),
                                                    std::move(cameraConfig),
                                                    GetBodyColor());
  
  Broadcast( ExternalInterface::MessageEngineToGame(std::move(robotSettings)) );
}

// - - - - - - - - - - - - - - - - - - - - - - - - - - - - - - - - - - - - - - - - - - - - - - - - - - - - - - - - - - -
TimeStamp_t Robot::GetLastImageTimeStamp() const {
  return GetVisionComponent().GetLastProcessedImageTimeStamp();
}
    
/*
  const Pose3d Robot::ProxDetectTransform[] = { Pose3d(0, Z_AXIS_3D(), Vec3f(50, 25, 0)),
  Pose3d(0, Z_AXIS_3D(), Vec3f(50, 0, 0)),
  Pose3d(0, Z_AXIS_3D(), Vec3f(50, -25, 0)) };
*/


Quad2f Robot::GetBoundingQuadXY(const f32 padding_mm) const
{
  return GetBoundingQuadXY(_pose, padding_mm);
}
    
Quad2f Robot::GetBoundingQuadXY(const Pose3d& atPose, const f32 padding_mm)
{
  const RotationMatrix2d R(atPose.GetRotation().GetAngleAroundZaxis());

  static const Quad2f CanonicalBoundingBoxXY(
    {ROBOT_BOUNDING_X_FRONT, -0.5f*ROBOT_BOUNDING_Y},
    {ROBOT_BOUNDING_X_FRONT,  0.5f*ROBOT_BOUNDING_Y},
    {ROBOT_BOUNDING_X_FRONT - ROBOT_BOUNDING_X, -0.5f*ROBOT_BOUNDING_Y},
    {ROBOT_BOUNDING_X_FRONT - ROBOT_BOUNDING_X,  0.5f*ROBOT_BOUNDING_Y});

  Quad2f boundingQuad(CanonicalBoundingBoxXY);
  if(padding_mm != 0.f) {
    Quad2f paddingQuad({ padding_mm, -padding_mm},
                       { padding_mm,  padding_mm},
                       {-padding_mm, -padding_mm},
                       {-padding_mm,  padding_mm});
    boundingQuad += paddingQuad;
  }
      
  using namespace Quad;
  for (CornerName iCorner = FirstCorner; iCorner < NumCorners; ++iCorner) {
    // Rotate to given pose
    boundingQuad[iCorner] = R * boundingQuad[iCorner];
  }
      
  // Re-center
  Point2f center(atPose.GetTranslation().x(), atPose.GetTranslation().y());
  boundingQuad += center;
      
  return boundingQuad;
      
} // GetBoundingQuadXY()
    
f32 Robot::GetHeight() const
{
  return std::max(ROBOT_BOUNDING_Z, GetLiftHeight() + LIFT_HEIGHT_ABOVE_GRIPPER);
}
    
f32 Robot::GetLiftHeight() const
{
  return ConvertLiftAngleToLiftHeightMM(GetLiftAngle());
}
    
Transform3d Robot::GetLiftTransformWrtCamera(const f32 atLiftAngle, const f32 atHeadAngle) const
{
  Pose3d liftPose(_liftPose);
  ComputeLiftPose(atLiftAngle, liftPose);

  Pose3d camPose = GetCameraPose(atHeadAngle);

  Pose3d liftPoseWrtCam;
  const bool result = liftPose.GetWithRespectTo(camPose, liftPoseWrtCam);

  DEV_ASSERT(result, "Robot.GetLiftTransformWrtCamera.LiftWrtCamPoseFailed");
# pragma unused(result)

  return liftPoseWrtCam.GetTransform();
}
    
Result Robot::RequestIMU(const u32 length_ms) const
{
  return SendIMURequest(length_ms);
}

// ============ Pose history ===============    
    
Result Robot::UpdateWorldOrigin(Pose3d& newPoseWrtNewOrigin)
{
  // Reverse the connection between origin and robot, and connect the new
  // reversed connection
  //ASSERT_NAMED(p.GetPose().GetParent() == _poseOrigin, "Robot.UpdateWorldOrigin.InvalidPose");
  //Pose3d originWrtRobot = _pose.GetInverse();
  //originWrtRobot.SetParent(&newPoseOrigin);
  
  // TODO: Update to use PoseOriginList::Rejigger
  // This is only called by LocalizeToMat, which is not currently used.
  DEV_ASSERT(false, "Robot.UpdateWorldOrigin.NeedsUpdateToUseRejigger");
  
# if 0
  // TODO: get rid of nasty const_cast somehow
  Pose3d* newOrigin = const_cast<Pose3d*>(newPoseWrtNewOrigin.GetParent());
  newOrigin->SetParent(nullptr);
      
  // TODO: We should only be doing this (modifying what _worldOrigin points to) when it is one of the
  // placeHolder poseOrigins, not if it is a mat!
  std::string origName(_worldOrigin->GetName());
  *_worldOrigin = _pose.GetInverse();
  _worldOrigin->SetParent(&newPoseWrtNewOrigin);
      
      
  // Connect the old origin's pose to the same root the robot now has.
  // It is no longer the robot's origin, but for any of its children,
  // it is now in the right coordinates.
  if (_worldOrigin->GetWithRespectTo(*newOrigin, *_worldOrigin) == false) {
    LOG_ERROR("Robot.UpdateWorldOrigin.NewLocalizationOriginProblem",
              "Could not get pose origin w.r.t. new origin pose.");
    return RESULT_FAIL;
  }
      
  //_worldOrigin->PreComposeWith(*newOrigin);
      
  // Preserve the old world origin's name, despite updates above
  _worldOrigin->SetName(origName);
      
  // Now make the robot's world origin point to the new origin
  _worldOrigin = newOrigin;
      
  newOrigin->SetRotation(0, Z_AXIS_3D());
  newOrigin->SetTranslation({0,0,0});
      
  // Now make the robot's origin point to the new origin
  // TODO: avoid the icky const_cast here...
  _worldOrigin = const_cast<Pose3d*>(newPoseWrtNewOrigin.GetParent());

  _robotWorldOriginChangedSignal.emit(GetID());
# endif
  
  return RESULT_OK;
      
} // UpdateWorldOrigin()
    
    
Result Robot::AddVisionOnlyStateToHistory(const TimeStamp_t t,
                                         const Pose3d& pose,
                                         const f32 head_angle,
                                         const f32 lift_angle)
{      
  // We have a new ("ground truth") key frame. Increment the pose frame!
  ++_frameId;
  
  // Set needToSendLocalizationUpdate to true so we send an update on the next tick
  _needToSendLocalizationUpdate = true;
  
  HistRobotState histState;
  histState.SetPose(_frameId, pose, head_angle, lift_angle);
  return GetStateHistory()->AddVisionOnlyState(t, histState);
}

Result Robot::GetComputedStateAt(const TimeStamp_t t_request, Pose3d& pose) const
{
  HistStateKey histStateKey;
  const HistRobotState* histStatePtr = nullptr;
  Result lastResult = GetStateHistory()->GetComputedStateAt(t_request, &histStatePtr, &histStateKey);
  if (lastResult == RESULT_OK) {
    // Grab the pose stored in the pose stamp we just found, and hook up
    // its parent to the robot's current world origin (since pose history
    // doesn't keep track of pose parent chains)
    pose = histStatePtr->GetPose();
    pose.SetParent(GetWorldOrigin());
  }
  return lastResult;
}
bool Robot::UpdateCurrPoseFromHistory()
{
  bool poseUpdated = false;
      
  TimeStamp_t t;
  HistRobotState histState;
  if (GetStateHistory()->ComputeStateAt(GetStateHistory()->GetNewestTimeStamp(), t, histState) == RESULT_OK)
  {
    const Pose3d& worldOrigin = GetWorldOrigin();
    Pose3d newPose;
    if ((histState.GetPose().GetWithRespectTo(worldOrigin, newPose))==false)
    {
      // This is not necessarily an error anymore: it's possible we've received an
      // odometry update from the robot w.r.t. an old origin (before being delocalized),
      // in which case we can't use it to update the current pose of the robot
      // in its new frame.
      LOG_INFO("Robot.UpdateCurrPoseFromHistory.GetWrtParentFailed",
               "Could not update robot %d's current pose using historical pose w.r.t. %s because we are now in frame %s.",
               _ID, histState.GetPose().FindRoot().GetName().c_str(),
               worldOrigin.GetName().c_str());
    }
    else
    {
      SetPose(newPose);
      poseUpdated = true;
    }

  }
      
  return poseUpdated;
}


Result Robot::AbortAll()
{
  bool anyFailures = false;
      
  GetActionList().Cancel();
      
  if (GetPathComponent().Abort() != RESULT_OK) {
    anyFailures = true;
  }
      
  if (GetDockingComponent().AbortDocking() != RESULT_OK) {
    anyFailures = true;
  }
      
  if (AbortAnimation() != RESULT_OK) {
    anyFailures = true;
  }
  
  GetMoveComponent().StopAllMotors();
      
  if (anyFailures) {
    return RESULT_FAIL;
  }
  return RESULT_OK;
}
      
Result Robot::AbortAnimation()
{
  return SendAbortAnimation();
}

Result Robot::SendAbortAnimation()
{
  return SendMessage(RobotInterface::EngineToRobot(RobotInterface::AbortAnimation()));
}
     
Result Robot::SendDebugString(const char* format, ...)
{
  int len = 0;
  const int kMaxDebugStringLen = std::numeric_limits<u8>::max();
  char text[kMaxDebugStringLen];
  strcpy(text, format);
      
  // Create formatted text
  va_list argptr;
  va_start(argptr, format);
  len = vsnprintf(text, kMaxDebugStringLen, format, argptr);
  va_end(argptr);
        
  std::string str(text);
      
  // Send message to game
  Broadcast(ExternalInterface::MessageEngineToGame(ExternalInterface::DebugString(str)));
  
  return RESULT_OK;
}
      
      
void Robot::ComputeDriveCenterPose(const Pose3d &robotPose, Pose3d &driveCenterPose) const
{
  MoveRobotPoseForward(robotPose, GetDriveCenterOffset(), driveCenterPose);
}
      
void Robot::ComputeOriginPose(const Pose3d &driveCenterPose, Pose3d &robotPose) const
{
  MoveRobotPoseForward(driveCenterPose, -GetDriveCenterOffset(), robotPose);
}

void Robot::MoveRobotPoseForward(const Pose3d &startPose, f32 distance, Pose3d &movedPose)
{
  movedPose = startPose;
  f32 angle = startPose.GetRotationAngle<'Z'>().ToFloat();
  Vec3f trans;
  trans.x() = startPose.GetTranslation().x() + distance * cosf(angle);
  trans.y() = startPose.GetTranslation().y() + distance * sinf(angle);
  movedPose.SetTranslation(trans);
}
      
f32 Robot::GetDriveCenterOffset() const
{
  f32 driveCenterOffset = DRIVE_CENTER_OFFSET;
  if (GetCarryingComponent().IsCarryingObject()) {
    driveCenterOffset = 0;
  }
  return driveCenterOffset;
}
    
bool Robot::Broadcast(ExternalInterface::MessageEngineToGame&& event)
{
  if (HasExternalInterface()) {
    GetExternalInterface()->Broadcast(event);
    return true;
  }
  return false;
}

bool Robot::Broadcast(VizInterface::MessageViz&& event)
{
  auto* vizMgr = GetContext()->GetVizManager();
  if (vizMgr != nullptr) {
    vizMgr->SendVizMessage(std::move(event));
    return true;
  }
  return false;
}

void Robot::BroadcastEngineErrorCode(EngineErrorCode error)
{
  Broadcast(ExternalInterface::MessageEngineToGame(ExternalInterface::EngineErrorCodeMessage(error)));
  LOG_ERROR("Robot.BroadcastEngineErrorCode",
            "Engine failing with error code %s[%hhu]",
            EnumToString(error),
            error);
}
    
ExternalInterface::RobotState Robot::GetRobotState() const
{
  ExternalInterface::RobotState msg;
      
  msg.pose = GetPose().ToPoseStruct3d(GetPoseOriginList());
  if (msg.pose.originID == PoseOriginList::UnknownOriginID)
  {
    LOG_WARNING("Robot.GetRobotState.BadOriginID", "");
  }
  
  msg.poseAngle_rad = GetPose().GetRotationAngle<'Z'>().ToFloat();
  msg.posePitch_rad = GetPitchAngle().ToFloat();
      
  msg.leftWheelSpeed_mmps  = GetLeftWheelSpeed();
  msg.rightWheelSpeed_mmps = GetRightWheelSpeed();
      
  msg.headAngle_rad = GetHeadAngle();
  msg.liftHeight_mm = GetLiftHeight();
  
  msg.accel = GetHeadAccelData();
  msg.gyro = GetHeadGyroData();
  
  msg.status = _lastStatusFlags;
  if (GetAnimationComponent().IsAnimating()) {
    msg.status |= (uint32_t)RobotStatusFlag::IS_ANIMATING;
  }

  if (GetCarryingComponent().IsCarryingObject()) {
    msg.status |= (uint32_t)RobotStatusFlag::IS_CARRYING_BLOCK;
    msg.carryingObjectID = GetCarryingComponent().GetCarryingObject();
    msg.carryingObjectOnTopID = GetCarryingComponent().GetCarryingObjectOnTop();
  } else {
    msg.carryingObjectID = -1;
    msg.carryingObjectOnTopID = -1;
  }
  
  msg.gameStatus = 0;
  if (IsLocalized() && _offTreadsState == OffTreadsState::OnTreads) { msg.gameStatus |= (uint8_t)GameStatusFlag::IsLocalized; }
      
  msg.headTrackingObjectID = GetMoveComponent().GetTrackToObject();
      
  msg.localizedToObjectID = GetLocalizedTo();

  msg.batteryVoltage = GetBatteryVoltage();
      
  msg.lastImageTimeStamp = GetVisionComponent().GetLastProcessedImageTimeStamp();
      
  return msg;
}
  
RobotState Robot::GetDefaultRobotState()
{
  const auto kDefaultStatus = (Util::EnumToUnderlying(RobotStatusFlag::HEAD_IN_POS) |
                               Util::EnumToUnderlying(RobotStatusFlag::LIFT_IN_POS));
  
  const RobotPose kDefaultPose(0.f, 0.f, 0.f, 0.f, 0.f);
  
  std::array<uint16_t, Util::EnumToUnderlying(CliffSensor::CLIFF_COUNT)> defaultCliffRawVals;
  defaultCliffRawVals.fill(std::numeric_limits<uint16_t>::max());
  
  const RobotState state(1, //uint32_t timestamp, (Robot does not report at t=0
                         0, //uint32_t pose_frame_id,
                         1, //uint32_t pose_origin_id,
                         kDefaultPose, //const Anki::Cozmo::RobotPose &pose,
                         0.f, //float lwheel_speed_mmps,
                         0.f, //float rwheel_speed_mmps,
                         0.f, //float headAngle
                         0.f, //float liftAngle,
                         AccelData(), //const Anki::Cozmo::AccelData &accel,
                         GyroData(), //const Anki::Cozmo::GyroData &gyro,
                         5.f, //float batteryVoltage,
                         kDefaultStatus, //uint32_t status,
                         std::move(defaultCliffRawVals), //std::array<uint16_t, 4> cliffDataRaw,
                         ProxSensorData(), //const Anki::Cozmo::ProxSensorData &proxData,
                         0, // touch intensity value when not touched (from capacitive touch sensor)
                         -1); //int8_t currPathSegment
  
  return state;
}

RobotInterface::MessageHandler* Robot::GetRobotMessageHandler() const
{
  if ((!_components->GetComponent(RobotComponentID::CozmoContext).IsValueValid()) ||
      (GetContext()->GetRobotManager() == nullptr))
  {
    DEV_ASSERT(false, "Robot.GetRobotMessageHandler.nullptr");
    return nullptr;
  }
        
  return GetContext()->GetRobotManager()->GetMsgHandler();
}
 
  
Result Robot::ComputeHeadAngleToSeePose(const Pose3d& pose, Radians& headAngle, f32 yTolFrac) const
{
  Pose3d poseWrtNeck;
  const bool success = pose.GetWithRespectTo(_neckPose, poseWrtNeck);
  if (!success)
  {
    LOG_WARNING("Robot.ComputeHeadAngleToSeePose.OriginMismatch", "");
    return RESULT_FAIL_ORIGIN_MISMATCH;
  }
  
  // Assume the given point is in the XZ plane in front of the camera (i.e. so
  // if we were to turn and face it with the robot's body, we then just need to
  // find the right head angle)
  const Point3f pointWrtNeck(Point2f(poseWrtNeck.GetTranslation()).Length(), // Drop z and get length in XY plane
                             0.f,
                             poseWrtNeck.GetTranslation().z());
  
  Vision::Camera camera(GetVisionComponent().GetCamera());
  
  auto calib = camera.GetCalibration();
  if (nullptr == calib)
  {
    LOG_ERROR("Robot.ComputeHeadAngleToSeePose.NullCamera", "");
    return RESULT_FAIL;
  }
  
  const f32 dampening = 0.8f;
  const f32 kYTol = yTolFrac * calib->GetNrows();
  
  f32 searchAngle_rad = 0.f;
  s32 iteration = 0;
  const s32 kMaxIterations = 25;
  
# define DEBUG_HEAD_ANGLE_ITERATIONS 0
  while (iteration++ < kMaxIterations)
  {
    if (DEBUG_HEAD_ANGLE_ITERATIONS) {
      LOG_DEBUG("ComputeHeadAngle", "%d: %.1fdeg", iteration, RAD_TO_DEG(searchAngle_rad));
    }
    
    // Get point w.r.t. camera at current search angle
    const Pose3d& cameraPoseWrtNeck = GetCameraPose(searchAngle_rad);
    const Point3f& pointWrtCam = cameraPoseWrtNeck.GetInverse() * pointWrtNeck;
    
    // Project point into the camera
    // Note: not using camera's Project3dPoint() method because it does special handling
    //  for points not in the image limits, which we don't want here. We also don't need
    //  to add ycen, because we'll just subtract it right back off to see how far from
    //  centered we are. And we're only using y, so we'll just special-case this here.
    if (Util::IsFltLE(pointWrtCam.z(), 0.f))
    {
      LOG_WARNING("Robot.ComputeHeadAngleToSeePose.BadProjectedZ", "");
      return RESULT_FAIL;
    }
    const f32 y = calib->GetFocalLength_y() * (pointWrtCam.y() / pointWrtCam.z());
    
    // See if the projection is close enough to center
    if (Util::IsFltLE(std::abs(y), kYTol))
    {
      if (DEBUG_HEAD_ANGLE_ITERATIONS) {
        LOG_DEBUG("ComputeHeadAngle", "CONVERGED: %.1fdeg", RAD_TO_DEG(searchAngle_rad));
      }
      
      headAngle = searchAngle_rad;
      break;
    }
    
    // Nope: keep searching. Adjust angle proportionally to how far off we are.
    const f32 angleInc = std::atan2f(y, calib->GetFocalLength_y());
    searchAngle_rad -= dampening*angleInc;
  }

  if (iteration == kMaxIterations)
  {
    LOG_WARNING("Robot.ComputeHeadAngleToSeePose.MaxIterations", "");
    return RESULT_FAIL;
  }
  
  return RESULT_OK;
}
  
Result Robot::ComputeTurnTowardsImagePointAngles(const Point2f& imgPoint, const TimeStamp_t timestamp,
                                                 Radians& absPanAngle, Radians& absTiltAngle) const
{
  auto calib = GetVisionComponent().GetCamera().GetCalibration();
  const Point2f pt = imgPoint - calib->GetCenter();
  
  HistRobotState histState;
  TimeStamp_t t;
  Result result = GetStateHistory()->ComputeStateAt(timestamp, t, histState);
  if (RESULT_OK != result)
  {
    LOG_WARNING("Robot.ComputeTurnTowardsImagePointAngles.ComputeHistPoseFailed", "t=%u", timestamp);
    absPanAngle = GetPose().GetRotation().GetAngleAroundZaxis();
    absTiltAngle = GetHeadAngle();
    return result;
  }
  
  absTiltAngle = std::atan2f(-pt.y(), calib->GetFocalLength_y()) + histState.GetHeadAngle_rad();
  absPanAngle  = std::atan2f(-pt.x(), calib->GetFocalLength_x()) + histState.GetPose().GetRotation().GetAngleAroundZaxis();
  
  return RESULT_OK;
}

void Robot::SetBodyColor(const s32 color)
{
  const BodyColor bodyColor = static_cast<BodyColor>(color);
  if (bodyColor <= BodyColor::UNKNOWN ||
      bodyColor >= BodyColor::COUNT ||
      bodyColor == BodyColor::RESERVED)
  {
    LOG_ERROR("Robot.SetBodyColor.InvalidColor", "Robot has invalid body color %d", color);
    return;
  }
  
  _bodyColor = bodyColor;
}

void Robot::DevReplaceAIComponent(AIComponent* aiComponent, bool shouldManage)
{
  IDependencyManagedComponent<Anki::Cozmo::RobotComponentID>* explicitUpcast = aiComponent;
  _components->DevReplaceDependentComponent(RobotComponentID::AIComponent, 
                                            explicitUpcast, 
                                            shouldManage);
}

  

} // namespace Cozmo
} // namespace Anki<|MERGE_RESOLUTION|>--- conflicted
+++ resolved
@@ -1290,13 +1290,10 @@
 
   //////////// CameraService Update ////////////
   CameraService::getInstance()->Update();
-<<<<<<< HEAD
-=======
 
   //////////// VisionScheduleMediator ////////////
   // Applies the scheduling consequences of the last frame's subscriptions before ticking VisionComponent
   GetVisionScheduleMediator().Update();
->>>>>>> 6b871c1c
 
   //////////// VisionComponent //////////  
   if (GetVisionComponent().GetCamera().IsCalibrated())
