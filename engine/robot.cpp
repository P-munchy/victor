
//
//  robot.cpp
//  Products_Cozmo
//
//  Created by Andrew Stein on 8/23/13.
//  Copyright (c) 2013 Anki, Inc. All rights reserved.
//

#include "engine/robot.h"
#include "androidHAL/androidHAL.h"

#include "coretech/common/engine/math/point_impl.h"
#include "coretech/common/engine/math/poseOriginList.h"
#include "coretech/common/engine/math/quad_impl.h"
#include "coretech/common/engine/utils/data/dataPlatform.h"
#include "coretech/common/engine/utils/timer.h"
#include "engine/actions/actionContainers.h"
#include "engine/actions/animActions.h"
#include "engine/activeCube.h"
#include "engine/activeObjectHelpers.h"
#include "engine/aiComponent/aiComponent.h"
#include "engine/aiComponent/behaviorComponent/behaviorComponent.h"
#include "engine/aiComponent/freeplayDataTracker.h"
#include "engine/ankiEventUtil.h"
#include "engine/audio/engineRobotAudioClient.h"
#include "engine/audio/audioWorldObjects.h"   // R&D
#include "engine/block.h"
#include "engine/blockWorld/blockConfigurationManager.h"
#include "engine/blockWorld/blockWorld.h"
#include "engine/charger.h"
#include "engine/components/animationComponent.h"
#include "engine/components/blockTapFilterComponent.h"
#include "engine/components/bodyLightComponent.h"
#include "engine/components/carryingComponent.h"
#include "engine/components/sensors/cliffSensorComponent.h"
#include "engine/components/cubeAccelComponent.h"
#include "engine/components/cubes/cubeCommsComponent.h"
#include "engine/components/cubeLightComponent.h"
#include "engine/components/dockingComponent.h"
#include "engine/components/inventoryComponent.h"
#include "engine/components/movementComponent.h"
#include "engine/components/nvStorageComponent.h"
#include "engine/components/pathComponent.h"
#include "engine/components/progressionUnlockComponent.h"
#include "engine/components/sensors/proxSensorComponent.h"
#include "engine/components/publicStateBroadcaster.h"
#include "engine/components/sensors/touchSensorComponent.h"
#include "engine/components/visionComponent.h"
#include "engine/cozmoContext.h"
#include "engine/micDirectionHistory.h"
#include "engine/navMap/mapComponent.h"
#include "engine/drivingAnimationHandler.h"
#include "engine/externalInterface/externalInterface.h"
#include "engine/faceWorld.h"
#include "engine/moodSystem/moodManager.h"
#include "engine/objectPoseConfirmer.h"
#include "engine/petWorld.h"
#include "engine/ramp.h"
#include "engine/robotDataLoader.h"
#include "engine/robotGyroDriftDetector.h"
#include "engine/robotIdleTimeoutComponent.h"
#include "engine/robotInterface/messageHandler.h"
#include "engine/robotManager.h"
#include "engine/robotStateHistory.h"
#include "engine/robotToEngineImplMessaging.h"
#include "engine/viz/vizManager.h"


#include "anki/cozmo/shared/cozmoConfig.h"
#include "anki/cozmo/shared/cozmoEngineConfig.h"
#include "coretech/vision/engine/visionMarker.h"
#include "clad/externalInterface/messageEngineToGame.h"
#include "clad/robotInterface/messageEngineToRobot.h"
#include "clad/types/gameStatusFlag.h"
#include "clad/types/robotStatusAndActions.h"
#include "util/console/consoleInterface.h"
#include "util/cpuProfiler/cpuProfiler.h"
#include "util/fileUtils/fileUtils.h"
#include "util/helpers/ankiDefines.h"
#include "util/helpers/templateHelpers.h"
#include "util/logging/logging.h"
#include "util/transport/reliableConnection.h"

#include "opencv2/calib3d/calib3d.hpp"
#include "opencv2/highgui/highgui.hpp" // For imwrite() in ProcessImage

#include <fstream>
#include <regex>
#include <dirent.h>
#include <sys/stat.h>

#define IS_STATUS_FLAG_SET(x) ((msg.status & (uint32_t)RobotStatusFlag::x) != 0)

namespace Anki {
namespace Cozmo {

CONSOLE_VAR(bool, kDebugPossibleBlockInteraction, "Robot", false);
  
// if false, vision system keeps running while picked up, on side, etc.
CONSOLE_VAR(bool, kUseVisionOnlyWhileOnTreads,    "Robot", false);

// Enable to enable example code of face image drawing
CONSOLE_VAR(bool, kEnableTestFaceImageRGBDrawing,  "Robot", false);

// Play an animation by name from the debug console.
// Note: If COZMO-11199 is implemented (more user-friendly playing animations by name
//   on the Unity side), then this console func can be removed.
#if REMOTE_CONSOLE_ENABLED
static Robot* _thisRobot = nullptr;
static void PlayAnimationByName(ConsoleFunctionContextRef context)
{
  if (_thisRobot != nullptr) {
    const char* animName = ConsoleArg_Get_String(context, "animName");
    _thisRobot->GetActionList().QueueAction(QueueActionPosition::NOW,
                                            new PlayAnimationAction(animName));
  }
}
CONSOLE_FUNC(PlayAnimationByName, "PlayAnimationByName", const char* animName);
#endif
  
////////
// Consts for robot offtreadsState
///////

// timeToConsiderOfftreads is tuned based on the fact that we have to wait half a second from the time the cliff sensor detects
// ground to when the robot state message updates to the fact that it is no longer picked up
static const TimeStamp_t kRobotTimeToConsiderOfftreads_ms = 250;
static const TimeStamp_t kRobotTimeToConsiderOfftreadsOnBack_ms = kRobotTimeToConsiderOfftreads_ms * 3;

// Laying flat angles
static const float kPitchAngleOntreads_rads = DEG_TO_RAD(0);
static const float kPitchAngleOntreadsTolerance_rads = DEG_TO_RAD(45);

//Constants for on back
static const float kPitchAngleOnBack_rads = DEG_TO_RAD(74.5f);
static const float kPitchAngleOnBack_sim_rads = DEG_TO_RAD(96.4f);
static const float kPitchAngleOnBackTolerance_deg = 15.0f;

//Constants for on side
static const float kOnSideAccel_mmps2 = 9800.0f;
static const float kOnSideToleranceAccel_mmps2 = 3000.0f;

// On face angles
static const float kPitchAngleOnFacePlantMin_rads = DEG_TO_RAD(110.f);
static const float kPitchAngleOnFacePlantMax_rads = DEG_TO_RAD(-80.f);
static const float kPitchAngleOnFacePlantMin_sim_rads = DEG_TO_RAD(110.f); //This has not been tested
static const float kPitchAngleOnFacePlantMax_sim_rads = DEG_TO_RAD(-80.f); //This has not been tested

// For tool code reading
// Camera looking straight:
//const RotationMatrix3d Robot::_kDefaultHeadCamRotation = RotationMatrix3d({
//   0,     0,   1.f,
//  -1.f,   0,   0,
//   0,    -1.f, 0,
//});
// 4-degree look down:
const RotationMatrix3d Robot::_kDefaultHeadCamRotation = RotationMatrix3d({
  0,      -0.0698f,  0.9976f,
-1.0000f,  0,        0,
  0,      -0.9976f, -0.0698f,
});

Robot::RobotComponentWrapper::RobotComponentWrapper(DependencyManagedEntity<RobotComponentID, RobotComponentID::Count>&& entity)
: _array({
  {RobotComponentID::CozmoContext,                entity.GetComponent(RobotComponentID::CozmoContext)},
  {RobotComponentID::BlockWorld,                  entity.GetComponent(RobotComponentID::BlockWorld)},
  {RobotComponentID::FaceWorld,                   entity.GetComponent(RobotComponentID::FaceWorld)},
  {RobotComponentID::PetWorld,                    entity.GetComponent(RobotComponentID::PetWorld)},
  {RobotComponentID::PublicStateBroadcaster,      entity.GetComponent(RobotComponentID::PublicStateBroadcaster)},
  {RobotComponentID::EngineAudioClient,           entity.GetComponent(RobotComponentID::EngineAudioClient)},
  {RobotComponentID::PathPlanning,                entity.GetComponent(RobotComponentID::PathPlanning)},
  {RobotComponentID::DrivingAnimationHandler,     entity.GetComponent(RobotComponentID::DrivingAnimationHandler)},
  {RobotComponentID::ActionList,                  entity.GetComponent(RobotComponentID::ActionList)},
  {RobotComponentID::Movement,                    entity.GetComponent(RobotComponentID::Movement)},
  {RobotComponentID::Vision,                      entity.GetComponent(RobotComponentID::Vision)},
  {RobotComponentID::Map,                         entity.GetComponent(RobotComponentID::Map)},
  {RobotComponentID::NVStorage,                   entity.GetComponent(RobotComponentID::NVStorage)},
  {RobotComponentID::AIComponent,                 entity.GetComponent(RobotComponentID::AIComponent)},
  {RobotComponentID::ObjectPoseConfirmer,         entity.GetComponent(RobotComponentID::ObjectPoseConfirmer)},
  {RobotComponentID::CubeLights,                  entity.GetComponent(RobotComponentID::CubeLights)},
  {RobotComponentID::BodyLights,                  entity.GetComponent(RobotComponentID::BodyLights)},
  {RobotComponentID::CubeAccel,                   entity.GetComponent(RobotComponentID::CubeAccel)},
  {RobotComponentID::CubeComms,                   entity.GetComponent(RobotComponentID::CubeComms)},
  {RobotComponentID::GyroDriftDetector,           entity.GetComponent(RobotComponentID::GyroDriftDetector)},
  {RobotComponentID::Docking,                     entity.GetComponent(RobotComponentID::Docking)},
  {RobotComponentID::Carrying,                    entity.GetComponent(RobotComponentID::Carrying)},
  {RobotComponentID::CliffSensor,                 entity.GetComponent(RobotComponentID::CliffSensor)},
  {RobotComponentID::ProxSensor,                  entity.GetComponent(RobotComponentID::ProxSensor)},
  {RobotComponentID::TouchSensor,                 entity.GetComponent(RobotComponentID::TouchSensor)},
  {RobotComponentID::Animation,                   entity.GetComponent(RobotComponentID::Animation)},
  {RobotComponentID::StateHistory,                entity.GetComponent(RobotComponentID::StateHistory)},
  {RobotComponentID::MoodManager,                 entity.GetComponent(RobotComponentID::MoodManager)},
  {RobotComponentID::Inventory,                   entity.GetComponent(RobotComponentID::Inventory)},
  {RobotComponentID::ProgressionUnlock,           entity.GetComponent(RobotComponentID::ProgressionUnlock)},
  {RobotComponentID::BlockTapFilter,              entity.GetComponent(RobotComponentID::BlockTapFilter)},
  {RobotComponentID::RobotToEngineImplMessaging,  entity.GetComponent(RobotComponentID::RobotToEngineImplMessaging)},
  {RobotComponentID::RobotIdleTimeout,            entity.GetComponent(RobotComponentID::RobotIdleTimeout)},
  {RobotComponentID::MicDirectionHistory,         entity.GetComponent(RobotComponentID::MicDirectionHistory)},

}){};


Robot::Robot(const RobotID_t robotID, const CozmoContext* context)
<<<<<<< HEAD
  : _poseOriginList(new PoseOriginList())
  , _context(context)
  , _ID(robotID)
  , _timeSynced(false)
  , _lastMsgTimestamp(0)
  , _blockWorld(new BlockWorld(this))
  , _faceWorld(new FaceWorld(*this))
  , _petWorld(new PetWorld(*this))
  , _publicStateBroadcaster(new PublicStateBroadcaster())
  , _audioClient(new Audio::EngineRobotAudioClient())
  , _audioWorldObjects(new Audio::AudioWorldObjects(*this))     // R&D
  , _pathComponent(new PathComponent(*this, robotID, context))
  , _drivingAnimationHandler(new DrivingAnimationHandler(*this))
  , _actionList(new ActionList(*this))
  , _movementComponent(new MovementComponent(*this))
  , _visionComponent( new VisionComponent(*this, _context))
  , _mapComponent(new MapComponent(this))
  , _nvStorageComponent(new NVStorageComponent(*this, _context))
  , _aiComponent(new AIComponent())
  , _objectPoseConfirmerPtr(new ObjectPoseConfirmer(*this))
  , _cubeLightComponent(new CubeLightComponent(*this, _context))
  , _bodyLightComponent(new BodyLightComponent(*this, _context))
  , _cubeAccelComponent(new CubeAccelComponent(*this))
  , _cubeCommsComponent(new CubeCommsComponent(*this))
  , _gyroDriftDetector(std::make_unique<RobotGyroDriftDetector>(*this))
  , _dockingComponent(new DockingComponent(*this))
  , _carryingComponent(new CarryingComponent(*this))
  , _cliffSensorComponent(std::make_unique<CliffSensorComponent>(*this))
  , _proxSensorComponent(std::make_unique<ProxSensorComponent>(*this))
  , _touchSensorComponent(std::make_unique<TouchSensorComponent>(*this))
  , _animationComponent(std::make_unique<AnimationComponent>(*this, _context))
  , _neckPose(0.f,Y_AXIS_3D(),
              {NECK_JOINT_POSITION[0], NECK_JOINT_POSITION[1], NECK_JOINT_POSITION[2]}, _pose, "RobotNeck")
  , _headCamPose(_kDefaultHeadCamRotation,
                 {HEAD_CAM_POSITION[0], HEAD_CAM_POSITION[1], HEAD_CAM_POSITION[2]}, _neckPose, "RobotHeadCam")
  , _liftBasePose(0.f, Y_AXIS_3D(),
                  {LIFT_BASE_POSITION[0], LIFT_BASE_POSITION[1], LIFT_BASE_POSITION[2]}, _pose, "RobotLiftBase")
  , _liftPose(0.f, Y_AXIS_3D(), {LIFT_ARM_LENGTH, 0.f, 0.f}, _liftBasePose, "RobotLift")
  , _currentHeadAngle(MIN_HEAD_ANGLE)
  , _robotAccelFiltered(0.f, 0.f, 0.f)
  , _stateHistory(new RobotStateHistory())
  , _moodManager(new MoodManager(this))
  , _inventoryComponent(new InventoryComponent(*this))
  , _progressionUnlockComponent(new ProgressionUnlockComponent(*this))
  , _tapFilterComponent(new BlockTapFilterComponent(*this))
  , _robotToEngineImplMessaging(new RobotToEngineImplMessaging(this))
  , _robotIdleTimeoutComponent(new RobotIdleTimeoutComponent(*this))
  , _micDirectionHistory(new MicDirectionHistory())
=======
: _poseOrigins(new PoseOriginList())
, _neckPose(0.f,Y_AXIS_3D(),
            {NECK_JOINT_POSITION[0], NECK_JOINT_POSITION[1], NECK_JOINT_POSITION[2]}, _pose, "RobotNeck")
, _headCamPose(_kDefaultHeadCamRotation,
                {HEAD_CAM_POSITION[0], HEAD_CAM_POSITION[1], HEAD_CAM_POSITION[2]}, _neckPose, "RobotHeadCam")
, _liftBasePose(0.f, Y_AXIS_3D(),
                {LIFT_BASE_POSITION[0], LIFT_BASE_POSITION[1], LIFT_BASE_POSITION[2]}, _pose, "RobotLiftBase")
, _liftPose(0.f, Y_AXIS_3D(), {LIFT_ARM_LENGTH, 0.f, 0.f}, _liftBasePose, "RobotLift")
, _ID(robotID)
, _timeSynced(false)
, _lastMsgTimestamp(0)
, _currentHeadAngle(MIN_HEAD_ANGLE)
, _robotAccelFiltered(0.f, 0.f, 0.f)
>>>>>>> 9c11e12e
{
  DEV_ASSERT(context != nullptr,
             "Robot.Constructor.ContextIsNull");
  
  PRINT_NAMED_INFO("Robot.Robot", "Created");

  // create all components
  {
    DependencyManagedEntity<RobotComponentID, RobotComponentID::Count> entity;
    entity.AddDependentComponent(RobotComponentID::CozmoContext,                RobotComp(new ContextWrapper(context), true));
    entity.AddDependentComponent(RobotComponentID::BlockWorld,                  RobotComp(new BlockWorld(), true));
    entity.AddDependentComponent(RobotComponentID::FaceWorld,                   RobotComp(new FaceWorld(), true));
    entity.AddDependentComponent(RobotComponentID::PetWorld,                    RobotComp(new PetWorld(), true));
    entity.AddDependentComponent(RobotComponentID::PublicStateBroadcaster,      RobotComp(new PublicStateBroadcaster(), true));
    entity.AddDependentComponent(RobotComponentID::EngineAudioClient,           RobotComp(new Audio::EngineRobotAudioClient(), true));
    entity.AddDependentComponent(RobotComponentID::PathPlanning,                RobotComp(new PathComponent(), true));
    entity.AddDependentComponent(RobotComponentID::DrivingAnimationHandler,     RobotComp(new DrivingAnimationHandler(), true));
    entity.AddDependentComponent(RobotComponentID::ActionList,                  RobotComp(new ActionList(), true));
    entity.AddDependentComponent(RobotComponentID::Movement,                    RobotComp(new MovementComponent(), true));
    entity.AddDependentComponent(RobotComponentID::Vision,                      RobotComp(new VisionComponent(), true));
    entity.AddDependentComponent(RobotComponentID::Map,                         RobotComp(new MapComponent(), true));
    entity.AddDependentComponent(RobotComponentID::NVStorage,                   RobotComp(new NVStorageComponent(), true));
    entity.AddDependentComponent(RobotComponentID::AIComponent,                 RobotComp(new AIComponent(), true));
    entity.AddDependentComponent(RobotComponentID::ObjectPoseConfirmer,         RobotComp(new ObjectPoseConfirmer(), true));
    entity.AddDependentComponent(RobotComponentID::CubeLights,                  RobotComp(new CubeLightComponent(), true));
    entity.AddDependentComponent(RobotComponentID::BodyLights,                  RobotComp(new BodyLightComponent(), true));
    entity.AddDependentComponent(RobotComponentID::CubeAccel,                   RobotComp(new CubeAccelComponent(), true));
    entity.AddDependentComponent(RobotComponentID::CubeComms,                   RobotComp(new CubeCommsComponent(), true));
    entity.AddDependentComponent(RobotComponentID::GyroDriftDetector,           RobotComp(new RobotGyroDriftDetector(), true));
    entity.AddDependentComponent(RobotComponentID::Docking,                     RobotComp(new DockingComponent(), true));
    entity.AddDependentComponent(RobotComponentID::Carrying,                    RobotComp(new CarryingComponent(), true));
    entity.AddDependentComponent(RobotComponentID::CliffSensor,                 RobotComp(new CliffSensorComponent(), true));
    entity.AddDependentComponent(RobotComponentID::ProxSensor,                  RobotComp(new ProxSensorComponent(), true));
    entity.AddDependentComponent(RobotComponentID::TouchSensor,                 RobotComp(new TouchSensorComponent(), true));
    entity.AddDependentComponent(RobotComponentID::Animation,                   RobotComp(new AnimationComponent(), true));
    entity.AddDependentComponent(RobotComponentID::StateHistory,                RobotComp(new RobotStateHistory(), true));
    entity.AddDependentComponent(RobotComponentID::MoodManager,                 RobotComp(new MoodManager(), true));
    entity.AddDependentComponent(RobotComponentID::Inventory,                   RobotComp(new InventoryComponent(), true));
    entity.AddDependentComponent(RobotComponentID::ProgressionUnlock,           RobotComp(new ProgressionUnlockComponent(), true));
    entity.AddDependentComponent(RobotComponentID::BlockTapFilter,              RobotComp(new BlockTapFilterComponent(), true));
    entity.AddDependentComponent(RobotComponentID::RobotToEngineImplMessaging,  RobotComp(new RobotToEngineImplMessaging(), true));
    entity.AddDependentComponent(RobotComponentID::RobotIdleTimeout,            RobotComp(new RobotIdleTimeoutComponent(), true));
    entity.AddDependentComponent(RobotComponentID::MicDirectionHistory,         RobotComp(new MicDirectionHistory(), true));
    _components = std::make_unique<RobotComponentWrapper>(std::move(entity));
    _components->_array.InitComponents(this);
  }
      
  _pose.SetName("Robot_" + std::to_string(_ID));
  _driveCenterPose.SetName("RobotDriveCenter_" + std::to_string(_ID));
  
  // initialize AI - pass in null behavior component to use default
  BehaviorComponent* useDefault = nullptr;
  GetAIComponent().Init(this, useDefault);
  
  // Initializes _pose, _poseOrigins, and _worldOrigin:
  Delocalize(false);
  
  // The call to Delocalize() will increment frameID, but we want it to be
  // initialzied to 0, to match the physical robot's initialization
  // It will also add to history so clear it
  // It will also flag that a localization update is needed when it increments the frameID so set the flag
  // to false
  _frameId = 0;
  GetStateHistory()->Clear();
  _needToSendLocalizationUpdate = false;

  GetRobotToEngineImplMessaging().InitRobotMessageComponent(GetContext()->GetRobotManager()->GetMsgHandler(), robotID, this);
  
  // Setup audio messages
  GetAudioClient()->SubscribeAudioCallbackMessages(this);

  _lastDebugStringHash = 0;
      
  // Read in Mood Manager Json
  if (nullptr != GetContext()->GetDataPlatform())
  {
    GetMoodManager().Init(GetContext()->GetDataLoader()->GetRobotMoodConfig());
    GetMoodManager().LoadEmotionEvents(GetContext()->GetDataLoader()->GetEmotionEventJsons());
  }
  
  // Initialize progression
  GetProgressionUnlockComponent().Init();
  
  GetInventoryComponent().Init(GetContext()->GetDataLoader()->GetInventoryConfig());
  
  // Setting camera pose according to current head angle.
  // (Not using SetHeadAngle() because _isHeadCalibrated is initially false making the function do nothing.)
  GetVisionComponent().GetCamera().SetPose(GetCameraPose(_currentHeadAngle));
        
  if (nullptr != GetContext()->GetDataPlatform())
  {
    GetVisionComponent().Init(GetContext()->GetDataLoader()->GetRobotVisionConfig());
  }
  
  // Used for CONSOLE_FUNCTION "PlayAnimationByName" above
#if REMOTE_CONSOLE_ENABLED
  _thisRobot = this;
#endif

  // This will create the AndroidHAL instance if it doesn't yet exist
  AndroidHAL::getInstance();
  
} // Constructor: Robot
    
Robot::~Robot()
{
  LOG_EVENT("robot.destructor", "%d", GetID());
  
  // force an update to the freeplay data manager, so we'll send a DAS event before the tracker is destroyed
  GetAIComponent().GetFreeplayDataTracker().ForceUpdate();
  
  AbortAll();
  
  // Destroy our actionList before things like the path planner, since actions often rely on those.
  // ActionList must be cleared before it is destroyed because pending actions may attempt to make use of the pointer.
  GetActionList().Clear();
}
    
void Robot::SetOnCharger(bool onCharger)
{
  // If we are being set on a charger, we can update the instance of the charger in the current world to
  // match the robot. If we don't have an instance, we can add an instance now
  if ( onCharger )
  {
    const Pose3d& poseWrtRobot = Charger::GetDockPoseRelativeToRobot(*this);
    
    // find instance in current origin
    BlockWorldFilter filter;
    filter.AddAllowedFamily(ObjectFamily::Charger);
    filter.AddAllowedType(ObjectType::Charger_Basic);
    ObservableObject* chargerInstance = GetBlockWorld().FindLocatedMatchingObject(filter);
    if ( nullptr == chargerInstance )
    {
      // there's currently no located instance, we need to create one.
      chargerInstance = new Charger();
      chargerInstance->SetID();
    }

    // pretend the instance we created was an observation. Note that lastObservedTime will be 0 in this case, since
    // that timestamp refers to visual observations only (TODO: maybe that should be more explicit or any
    // observation should set that timestamp)
    GetObjectPoseConfirmer().AddRobotRelativeObservation(chargerInstance, poseWrtRobot, PoseState::Known);
  }
  
  // log events when onCharger status changes
  if (onCharger && !_isOnCharger)
  {
    // if we are on the charger, we must also be on the charger platform.
    SetOnChargerPlatform(true);
	  
    // offCharger -> onCharger
    LOG_EVENT("robot.on_charger", "");
    Broadcast(ExternalInterface::MessageEngineToGame(ExternalInterface::ChargerEvent(true)));
  }
  else if (!onCharger && _isOnCharger)
  {
    // onCharger -> offCharger
    LOG_EVENT("robot.off_charger", "");
    Broadcast(ExternalInterface::MessageEngineToGame(ExternalInterface::ChargerEvent(false)));
  }

  // update flag now (note this gets updated after notifying; this might be an issue for listeners)
  _isOnCharger = onCharger;
}

void Robot::SetOnChargerPlatform(bool onPlatform)
{
  // Can only not be on platform if not on charge contacts
  onPlatform = onPlatform || IsOnCharger();
  
  const bool stateChanged = _isOnChargerPlatform != onPlatform;
  _isOnChargerPlatform = onPlatform;
  
  if( stateChanged ) {
    Broadcast(
      ExternalInterface::MessageEngineToGame(
        ExternalInterface::RobotOnChargerPlatformEvent(_isOnChargerPlatform))
      );

    // pause the freeplay tracking if we are on the charger
    GetAIComponent().GetFreeplayDataTracker().SetFreeplayPauseFlag(_isOnChargerPlatform, FreeplayPauseFlag::OnCharger);
  }
}

void Robot::SetIsCharging(bool isCharging)
{
  if( isCharging != _isCharging ) {
    _lastChargingChange_ms = GetLastMsgTimestamp();
    _isCharging = isCharging;
  }
}

bool Robot::CheckAndUpdateTreadsState(const RobotState& msg)
{
  if (!IsHeadCalibrated()) {
    return false;
  }
  
  const bool isPickedUp = IS_STATUS_FLAG_SET(IS_PICKED_UP);
  const bool isFalling = IS_STATUS_FLAG_SET(IS_FALLING);
  const TimeStamp_t currentTimestamp = BaseStationTimer::getInstance()->GetCurrentTimeStamp();
  
  //////////
  // Check the robot's orientation
  //////////
  
  //// COZMO_UP_RIGHT
  const bool currOnTreads = std::abs(GetPitchAngle().ToDouble() - kPitchAngleOntreads_rads) <= kPitchAngleOntreadsTolerance_rads;
  
  //// COZMO_ON_BACK
  const float backAngle = IsPhysical() ? kPitchAngleOnBack_rads : kPitchAngleOnBack_sim_rads;
  const bool currOnBack = std::abs( GetPitchAngle().ToDouble() - backAngle ) <= DEG_TO_RAD( kPitchAngleOnBackTolerance_deg );
  //// COZMO_ON_SIDE
  const bool currOnSide = Util::IsNear(std::abs(_robotAccelFiltered.y), kOnSideAccel_mmps2, kOnSideToleranceAccel_mmps2);
  const bool onRightSide = currOnSide && (_robotAccelFiltered.y > 0.f);
  //// COZMO_ON_FACE
  const float facePlantMinAngle = IsPhysical() ? kPitchAngleOnFacePlantMin_rads : kPitchAngleOnFacePlantMin_sim_rads;
  const float facePlantMaxAngle = IsPhysical() ? kPitchAngleOnFacePlantMax_rads : kPitchAngleOnFacePlantMax_sim_rads;
  
  const bool currFacePlant = GetPitchAngle() > facePlantMinAngle || GetPitchAngle() < facePlantMaxAngle;
  
  /////
  // Orientation based state transitions
  ////
  
  if (isFalling) {
    if (_awaitingConfirmationTreadState != OffTreadsState::Falling) {
      _awaitingConfirmationTreadState = OffTreadsState::Falling;
      _timeOffTreadStateChanged_ms = currentTimestamp - kRobotTimeToConsiderOfftreads_ms;
    }
  }
  else if(currOnSide) {
    if(_awaitingConfirmationTreadState != OffTreadsState::OnRightSide
       && _awaitingConfirmationTreadState != OffTreadsState::OnLeftSide)
    {
      // Transition to Robot on Side
      if(onRightSide) {
        _awaitingConfirmationTreadState = OffTreadsState::OnRightSide;
      } else {
        _awaitingConfirmationTreadState = OffTreadsState::OnLeftSide;
      }
      _timeOffTreadStateChanged_ms = currentTimestamp;
    }
  }
  else if(currFacePlant) {
    if (_awaitingConfirmationTreadState != OffTreadsState::OnFace) {
      // Transition to Robot on Face
      _awaitingConfirmationTreadState = OffTreadsState::OnFace;
      _timeOffTreadStateChanged_ms = currentTimestamp;
    }
  }
  else if(currOnBack) {
    if (_awaitingConfirmationTreadState != OffTreadsState::OnBack) {
      // Transition to Robot on Back
      _awaitingConfirmationTreadState = OffTreadsState::OnBack;
      // On Back is a special case as it is also an intermediate state for coming from onface -> ontreads. hence we wait a little longer than usual(kRobotTimeToConsiderOfftreads_ms) to check if it's on back.
      _timeOffTreadStateChanged_ms = currentTimestamp + kRobotTimeToConsiderOfftreadsOnBack_ms;
    }
  }
  else if(currOnTreads) {
    if (_awaitingConfirmationTreadState != OffTreadsState::InAir
        && _awaitingConfirmationTreadState != OffTreadsState::OnTreads)
    {
      _awaitingConfirmationTreadState = OffTreadsState::InAir;
      _timeOffTreadStateChanged_ms = currentTimestamp;
    }
  }// end if(isFalling)
    
  /////
  // Message based tread state transitions
  ////
  
  // Transition from ontreads to InAir - happens instantly
  if(_awaitingConfirmationTreadState == OffTreadsState::OnTreads && isPickedUp == true) {
    // Robot is being picked up from not being picked up, notify systems
    _awaitingConfirmationTreadState = OffTreadsState::InAir;
    // Allows this to be called instantly
    _timeOffTreadStateChanged_ms = currentTimestamp - kRobotTimeToConsiderOfftreads_ms;
  }
  
  // Transition from inAir to Ontreads
  // there is a delay for the cliff sensor to confirm the robot is no longer picked up
  if (_awaitingConfirmationTreadState != OffTreadsState::OnTreads && isPickedUp != true
      && !currOnBack && !currOnSide && !currFacePlant) {
    _awaitingConfirmationTreadState = OffTreadsState::OnTreads;
    // Allows this to be called instantly
    _timeOffTreadStateChanged_ms = currentTimestamp - kRobotTimeToConsiderOfftreads_ms;
    
    // Check the lift to see if tool changed while we were picked up
    //GetActionList().QueueActionNext(new ReadToolCodeAction(*this));
  }
  
  //////////
  // A new tread state has been confirmed
  //////////
  bool offTreadsStateChanged = false;
  if(_timeOffTreadStateChanged_ms + kRobotTimeToConsiderOfftreads_ms <= currentTimestamp
     && _offTreadsState != _awaitingConfirmationTreadState)
  {
    if(kUseVisionOnlyWhileOnTreads && _offTreadsState == OffTreadsState::OnTreads)
    {
      // Pause vision if we just left treads
      GetVisionComponent().Pause(true);
    }
    
    // Falling seems worthy of a DAS event
    if (_awaitingConfirmationTreadState == OffTreadsState::Falling) {
      _fallingStartedTime_ms = GetLastMsgTimestamp();
      LOG_EVENT("Robot.CheckAndUpdateTreadsState.FallingStarted",
                        "t=%dms",
                        _fallingStartedTime_ms);
      
      // Stop all actions
      GetActionList().Cancel();
      
    } else if (_offTreadsState == OffTreadsState::Falling) {
      // This is not an exact measurement of fall time since it includes some detection delays on the robot side
      // It may also include kRobotTimeToConsiderOfftreads_ms depending on how the robot lands
      LOG_EVENT("Robot.CheckAndUpdateTreadsState.FallingStopped",
                        "t=%dms, duration=%dms",
                        GetLastMsgTimestamp(), GetLastMsgTimestamp() - _fallingStartedTime_ms);
      _fallingStartedTime_ms = 0;
    }
    
    _offTreadsState = _awaitingConfirmationTreadState;
    Broadcast(ExternalInterface::MessageEngineToGame(ExternalInterface::RobotOffTreadsStateChanged(_offTreadsState)));
    PRINT_CH_INFO("RobotState", "Robot.OfftreadsState.TreadStateChanged", "TreadState changed to:%s", EnumToString(_offTreadsState));
    
    // Special case logic for returning to treads
    if(_offTreadsState == OffTreadsState::OnTreads){
      
      if(kUseVisionOnlyWhileOnTreads)
      {
        // Re-enable vision if we've returned to treads
        GetVisionComponent().Pause(false);
      }
      
      DEV_ASSERT(!IsLocalized(), "Robot should be delocalized when first put back down!");
      
      // If we are not localized and there is nothing else left in the world that
      // we could localize to, then go ahead and mark us as localized (via
      // odometry alone)
      if(false == GetBlockWorld().AnyRemainingLocalizableObjects()) {
        PRINT_NAMED_INFO("Robot.UpdateOfftreadsState.NoMoreRemainingLocalizableObjects",
                         "Marking previously-unlocalized robot %d as localized to odometry because "
                         "there are no more objects to localize to in the world.", GetID());
        SetLocalizedTo(nullptr); // marks us as localized to odometry only
      }
    }
    else if(GetCarryingComponent().IsCarryingObject() &&
            _offTreadsState != OffTreadsState::InAir)
    {
      // If we're falling or not upright and were carrying something, assume we
      // are no longer carrying that something and don't know where it is anymore
      const bool clearObjects = true; // To mark as Unknown, not just Dirty
      GetCarryingComponent().SetCarriedObjectAsUnattached(clearObjects);
    }

    // if the robot was on the charging platform and its state changes it's not on the platform anymore
    if(_offTreadsState != OffTreadsState::OnTreads)
    {
      SetOnChargerPlatform(false);
    }
    
    offTreadsStateChanged = true;
  }
  
  // Send viz message with current treads states
  const bool awaitingNewTreadsState = (_offTreadsState != _awaitingConfirmationTreadState);
  const auto vizManager = GetContext()->GetVizManager();
  vizManager->SetText(VizManager::OFF_TREADS_STATE,
                      NamedColors::GREEN,
                      "OffTreadsState: %s  %s",
                      EnumToString(_offTreadsState),
                      awaitingNewTreadsState ? EnumToString(_awaitingConfirmationTreadState) : "");

  if( offTreadsStateChanged ) {
    // pause the freeplay tracking if we are not on the treads
    const bool isPaused = (_offTreadsState != OffTreadsState::OnTreads);
    GetAIComponent().GetFreeplayDataTracker().SetFreeplayPauseFlag(isPaused, FreeplayPauseFlag::OffTreads);
  }
  
  return offTreadsStateChanged;
}
    
const Util::RandomGenerator& Robot::GetRNG() const
{
  return *GetContext()->GetRandom();
}

Util::RandomGenerator& Robot::GetRNG()
{
  return *GetContext()->GetRandom();
}

void Robot::Delocalize(bool isCarryingObject)
{
  _isLocalized = false;
  _localizedToID.UnSet();
  _localizedToFixedObject = false;
  _localizedMarkerDistToCameraSq = -1.f;

  // NOTE: no longer doing this here because Delocalize() can be called by
  //  BlockWorld::ClearAllExistingObjects, resulting in a weird loop...
  //_blockWorld.ClearAllExistingObjects();
  
  // TODO rsam:
  // origins are no longer destroyed to prevent children from having to rejigger as cubes do. This however
  // has the problem of leaving zombie origins, and having systems never deleting dead poses that can never
  // be transformed withRespectTo a current origin. The origins growing themselves is not a big problem since
  // they are merely a Pose3d instance. However systems that keep Poses around because they have a valid
  // origin could potentially be a problem. This would have to be profiled to identify those systems, so not
  // really worth adding here a warning for "number of zombies is too big" without actually keeping track
  // of how many children they hold, or for how long. Eg: zombies with no children could auto-delete themselves,
  // but is the cost of bookkeeping bigger than what we are currently losing to zombies? That's the question
  // to profile
  
  // Store a copy of the old origin ID
  const PoseOriginID_t oldOriginID = GetPoseOriginList().GetCurrentOriginID();
  
  // Add a new origin
  const PoseOriginID_t worldOriginID = _poseOrigins->AddNewOrigin();
  const Pose3d& worldOrigin = GetPoseOriginList().GetCurrentOrigin();
  DEV_ASSERT_MSG(worldOriginID == GetPoseOriginList().GetCurrentOriginID(),
                 "Robot.Delocalize.UnexpectedNewWorldOriginID", "%d vs. %d",
                 worldOriginID, GetPoseOriginList().GetCurrentOriginID());
  DEV_ASSERT_MSG(worldOriginID == worldOrigin.GetID(),
                 "Robot.Delocalize.MismatchedWorldOriginID", "%d vs. %d",
                 worldOriginID, worldOrigin.GetID());
  
  // Log delocalization, new origin name, and num origins to DAS
  LOG_EVENT("Robot.Delocalize", "Delocalizing robot %d. New origin: %s. NumOrigins=%zu",
            GetID(), worldOrigin.GetName().c_str(), GetPoseOriginList().GetSize());
  
  _pose.SetRotation(0, Z_AXIS_3D());
  _pose.SetTranslation({0.f, 0.f, 0.f});
  _pose.SetParent(worldOrigin);
      
  _driveCenterPose.SetRotation(0, Z_AXIS_3D());
  _driveCenterPose.SetTranslation({0.f, 0.f, 0.f});
  _driveCenterPose.SetParent(worldOrigin);
  
  // Create a new pose frame so that we can't get pose history entries with the same pose
  // frame that have different origins (Not 100% sure this is totally necessary but seems
  // like the cleaner / safer thing to do.)
  Result res = SetNewPose(_pose);
  if(res != RESULT_OK)
  {
    PRINT_NAMED_WARNING("Robot.Delocalize.SetNewPose", "Failed to set new pose");
  }
  
  if(_timeSynced)
  {
    // Need to update the robot's pose history with our new origin and pose frame IDs
    PRINT_NAMED_INFO("Robot.Delocalize.SendingNewOriginID",
                     "Sending new localization update at t=%u, with pose frame %u and origin ID=%u",
                     GetLastMsgTimestamp(),
                     GetPoseFrameID(),
                     worldOrigin.GetID());
    SendAbsLocalizationUpdate(_pose, GetLastMsgTimestamp(), GetPoseFrameID());
  }
  
  // Update VizText
  GetContext()->GetVizManager()->SetText(VizManager::LOCALIZED_TO, NamedColors::YELLOW,
                                         "LocalizedTo: <nothing>");
  GetContext()->GetVizManager()->SetText(VizManager::WORLD_ORIGIN, NamedColors::YELLOW,
                                         "WorldOrigin[%lu]: %s",
                                         GetPoseOriginList().GetSize(),
                                         worldOrigin.GetName().c_str());
  GetContext()->GetVizManager()->EraseAllVizObjects();
  
  
  // clear the pose confirmer now that we've changed pose origins
  GetObjectPoseConfirmer().Clear();
  
  // Sanity check carrying state
  if(isCarryingObject != GetCarryingComponent().IsCarryingObject())
  {
    PRINT_NAMED_WARNING("Robot.Delocalize.IsCarryingObjectMismatch",
                        "Passed-in isCarryingObject=%c, IsCarryingObject()=%c",
                        isCarryingObject   ? 'Y' : 'N',
                        GetCarryingComponent().IsCarryingObject() ? 'Y' : 'N');
  }
  
  // Have to do this _after_ clearing the pose confirmer because UpdateObjectOrigin
  // adds the carried objects to the pose confirmer in their newly updated pose,
  // but _before_ deleting zombie objects (since dirty carried objects may get
  // deleted)
  if(GetCarryingComponent().IsCarryingObject())
  {
    // Carried objects are in the pose chain of the robot, whose origin has now changed.
    // Thus the carried objects' actual origin no longer matches the way they are stored
    // in BlockWorld.
    for(auto const& objectID : GetCarryingComponent().GetCarryingObjects())
    {
      const Result result = GetBlockWorld().UpdateObjectOrigin(objectID, oldOriginID);
      if(RESULT_OK != result)
      {
        PRINT_NAMED_WARNING("Robot.Delocalize.UpdateObjectOriginFailed",
                            "Object %d", objectID.GetValue());
      }
      
    }
  }

  // notify blockworld
  GetBlockWorld().OnRobotDelocalized(worldOriginID);
  
  // notify faceworld
  GetFaceWorld().OnRobotDelocalized(worldOriginID);
  
  // notify behavior whiteboard
  GetAIComponent().OnRobotDelocalized();
  
  GetMoveComponent().OnRobotDelocalized();
  
  // send message to game. At the moment I implement this so that Webots can update the render, but potentially
  // any system can listen to this
  Broadcast(ExternalInterface::MessageEngineToGame(ExternalInterface::RobotDelocalized()));
      
} // Delocalize()
    
Result Robot::SetLocalizedTo(const ObservableObject* object)
{
  if(object == nullptr) {
    GetContext()->GetVizManager()->SetText(VizManager::LOCALIZED_TO, NamedColors::YELLOW,
                                           "LocalizedTo: Odometry");
    _localizedToID.UnSet();
    _isLocalized = true;
    return RESULT_OK;
  }
      
  if(object->GetID().IsUnknown()) {
    PRINT_NAMED_ERROR("Robot.SetLocalizedTo.IdNotSet",
                      "Cannot localize to an object with no ID set");
    return RESULT_FAIL;
  }
      
  // Find the closest, most recently observed marker on the object
  TimeStamp_t mostRecentObsTime = 0;
  for(const auto& marker : object->GetMarkers()) {
    if(marker.GetLastObservedTime() >= mostRecentObsTime) {
      Pose3d markerPoseWrtCamera;
      if(false == marker.GetPose().GetWithRespectTo(GetVisionComponent().GetCamera().GetPose(), markerPoseWrtCamera)) {
        PRINT_NAMED_ERROR("Robot.SetLocalizedTo.MarkerOriginProblem",
                          "Could not get pose of marker w.r.t. robot camera");
        return RESULT_FAIL;
      }
      const f32 distToMarkerSq = markerPoseWrtCamera.GetTranslation().LengthSq();
      if(_localizedMarkerDistToCameraSq < 0.f || distToMarkerSq < _localizedMarkerDistToCameraSq) {
        _localizedMarkerDistToCameraSq = distToMarkerSq;
        mostRecentObsTime = marker.GetLastObservedTime();
      }
    }
  }
  assert(_localizedMarkerDistToCameraSq >= 0.f);
      
  _localizedToID = object->GetID();
  _hasMovedSinceLocalization = false;
  _isLocalized = true;
  
  // notify behavior whiteboard
  GetAIComponent().OnRobotRelocalized();
  
  // Update VizText
  GetContext()->GetVizManager()->SetText(VizManager::LOCALIZED_TO, NamedColors::YELLOW,
                                         "LocalizedTo: %s_%d",
                                         ObjectTypeToString(object->GetType()), _localizedToID.GetValue());
  GetContext()->GetVizManager()->SetText(VizManager::WORLD_ORIGIN, NamedColors::YELLOW,
                                         "WorldOrigin[%lu]: %s",
                                         GetPoseOriginList().GetSize(),
                                         GetWorldOrigin().GetName().c_str());
      
  return RESULT_OK;
      
} // SetLocalizedTo()
  
const Pose3d& Robot::GetWorldOrigin() const
{
  return GetPoseOriginList().GetCurrentOrigin();
}
  
PoseOriginID_t Robot::GetWorldOriginID() const
{
  return GetPoseOriginList().GetCurrentOriginID();
}
  
bool Robot::IsPoseInWorldOrigin(const Pose3d& pose) const
{
  return GetPoseOriginList().IsPoseInCurrentOrigin(pose);
}
  

// Example update call for animating color image to face
void UpdateFaceImageRGBExample(Robot& robot)
{
  static Point2f pos(5,5);
  static Vision::PixelRGB backgroundPixel(10,10,10);
  static int framesToSend = 0;  // 0 == send frames forever

  // Frame send counter
  if (framesToSend > 0) {
    if (--framesToSend < 0) {
      return;
    }
  }

  // Throttle frames
  // Don't send if the number of procAnim keyframes gets large enough
  // (One keyframe == 33ms)
  if (robot.GetAnimationComponent().GetAnimState_NumProcAnimFaceKeyframes() > 30) {
    return;
  }

  // Move 'X' through the image
  const f32 xStep = 5.f;
  pos.x() += xStep;
  if (pos.x() >= FACE_DISPLAY_WIDTH - 1) {
    pos.x() = 0;
    pos.y() += 1.f;
    if (pos.y() >= FACE_DISPLAY_HEIGHT - 1) {
      pos.x() = 0;
      pos.y() = 0;
    }
  }

  // Update background color
  // Increase R, increase G, increase B, decrease R, decrease G, decrease B
  const u8 highVal = 230;
  const u8 lowVal  = 30;
  const u8 step    = 10;
  static bool goingUp = true;
  if (goingUp) {
    if (backgroundPixel.r() < highVal) {
      backgroundPixel.r() += step;
    } else if (backgroundPixel.g() < highVal) {
      backgroundPixel.g() += step;
    } else if (backgroundPixel.b() < highVal) {
      backgroundPixel.b() += step;
    } else {
      goingUp = false;
    }
  } else {
    if (backgroundPixel.r() > lowVal) {
      backgroundPixel.r() -= step;
    } else if (backgroundPixel.g() > lowVal) {
      backgroundPixel.g() -= step;
    } else if (backgroundPixel.b() > lowVal) {
      backgroundPixel.b() -= step;
    } else {
      goingUp = true;
    }
  }

  static Vision::ImageRGB img(FACE_DISPLAY_HEIGHT, FACE_DISPLAY_WIDTH);
  img.FillWith(backgroundPixel);
  img.DrawText(pos, "x", ColorRGBA(0xff), 0.5f);

  // std::ostringstream ss;
  // ss << "files/images/img_" << GetLastMsgTimestamp() << ".jpg";
  // img.Save(ss.str().c_str());

  // The duration of the image should ideally be some multiple of ANIM_TIME_STEP_MS,
  // especially if you're playing a bunch of images in sequence, otherwise the 
  // speed of the animation may not be as expected.
  u32 duration_ms = 2 * ANIM_TIME_STEP_MS;
  robot.GetAnimationComponent().DisplayFaceImage(img, duration_ms);
}

Result Robot::UpdateFullRobotState(const RobotState& msg)
{
  ANKI_CPU_PROFILE("Robot::UpdateFullRobotState");
  
  Result lastResult = RESULT_OK;

  // Ignore state messages received before time sync
  if (!_timeSynced) {
    return lastResult;
  }
  
  if (kEnableTestFaceImageRGBDrawing) {
    // Example update function for animating to face
    UpdateFaceImageRGBExample(*this);
  }
  
  _gotStateMsgAfterTimeSync = true;
    
  // Set flag indicating that robot state messages have been received
  _lastMsgTimestamp = msg.timestamp;
  _newStateMsgAvailable = true;
  
  // Update head angle
  SetHeadAngle(msg.headAngle);
      
  // Update lift angle
  SetLiftAngle(msg.liftAngle);
      
  // Update robot pitch angle
  _pitchAngle = Radians(msg.pose.pitch_angle);
  
  // Update sensor components:
  GetCliffSensorComponent().Update(msg);
  GetProxSensorComponent().Update(msg);
  GetTouchSensorComponent().Update(msg);

  // update current path segment in the path component
  GetPathComponent().UpdateCurrentPathSegment(msg.currPathSegment);
    
  // Update IMU data
  _robotAccel = msg.accel;
  _robotGyro = msg.gyro;
  
  _robotAccelMagnitude = sqrtf(_robotAccel.x * _robotAccel.x
                             + _robotAccel.y * _robotAccel.y
                             + _robotAccel.z * _robotAccel.z);
  
  const float kAccelMagFilterConstant = 0.95f; // between 0 and 1
  _robotAccelMagnitudeFiltered = (kAccelMagFilterConstant * _robotAccelMagnitudeFiltered)
                              + ((1.0f - kAccelMagFilterConstant) * _robotAccelMagnitude);
  
  const float kAccelFilterConstant = 0.90f; // between 0 and 1
  _robotAccelFiltered.x = (kAccelFilterConstant * _robotAccelFiltered.x)
                        + ((1.0f - kAccelFilterConstant) * msg.accel.x);
  _robotAccelFiltered.y = (kAccelFilterConstant * _robotAccelFiltered.y)
                        + ((1.0f - kAccelFilterConstant) * msg.accel.y);
  _robotAccelFiltered.z = (kAccelFilterConstant * _robotAccelFiltered.z)
                        + ((1.0f - kAccelFilterConstant) * msg.accel.z);
  
  // Update cozmo's internal offTreadsState knowledge
  const OffTreadsState prevOffTreadsState = _offTreadsState;
  const bool wasTreadsStateUpdated = CheckAndUpdateTreadsState(msg);
  const bool isDelocalizing = wasTreadsStateUpdated && (prevOffTreadsState == OffTreadsState::OnTreads || _offTreadsState == OffTreadsState::OnTreads);

  // this flag can have a small delay with respect to when we actually picked up the block, since Engine notifies
  // the robot, and the robot updates on the next state update. But that delay guarantees that the robot knows what
  // we think it's true, rather than mixing timestamps of when it started carrying vs when the robot knows that it was
  // carrying
  const bool isCarryingObject = IS_STATUS_FLAG_SET(IS_CARRYING_BLOCK);
  //robot->SetCarryingBlock( isCarryingObject ); // Still needed?
  GetDockingComponent().SetPickingOrPlacing(IS_STATUS_FLAG_SET(IS_PICKING_OR_PLACING));
  _isPickedUp = IS_STATUS_FLAG_SET(IS_PICKED_UP);
  SetOnCharger(IS_STATUS_FLAG_SET(IS_ON_CHARGER));
  SetIsCharging(IS_STATUS_FLAG_SET(IS_CHARGING));
  _chargerOOS = IS_STATUS_FLAG_SET(IS_CHARGER_OOS);
  _powerButtonPressed = IS_STATUS_FLAG_SET(IS_BUTTON_PRESSED);

  // Save the entire flag for sending to game
  _lastStatusFlags = msg.status;

  GetMoveComponent().Update(msg);
      
  _battVoltage = msg.batteryVoltage;
      
  _leftWheelSpeed_mmps = msg.lwheel_speed_mmps;
  _rightWheelSpeed_mmps = msg.rwheel_speed_mmps;
      
  _hasMovedSinceLocalization |= GetMoveComponent().IsCameraMoving() || _offTreadsState != OffTreadsState::OnTreads;
  
  if ( isDelocalizing )
  {
    _numMismatchedFrameIDs = 0;
    
    Delocalize(isCarryingObject);
  }
  else
  {
    DEV_ASSERT(msg.pose_frame_id <= GetPoseFrameID(), "Robot.UpdateFullRobotState.FrameFromFuture");
    const bool frameIsCurrent = msg.pose_frame_id == GetPoseFrameID();
    
    Pose3d newPose;
        
    if(IsOnRamp()) {
// Unsupported, remove in new PR
//
//      // Sanity check:
//      DEV_ASSERT(_rampID.IsSet(), "Robot.UpdateFullRobotState.InvalidRampID");
//          
//      // Don't update pose history while on a ramp.
//      // Instead, just compute how far the robot thinks it has gone (in the plane)
//      // and compare that to where it was when it started traversing the ramp.
//      // Adjust according to the angle of the ramp we know it's on.
//          
//      const f32 distanceTraveled = (Point2f(msg.pose.x, msg.pose.y) - _rampStartPosition).Length();
//          
//      Ramp* ramp = dynamic_cast<Ramp*>(GetBlockWorld().GetLocatedObjectByID(_rampID, ObjectFamily::Ramp));
//      if(ramp == nullptr) {
//        PRINT_NAMED_ERROR("Robot.UpdateFullRobotState.NoRampWithID",
//                          "Updating robot %d's state while on a ramp, but Ramp object with ID=%d not found in the world.",
//                          _ID, _rampID.GetValue());
//        return RESULT_FAIL;
//      }
//          
//      // Progress must be along ramp's direction (init assuming ascent)
//      Radians headingAngle = ramp->GetPose().GetRotationAngle<'Z'>();
//          
//      // Initialize tilt angle assuming we are ascending
//      Radians tiltAngle = ramp->GetAngle();
//          
//      switch(_rampDirection)
//      {
//        case Ramp::DESCENDING:
//          tiltAngle    *= -1.f;
//          headingAngle += M_PI_F;
//          break;
//        case Ramp::ASCENDING:
//          break;
//              
//        default:
//          PRINT_NAMED_ERROR("Robot.UpdateFullRobotState.UnexpectedRampDirection",
//                            "Robot is on a ramp, expecting the ramp direction to be either "
//                            "ASCEND or DESCENDING, not %d", _rampDirection);
//          return RESULT_FAIL;
//      }
//
//      const f32 heightAdjust = distanceTraveled*sin(tiltAngle.ToFloat());
//      const Point3f newTranslation(_rampStartPosition.x() + distanceTraveled*cos(headingAngle.ToFloat()),
//                                   _rampStartPosition.y() + distanceTraveled*sin(headingAngle.ToFloat()),
//                                   _rampStartHeight + heightAdjust);
//          
//      const RotationMatrix3d R_heading(headingAngle, Z_AXIS_3D());
//      const RotationMatrix3d R_tilt(tiltAngle, Y_AXIS_3D());
//          
//      newPose = Pose3d(R_tilt*R_heading, newTranslation, _pose.GetParent());
//      //SetPose(newPose); // Done by UpdateCurrPoseFromHistory() below
      
    } else {
      // This is "normal" mode, where we update pose history based on the
      // reported odometry from the physical robot
          
      // Ignore physical robot's notion of z from the message? (msg.pose_z)
      f32 pose_z = 0.f;

      
      // Need to put the odometry update in terms of the current robot origin
      if(!GetPoseOriginList().ContainsOriginID(msg.pose_origin_id))
      {
        PRINT_NAMED_WARNING("Robot.UpdateFullRobotState.BadOriginID",
                            "Received RobotState with originID=%u, only %zu pose origins available",
                            msg.pose_origin_id, GetPoseOriginList().GetSize());
        return RESULT_FAIL;
      }
      
      const Pose3d& origin = GetPoseOriginList().GetOriginByID(msg.pose_origin_id);
      
      // Initialize new pose to be within the reported origin
      newPose = Pose3d(msg.pose.angle, Z_AXIS_3D(), {msg.pose.x, msg.pose.y, msg.pose.z}, origin);
      
      // It's possible the pose origin to which this update refers has since been
      // rejiggered and is now the child of another origin. To add to history below,
      // we must first flatten it. We do all this before "fixing" pose_z because pose_z
      // will be w.r.t. robot origin so we want newPose to already be as well.
      newPose = newPose.GetWithRespectToRoot();
      
      if(msg.pose_frame_id == GetPoseFrameID()) {
        // Frame IDs match. Use the robot's current Z (but w.r.t. world origin)
        pose_z = GetPose().GetWithRespectToRoot().GetTranslation().z();
      } else {
        // This is an old odometry update from a previous pose frame ID. We
        // need to look up the correct Z value to use for putting this
        // message's (x,y) odometry info into history. Since it comes from
        // pose history, it will already be w.r.t. world origin, since that's
        // how we store everything in pose history.
        HistRobotState histState;
        lastResult = GetStateHistory()->GetLastStateWithFrameID(msg.pose_frame_id, histState);
        if(lastResult != RESULT_OK) {
          PRINT_NAMED_ERROR("Robot.UpdateFullRobotState.GetLastPoseWithFrameIdError",
                            "Failed to get last pose from history with frame ID=%d",
                            msg.pose_frame_id);
          return lastResult;
        }
        pose_z = histState.GetPose().GetWithRespectToRoot().GetTranslation().z();
      }
      
      newPose.SetTranslation({newPose.GetTranslation().x(), newPose.GetTranslation().y(), pose_z});
      
    } // if/else on ramp
    
    // Add to history
    const HistRobotState histState(newPose, msg);
    lastResult = GetStateHistory()->AddRawOdomState(msg.timestamp, histState);
    
    if(lastResult != RESULT_OK) {
      PRINT_NAMED_WARNING("Robot.UpdateFullRobotState.AddPoseError",
                          "AddRawOdomStateToHistory failed for timestamp=%d", msg.timestamp);
      return lastResult;
    }
    
    Pose3d prevDriveCenterPose ;
    ComputeDriveCenterPose(GetPose(), prevDriveCenterPose);

    if(UpdateCurrPoseFromHistory() == false) {
      lastResult = RESULT_FAIL;
    }
    
    if(frameIsCurrent)
    {
      _numMismatchedFrameIDs = 0;
    } else {
      // COZMO-5850 (Al) This is to catch the issue where our frameID is incremented but fails to send
      // to the robot due to some origin issue. Somehow the robot's pose becomes an origin and doesn't exist
      // in the PoseOriginList. The frameID mismatch then causes all sorts of issues in things (ie VisionSystem
      // won't process the next image). Delocalizing will fix the mismatch by creating a new origin and sending
      // a localization update
      static const u32 kNumTicksWithMismatchedFrameIDs = 100; // 3 seconds (called each RobotState msg)
      
      ++_numMismatchedFrameIDs;
      
      if(_numMismatchedFrameIDs > kNumTicksWithMismatchedFrameIDs)
      {
        PRINT_NAMED_ERROR("Robot.UpdateFullRobotState.MismatchedFrameIDs",
                          "Robot[%u] and engine[%u] frameIDs are mismatched, delocalizing",
                          msg.pose_frame_id,
                          GetPoseFrameID());
        
        _numMismatchedFrameIDs = 0;
        
        Delocalize(GetCarryingComponent().IsCarryingObject());
        
        return RESULT_FAIL;
      }

    }
    
  }
  
# pragma clang diagnostic push
# pragma clang diagnostic ignored "-Wdeprecated-declarations" 
  GetComponent<RobotGyroDriftDetector>(RobotComponentID::GyroDriftDetector).DetectGyroDrift(msg);
# pragma clang diagnostic pop
  GetComponent<RobotGyroDriftDetector>(RobotComponentID::GyroDriftDetector).DetectBias(msg);
  
  /*
    PRINT_NAMED_INFO("Robot.UpdateFullRobotState.OdometryUpdate",
    "Robot %d's pose updated to (%.3f, %.3f, %.3f) @ %.1fdeg based on "
    "msg at time=%d, frame=%d saying (%.3f, %.3f) @ %.1fdeg\n",
    _ID, _pose.GetTranslation().x(), _pose.GetTranslation().y(), _pose.GetTranslation().z(),
    _pose.GetRotationAngle<'Z'>().getDegrees(),
    msg.timestamp, msg.pose_frame_id,
    msg.pose_x, msg.pose_y, msg.pose_angle*180.f/M_PI);
  */
  
  // Engine modifications to state message.
  // TODO: Should this just be a different message? Or one that includes the state message from the robot?
  RobotState stateMsg(msg);

  const float imageFrameRate = 1000.0f / GetVisionComponent().GetFramePeriod_ms();
  const float imageProcRate = 1000.0f / GetVisionComponent().GetProcessingPeriod_ms();
            
  // Send state to visualizer for displaying
  GetContext()->GetVizManager()->SendRobotState(
    stateMsg,
    (u8)MIN(((u8)imageFrameRate), std::numeric_limits<u8>::max()),
    (u8)MIN(((u8)imageProcRate), std::numeric_limits<u8>::max()),
    GetAnimationComponent().GetAnimState_NumProcAnimFaceKeyframes(),    
    GetAnimationComponent().GetAnimState_LockedTracks(),
    GetAnimationComponent().GetAnimState_TracksInUse(),
    _robotImuTemperature_degC,
    GetCliffSensorComponent().GetCliffDetectThresholds()
    );
      
  return lastResult;
      
} // UpdateFullRobotState()
    
bool Robot::HasReceivedRobotState() const
{
  return _newStateMsgAvailable;
}
    
void Robot::SetCameraRotation(f32 roll, f32 pitch, f32 yaw)
{
  RotationMatrix3d rot(roll, -pitch, yaw);
  _headCamPose.SetRotation(rot * _kDefaultHeadCamRotation);
  PRINT_NAMED_INFO("Robot.SetCameraRotation", "yaw_corr=%f, pitch_corr=%f, roll_corr=%f", yaw, pitch, roll);
}
    
void Robot::SetPhysicalRobot(bool isPhysical)
{
  // TODO: Move somewhere else? This might not the best place for this, but it's where we
  // know whether or not we're talking to a physical robot or not so do things that depend on that here.
  // Assumes this function is only called once following connection.
      
  // Connect to active objects in saved blockpool, but only for physical robots.
  // For sim robots we make blocks connect automatically by sending BlockPoolEnabledMessage from UiGameController.
  // (Note that when using Unity+Webots, that message is not sent.)
  if (isPhysical) {
    if (GetContext()->GetDataPlatform() != nullptr) {
      // TODO: init cube comms connection stuff?
      //_blockFilter->Init(GetContext()->GetDataPlatform()->pathToResource(Util::Data::Scope::External, "blockPool.txt"));
    }
  }
      
      
  _isPhysical = isPhysical;
      
  // Modify net timeout depending on robot type - simulated robots shouldn't timeout so we can pause and debug
  // them We do this regardless of previous state to ensure it works when adding 1st simulated robot (as
  // _isPhysical already == false in that case) Note: We don't do this on phone by default, they also have a
  // remote connection to the simulator so removing timeout would force user to restart both sides each time.
  #if !(defined(ANKI_PLATFORM_IOS) || defined(ANKI_PLATFORM_ANDROID))
  {
    static const double kPhysicalRobotNetConnectionTimeoutInMS =
      Anki::Util::ReliableConnection::GetConnectionTimeoutInMS(); // grab default on 1st call
    const double kSimulatedRobotNetConnectionTimeoutInMS = FLT_MAX;
    const double netConnectionTimeoutInMS =
      isPhysical ? kPhysicalRobotNetConnectionTimeoutInMS : kSimulatedRobotNetConnectionTimeoutInMS;
    PRINT_NAMED_INFO("Robot.SetPhysicalRobot", "ReliableConnection::SetConnectionTimeoutInMS(%f) for %s Robot",
                     netConnectionTimeoutInMS, isPhysical ? "Physical" : "Simulated");
    Anki::Util::ReliableConnection::SetConnectionTimeoutInMS(netConnectionTimeoutInMS);
  }
  #endif // !(ANKI_PLATFORM_IOS || ANKI_PLATFORM_ANDROID)

  GetVisionComponent().SetPhysicalRobot(_isPhysical);
}

Result Robot::GetHistoricalCamera(TimeStamp_t t_request, Vision::Camera& camera) const
{
  HistRobotState histState;
  TimeStamp_t t;
  Result result = GetStateHistory()->GetRawStateAt(t_request, t, histState);
  if(RESULT_OK != result)
  {
    return result;
  }
  
  camera = GetHistoricalCamera(histState, t);
  return RESULT_OK;
}
    
Pose3d Robot::GetHistoricalCameraPose(const HistRobotState& histState, TimeStamp_t t) const
{
  // Compute pose from robot body to camera
  // Start with canonical (untilted) headPose
  Pose3d camPose(_headCamPose);
      
  // Rotate that by the given angle
  RotationVector3d Rvec(-histState.GetHeadAngle_rad(), Y_AXIS_3D());
  camPose.RotateBy(Rvec);
      
  // Precompose with robot body to neck pose
  camPose.PreComposeWith(_neckPose);
      
  // Set parent pose to be the historical robot pose
  camPose.SetParent(histState.GetPose());
      
  camPose.SetName("PoseHistoryCamera_" + std::to_string(t));
      
  return camPose;
}

//
// Return constant display parameters for Cozmo v1.0.
// Future hardware may support different values.
u32 Robot::GetDisplayWidthInPixels() const
{
  return FACE_DISPLAY_WIDTH;
}
  
u32 Robot::GetDisplayHeightInPixels() const
{
  return FACE_DISPLAY_HEIGHT;
}
  
Vision::Camera Robot::GetHistoricalCamera(const HistRobotState& histState, TimeStamp_t t) const
{
  Vision::Camera camera(GetVisionComponent().GetCamera());
      
  // Update the head camera's pose
  camera.SetPose(GetHistoricalCameraPose(histState, t));
      
  return camera;
}
    

Result Robot::Update()
{
  ANKI_CPU_PROFILE("Robot::Update");
  
  const float currentTime = BaseStationTimer::getInstance()->GetCurrentTimeInSeconds();
  
  GetIdleTimeoutComponent().Update(currentTime);
  
  // Check for syncTimeAck taking too long to arrive
  if (_syncTimeSentTime_sec > 0.0f && currentTime > _syncTimeSentTime_sec + kMaxSyncTimeAckDelay_sec) {
    PRINT_NAMED_WARNING("Robot.Update.SyncTimeAckNotReceived", "");
    _syncTimeSentTime_sec = 0.0f;
  }
  
  if (!_gotStateMsgAfterTimeSync)
  {
    PRINT_NAMED_DEBUG("Robot.Update", "Waiting for first full robot state to be handled");
    return RESULT_OK;
  }
  
#if(0)
  ActiveBlockLightTest(1);
  return RESULT_OK;
#endif
  
  GetContext()->GetVizManager()->SendStartRobotUpdate();
      
  /* DEBUG
     const float currentTime_sec = BaseStationTimer::getInstance()->GetCurrentTimeInSeconds();
     static float lastUpdateTime = currentTime_sec;
       
     const float updateTimeDiff = currentTime_sec - lastUpdateTime;
     if(updateTimeDiff > 1.0f) {
       PRINT_NAMED_WARNING("Robot.Update", "Gap between robot update calls = %f\n", updateTimeDiff);
     }
     lastUpdateTime = currentTime_sec;
  */

  //////////// Android HAL Update ////////////
  AndroidHAL::getInstance()->Update();

  //////////// VisionComponent //////////  
  if(GetVisionComponent().GetCamera().IsCalibrated())
  {
    GetVisionComponent().Update();
  
    // NOTE: Also updates BlockWorld and FaceWorld using markers/faces that were detected
    Result visionResult = GetVisionComponent().UpdateAllResults();
    if(RESULT_OK != visionResult) {
      PRINT_NAMED_WARNING("Robot.Update.VisionComponentUpdateFail", "");
      return visionResult;
    }
  } // if (GetCamera().IsCalibrated())
  
  // If anything in updating block world caused a localization update, notify
  // the physical robot now:
  if(_needToSendLocalizationUpdate) {
    SendAbsLocalizationUpdate();
    _needToSendLocalizationUpdate = false;
  }
  
  ///////// MemoryMap ///////////
      
  // update the memory map based on the current's robot pose
  GetMapComponent().UpdateRobotPose();
  
  // Check if we have driven off the charger platform - this has to happen before the behaviors which might
  // need this information. This state is useful for knowing not to play a cliff react when just driving off
  // the charger.

  if( _isOnChargerPlatform && _offTreadsState == OffTreadsState::OnTreads ) {
    BlockWorldFilter filter;
    filter.SetAllowedFamilies({ObjectFamily::Charger});
    // Assuming there is only one charger in the world
    const ObservableObject* charger = GetBlockWorld().FindLocatedMatchingObject(filter);
    
    if( nullptr != charger )
    {
      const bool isOnChargerPlatform = charger->GetBoundingQuadXY().Intersects(GetBoundingQuadXY());
      if( !isOnChargerPlatform )
      {
        SetOnChargerPlatform(false);
      }
    }
    else {
      // if we can't connect / talk to the charger, consider the robot to be off the platform
      SetOnChargerPlatform(false);
    }
  }
      
  ///////// Update the behavior manager ///////////
      
  // TODO: This object encompasses, for the time-being, what some higher level
  // module(s) would do.  e.g. Some combination of game state, build planner,
  // personality planner, etc.

  GetMoodManager().Update(currentTime);

  GetInventoryComponent().Update(currentTime);

  GetProgressionUnlockComponent().Update();

  GetBlockTapFilter().Update();

  std::string currentActivityName;
  
  // Update AI component before behaviors so that behaviors can use the latest information
  GetAIComponent().Update(*this, currentActivityName, _behaviorDebugStr);

  //////// Update Robot's State Machine /////////////
  const RobotID_t robotID = GetID();
  
  Result result = GetActionList().Update();
  if (result != RESULT_OK) {
    PRINT_NAMED_INFO("Robot.Update.ActionList", "Robot %d had an action list failure (%d)", robotID, result);
  }
  
  /////////// Update NVStorage //////////
  GetNVStorageComponent().Update();

  /////////// Update path planning / following ////////////
  GetPathComponent().Update();
  
  /////////// Update cube comms ////////////
  GetCubeCommsComponent().Update();
  
  // update and broadcast map
  GetMapComponent().Update();
  
  /////////// Update AnimationComponent /////////
  GetAnimationComponent().Update();

  /////////// Update visualization ////////////
      
  // Draw All Objects by calling their Visualize() methods.
  GetBlockWorld().DrawAllObjects();
  
  // Nav memory map
  GetMapComponent().DrawMap();

  // Always draw robot w.r.t. the origin, not in its current frame
  Pose3d robotPoseWrtOrigin = GetPose().GetWithRespectToRoot();
      
  // Triangle pose marker
  GetContext()->GetVizManager()->DrawRobot(GetID(), robotPoseWrtOrigin);
      
  // Full Webots CozmoBot model
  if( IsPhysical() ) {
    GetContext()->GetVizManager()->DrawRobot(GetID(), robotPoseWrtOrigin, GetHeadAngle(), GetLiftAngle());
  }
  
  // Robot bounding box
  static const ColorRGBA ROBOT_BOUNDING_QUAD_COLOR(0.0f, 0.8f, 0.0f, 0.75f);
      
  using namespace Quad;
  Quad2f quadOnGround2d = GetBoundingQuadXY(robotPoseWrtOrigin);
  const f32 zHeight = robotPoseWrtOrigin.GetTranslation().z() + WHEEL_RAD_TO_MM;
  Quad3f quadOnGround3d(Point3f(quadOnGround2d[TopLeft].x(),     quadOnGround2d[TopLeft].y(),     zHeight),
                        Point3f(quadOnGround2d[BottomLeft].x(),  quadOnGround2d[BottomLeft].y(),  zHeight),
                        Point3f(quadOnGround2d[TopRight].x(),    quadOnGround2d[TopRight].y(),    zHeight),
                        Point3f(quadOnGround2d[BottomRight].x(), quadOnGround2d[BottomRight].y(), zHeight));
    
  GetContext()->GetVizManager()->DrawRobotBoundingBox(GetID(), quadOnGround3d, ROBOT_BOUNDING_QUAD_COLOR);
      
  /*
  // Draw 3d bounding box
  Vec3f vizTranslation = GetPose().GetTranslation();
  vizTranslation.z() += 0.5f*ROBOT_BOUNDING_Z;
  Pose3d vizPose(GetPose().GetRotation(), vizTranslation);
      
  GetContext()->GetVizManager()->DrawCuboid(999, {ROBOT_BOUNDING_X, ROBOT_BOUNDING_Y, ROBOT_BOUNDING_Z},
  vizPose, ROBOT_BOUNDING_QUAD_COLOR);
  */
      
  GetContext()->GetVizManager()->SendEndRobotUpdate();

  // update time since last image received
  _timeSinceLastImage_s = std::max(0.0, currentTime - GetRobotToEngineImplMessaging().GetLastImageReceivedTime());
      
  // Sending debug string to game and viz
  char buffer [128];

  const float updateRatePerSec = 1.0f / (currentTime - _prevCurrentTime_sec);
  _prevCurrentTime_sec = currentTime;

  // So we can have an arbitrary number of data here that is likely to change want just hash it all
  // together if anything changes without spamming
  snprintf(buffer, sizeof(buffer),
           "%c%c%c%c%c%c %2dHz %s",
           GetMoveComponent().IsLiftMoving() ? 'L' : ' ',
           GetMoveComponent().IsHeadMoving() ? 'H' : ' ',
           GetMoveComponent().IsMoving() ? 'B' : ' ',
           GetCarryingComponent().IsCarryingObject() ? 'C' : ' ',
           IsOnChargerPlatform() ? 'P' : ' ',
           GetNVStorageComponent().HasPendingRequests() ? 'R' : ' ',
           // SimpleMoodTypeToString(GetMoodManager().GetSimpleMood()),
           // _movementComponent.AreAnyTracksLocked((u8)AnimTrackFlag::LIFT_TRACK) ? 'L' : ' ',
           // _movementComponent.AreAnyTracksLocked((u8)AnimTrackFlag::HEAD_TRACK) ? 'H' : ' ',
           // _movementComponent.AreAnyTracksLocked((u8)AnimTrackFlag::BODY_TRACK) ? 'B' : ' ',
           (u8)MIN(((u8)updateRatePerSec), std::numeric_limits<u8>::max()),
           //currentActivityName.c_str(),
           _behaviorDebugStr.c_str());
      
  std::hash<std::string> hasher;
  size_t curr_hash = hasher(std::string(buffer));
  if( _lastDebugStringHash != curr_hash )
  {
    SendDebugString(buffer);
    _lastDebugStringHash = curr_hash;
  }
  
  GetCubeLightComponent().Update();
  GetBodyLightComponent().Update();
  
  // Update user facing state information after everything else has been updated
  // so that relevant information is forwarded along to whoever's listening for
  // state changes
<<<<<<< HEAD
  _publicStateBroadcaster->Update(*this);
  
  
  // R&D - - - - - - - - - - - - - - - - - - - - - - - - - - - - - - - - - - - - - - - - - - - - - - - - - - - - - - - -
=======
  GetPublicStateBroadcaster().Update(*this);
>>>>>>> 9c11e12e

  _audioWorldObjects->Update();
  
  // R&D - - - - - - - - - - - - - - - - - - - - - - - - - - - - - - - - - - - - - - - - - - - - - - - - - - - - - - - -

  if( kDebugPossibleBlockInteraction ) {
    // print a bunch of info helpful for debugging block states
    BlockWorldFilter filter;
    filter.SetAllowedFamilies({ObjectFamily::LightCube});
    std::vector<ObservableObject*> matchingObjects;
    GetBlockWorld().FindLocatedMatchingObjects(filter, matchingObjects); // note this doesn't retrieve unknowns anymore
    for( const auto obj : matchingObjects ) {
        const ObservableObject* topObj __attribute__((unused)) =
            GetBlockWorld().FindLocatedObjectOnTopOf(*obj, STACKED_HEIGHT_TOL_MM);
        Pose3d relPose;
        bool gotRelPose __attribute__((unused)) =
            obj->GetPose().GetWithRespectTo(GetPose(), relPose);

        const char* axisStr = "";
        switch( obj->GetPose().GetRotationMatrix().GetRotatedParentAxis<'Z'>() ) {
          case AxisName::X_POS: axisStr="+X"; break;
          case AxisName::X_NEG: axisStr="-X"; break;
          case AxisName::Y_POS: axisStr="+Y"; break;
          case AxisName::Y_NEG: axisStr="-Y"; break;
          case AxisName::Z_POS: axisStr="+Z"; break;
          case AxisName::Z_NEG: axisStr="-Z"; break;
        }
              
        PRINT_NAMED_DEBUG("Robot.ObjectInteractionState",
                          "block:%d poseState:%8s moving?%d RestingFlat?%d carried?%d poseWRT?%d objOnTop:%d"
                          " z=%6.2f UpAxis:%s CanStack?%d CanPickUp?%d FromGround?%d",
                          obj->GetID().GetValue(),
                          PoseStateToString( obj->GetPoseState() ),
                          obj->IsMoving(),
                          obj->IsRestingFlat(),
                          (GetCarryingComponent().IsCarryingObject() && GetCarryingComponent().
                           GetCarryingObject() == obj->GetID()),
                          gotRelPose,
                          topObj ? topObj->GetID().GetValue() : -1,
                          relPose.GetTranslation().z(),
                          axisStr,
                          GetDockingComponent().CanStackOnTopOfObject(*obj),
                          GetDockingComponent().CanPickUpObject(*obj),
                          GetDockingComponent().CanPickUpObjectFromGround(*obj));
    }
  }
      
  return RESULT_OK;
      
} // Update()
      
static bool IsValidHeadAngle(f32 head_angle, f32* clipped_valid_head_angle)
{
  if(head_angle < MIN_HEAD_ANGLE - HEAD_ANGLE_LIMIT_MARGIN) {
    //PRINT_NAMED_WARNING("Robot.HeadAngleOOB", "Head angle (%f rad) too small.\n", head_angle);
    if (clipped_valid_head_angle) {
      *clipped_valid_head_angle = MIN_HEAD_ANGLE;
    }
    return false;
  }
  else if(head_angle > MAX_HEAD_ANGLE + HEAD_ANGLE_LIMIT_MARGIN) {
    //PRINT_NAMED_WARNING("Robot.HeadAngleOOB", "Head angle (%f rad) too large.\n", head_angle);
    if (clipped_valid_head_angle) {
      *clipped_valid_head_angle = MAX_HEAD_ANGLE;
    }
    return false;
  }
      
  if (clipped_valid_head_angle) {
    *clipped_valid_head_angle = head_angle;
  }
  return true;
      
} // IsValidHeadAngle()

    
Result Robot::SetNewPose(const Pose3d& newPose)
{
  SetPose(newPose.GetWithRespectToRoot());
  
  // Note: using last message timestamp instead of newest timestamp in history
  //  because it's possible we did not put the last-received state message into
  //  history (if it had old frame ID), but we still want the latest time we
  //  can get.
  const TimeStamp_t timeStamp = GetLastMsgTimestamp();
  
  return AddVisionOnlyStateToHistory(timeStamp, _pose, GetHeadAngle(), GetLiftAngle());
}
    
void Robot::SetPose(const Pose3d &newPose)
{
  // The new pose should have our current world origin as its origin
  if(!ANKI_VERIFY(newPose.HasSameRootAs(GetWorldOrigin()),
                  "Robot.SetPose.NewPoseOriginAndWorldOriginMismatch",
                  ""))
  {
    return;
  }

  // Update our current pose and keep the name consistent
  const std::string name = _pose.GetName();
  _pose = newPose;
  _pose.SetName(name);
      
  ComputeDriveCenterPose(_pose, _driveCenterPose);
      
} // SetPose()
    
Pose3d Robot::GetCameraPose(const f32 atAngle) const
{
  // Start with canonical (untilted) headPose
  Pose3d newHeadPose(_headCamPose);
      
  // Rotate that by the given angle
  RotationVector3d Rvec(-atAngle, Y_AXIS_3D());
  newHeadPose.RotateBy(Rvec);
  newHeadPose.SetName("Camera");

  return newHeadPose;
} // GetCameraPose()
    
void Robot::SetHeadAngle(const f32& angle)
{
  if (_isHeadCalibrated) {
    if (!IsValidHeadAngle(angle, &_currentHeadAngle)) {
      PRINT_NAMED_WARNING("Robot.GetCameraHeadPose.HeadAngleOOB",
                          "Angle %.3frad / %.1f (TODO: Send correction or just recalibrate?)",
                          angle, RAD_TO_DEG(angle));
    }
        
    GetVisionComponent().GetCamera().SetPose(GetCameraPose(_currentHeadAngle));
  }
  
} // SetHeadAngle()
    

void Robot::SetHeadCalibrated(bool isCalibrated)
{
  _isHeadCalibrated = isCalibrated;
}
  
void Robot::SetLiftCalibrated(bool isCalibrated)
{
  _isLiftCalibrated = isCalibrated;
}
  
bool Robot::IsHeadCalibrated() const
{
  return _isHeadCalibrated;
}

bool Robot::IsLiftCalibrated() const
{
  return _isLiftCalibrated;
}

void Robot::ComputeLiftPose(const f32 atAngle, Pose3d& liftPose)
{
  // Reset to canonical position
  liftPose.SetRotation(atAngle, Y_AXIS_3D());
  liftPose.SetTranslation({LIFT_ARM_LENGTH, 0.f, 0.f});
      
  // Rotate to the given angle
  RotationVector3d Rvec(-atAngle, Y_AXIS_3D());
  liftPose.RotateBy(Rvec);
}
    
void Robot::SetLiftAngle(const f32& angle)
{
  // TODO: Add lift angle limits?
  _currentLiftAngle = angle;
      
  Robot::ComputeLiftPose(_currentLiftAngle, _liftPose);

  DEV_ASSERT(_liftPose.IsChildOf(_liftBasePose), "Robot.SetLiftAngle.InvalidPose");
}
    
Radians Robot::GetPitchAngle() const
{
  return _pitchAngle;
}
  
bool Robot::WasObjectTappedRecently(const ObjectID& objectID) const
{
  return GetComponent<BlockTapFilterComponent>(RobotComponentID::BlockTapFilter).ShouldIgnoreMovementDueToDoubleTap(objectID);
}


Result Robot::SyncTime()
{
  _timeSynced = false;
  GetStateHistory()->Clear();
      
  Result res = SendSyncTime();
  if (res == RESULT_OK) {
    _syncTimeSentTime_sec = BaseStationTimer::getInstance()->GetCurrentTimeInSeconds();
  }
  return res;
}
  
Result Robot::LocalizeToObject(const ObservableObject* seenObject,
                               ObservableObject* existingObject)
{
  Result lastResult = RESULT_OK;
  
  if(existingObject == nullptr) {
    PRINT_NAMED_ERROR("Robot.LocalizeToObject.ExistingObjectPieceNullPointer", "");
    return RESULT_FAIL;
  }
  
  if(existingObject->GetID() != GetLocalizedTo())
  {
    PRINT_NAMED_DEBUG("Robot.LocalizeToObject",
                      "Robot attempting to localize to %s object %d",
                      EnumToString(existingObject->GetType()),
                      existingObject->GetID().GetValue());
  }
      
  if(!existingObject->CanBeUsedForLocalization() || WasObjectTappedRecently(existingObject->GetID())) {
    PRINT_NAMED_ERROR("Robot.LocalizeToObject.UnlocalizedObject",
                      "Refusing to localize to object %d, which claims not to be localizable.",
                      existingObject->GetID().GetValue());
    return RESULT_FAIL;
  }
      
  /* Useful for Debug:
     PRINT_NAMED_INFO("Robot.LocalizeToMat.MatSeenChain",
     "%s\n", matSeen->GetPose().GetNamedPathToOrigin(true).c_str());
       
     PRINT_NAMED_INFO("Robot.LocalizeToMat.ExistingMatChain",
     "%s\n", existingMatPiece->GetPose().GetNamedPathToOrigin(true).c_str());
  */
  
  HistStateKey histStateKey;
  HistRobotState* histStatePtr = nullptr;
  Pose3d robotPoseWrtObject;
  float  headAngle;
  float  liftAngle;
  if(nullptr == seenObject)
  {
    if(false == GetPose().GetWithRespectTo(existingObject->GetPose(), robotPoseWrtObject)) {
      PRINT_NAMED_ERROR("Robot.LocalizeToObject.ExistingObjectOriginMismatch",
                        "Could not get robot pose w.r.t. to existing object %d.",
                        existingObject->GetID().GetValue());
      return RESULT_FAIL;
    }
    liftAngle = GetLiftAngle();
    headAngle = GetHeadAngle();
  } else {
    // Get computed HistRobotState at the time the object was observed.
    if ((lastResult = GetStateHistory()->GetComputedStateAt(seenObject->GetLastObservedTime(), &histStatePtr, &histStateKey)) != RESULT_OK) {
      PRINT_NAMED_ERROR("Robot.LocalizeToObject.CouldNotFindHistoricalPose",
                        "Time %d", seenObject->GetLastObservedTime());
      return lastResult;
    }
        
    // The computed historical pose is always stored w.r.t. the robot's world
    // origin and parent chains are lost. Re-connect here so that GetWithRespectTo
    // will work correctly
    Pose3d robotPoseAtObsTime = histStatePtr->GetPose();
    robotPoseAtObsTime.SetParent(GetWorldOrigin());
        
    // Get the pose of the robot with respect to the observed object
    if(robotPoseAtObsTime.GetWithRespectTo(seenObject->GetPose(), robotPoseWrtObject) == false) {
      PRINT_NAMED_ERROR("Robot.LocalizeToObject.ObjectPoseOriginMisMatch",
                        "Could not get HistRobotState w.r.t. seen object pose.");
      return RESULT_FAIL;
    }
        
    liftAngle = histStatePtr->GetLiftAngle_rad();
    headAngle = histStatePtr->GetHeadAngle_rad();
  }
      
  // Make the computed robot pose use the existing object as its parent
  robotPoseWrtObject.SetParent(existingObject->GetPose());
  //robotPoseWrtMat.SetName(std::string("Robot_") + std::to_string(robot->GetID()));
      
# if 0
  // Don't snap to horizontal or discrete Z levels when we see a mat marker
  // while on a ramp
  if(IsOnRamp() == false)
  {
    // If there is any significant rotation, make sure that it is roughly
    // around the Z axis
    Radians rotAngle;
    Vec3f rotAxis;
    robotPoseWrtObject.GetRotationVector().GetAngleAndAxis(rotAngle, rotAxis);
        
    if(std::abs(rotAngle.ToFloat()) > DEG_TO_RAD(5) && !AreUnitVectorsAligned(rotAxis, Z_AXIS_3D(), DEG_TO_RAD(15))) {
      PRINT_NAMED_WARNING("Robot.LocalizeToObject.OutOfPlaneRotation",
                          "Refusing to localize to %s because "
                          "Robot %d's Z axis would not be well aligned with the world Z axis. "
                          "(angle=%.1fdeg, axis=(%.3f,%.3f,%.3f)",
                          existingObject->GetType().GetName().c_str(), GetID(),
                          rotAngle.getDegrees(), rotAxis.x(), rotAxis.y(), rotAxis.z());
      return RESULT_FAIL;
    }
        
    // Snap to purely horizontal rotation
    // TODO: Snap to surface of mat?
    /*
      if(existingMatPiece->IsPoseOn(robotPoseWrtObject, 0, 10.f)) {
      Vec3f robotPoseWrtObject_trans = robotPoseWrtObject.GetTranslation();
      robotPoseWrtObject_trans.z() = existingObject->GetDrivingSurfaceHeight();
      robotPoseWrtObject.SetTranslation(robotPoseWrtObject_trans);
      }
    */
    robotPoseWrtObject.SetRotation( robotPoseWrtObject.GetRotationAngle<'Z'>(), Z_AXIS_3D() );
        
  } // if robot is on ramp
# endif
      
  // Add the new vision-based pose to the robot's history. Note that we use
  // the pose w.r.t. the origin for storing poses in history.
  Pose3d robotPoseWrtOrigin = robotPoseWrtObject.GetWithRespectToRoot();
      
  if(IsLocalized()) {
    // Filter Z so it doesn't change too fast (unless we are switching from
    // delocalized to localized)
        
    // Make z a convex combination of new and previous value
    static const f32 zUpdateWeight = 0.1f; // weight of new value (previous gets weight of 1 - this)
    Vec3f T = robotPoseWrtOrigin.GetTranslation();
    T.z() = (zUpdateWeight*robotPoseWrtOrigin.GetTranslation().z() +
             (1.f - zUpdateWeight) * GetPose().GetTranslation().z());
    robotPoseWrtOrigin.SetTranslation(T);
  }
      
  if(nullptr != seenObject)
  {
    //
    if((lastResult = AddVisionOnlyStateToHistory(seenObject->GetLastObservedTime(),
                                                robotPoseWrtOrigin,
                                                headAngle, liftAngle)) != RESULT_OK)
    {
      PRINT_NAMED_ERROR("Robot.LocalizeToObject.FailedAddingVisionOnlyPoseToHistory", "");
      return lastResult;
    }
  }
      
  // If the robot's world origin is about to change by virtue of being localized
  // to existingObject, rejigger things so anything seen while the robot was
  // rooted to this world origin will get updated to be w.r.t. the new origin.
  const Pose3d& origOrigin = GetPoseOriginList().GetCurrentOrigin();
  if( !existingObject->GetPose().HasSameRootAs(origOrigin) )
  {
    LOG_EVENT("Robot.LocalizeToObject.RejiggeringOrigins",
              "Robot %d's current origin is %s, about to localize to origin %s.",
              GetID(), origOrigin.GetName().c_str(),
              existingObject->GetPose().FindRoot().GetName().c_str());
    
    const PoseOriginID_t origOriginID = GetPoseOriginList().GetCurrentOriginID();
    
    // Update the origin to which _worldOrigin currently points to contain
    // the transformation from its current pose to what is about to be the
    // robot's new origin.
    Transform3d transform(GetPose().GetTransform().GetInverse());
    transform.PreComposeWith(robotPoseWrtOrigin.GetTransform());
    
    Result result = _poseOrigins->Rejigger(robotPoseWrtObject.FindRoot(), transform);
    if(ANKI_VERIFY(RESULT_OK == result, "Robot.LocalizeToObject.RejiggerFailed", ""))
    {
      const PoseOriginID_t newOriginID = GetPoseOriginList().GetCurrentOriginID();
      
      // Now we need to go through all objects and faces whose poses have been adjusted
      // by this origin switch and notify the outside world of the change.
      GetBlockWorld().UpdateObjectOrigins(origOriginID, newOriginID);
      GetMapComponent().UpdateMapOrigins(origOriginID, newOriginID);
      GetFaceWorld().UpdateFaceOrigins(origOriginID, newOriginID); 
      
      // after updating all block world objects, flatten out origins to remove grandparents
      _poseOrigins->Flatten(newOriginID);
    }
    
  } // if(_worldOrigin != &existingObject->GetPose().FindRoot())
      
      
  if(nullptr != histStatePtr)
  {
    // Update the computed historical pose as well so that subsequent block
    // pose updates use obsMarkers whose camera's parent pose is correct.
    histStatePtr->SetPose(GetPoseFrameID(), robotPoseWrtOrigin, headAngle, liftAngle);
  }

      
  // Compute the new "current" pose from history which uses the
  // past vision-based "ground truth" pose we just computed.
  DEV_ASSERT_MSG(existingObject->GetPose().HasSameRootAs(GetWorldOrigin()),
                 "Robot.LocalizeToObject.ExistingObjectHasWrongOrigin",
                 "ObjectOrigin:%s WorldOrigin:%s",
                 existingObject->GetPose().FindRoot().GetName().c_str(),
                 GetWorldOrigin().GetName().c_str());
  
  if(UpdateCurrPoseFromHistory() == false) {
    PRINT_NAMED_ERROR("Robot.LocalizeToObject.FailedUpdateCurrPoseFromHistory", "");
    return RESULT_FAIL;
  }
      
  // Mark the robot as now being localized to this object
  // NOTE: this should be _after_ calling AddVisionOnlyStateToHistory, since
  //    that function checks whether the robot is already localized
  lastResult = SetLocalizedTo(existingObject);
  if(RESULT_OK != lastResult) {
    PRINT_NAMED_ERROR("Robot.LocalizeToObject.SetLocalizedToFail", "");
    return lastResult;
  }
      
  // Overly-verbose. Use for debugging localization issues
  /*
    PRINT_NAMED_INFO("Robot.LocalizeToObject",
    "Using %s object %d to localize robot %d at (%.3f,%.3f,%.3f), %.1fdeg@(%.2f,%.2f,%.2f), frameID=%d\n",
    ObjectTypeToString(existingObject->GetType()),
    existingObject->GetID().GetValue(), GetID(),
    GetPose().GetTranslation().x(),
    GetPose().GetTranslation().y(),
    GetPose().GetTranslation().z(),
    GetPose().GetRotationAngle<'Z'>().getDegrees(),
    GetPose().GetRotationAxis().x(),
    GetPose().GetRotationAxis().y(),
    GetPose().GetRotationAxis().z(),
    GetPoseFrameID());
  */
  
  // Don't actually send the update here, because it's possible that we are going to
  // call LocalizeToObject more than once in this tick, which could cause the pose
  // frame ID to update multiple times, replacing what's stored for this timestamp
  // in pose history. We don't want to send a pose frame to the robot that's about
  // to be replaced in history and never used again (causing errors in looking for it
  // when we later receive a RobotState message with that invalidated frameID), so just
  // set this flag to do the localization update once out in Update().
  _needToSendLocalizationUpdate = true;
  
  return RESULT_OK;
} // LocalizeToObject()
    
    
// - - - - - - - - - - - - - - - - - - - - - - - - - - - - - - - - - - - - - - - - - - - - - - - - - - - - - - - - - - -
Result Robot::LocalizeToMat(const MatPiece* matSeen, MatPiece* existingMatPiece)
{
  Result lastResult;
      
  if(matSeen == nullptr) {
    PRINT_NAMED_ERROR("Robot.LocalizeToMat.MatSeenNullPointer", "");
    return RESULT_FAIL;
  } else if(existingMatPiece == nullptr) {
    PRINT_NAMED_ERROR("Robot.LocalizeToMat.ExistingMatPieceNullPointer", "");
    return RESULT_FAIL;
  }
      
  /* Useful for Debug:
     PRINT_NAMED_INFO("Robot.LocalizeToMat.MatSeenChain",
     "%s\n", matSeen->GetPose().GetNamedPathToOrigin(true).c_str());
      
     PRINT_NAMED_INFO("Robot.LocalizeToMat.ExistingMatChain",
     "%s\n", existingMatPiece->GetPose().GetNamedPathToOrigin(true).c_str());
  */
      
  // Get computed HistRobotState at the time the mat was observed.
  HistStateKey histStateKey;
  HistRobotState* histStatePtr = nullptr;
  if ((lastResult = GetStateHistory()->GetComputedStateAt(matSeen->GetLastObservedTime(), &histStatePtr, &histStateKey)) != RESULT_OK) {
    PRINT_NAMED_ERROR("Robot.LocalizeToMat.CouldNotFindHistoricalPose", "Time %d", matSeen->GetLastObservedTime());
    return lastResult;
  }
      
  // The computed historical pose is always stored w.r.t. the robot's world
  // origin and parent chains are lost. Re-connect here so that GetWithRespectTo
  // will work correctly
  Pose3d robotPoseAtObsTime = histStatePtr->GetPose();
  robotPoseAtObsTime.SetParent(GetWorldOrigin());
      
  /*
  // Get computed Robot pose at the time the mat was observed (note that this
  // also makes the pose have the robot's current world origin as its parent
  Pose3d robotPoseAtObsTime;
  if(robot->GetComputedStateAt(matSeen->GetLastObservedTime(), robotPoseAtObsTime) != RESULT_OK) {
  PRINT_NAMED_ERROR("BlockWorld.UpdateRobotPose.CouldNotComputeHistoricalPose",
                    "Time %d\n",
                    matSeen->GetLastObservedTime());
  return false;
  }
  */
      
  // Get the pose of the robot with respect to the observed mat piece
  Pose3d robotPoseWrtMat;
  if(robotPoseAtObsTime.GetWithRespectTo(matSeen->GetPose(), robotPoseWrtMat) == false) {
    PRINT_NAMED_ERROR("Robot.LocalizeToMat.MatPoseOriginMisMatch",
                      "Could not get HistRobotState w.r.t. matPose.");
    return RESULT_FAIL;
  }
      
  // Make the computed robot pose use the existing mat piece as its parent
  robotPoseWrtMat.SetParent(existingMatPiece->GetPose());
  //robotPoseWrtMat.SetName(std::string("Robot_") + std::to_string(robot->GetID()));
      
  // Don't snap to horizontal or discrete Z levels when we see a mat marker
  // while on a ramp
  if(IsOnRamp() == false)
  {
    // If there is any significant rotation, make sure that it is roughly
    // around the Z axis
    Radians rotAngle;
    Vec3f rotAxis;
    robotPoseWrtMat.GetRotationVector().GetAngleAndAxis(rotAngle, rotAxis);

    if(std::abs(rotAngle.ToFloat()) > DEG_TO_RAD(5) && !AreUnitVectorsAligned(rotAxis, Z_AXIS_3D(), DEG_TO_RAD(15))) {
      PRINT_NAMED_WARNING("Robot.LocalizeToMat.OutOfPlaneRotation",
                          "Refusing to localize to %s because "
                          "Robot %d's Z axis would not be well aligned with the world Z axis. "
                          "(angle=%.1fdeg, axis=(%.3f,%.3f,%.3f)",
                          ObjectTypeToString(existingMatPiece->GetType()), GetID(),
                          rotAngle.getDegrees(), rotAxis.x(), rotAxis.y(), rotAxis.z());
      return RESULT_FAIL;
    }
        
    // Snap to purely horizontal rotation and surface of the mat
    if(existingMatPiece->IsPoseOn(robotPoseWrtMat, 0, 10.f)) {
      Vec3f robotPoseWrtMat_trans = robotPoseWrtMat.GetTranslation();
      robotPoseWrtMat_trans.z() = existingMatPiece->GetDrivingSurfaceHeight();
      robotPoseWrtMat.SetTranslation(robotPoseWrtMat_trans);
    }
    robotPoseWrtMat.SetRotation( robotPoseWrtMat.GetRotationAngle<'Z'>(), Z_AXIS_3D() );
        
  } // if robot is on ramp
      
  if(!_localizedToFixedObject && !existingMatPiece->IsMoveable()) {
    // If we have not yet seen a fixed mat, and this is a fixed mat, rejigger
    // the origins so that we use it as the world origin
    PRINT_NAMED_INFO("Robot.LocalizeToMat.LocalizingToFirstFixedMat",
                     "Localizing robot %d to fixed %s mat for the first time.",
                     GetID(), ObjectTypeToString(existingMatPiece->GetType()));
        
    if((lastResult = UpdateWorldOrigin(robotPoseWrtMat)) != RESULT_OK) {
      PRINT_NAMED_ERROR("Robot.LocalizeToMat.SetPoseOriginFailure",
                        "Failed to update robot %d's pose origin when (re-)localizing it.", GetID());
      return lastResult;
    }
        
    _localizedToFixedObject = true;
  }
  else if(IsLocalized() == false) {
    // If the robot is not yet localized, it is about to be, so we need to
    // update pose origins so that anything it has seen so far becomes rooted
    // to this mat's origin (whether mat is fixed or not)
    PRINT_NAMED_INFO("Robot.LocalizeToMat.LocalizingRobotFirstTime",
                     "Localizing robot %d for the first time (to %s mat).",
                     GetID(), ObjectTypeToString(existingMatPiece->GetType()));
        
    if((lastResult = UpdateWorldOrigin(robotPoseWrtMat)) != RESULT_OK) {
      PRINT_NAMED_ERROR("Robot.LocalizeToMat.SetPoseOriginFailure",
                        "Failed to update robot %d's pose origin when (re-)localizing it.", GetID());
      return lastResult;
    }
        
    if(!existingMatPiece->IsMoveable()) {
      // If this also happens to be a fixed mat, then we have now localized
      // to a fixed mat
      _localizedToFixedObject = true;
    }
  }
      
  /*
  // Don't snap to horizontal or discrete Z levels when we see a mat marker
  // while on a ramp
  if(IsOnRamp() == false)
  {
  // If there is any significant rotation, make sure that it is roughly
  // around the Z axis
  Radians rotAngle;
  Vec3f rotAxis;
  robotPoseWrtMat.GetRotationVector().GetAngleAndAxis(rotAngle, rotAxis);
  const float dotProduct = DotProduct(rotAxis, Z_AXIS_3D());
  const float dotProductThreshold = 0.0152f; // 1.f - std::cos(DEG_TO_RAD(10)); // within 10 degrees
  if(!NEAR(rotAngle.ToFloat(), 0, DEG_TO_RAD(10)) && !NEAR(std::abs(dotProduct), 1.f, dotProductThreshold)) {
  PRINT_NAMED_WARNING("BlockWorld.UpdateRobotPose.RobotNotOnHorizontalPlane",
  "Robot's Z axis is not well aligned with the world Z axis. "
  "(angle=%.1fdeg, axis=(%.3f,%.3f,%.3f)\n",
  rotAngle.getDegrees(), rotAxis.x(), rotAxis.y(), rotAxis.z());
  }
        
  // Snap to purely horizontal rotation and surface of the mat
  if(existingMatPiece->IsPoseOn(robotPoseWrtMat, 0, 10.f)) {
  Vec3f robotPoseWrtMat_trans = robotPoseWrtMat.GetTranslation();
  robotPoseWrtMat_trans.z() = existingMatPiece->GetDrivingSurfaceHeight();
  robotPoseWrtMat.SetTranslation(robotPoseWrtMat_trans);
  }
  robotPoseWrtMat.SetRotation( robotPoseWrtMat.GetRotationAngle<'Z'>(), Z_AXIS_3D() );
        
  } // if robot is on ramp
  */
      
  // Add the new vision-based pose to the robot's history. Note that we use
  // the pose w.r.t. the origin for storing poses in history.
  // HistRobotState p(robot->GetPoseFrameID(),
  //                  robotPoseWrtMat.GetWithRespectToRoot(),
  //                  posePtr->GetHeadAngle(),
  //                  posePtr->GetLiftAngle());
  Pose3d robotPoseWrtOrigin = robotPoseWrtMat.GetWithRespectToRoot();
      
  if((lastResult = AddVisionOnlyStateToHistory(existingMatPiece->GetLastObservedTime(),
                                              robotPoseWrtOrigin,
                                              histStatePtr->GetHeadAngle_rad(),
                                              histStatePtr->GetLiftAngle_rad())) != RESULT_OK)
  {
    PRINT_NAMED_ERROR("Robot.LocalizeToMat.FailedAddingVisionOnlyPoseToHistory", "");
    return lastResult;
  }
      
      
  // Update the computed historical pose as well so that subsequent block
  // pose updates use obsMarkers whose camera's parent pose is correct.
  // Note again that we store the pose w.r.t. the origin in history.
  // TODO: Should SetPose() do the flattening w.r.t. origin?
  histStatePtr->SetPose(GetPoseFrameID(), robotPoseWrtOrigin, histStatePtr->GetHeadAngle_rad(), histStatePtr->GetLiftAngle_rad());
      
  // Compute the new "current" pose from history which uses the
  // past vision-based "ground truth" pose we just computed.
  if(UpdateCurrPoseFromHistory() == false) {
    PRINT_NAMED_ERROR("Robot.LocalizeToMat.FailedUpdateCurrPoseFromHistory", "");
    return RESULT_FAIL;
  }
      
  // Mark the robot as now being localized to this mat
  // NOTE: this should be _after_ calling AddVisionOnlyStateToHistory, since
  //    that function checks whether the robot is already localized
  lastResult = SetLocalizedTo(existingMatPiece);
  if(RESULT_OK != lastResult) {
    PRINT_NAMED_ERROR("Robot.LocalizeToMat.SetLocalizedToFail", "");
    return lastResult;
  }
      
  // Overly-verbose. Use for debugging localization issues
  /*
    PRINT_INFO("Using %s mat %d to localize robot %d at (%.3f,%.3f,%.3f), %.1fdeg@(%.2f,%.2f,%.2f)\n",
    existingMatPiece->GetType().GetName().c_str(),
    existingMatPiece->GetID().GetValue(), GetID(),
    GetPose().GetTranslation().x(),
    GetPose().GetTranslation().y(),
    GetPose().GetTranslation().z(),
    GetPose().GetRotationAngle<'Z'>().getDegrees(),
    GetPose().GetRotationAxis().x(),
    GetPose().GetRotationAxis().y(),
    GetPose().GetRotationAxis().z());
  */
      
  // Send the ground truth pose that was computed instead of the new current
  // pose and let the robot deal with updating its current pose based on the
  // history that it keeps.
  SendAbsLocalizationUpdate();
      
  return RESULT_OK;
      
} // LocalizeToMat()
    
Result Robot::SetOnRamp(bool t)
{
  ANKI_CPU_PROFILE("Robot::SetOnRamp");
  
  if(t == _onRamp) {
    // Nothing to do
    return RESULT_OK;
  }
      
  // We are either transition onto or off of a ramp
      
  Ramp* ramp = dynamic_cast<Ramp*>(GetBlockWorld().GetLocatedObjectByID(_rampID, ObjectFamily::Ramp));
  if(ramp == nullptr) {
    PRINT_NAMED_WARNING("Robot.SetOnRamp.NoRampWithID",
                        "Robot %d is transitioning on/off of a ramp, but Ramp object with ID=%d not found in the world",
                        _ID, _rampID.GetValue());
    return RESULT_FAIL;
  }
      
  assert(_rampDirection == Ramp::ASCENDING || _rampDirection == Ramp::DESCENDING);
      
  const bool transitioningOnto = (t == true);
      
  if(transitioningOnto) {
    // Record start (x,y) position coming from robot so basestation can
    // compute actual (x,y,z) position from upcoming odometry updates
    // coming from robot (which do not take slope of ramp into account)
    _rampStartPosition = {_pose.GetTranslation().x(), _pose.GetTranslation().y()};
    _rampStartHeight   = _pose.GetTranslation().z();
        
    PRINT_NAMED_INFO("Robot.SetOnRamp.TransitionOntoRamp",
                     "Robot %d transitioning onto ramp %d, using start (%.1f,%.1f,%.1f)",
                     _ID, ramp->GetID().GetValue(), _rampStartPosition.x(), _rampStartPosition.y(), _rampStartHeight);
        
  } else {
    Result res;
    // Just do an absolute pose update, setting the robot's position to
    // where we "know" he should be when he finishes ascending or
    // descending the ramp
    switch(_rampDirection)
    {
      case Ramp::ASCENDING:
        res = SetNewPose(ramp->GetPostAscentPose(WHEEL_BASE_MM).GetWithRespectToRoot());
        break;
            
      case Ramp::DESCENDING:
        res = SetNewPose(ramp->GetPostDescentPose(WHEEL_BASE_MM).GetWithRespectToRoot());
        break;
            
      default:
        PRINT_NAMED_WARNING("Robot.SetOnRamp.UnexpectedRampDirection",
                            "When transitioning on/off ramp, expecting the ramp direction to be either "
                            "ASCENDING or DESCENDING, not %d.", _rampDirection);
        return RESULT_FAIL;
    }
    
    if(res != RESULT_OK) {
      PRINT_NAMED_WARNING("Robot.SetOnRamp.SetNewPose",
                          "Robot %d failed to set new pose", _ID);
      return res;
    }
        
    _rampDirection = Ramp::UNKNOWN;
        
    const TimeStamp_t timeStamp = GetStateHistory()->GetNewestTimeStamp();
        
    PRINT_NAMED_INFO("Robot.SetOnRamp.TransitionOffRamp",
                     "Robot %d transitioning off of ramp %d, at (%.1f,%.1f,%.1f) @ %.1fdeg, timeStamp = %d",
                     _ID, ramp->GetID().GetValue(),
                     _pose.GetTranslation().x(), _pose.GetTranslation().y(), _pose.GetTranslation().z(),
                     _pose.GetRotationAngle<'Z'>().getDegrees(),
                     timeStamp);
  } // if/else transitioning onto ramp
      
  _onRamp = t;
      
  return RESULT_OK;
      
} // SetOnRamp()
    
    
Result Robot::SetPoseOnCharger()
{
  ANKI_CPU_PROFILE("Robot::SetPoseOnCharger");
  
  Charger* charger = dynamic_cast<Charger*>(GetBlockWorld().GetLocatedObjectByID(_chargerID));
  if(charger == nullptr) {
    PRINT_NAMED_WARNING("Robot.SetPoseOnCharger.NoChargerWithID",
                        "Robot %d has docked to charger, but Charger object with ID=%d not found in the world.",
                        _ID, _chargerID.GetValue());
    return RESULT_FAIL;
  }
      
  // Just do an absolute pose update, setting the robot's position to
  // where we "know" he should be when he finishes ascending the charger.
  Result lastResult = SetNewPose(charger->GetRobotDockedPose().GetWithRespectToRoot());
  if(lastResult != RESULT_OK) {
    PRINT_NAMED_WARNING("Robot.SetPoseOnCharger.SetNewPose",
                        "Robot %d failed to set new pose", _ID);
    return lastResult;
  }

  const TimeStamp_t timeStamp = GetStateHistory()->GetNewestTimeStamp();
    
  PRINT_NAMED_INFO("Robot.SetPoseOnCharger.SetPose",
                   "Robot %d now on charger %d, at (%.1f,%.1f,%.1f) @ %.1fdeg, timeStamp = %d",
                   _ID, charger->GetID().GetValue(),
                   _pose.GetTranslation().x(), _pose.GetTranslation().y(), _pose.GetTranslation().z(),
                   _pose.GetRotationAngle<'Z'>().getDegrees(),
                   timeStamp);
      
  return RESULT_OK;
      
} // SetPoseOnCharger()
  
// ============ Messaging ================
    
Result Robot::SendMessage(const RobotInterface::EngineToRobot& msg, bool reliable, bool hot) const
{
  Result sendResult = GetContext()->GetRobotManager()->GetMsgHandler()->SendMessage(_ID, msg, reliable, hot);
  if(sendResult != RESULT_OK) {
    const char* msgTypeName = EngineToRobotTagToString(msg.GetTag());
    Util::sWarningF("Robot.SendMessage", { {DDATA, msgTypeName} }, "Robot %d failed to send a message type %s", _ID, msgTypeName);
  }
  return sendResult;
}
      
// Sync time with physical robot and trigger it robot to send back camera calibration
Result Robot::SendSyncTime() const
{
  Result result = SendMessage(RobotInterface::EngineToRobot(
                                RobotInterface::SyncTime(AndroidHAL::getInstance()->GetTimeStamp(),
                                                         DRIVE_CENTER_OFFSET)));

  if(result == RESULT_OK) {    
    // Reset pose on connect
    PRINT_NAMED_INFO("Robot.SendSyncTime", "Setting pose to (0,0,0)");
    Pose3d zeroPose(0, Z_AXIS_3D(), {0,0,0}, GetWorldOrigin());
    return SendAbsLocalizationUpdate(zeroPose, 0, GetPoseFrameID());
  }
  
  if (result != RESULT_OK) {
    PRINT_NAMED_WARNING("Robot.SendSyncTime.FailedToSend","");
  }
  
  return result;
}
        
Result Robot::SendAbsLocalizationUpdate(const Pose3d&        pose,
                                        const TimeStamp_t&   t,
                                        const PoseFrameID_t& frameId) const
{
  // Send flattened poses to the robot, because when we get them back in odometry
  // updates with origin IDs, we can only hook them back up directly to the
  // corresponding pose origin (we can't know the chain that led there anymore)
  
  const Pose3d& poseWrtOrigin = pose.GetWithRespectToRoot();
  const Pose3d& origin = poseWrtOrigin.GetParent(); // poseWrtOrigin's parent is, by definition, the root / an origin
  DEV_ASSERT(origin.IsRoot(), "Robot.SendAbsLocalizationUpdate.OriginNotRoot");
  DEV_ASSERT(pose.HasSameRootAs(origin), "Robot.SendAbsLocalizationUpdate.ParentOriginMismatch");
  
  const PoseOriginID_t originID = origin.GetID();
  if(!GetPoseOriginList().ContainsOriginID(originID))
  {
    PRINT_NAMED_ERROR("Robot.SendAbsLocalizationUpdate.InvalidPoseOriginID",
                      "Origin %d(%s)", originID, origin.GetName().c_str());
    return RESULT_FAIL;
  }
  
  return SendMessage(RobotInterface::EngineToRobot(
                       RobotInterface::AbsoluteLocalizationUpdate(
                         t,
                         frameId,
                         originID,
                         poseWrtOrigin.GetTranslation().x(),
                         poseWrtOrigin.GetTranslation().y(),
                         poseWrtOrigin.GetRotation().GetAngleAroundZaxis().ToFloat()
                         )));
}
    
Result Robot::SendAbsLocalizationUpdate() const
{
  // Look in history for the last vis pose and send it.
  TimeStamp_t t;
  HistRobotState histState;
  if (GetStateHistory()->GetLatestVisionOnlyState(t, histState) == RESULT_FAIL) {
    PRINT_NAMED_WARNING("Robot.SendAbsLocUpdate.NoVizPoseFound", "");
    return RESULT_FAIL;
  }

  return SendAbsLocalizationUpdate(histState.GetPose().GetWithRespectToRoot(), t, histState.GetFrameId());
}
    
Result Robot::SendHeadAngleUpdate() const
{
  return SendMessage(RobotInterface::EngineToRobot(
                       RobotInterface::HeadAngleUpdate(_currentHeadAngle)));
}

Result Robot::SendIMURequest(const u32 length_ms) const
{
  return SendRobotMessage<IMURequest>(length_ms);
}
  

bool Robot::HasExternalInterface() const
{
  if(HasComponent(RobotComponentID::CozmoContext)){
    return GetContext()->GetExternalInterface() != nullptr;
  }else{
    return false;
  }
}

IExternalInterface* Robot::GetExternalInterface()
{
  DEV_ASSERT(GetContext()->GetExternalInterface() != nullptr, "Robot.ExternalInterface.nullptr");
  return GetContext()->GetExternalInterface();
}

Util::Data::DataPlatform* Robot::GetContextDataPlatform()
{
  return GetContext()->GetDataPlatform();
}

// - - - - - - - - - - - - - - - - - - - - - - - - - - - - - - - - - - - - - - - - - - - - - - - - - - - - - - - - - - -
// Message handlers subscribed to in RobotToEngineImplMessaging::InitRobotMessageComponent
  
template<>
void Robot::HandleMessage(const ExternalInterface::EnableDroneMode& msg)
{
  _isCliffReactionDisabled = msg.isStarted;
  SendMessage(RobotInterface::EngineToRobot(RobotInterface::EnableStopOnCliff(!msg.isStarted)));
}
  
template<>
void Robot::HandleMessage(const ExternalInterface::RequestRobotSettings& msg)
{
  const VisionComponent& visionComponent = GetVisionComponent();
  std::shared_ptr<Vision::CameraCalibration> cameraCalibration;
  
  cameraCalibration = visionComponent.GetCameraCalibration();
  
  if(cameraCalibration == nullptr)
  {
    PRINT_NAMED_WARNING("Robot.HandleRequestRobotSettings.CameraNotCalibrated", "");
    cameraCalibration = std::make_shared<Vision::CameraCalibration>(0,0,1.f,1.f,0.f,0.f);
  }
  
  ExternalInterface::CameraConfig cameraConfig(cameraCalibration->GetFocalLength_x(),
                                               cameraCalibration->GetFocalLength_y(),
                                               cameraCalibration->GetCenter_x(),
                                               cameraCalibration->GetCenter_y(),
                                               cameraCalibration->ComputeHorizontalFOV().getDegrees(),
                                               cameraCalibration->ComputeVerticalFOV().getDegrees(),
                                               visionComponent.GetMinCameraExposureTime_ms(),
                                               visionComponent.GetMaxCameraExposureTime_ms(),
                                               visionComponent.GetMinCameraGain(),
                                               visionComponent.GetMaxCameraGain());
  
  ExternalInterface::PerRobotSettings robotSettings(GetHeadSerialNumber(),
                                                    GetBodySerialNumber(),
                                                    _modelNumber,
                                                    GetBodyHWVersion(),
                                                    std::move(cameraConfig),
                                                    GetBodyColor());
  
  Broadcast( ExternalInterface::MessageEngineToGame(std::move(robotSettings)) );
}

// - - - - - - - - - - - - - - - - - - - - - - - - - - - - - - - - - - - - - - - - - - - - - - - - - - - - - - - - - - -
TimeStamp_t Robot::GetLastImageTimeStamp() const {
  return GetVisionComponent().GetLastProcessedImageTimeStamp();
}
    
/*
  const Pose3d Robot::ProxDetectTransform[] = { Pose3d(0, Z_AXIS_3D(), Vec3f(50, 25, 0)),
  Pose3d(0, Z_AXIS_3D(), Vec3f(50, 0, 0)),
  Pose3d(0, Z_AXIS_3D(), Vec3f(50, -25, 0)) };
*/


Quad2f Robot::GetBoundingQuadXY(const f32 padding_mm) const
{
  return GetBoundingQuadXY(_pose, padding_mm);
}
    
Quad2f Robot::GetBoundingQuadXY(const Pose3d& atPose, const f32 padding_mm)
{
  const RotationMatrix2d R(atPose.GetRotation().GetAngleAroundZaxis());

  static const Quad2f CanonicalBoundingBoxXY(
    {ROBOT_BOUNDING_X_FRONT, -0.5f*ROBOT_BOUNDING_Y},
    {ROBOT_BOUNDING_X_FRONT,  0.5f*ROBOT_BOUNDING_Y},
    {ROBOT_BOUNDING_X_FRONT - ROBOT_BOUNDING_X, -0.5f*ROBOT_BOUNDING_Y},
    {ROBOT_BOUNDING_X_FRONT - ROBOT_BOUNDING_X,  0.5f*ROBOT_BOUNDING_Y});

  Quad2f boundingQuad(CanonicalBoundingBoxXY);
  if(padding_mm != 0.f) {
    Quad2f paddingQuad({ padding_mm, -padding_mm},
                       { padding_mm,  padding_mm},
                       {-padding_mm, -padding_mm},
                       {-padding_mm,  padding_mm});
    boundingQuad += paddingQuad;
  }
      
  using namespace Quad;
  for(CornerName iCorner = FirstCorner; iCorner < NumCorners; ++iCorner) {
    // Rotate to given pose
    boundingQuad[iCorner] = R * boundingQuad[iCorner];
  }
      
  // Re-center
  Point2f center(atPose.GetTranslation().x(), atPose.GetTranslation().y());
  boundingQuad += center;
      
  return boundingQuad;
      
} // GetBoundingQuadXY()
    
f32 Robot::GetHeight() const
{
  return std::max(ROBOT_BOUNDING_Z, GetLiftHeight() + LIFT_HEIGHT_ABOVE_GRIPPER);
}
    
f32 Robot::GetLiftHeight() const
{
  return ConvertLiftAngleToLiftHeightMM(GetLiftAngle());
}
    
Transform3d Robot::GetLiftTransformWrtCamera(const f32 atLiftAngle, const f32 atHeadAngle) const
{
  Pose3d liftPose(_liftPose);
  ComputeLiftPose(atLiftAngle, liftPose);

  Pose3d camPose = GetCameraPose(atHeadAngle);

  Pose3d liftPoseWrtCam;
  const bool result = liftPose.GetWithRespectTo(camPose, liftPoseWrtCam);

  DEV_ASSERT(result, "Robot.GetLiftTransformWrtCamera.LiftWrtCamPoseFailed");
# pragma unused(result)

  return liftPoseWrtCam.GetTransform();
}
    
f32 Robot::ConvertLiftHeightToLiftAngleRad(f32 height_mm)
{
  height_mm = CLIP(height_mm, LIFT_HEIGHT_LOWDOCK, LIFT_HEIGHT_CARRY);
  return asinf((height_mm - LIFT_BASE_POSITION[2] - LIFT_FORK_HEIGHT_REL_TO_ARM_END)/LIFT_ARM_LENGTH);
}

f32 Robot::ConvertLiftAngleToLiftHeightMM(f32 angle_rad)
{
  return (sinf(angle_rad) * LIFT_ARM_LENGTH) + LIFT_BASE_POSITION[2] + LIFT_FORK_HEIGHT_REL_TO_ARM_END;
}
    
Result Robot::RequestIMU(const u32 length_ms) const
{
  return SendIMURequest(length_ms);
}

// ============ Pose history ===============    
    
Result Robot::UpdateWorldOrigin(Pose3d& newPoseWrtNewOrigin)
{
  // Reverse the connection between origin and robot, and connect the new
  // reversed connection
  //ASSERT_NAMED(p.GetPose().GetParent() == _poseOrigin, "Robot.UpdateWorldOrigin.InvalidPose");
  //Pose3d originWrtRobot = _pose.GetInverse();
  //originWrtRobot.SetParent(&newPoseOrigin);
  
  // TODO: Update to use PoseOriginList::Rejigger
  // This is only called by LocalizeToMat, which is not currently used.
  DEV_ASSERT(false, "Robot.UpdateWorldOrigin.NeedsUpdateToUseRejigger");
  
# if 0
  // TODO: get rid of nasty const_cast somehow
  Pose3d* newOrigin = const_cast<Pose3d*>(newPoseWrtNewOrigin.GetParent());
  newOrigin->SetParent(nullptr);
      
  // TODO: We should only be doing this (modifying what _worldOrigin points to) when it is one of the
  // placeHolder poseOrigins, not if it is a mat!
  std::string origName(_worldOrigin->GetName());
  *_worldOrigin = _pose.GetInverse();
  _worldOrigin->SetParent(&newPoseWrtNewOrigin);
      
      
  // Connect the old origin's pose to the same root the robot now has.
  // It is no longer the robot's origin, but for any of its children,
  // it is now in the right coordinates.
  if(_worldOrigin->GetWithRespectTo(*newOrigin, *_worldOrigin) == false) {
    PRINT_NAMED_ERROR("Robot.UpdateWorldOrigin.NewLocalizationOriginProblem",
                      "Could not get pose origin w.r.t. new origin pose.");
    return RESULT_FAIL;
  }
      
  //_worldOrigin->PreComposeWith(*newOrigin);
      
  // Preserve the old world origin's name, despite updates above
  _worldOrigin->SetName(origName);
      
  // Now make the robot's world origin point to the new origin
  _worldOrigin = newOrigin;
      
  newOrigin->SetRotation(0, Z_AXIS_3D());
  newOrigin->SetTranslation({0,0,0});
      
  // Now make the robot's origin point to the new origin
  // TODO: avoid the icky const_cast here...
  _worldOrigin = const_cast<Pose3d*>(newPoseWrtNewOrigin.GetParent());

  _robotWorldOriginChangedSignal.emit(GetID());
# endif
  
  return RESULT_OK;
      
} // UpdateWorldOrigin()
    
    
Result Robot::AddVisionOnlyStateToHistory(const TimeStamp_t t,
                                         const Pose3d& pose,
                                         const f32 head_angle,
                                         const f32 lift_angle)
{      
  // We have a new ("ground truth") key frame. Increment the pose frame!
  ++_frameId;
  
  // Set needToSendLocalizationUpdate to true so we send an update on the next tick
  _needToSendLocalizationUpdate = true;
  
  HistRobotState histState;
  histState.SetPose(_frameId, pose, head_angle, lift_angle);
  return GetStateHistory()->AddVisionOnlyState(t, histState);
}

Result Robot::GetComputedStateAt(const TimeStamp_t t_request, Pose3d& pose) const
{
  HistStateKey histStateKey;
  const HistRobotState* histStatePtr = nullptr;
  Result lastResult = GetStateHistory()->GetComputedStateAt(t_request, &histStatePtr, &histStateKey);
  if(lastResult == RESULT_OK) {
    // Grab the pose stored in the pose stamp we just found, and hook up
    // its parent to the robot's current world origin (since pose history
    // doesn't keep track of pose parent chains)
    pose = histStatePtr->GetPose();
    pose.SetParent(GetWorldOrigin());
  }
  return lastResult;
}
bool Robot::UpdateCurrPoseFromHistory()
{
  bool poseUpdated = false;
      
  TimeStamp_t t;
  HistRobotState histState;
  if (GetStateHistory()->ComputeStateAt(GetStateHistory()->GetNewestTimeStamp(), t, histState) == RESULT_OK)
  {
    const Pose3d& worldOrigin = GetWorldOrigin();
    Pose3d newPose;
    if((histState.GetPose().GetWithRespectTo(worldOrigin, newPose))==false)
    {
      // This is not necessarily an error anymore: it's possible we've received an
      // odometry update from the robot w.r.t. an old origin (before being delocalized),
      // in which case we can't use it to update the current pose of the robot
      // in its new frame.
      PRINT_NAMED_INFO("Robot.UpdateCurrPoseFromHistory.GetWrtParentFailed",
                       "Could not update robot %d's current pose using historical pose w.r.t. %s because we are now in frame %s.",
                       _ID, histState.GetPose().FindRoot().GetName().c_str(),
                       worldOrigin.GetName().c_str());
    }
    else
    {
      SetPose(newPose);
      poseUpdated = true;
    }

  }
      
  return poseUpdated;
}


Result Robot::AbortAll()
{
  bool anyFailures = false;
      
  GetActionList().Cancel();
      
  if(GetPathComponent().Abort() != RESULT_OK) {
    anyFailures = true;
  }
      
  if(GetDockingComponent().AbortDocking() != RESULT_OK) {
    anyFailures = true;
  }
      
  if(AbortAnimation() != RESULT_OK) {
    anyFailures = true;
  }
  
  GetMoveComponent().StopAllMotors();
      
  if(anyFailures) {
    return RESULT_FAIL;
  } else {
    return RESULT_OK;
  }
      
}
      
Result Robot::AbortAnimation()
{
  return SendAbortAnimation();
}

Result Robot::SendAbortAnimation()
{
  return SendMessage(RobotInterface::EngineToRobot(RobotInterface::AbortAnimation()));
}
     
Result Robot::SendDebugString(const char* format, ...)
{
  int len = 0;
  const int kMaxDebugStringLen = std::numeric_limits<u8>::max();
  char text[kMaxDebugStringLen];
  strcpy(text, format);
      
  // Create formatted text
  va_list argptr;
  va_start(argptr, format);
  len = vsnprintf(text, kMaxDebugStringLen, format, argptr);
  va_end(argptr);
        
  std::string str(text);
      
  // Send message to game
  Broadcast(ExternalInterface::MessageEngineToGame(ExternalInterface::DebugString(str)));
  
  return RESULT_OK;
}
      
      
void Robot::ComputeDriveCenterPose(const Pose3d &robotPose, Pose3d &driveCenterPose) const
{
  MoveRobotPoseForward(robotPose, GetDriveCenterOffset(), driveCenterPose);
}
      
void Robot::ComputeOriginPose(const Pose3d &driveCenterPose, Pose3d &robotPose) const
{
  MoveRobotPoseForward(driveCenterPose, -GetDriveCenterOffset(), robotPose);
}

void Robot::MoveRobotPoseForward(const Pose3d &startPose, f32 distance, Pose3d &movedPose) {
  movedPose = startPose;
  f32 angle = startPose.GetRotationAngle<'Z'>().ToFloat();
  Vec3f trans;
  trans.x() = startPose.GetTranslation().x() + distance * cosf(angle);
  trans.y() = startPose.GetTranslation().y() + distance * sinf(angle);
  movedPose.SetTranslation(trans);
}
      
f32 Robot::GetDriveCenterOffset() const {
  f32 driveCenterOffset = DRIVE_CENTER_OFFSET;
  if (GetCarryingComponent().IsCarryingObject()) {
    driveCenterOffset = 0;
  }
  return driveCenterOffset;
}
    
bool Robot::Broadcast(ExternalInterface::MessageEngineToGame&& event)
{
  if(HasExternalInterface()) {
    GetExternalInterface()->Broadcast(event);
    return true;
  } else {
    return false;
  }
}

bool Robot::Broadcast(VizInterface::MessageViz&& event)
{
  auto* vizMgr = GetContext()->GetVizManager();
  if (vizMgr != nullptr) {
    vizMgr->SendVizMessage(std::move(event));
    return true;
  }
  return false;
}

void Robot::BroadcastEngineErrorCode(EngineErrorCode error)
{
  Broadcast(ExternalInterface::MessageEngineToGame(ExternalInterface::EngineErrorCodeMessage(error)));
  PRINT_NAMED_ERROR("Robot.BroadcastEngineErrorCode",
                    "Engine failing with error code %s[%hhu]",
                    EnumToString(error),
                    error);
}
    
ExternalInterface::RobotState Robot::GetRobotState() const
{
  ExternalInterface::RobotState msg;
      
  msg.pose = GetPose().ToPoseStruct3d(GetPoseOriginList());
  if(msg.pose.originID == PoseOriginList::UnknownOriginID)
  {
    PRINT_NAMED_WARNING("Robot.GetRobotState.BadOriginID", "");
  }
  
  msg.poseAngle_rad = GetPose().GetRotationAngle<'Z'>().ToFloat();
  msg.posePitch_rad = GetPitchAngle().ToFloat();
      
  msg.leftWheelSpeed_mmps  = GetLeftWheelSpeed();
  msg.rightWheelSpeed_mmps = GetRightWheelSpeed();
      
  msg.headAngle_rad = GetHeadAngle();
  msg.liftHeight_mm = GetLiftHeight();
  
  msg.accel = GetHeadAccelData();
  msg.gyro = GetHeadGyroData();
  
  msg.status = _lastStatusFlags;
  if(GetAnimationComponent().IsAnimating())        { msg.status |= (uint32_t)RobotStatusFlag::IS_ANIMATING; }
  if(GetCarryingComponent().IsCarryingObject())   {
    msg.status |= (uint32_t)RobotStatusFlag::IS_CARRYING_BLOCK;
    msg.carryingObjectID = GetCarryingComponent().GetCarryingObject();
    msg.carryingObjectOnTopID = GetCarryingComponent().GetCarryingObjectOnTop();
  } else {
    msg.carryingObjectID = -1;
    msg.carryingObjectOnTopID = -1;
  }
  
  msg.gameStatus = 0;
  if (IsLocalized() && _offTreadsState == OffTreadsState::OnTreads) { msg.gameStatus |= (uint8_t)GameStatusFlag::IsLocalized; }
      
  msg.headTrackingObjectID = GetMoveComponent().GetTrackToObject();
      
  msg.localizedToObjectID = GetLocalizedTo();

  msg.batteryVoltage = GetBatteryVoltage();
      
  msg.lastImageTimeStamp = GetVisionComponent().GetLastProcessedImageTimeStamp();
      
  return msg;
}
  
RobotState Robot::GetDefaultRobotState()
{
  const auto kDefaultStatus = (Util::EnumToUnderlying(RobotStatusFlag::HEAD_IN_POS) |
                               Util::EnumToUnderlying(RobotStatusFlag::LIFT_IN_POS));
  
  const RobotPose kDefaultPose(0.f, 0.f, 0.f, 0.f, 0.f);
  
  std::array<uint16_t, Util::EnumToUnderlying(CliffSensor::CLIFF_COUNT)> defaultCliffRawVals;
  defaultCliffRawVals.fill(std::numeric_limits<uint16_t>::max());
  
  const RobotState state(1, //uint32_t timestamp, (Robot does not report at t=0
                         0, //uint32_t pose_frame_id,
                         1, //uint32_t pose_origin_id,
                         kDefaultPose, //const Anki::Cozmo::RobotPose &pose,
                         0.f, //float lwheel_speed_mmps,
                         0.f, //float rwheel_speed_mmps,
                         0.f, //float headAngle
                         0.f, //float liftAngle,
                         AccelData(), //const Anki::Cozmo::AccelData &accel,
                         GyroData(), //const Anki::Cozmo::GyroData &gyro,
                         5.f, //float batteryVoltage,
                         kDefaultStatus, //uint32_t status,
                         std::move(defaultCliffRawVals), //std::array<uint16_t, 4> cliffDataRaw,
                         ProxSensorData(), //const Anki::Cozmo::ProxSensorData &proxData,
                         0, // touch intensity value when not touched (from capacitive touch sensor)
                         -1); //int8_t currPathSegment
  
  return state;
}

RobotInterface::MessageHandler* Robot::GetRobotMessageHandler()
{
  if ((!_components->_array.GetComponent(RobotComponentID::CozmoContext).IsValueValid()) ||
      (GetContext()->GetRobotManager() == nullptr))
  {
    DEV_ASSERT(false, "Robot.GetRobotMessageHandler.nullptr");
    return nullptr;
  }
        
  return GetContext()->GetRobotManager()->GetMsgHandler();
}
 
  
Result Robot::ComputeHeadAngleToSeePose(const Pose3d& pose, Radians& headAngle, f32 yTolFrac) const
{
  Pose3d poseWrtNeck;
  const bool success = pose.GetWithRespectTo(_neckPose, poseWrtNeck);
  if(!success)
  {
    PRINT_NAMED_WARNING("Robot.ComputeHeadAngleToSeePose.OriginMismatch", "");
    return RESULT_FAIL_ORIGIN_MISMATCH;
  }
  
  // Assume the given point is in the XZ plane in front of the camera (i.e. so
  // if we were to turn and face it with the robot's body, we then just need to
  // find the right head angle)
  const Point3f pointWrtNeck(Point2f(poseWrtNeck.GetTranslation()).Length(), // Drop z and get length in XY plane
                             0.f,
                             poseWrtNeck.GetTranslation().z());
  
  Vision::Camera camera(GetVisionComponent().GetCamera());
  
  auto calib = camera.GetCalibration();
  if(nullptr == calib)
  {
    PRINT_NAMED_ERROR("Robot.ComputeHeadAngleToSeePose.NullCamera", "");
    return RESULT_FAIL;
  }
  
  const f32 dampening = 0.8f;
  const f32 kYTol = yTolFrac * calib->GetNrows();
  
  f32 searchAngle_rad = 0.f;
  s32 iteration = 0;
  const s32 kMaxIterations = 25;
  
# define DEBUG_HEAD_ANGLE_ITERATIONS 0
  while(iteration++ < kMaxIterations)
  {
    if(DEBUG_HEAD_ANGLE_ITERATIONS) {
      PRINT_NAMED_DEBUG("ComputeHeadAngle", "%d: %.1fdeg", iteration, RAD_TO_DEG(searchAngle_rad));
    }
    
    // Get point w.r.t. camera at current search angle
    const Pose3d& cameraPoseWrtNeck = GetCameraPose(searchAngle_rad);
    const Point3f& pointWrtCam = cameraPoseWrtNeck.GetInverse() * pointWrtNeck;
    
    // Project point into the camera
    // Note: not using camera's Project3dPoint() method because it does special handling
    //  for points not in the image limits, which we don't want here. We also don't need
    //  to add ycen, because we'll just subtract it right back off to see how far from
    //  centered we are. And we're only using y, so we'll just special-case this here.
    if(Util::IsFltLE(pointWrtCam.z(), 0.f))
    {
      PRINT_NAMED_WARNING("Robot.ComputeHeadAngleToSeePose.BadProjectedZ", "");
      return RESULT_FAIL;
    }
    const f32 y = calib->GetFocalLength_y() * (pointWrtCam.y() / pointWrtCam.z());
    
    // See if the projection is close enough to center
    if(Util::IsFltLE(std::abs(y), kYTol))
    {
      if(DEBUG_HEAD_ANGLE_ITERATIONS) {
        PRINT_NAMED_DEBUG("ComputeHeadAngle", "CONVERGED: %.1fdeg", RAD_TO_DEG(searchAngle_rad));
      }
      
      headAngle = searchAngle_rad;
      break;
    }
    
    // Nope: keep searching. Adjust angle proportionally to how far off we are.
    const f32 angleInc = std::atan2f(y, calib->GetFocalLength_y());
    searchAngle_rad -= dampening*angleInc;
  }

  if(iteration == kMaxIterations)
  {
    PRINT_NAMED_WARNING("Robot.ComputeHeadAngleToSeePose.MaxIterations", "");
    return RESULT_FAIL;
  }
  
  return RESULT_OK;
}
  
Result Robot::ComputeTurnTowardsImagePointAngles(const Point2f& imgPoint, const TimeStamp_t timestamp,
                                                 Radians& absPanAngle, Radians& absTiltAngle) const
{
  auto calib = GetVisionComponent().GetCamera().GetCalibration();
  const Point2f pt = imgPoint - calib->GetCenter();
  
  HistRobotState histState;
  TimeStamp_t t;
  Result result = GetStateHistory()->ComputeStateAt(timestamp, t, histState);
  if(RESULT_OK != result)
  {
    PRINT_NAMED_WARNING("Robot.ComputeTurnTowardsImagePointAngles.ComputeHistPoseFailed", "t=%u", timestamp);
    absPanAngle = GetPose().GetRotation().GetAngleAroundZaxis();
    absTiltAngle = GetHeadAngle();
    return result;
  }
  
  absTiltAngle = std::atan2f(-pt.y(), calib->GetFocalLength_y()) + histState.GetHeadAngle_rad();
  absPanAngle  = std::atan2f(-pt.x(), calib->GetFocalLength_x()) + histState.GetPose().GetRotation().GetAngleAroundZaxis();
  
  return RESULT_OK;
}

void Robot::SetBodyColor(const s32 color)
{
  const BodyColor bodyColor = static_cast<BodyColor>(color);
  if(bodyColor <= BodyColor::UNKNOWN ||
     bodyColor >= BodyColor::COUNT ||
     bodyColor == BodyColor::RESERVED)
  {
    PRINT_NAMED_ERROR("Robot.SetBodyColor.InvalidColor",
                      "Robot has invalid body color %d", color);
    return;
  }
  
  _bodyColor = bodyColor;
}

void Robot::DevReplaceAIComponent(AIComponent*& aiComponent)
{
  _components->_array.DevReplaceDependentComponent(RobotComponentID::AIComponent, RobotComp(aiComponent, true));
  aiComponent = nullptr;
}

  

} // namespace Cozmo
} // namespace Anki<|MERGE_RESOLUTION|>--- conflicted
+++ resolved
@@ -202,56 +202,6 @@
 
 
 Robot::Robot(const RobotID_t robotID, const CozmoContext* context)
-<<<<<<< HEAD
-  : _poseOriginList(new PoseOriginList())
-  , _context(context)
-  , _ID(robotID)
-  , _timeSynced(false)
-  , _lastMsgTimestamp(0)
-  , _blockWorld(new BlockWorld(this))
-  , _faceWorld(new FaceWorld(*this))
-  , _petWorld(new PetWorld(*this))
-  , _publicStateBroadcaster(new PublicStateBroadcaster())
-  , _audioClient(new Audio::EngineRobotAudioClient())
-  , _audioWorldObjects(new Audio::AudioWorldObjects(*this))     // R&D
-  , _pathComponent(new PathComponent(*this, robotID, context))
-  , _drivingAnimationHandler(new DrivingAnimationHandler(*this))
-  , _actionList(new ActionList(*this))
-  , _movementComponent(new MovementComponent(*this))
-  , _visionComponent( new VisionComponent(*this, _context))
-  , _mapComponent(new MapComponent(this))
-  , _nvStorageComponent(new NVStorageComponent(*this, _context))
-  , _aiComponent(new AIComponent())
-  , _objectPoseConfirmerPtr(new ObjectPoseConfirmer(*this))
-  , _cubeLightComponent(new CubeLightComponent(*this, _context))
-  , _bodyLightComponent(new BodyLightComponent(*this, _context))
-  , _cubeAccelComponent(new CubeAccelComponent(*this))
-  , _cubeCommsComponent(new CubeCommsComponent(*this))
-  , _gyroDriftDetector(std::make_unique<RobotGyroDriftDetector>(*this))
-  , _dockingComponent(new DockingComponent(*this))
-  , _carryingComponent(new CarryingComponent(*this))
-  , _cliffSensorComponent(std::make_unique<CliffSensorComponent>(*this))
-  , _proxSensorComponent(std::make_unique<ProxSensorComponent>(*this))
-  , _touchSensorComponent(std::make_unique<TouchSensorComponent>(*this))
-  , _animationComponent(std::make_unique<AnimationComponent>(*this, _context))
-  , _neckPose(0.f,Y_AXIS_3D(),
-              {NECK_JOINT_POSITION[0], NECK_JOINT_POSITION[1], NECK_JOINT_POSITION[2]}, _pose, "RobotNeck")
-  , _headCamPose(_kDefaultHeadCamRotation,
-                 {HEAD_CAM_POSITION[0], HEAD_CAM_POSITION[1], HEAD_CAM_POSITION[2]}, _neckPose, "RobotHeadCam")
-  , _liftBasePose(0.f, Y_AXIS_3D(),
-                  {LIFT_BASE_POSITION[0], LIFT_BASE_POSITION[1], LIFT_BASE_POSITION[2]}, _pose, "RobotLiftBase")
-  , _liftPose(0.f, Y_AXIS_3D(), {LIFT_ARM_LENGTH, 0.f, 0.f}, _liftBasePose, "RobotLift")
-  , _currentHeadAngle(MIN_HEAD_ANGLE)
-  , _robotAccelFiltered(0.f, 0.f, 0.f)
-  , _stateHistory(new RobotStateHistory())
-  , _moodManager(new MoodManager(this))
-  , _inventoryComponent(new InventoryComponent(*this))
-  , _progressionUnlockComponent(new ProgressionUnlockComponent(*this))
-  , _tapFilterComponent(new BlockTapFilterComponent(*this))
-  , _robotToEngineImplMessaging(new RobotToEngineImplMessaging(this))
-  , _robotIdleTimeoutComponent(new RobotIdleTimeoutComponent(*this))
-  , _micDirectionHistory(new MicDirectionHistory())
-=======
 : _poseOrigins(new PoseOriginList())
 , _neckPose(0.f,Y_AXIS_3D(),
             {NECK_JOINT_POSITION[0], NECK_JOINT_POSITION[1], NECK_JOINT_POSITION[2]}, _pose, "RobotNeck")
@@ -265,7 +215,6 @@
 , _lastMsgTimestamp(0)
 , _currentHeadAngle(MIN_HEAD_ANGLE)
 , _robotAccelFiltered(0.f, 0.f, 0.f)
->>>>>>> 9c11e12e
 {
   DEV_ASSERT(context != nullptr,
              "Robot.Constructor.ContextIsNull");
@@ -1557,14 +1506,10 @@
   // Update user facing state information after everything else has been updated
   // so that relevant information is forwarded along to whoever's listening for
   // state changes
-<<<<<<< HEAD
-  _publicStateBroadcaster->Update(*this);
+  GetPublicStateBroadcaster().Update(*this);
   
   
   // R&D - - - - - - - - - - - - - - - - - - - - - - - - - - - - - - - - - - - - - - - - - - - - - - - - - - - - - - - -
-=======
-  GetPublicStateBroadcaster().Update(*this);
->>>>>>> 9c11e12e
 
   _audioWorldObjects->Update();
   
