
//
//  robot.cpp
//  Products_Cozmo
//
//  Created by Andrew Stein on 8/23/13.
//  Copyright (c) 2013 Anki, Inc. All rights reserved.
//

#include "engine/robot.h"

#ifdef COZMO_V2
#include "androidHAL/androidHAL.h"
#endif
#define USE_BSM 0

#include "anki/common/basestation/math/point_impl.h"
#include "anki/common/basestation/math/poseOriginList.h"
#include "anki/common/basestation/math/quad_impl.h"
#include "anki/common/basestation/utils/data/dataPlatform.h"
#include "anki/common/basestation/utils/timer.h"
#include "engine/actions/actionContainers.h"
#include "engine/actions/animActions.h"
#include "engine/activeCube.h"
#include "engine/activeObjectHelpers.h"
#include "engine/aiComponent/aiComponent.h"
#include "engine/aiComponent/freeplayDataTracker.h"
<<<<<<< HEAD
=======
#include "engine/animations/proceduralFace.h"
>>>>>>> cb0b2ef5
#include "engine/ankiEventUtil.h"
#include "engine/audio/engineRobotAudioClient.h"
#include "engine/behaviorSystem/activities/activities/iActivity.h"
#include "engine/behaviorSystem/bsRunnableChoosers/iBSRunnableChooser.h"
#include "engine/behaviorSystem/behaviorManager.h"
#include "engine/behaviorSystem/behaviorSystemManager.h"
#include "engine/behaviorSystem/behaviors/iBehavior.h"
#include "engine/block.h"
#include "engine/blockWorld/blockConfigurationManager.h"
#include "engine/blockWorld/blockWorld.h"
#include "engine/blocks/blockFilter.h"
#include "engine/charger.h"
#include "engine/components/animationComponent.h"
#include "engine/components/blockTapFilterComponent.h"
#include "engine/components/bodyLightComponent.h"
#include "engine/components/carryingComponent.h"
#include "engine/components/cliffSensorComponent.h"
#include "engine/components/cubeAccelComponent.h"
#include "engine/components/cubeLightComponent.h"
#include "engine/components/dockingComponent.h"
#include "engine/components/inventoryComponent.h"
#include "engine/components/movementComponent.h"
#include "engine/components/nvStorageComponent.h"
#include "engine/components/pathComponent.h"
#include "engine/components/progressionUnlockComponent.h"
#include "engine/components/proxSensorComponent.h"
#include "engine/components/publicStateBroadcaster.h"
#include "engine/components/touchSensorComponent.h"
#include "engine/components/visionComponent.h"
#include "engine/navMap/mapComponent.h"
#include "engine/cozmoContext.h"
#include "engine/drivingAnimationHandler.h"
#include "engine/externalInterface/externalInterface.h"
#include "engine/faceWorld.h"
#include "engine/moodSystem/moodManager.h"
#include "engine/objectPoseConfirmer.h"
#include "engine/petWorld.h"
#include "engine/ramp.h"
#include "engine/robotDataLoader.h"
#include "engine/robotGyroDriftDetector.h"
#include "engine/robotIdleTimeoutComponent.h"
#include "engine/robotInterface/messageHandler.h"
#include "engine/robotManager.h"
#include "engine/robotStateHistory.h"
#include "engine/robotToEngineImplMessaging.h"
#include "engine/textToSpeech/textToSpeechComponent.h"
#include "engine/viz/vizManager.h"


#include "anki/cozmo/shared/cozmoConfig.h"
#include "anki/cozmo/shared/cozmoEngineConfig.h"
#include "anki/vision/basestation/visionMarker.h"
#include "clad/externalInterface/messageEngineToGame.h"
#include "clad/robotInterface/messageEngineToRobot.h"
#include "clad/types/gameStatusFlag.h"
#include "clad/types/robotStatusAndActions.h"
#include "util/console/consoleInterface.h"
#include "util/cpuProfiler/cpuProfiler.h"
#include "util/fileUtils/fileUtils.h"
#include "util/helpers/ankiDefines.h"
#include "util/helpers/templateHelpers.h"
#include "util/logging/logging.h"
#include "util/transport/reliableConnection.h"

#include "opencv2/calib3d/calib3d.hpp"
#include "opencv2/highgui/highgui.hpp" // For imwrite() in ProcessImage

#include <fstream>
#include <regex>
#include <dirent.h>
#include <sys/stat.h>

#define IS_STATUS_FLAG_SET(x) ((msg.status & (uint32_t)RobotStatusFlag::x) != 0)

namespace Anki {
namespace Cozmo {

CONSOLE_VAR(bool, kDebugPossibleBlockInteraction, "Robot", false);
  
// if false, vision system keeps running while picked up, on side, etc.
CONSOLE_VAR(bool, kUseVisionOnlyWhileOnTreads,    "Robot", false);

// Play an animation by name from the debug console.
// Note: If COZMO-11199 is implemented (more user-friendly playing animations by name
//   on the Unity side), then this console func can be removed.
#if REMOTE_CONSOLE_ENABLED
static Robot* _thisRobot = nullptr;
static void PlayAnimationByName(ConsoleFunctionContextRef context)
{
  if (_thisRobot != nullptr) {
    const char* animName = ConsoleArg_Get_String(context, "animName");
    _thisRobot->GetActionList().QueueAction(QueueActionPosition::NOW,
                                            new PlayAnimationAction(*_thisRobot, animName));
  }
}
CONSOLE_FUNC(PlayAnimationByName, "PlayAnimationByName", const char* animName);
#endif
  
////////
// Consts for robot offtreadsState
///////

// timeToConsiderOfftreads is tuned based on the fact that we have to wait half a second from the time the cliff sensor detects
// ground to when the robot state message updates to the fact that it is no longer picked up
static const TimeStamp_t kRobotTimeToConsiderOfftreads_ms = 250;
static const TimeStamp_t kRobotTimeToConsiderOfftreadsOnBack_ms = kRobotTimeToConsiderOfftreads_ms * 3;

// Laying flat angles
static const float kPitchAngleOntreads_rads = DEG_TO_RAD(0);
static const float kPitchAngleOntreadsTolerance_rads = DEG_TO_RAD(45);

//Constants for on back
static const float kPitchAngleOnBack_rads = DEG_TO_RAD(74.5f);
static const float kPitchAngleOnBack_sim_rads = DEG_TO_RAD(96.4f);
static const float kPitchAngleOnBackTolerance_deg = 15.0f;

//Constants for on side
static const float kOnSideAccel_mmps2 = 9800.0f;
static const float kOnSideToleranceAccel_mmps2 = 3000.0f;

// On face angles
static const float kPitchAngleOnFacePlantMin_rads = DEG_TO_RAD(110.f);
static const float kPitchAngleOnFacePlantMax_rads = DEG_TO_RAD(-80.f);
static const float kPitchAngleOnFacePlantMin_sim_rads = DEG_TO_RAD(110.f); //This has not been tested
static const float kPitchAngleOnFacePlantMax_sim_rads = DEG_TO_RAD(-80.f); //This has not been tested

// For tool code reading
// 4-degree look down: (Make sure to update cozmoBot.proto to match!)
#ifdef COZMO_V2
  const RotationMatrix3d Robot::_kDefaultHeadCamRotation = RotationMatrix3d({
     0,     0,   1.f,
    -1.f,   0,   0,
     0,    -1.f, 0,
  });
#else
  const RotationMatrix3d Robot::_kDefaultHeadCamRotation = RotationMatrix3d({
    0,      -0.0698f,  0.9976f,
  -1.0000f,  0,        0,
    0,      -0.9976f, -0.0698f,
  });
#endif


Robot::Robot(const RobotID_t robotID, const CozmoContext* context)
  : _context(context)
  , _ID(robotID)
  , _timeSynced(false)
  , _lastMsgTimestamp(0)
  , _blockWorld(new BlockWorld(this))
  , _faceWorld(new FaceWorld(*this))
  , _petWorld(new PetWorld(*this))
  , _publicStateBroadcaster(new PublicStateBroadcaster())
  , _behaviorMgr(new BehaviorManager(*this))
  , _behaviorSysMgr(new BehaviorSystemManager(*this))
  , _audioClient(new Audio::EngineRobotAudioClient())
  , _pathComponent(new PathComponent(*this, robotID, context))
  , _drivingAnimationHandler(new DrivingAnimationHandler(*this))
  , _actionList(new ActionList())
  , _movementComponent(new MovementComponent(*this))
  , _visionComponent( new VisionComponent(*this, _context))
  , _mapComponent(new MapComponent(this))
  , _nvStorageComponent(new NVStorageComponent(*this, _context))
  , _aiComponent(new AIComponent(*this))
  , _textToSpeechComponent(new TextToSpeechComponent(_context))
  , _objectPoseConfirmerPtr(new ObjectPoseConfirmer(*this))
  , _cubeLightComponent(new CubeLightComponent(*this, _context))
  , _bodyLightComponent(new BodyLightComponent(*this, _context))
  , _cubeAccelComponent(new CubeAccelComponent(*this))
  , _gyroDriftDetector(std::make_unique<RobotGyroDriftDetector>(*this))
  , _dockingComponent(new DockingComponent(*this))
  , _carryingComponent(new CarryingComponent(*this))
  , _cliffSensorComponent(std::make_unique<CliffSensorComponent>(*this))
  , _proxSensorComponent(std::make_unique<ProxSensorComponent>(*this))
  , _touchSensorComponent(std::make_unique<TouchSensorComponent>(*this))
  , _animationComponent(std::make_unique<AnimationComponent>(*this, _context))
  , _poseOriginList(new PoseOriginList())
  , _neckPose(0.f,Y_AXIS_3D(),
              {NECK_JOINT_POSITION[0], NECK_JOINT_POSITION[1], NECK_JOINT_POSITION[2]}, _pose, "RobotNeck")
  , _headCamPose(_kDefaultHeadCamRotation,
                 {HEAD_CAM_POSITION[0], HEAD_CAM_POSITION[1], HEAD_CAM_POSITION[2]}, _neckPose, "RobotHeadCam")
  , _liftBasePose(0.f, Y_AXIS_3D(),
                  {LIFT_BASE_POSITION[0], LIFT_BASE_POSITION[1], LIFT_BASE_POSITION[2]}, _pose, "RobotLiftBase")
  , _liftPose(0.f, Y_AXIS_3D(), {LIFT_ARM_LENGTH, 0.f, 0.f}, _liftBasePose, "RobotLift")
  , _currentHeadAngle(MIN_HEAD_ANGLE)
  , _robotAccelFiltered(0.f, 0.f, 0.f)
  , _stateHistory(new RobotStateHistory())
  , _moodManager(new MoodManager(this))
  , _inventoryComponent(new InventoryComponent(*this))
  , _progressionUnlockComponent(new ProgressionUnlockComponent(*this))
  , _blockFilter(new BlockFilter(this, context->GetExternalInterface()))
  , _tapFilterComponent(new BlockTapFilterComponent(*this))
  , _lastDisconnectedCheckTime(0)
  , _robotToEngineImplMessaging(new RobotToEngineImplMessaging(this))
  , _robotIdleTimeoutComponent(new RobotIdleTimeoutComponent(*this))
{
  PRINT_NAMED_INFO("Robot.Robot", "Created");
      
  _pose.SetName("Robot_" + std::to_string(_ID));
  _driveCenterPose.SetName("RobotDriveCenter_" + std::to_string(_ID));
      
  // Initializes _pose, _poseOrigins, and _worldOrigin:
  Delocalize(false);
  
  // The call to Delocalize() will increment frameID, but we want it to be
  // initialzied to 0, to match the physical robot's initialization
  // It will also add to history so clear it
  // It will also flag that a localization update is needed when it increments the frameID so set the flag
  // to false
  _frameId = 0;
  _stateHistory->Clear();
  _needToSendLocalizationUpdate = false;

  _robotToEngineImplMessaging->InitRobotMessageComponent(_context->GetRobotManager()->GetMsgHandler(), robotID, this);
  
  // Setup audio messages
  GetAudioClient()->SubscribeAudioCallbackMessages(this);

  _lastDebugStringHash = 0;
      
  // Read in Mood Manager Json
  if (nullptr != _context->GetDataPlatform())
  {
    _moodManager->Init(_context->GetDataLoader()->GetRobotMoodConfig());
    LoadEmotionEvents();
  }
  
  // Initialize progression
  _progressionUnlockComponent->Init();
  
  _inventoryComponent->Init(_context->GetDataLoader()->GetInventoryConfig());

  _behaviorMgr->InitConfiguration(_context->GetDataLoader()->GetRobotActivitiesConfig());
  _behaviorMgr->InitReactionTriggerMap(_context->GetDataLoader()->GetReactionTriggerMap());
  
  if(USE_BSM){
    _behaviorSysMgr->InitConfiguration(*this, _context->GetDataLoader()->GetBehaviorSystemConfig());
  }
  
  // Setting camera pose according to current head angle.
  // (Not using SetHeadAngle() because _isHeadCalibrated is initially false making the function do nothing.)
  _visionComponent->GetCamera().SetPose(GetCameraPose(_currentHeadAngle));
        
  if (nullptr != _context->GetDataPlatform())
  {
    _visionComponent->Init(_context->GetDataLoader()->GetRobotVisionConfig());
  }
  
# ifndef COZMO_V2   // TODO: RobotDataBackupManager needs to reside on the Unity-side for Cozmo 2.0
  // Read all necessary data off the robot and back it up
  // Potentially duplicates some reads like FaceAlbumData
  _nvStorageComponent->GetRobotDataBackupManager().ReadAllBackupDataFromRobot();
# endif

  // initialize AI
  _aiComponent->Init();
  
  // Used for CONSOLE_FUNCTION "PlayAnimationByName" above
#if REMOTE_CONSOLE_ENABLED
  _thisRobot = this;
#endif

#ifdef COZMO_V2
  // This will create the AndroidHAL instance if it doesn't yet exist
  AndroidHAL::getInstance();
#endif
  
} // Constructor: Robot
    
Robot::~Robot()
{
  LOG_EVENT("robot.destructor", "%d", GetID());
  
  // force an update to the freeplay data manager, so we'll send a DAS event before the tracker is destroyed
  GetAIComponent().GetFreeplayDataTracker().ForceUpdate();
  
  AbortAll();
  
  // This needs to happen before ActionList is destroyed, because otherwise behaviors will try to respond
  // to actions shutting down
  _behaviorMgr.reset();
  _behaviorSysMgr.reset();
  
  // Destroy our actionList before things like the path planner, since actions often rely on those.
  // ActionList must be cleared before it is destroyed because pending actions may attempt to make use of the pointer.
  _actionList->Clear();
  _actionList.reset();
      
  // destroy vision component first because its thread might be using things from Robot. This fixes a crash
  // caused by the vision thread using _stateHistory when it was destroyed here
  _visionComponent.reset();
  
  // Destroy the state history
  _stateHistory.reset();
  
  Util::SafeDelete(_moodManager);
  Util::SafeDelete(_progressionUnlockComponent);
  Util::SafeDelete(_tapFilterComponent);
  Util::SafeDelete(_blockFilter);
  
  // Destroy these components (which may hold poses parented to _pose) *before* _pose is destroyed (despite
  // order of declaration)
  _objectPoseConfirmerPtr.reset();
  _aiComponent.reset();
  _pathComponent.reset();
  _petWorld.reset();
  _faceWorld.reset();
  _blockWorld.reset();
}
    
void Robot::SetOnCharger(bool onCharger)
{
  // If we are being set on a charger, we can update the instance of the charger in the current world to
  // match the robot. If we don't have an instance, we can add an instance now
  if ( onCharger )
  {
    const Pose3d& poseWrtRobot = Charger::GetDockPoseRelativeToRobot(*this);
    
    // find instance in current origin
    BlockWorldFilter filter;
    filter.AddAllowedFamily(ObjectFamily::Charger);
    filter.AddAllowedType(ObjectType::Charger_Basic);
    ObservableObject* chargerInstance = GetBlockWorld().FindLocatedMatchingObject(filter);
    if ( nullptr == chargerInstance )
    {
      // there's currently no located instance, we need to create one.
      chargerInstance = new Charger();
      chargerInstance->SetID();
    }

    // pretend the instance we created was an observation. Note that lastObservedTime will be 0 in this case, since
    // that timestamp refers to visual observations only (TODO: maybe that should be more explicit or any
    // observation should set that timestamp)
    GetObjectPoseConfirmer().AddRobotRelativeObservation(chargerInstance, poseWrtRobot, PoseState::Known);
  }
  
  // log events when onCharger status changes
  if (onCharger && !_isOnCharger)
  {
    // if we are on the charger, we must also be on the charger platform.
    SetOnChargerPlatform(true);
	  
    // offCharger -> onCharger
    LOG_EVENT("robot.on_charger", "");
    Broadcast(ExternalInterface::MessageEngineToGame(ExternalInterface::ChargerEvent(true)));
  }
  else if (!onCharger && _isOnCharger)
  {
    // onCharger -> offCharger
    LOG_EVENT("robot.off_charger", "");
    Broadcast(ExternalInterface::MessageEngineToGame(ExternalInterface::ChargerEvent(false)));
  }

  // update flag now (note this gets updated after notifying; this might be an issue for listeners)
  _isOnCharger = onCharger;
}

void Robot::SetOnChargerPlatform(bool onPlatform)
{
  // Can only not be on platform if not on charge contacts
  onPlatform = onPlatform || IsOnCharger();
  
  const bool stateChanged = _isOnChargerPlatform != onPlatform;
  _isOnChargerPlatform = onPlatform;
  
  if( stateChanged ) {
    Broadcast(
      ExternalInterface::MessageEngineToGame(
        ExternalInterface::RobotOnChargerPlatformEvent(_isOnChargerPlatform))
      );
    
    const u32 thresh = (onPlatform ? CLIFF_SENSOR_UNDROP_LEVEL_MIN : CLIFF_SENSOR_DROP_LEVEL);
    _cliffSensorComponent->SendCliffDetectThresholdToRobot(thresh);

    // pause the freeplay tracking if we are on the charger
    GetAIComponent().GetFreeplayDataTracker().SetFreeplayPauseFlag(_isOnChargerPlatform, FreeplayPauseFlag::OnCharger);
  }
}
  
bool Robot::CheckAndUpdateTreadsState(const RobotState& msg)
{
  if (!IsHeadCalibrated()) {
    return false;
  }
  
  const bool isPickedUp = IS_STATUS_FLAG_SET(IS_PICKED_UP);
  const bool isFalling = IS_STATUS_FLAG_SET(IS_FALLING);
  const TimeStamp_t currentTimestamp = BaseStationTimer::getInstance()->GetCurrentTimeStamp();
  
  //////////
  // Check the robot's orientation
  //////////
  
  //// COZMO_UP_RIGHT
  const bool currOnTreads = std::abs(GetPitchAngle().ToDouble() - kPitchAngleOntreads_rads) <= kPitchAngleOntreadsTolerance_rads;
  
  //// COZMO_ON_BACK
  const float backAngle = IsPhysical() ? kPitchAngleOnBack_rads : kPitchAngleOnBack_sim_rads;
  const bool currOnBack = std::abs( GetPitchAngle().ToDouble() - backAngle ) <= DEG_TO_RAD( kPitchAngleOnBackTolerance_deg );
  //// COZMO_ON_SIDE
  const bool currOnSide = Util::IsNear(std::abs(_robotAccelFiltered.y), kOnSideAccel_mmps2, kOnSideToleranceAccel_mmps2);
  const bool onRightSide = currOnSide && (_robotAccelFiltered.y > 0.f);
  //// COZMO_ON_FACE
  const float facePlantMinAngle = IsPhysical() ? kPitchAngleOnFacePlantMin_rads : kPitchAngleOnFacePlantMin_sim_rads;
  const float facePlantMaxAngle = IsPhysical() ? kPitchAngleOnFacePlantMax_rads : kPitchAngleOnFacePlantMax_sim_rads;
  
  const bool currFacePlant = GetPitchAngle() > facePlantMinAngle || GetPitchAngle() < facePlantMaxAngle;
  
  /////
  // Orientation based state transitions
  ////
  
  if (isFalling) {
    if (_awaitingConfirmationTreadState != OffTreadsState::Falling) {
      _awaitingConfirmationTreadState = OffTreadsState::Falling;
      _timeOffTreadStateChanged_ms = currentTimestamp - kRobotTimeToConsiderOfftreads_ms;
    }
  }
  else if(currOnSide) {
    if(_awaitingConfirmationTreadState != OffTreadsState::OnRightSide
       && _awaitingConfirmationTreadState != OffTreadsState::OnLeftSide)
    {
      // Transition to Robot on Side
      if(onRightSide) {
        _awaitingConfirmationTreadState = OffTreadsState::OnRightSide;
      } else {
        _awaitingConfirmationTreadState = OffTreadsState::OnLeftSide;
      }
      _timeOffTreadStateChanged_ms = currentTimestamp;
    }
  }
  else if(currFacePlant) {
    if (_awaitingConfirmationTreadState != OffTreadsState::OnFace) {
      // Transition to Robot on Face
      _awaitingConfirmationTreadState = OffTreadsState::OnFace;
      _timeOffTreadStateChanged_ms = currentTimestamp;
    }
  }
  else if(currOnBack) {
    if (_awaitingConfirmationTreadState != OffTreadsState::OnBack) {
      // Transition to Robot on Back
      _awaitingConfirmationTreadState = OffTreadsState::OnBack;
      // On Back is a special case as it is also an intermediate state for coming from onface -> ontreads. hence we wait a little longer than usual(kRobotTimeToConsiderOfftreads_ms) to check if it's on back.
      _timeOffTreadStateChanged_ms = currentTimestamp + kRobotTimeToConsiderOfftreadsOnBack_ms;
    }
  }
  else if(currOnTreads) {
    if (_awaitingConfirmationTreadState != OffTreadsState::InAir
        && _awaitingConfirmationTreadState != OffTreadsState::OnTreads)
    {
      _awaitingConfirmationTreadState = OffTreadsState::InAir;
      _timeOffTreadStateChanged_ms = currentTimestamp;
    }
  }// end if(isFalling)
    
  /////
  // Message based tread state transitions
  ////
  
  // Transition from ontreads to InAir - happens instantly
  if(_awaitingConfirmationTreadState == OffTreadsState::OnTreads && isPickedUp == true) {
    // Robot is being picked up from not being picked up, notify systems
    _awaitingConfirmationTreadState = OffTreadsState::InAir;
    // Allows this to be called instantly
    _timeOffTreadStateChanged_ms = currentTimestamp - kRobotTimeToConsiderOfftreads_ms;
  }
  
  // Transition from inAir to Ontreads
  // there is a delay for the cliff sensor to confirm the robot is no longer picked up
  if (_awaitingConfirmationTreadState != OffTreadsState::OnTreads && isPickedUp != true
      && !currOnBack && !currOnSide && !currFacePlant) {
    _awaitingConfirmationTreadState = OffTreadsState::OnTreads;
    // Allows this to be called instantly
    _timeOffTreadStateChanged_ms = currentTimestamp - kRobotTimeToConsiderOfftreads_ms;
    
    // Check the lift to see if tool changed while we were picked up
    //_actionList->QueueActionNext(new ReadToolCodeAction(*this));
  }
  
  //////////
  // A new tread state has been confirmed
  //////////
  bool offTreadsStateChanged = false;
  if(_timeOffTreadStateChanged_ms + kRobotTimeToConsiderOfftreads_ms <= currentTimestamp
     && _offTreadsState != _awaitingConfirmationTreadState)
  {
    if(kUseVisionOnlyWhileOnTreads && _offTreadsState == OffTreadsState::OnTreads)
    {
      // Pause vision if we just left treads
      _visionComponent->Pause(true);
    }
    
    // Falling seems worthy of a DAS event
    if (_awaitingConfirmationTreadState == OffTreadsState::Falling) {
      _fallingStartedTime_ms = GetLastMsgTimestamp();
      LOG_EVENT("Robot.CheckAndUpdateTreadsState.FallingStarted",
                        "t=%dms",
                        _fallingStartedTime_ms);
      
      // Stop all actions
      GetActionList().Cancel();
      
    } else if (_offTreadsState == OffTreadsState::Falling) {
      // This is not an exact measurement of fall time since it includes some detection delays on the robot side
      // It may also include kRobotTimeToConsiderOfftreads_ms depending on how the robot lands
      LOG_EVENT("Robot.CheckAndUpdateTreadsState.FallingStopped",
                        "t=%dms, duration=%dms",
                        GetLastMsgTimestamp(), GetLastMsgTimestamp() - _fallingStartedTime_ms);
      _fallingStartedTime_ms = 0;
    }
    
    _offTreadsState = _awaitingConfirmationTreadState;
    Broadcast(ExternalInterface::MessageEngineToGame(ExternalInterface::RobotOffTreadsStateChanged(_offTreadsState)));
    PRINT_CH_INFO("RobotState", "Robot.OfftreadsState.TreadStateChanged", "TreadState changed to:%s", EnumToString(_offTreadsState));
    
    // Special case logic for returning to treads
    if(_offTreadsState == OffTreadsState::OnTreads){
      
      if(kUseVisionOnlyWhileOnTreads)
      {
        // Re-enable vision if we've returned to treads
        _visionComponent->Pause(false);
      }
      
      DEV_ASSERT(!IsLocalized(), "Robot should be delocalized when first put back down!");
      
      // If we are not localized and there is nothing else left in the world that
      // we could localize to, then go ahead and mark us as localized (via
      // odometry alone)
      if(false == _blockWorld->AnyRemainingLocalizableObjects()) {
        PRINT_NAMED_INFO("Robot.UpdateOfftreadsState.NoMoreRemainingLocalizableObjects",
                         "Marking previously-unlocalized robot %d as localized to odometry because "
                         "there are no more objects to localize to in the world.", GetID());
        SetLocalizedTo(nullptr); // marks us as localized to odometry only
      }
    }
    else if(GetCarryingComponent().IsCarryingObject() &&
            _offTreadsState != OffTreadsState::InAir)
    {
      // If we're falling or not upright and were carrying something, assume we
      // are no longer carrying that something and don't know where it is anymore
      const bool clearObjects = true; // To mark as Unknown, not just Dirty
      GetCarryingComponent().SetCarriedObjectAsUnattached(clearObjects);
    }

    // if the robot was on the charging platform and its state changes it's not on the platform anymore
    if(_offTreadsState != OffTreadsState::OnTreads)
    {
      SetOnChargerPlatform(false);
    }
    
    offTreadsStateChanged = true;
  }
  
  // Send viz message with current treads states
  const bool awaitingNewTreadsState = (_offTreadsState != _awaitingConfirmationTreadState);
  const auto vizManager = GetContext()->GetVizManager();
  vizManager->SetText(VizManager::OFF_TREADS_STATE,
                      NamedColors::GREEN,
                      "OffTreadsState: %s  %s",
                      EnumToString(_offTreadsState),
                      awaitingNewTreadsState ? EnumToString(_awaitingConfirmationTreadState) : "");

  if( offTreadsStateChanged ) {
    // pause the freeplay tracking if we are not on the treads
    const bool isPaused = (_offTreadsState != OffTreadsState::OnTreads);
    GetAIComponent().GetFreeplayDataTracker().SetFreeplayPauseFlag(isPaused, FreeplayPauseFlag::OffTreads);
  }
  
  return offTreadsStateChanged;
}
    
const Util::RandomGenerator& Robot::GetRNG() const
{
  return *_context->GetRandom();
}

Util::RandomGenerator& Robot::GetRNG()
{
  return *_context->GetRandom();
}

void Robot::Delocalize(bool isCarryingObject)
{
  _isLocalized = false;
  _localizedToID.UnSet();
  _localizedToFixedObject = false;
  _localizedMarkerDistToCameraSq = -1.f;
  
  _cliffSensorComponent->ClearCliffRunningStats();

  // NOTE: no longer doing this here because Delocalize() can be called by
  //  BlockWorld::ClearAllExistingObjects, resulting in a weird loop...
  //_blockWorld.ClearAllExistingObjects();
  
  // TODO rsam:
  // origins are no longer destroyed to prevent children from having to rejigger as cubes do. This however
  // has the problem of leaving zombie origins, and having systems never deleting dead poses that can never
  // be transformed withRespectTo a current origin. The origins growing themselves is not a big problem since
  // they are merely a Pose3d instance. However systems that keep Poses around because they have a valid
  // origin could potentially be a problem. This would have to be profiled to identify those systems, so not
  // really worth adding here a warning for "number of zombies is too big" without actually keeping track
  // of how many children they hold, or for how long. Eg: zombies with no children could auto-delete themselves,
  // but is the cost of bookkeeping bigger than what we are currently losing to zombies? That's the question
  // to profile
  
  // Store a copy of the old origin ID
  const PoseOriginID_t oldOriginID = _poseOriginList->GetCurrentOriginID();
  
  // Add a new origin
  const PoseOriginID_t worldOriginID = _poseOriginList->AddNewOrigin();
  const Pose3d& worldOrigin = _poseOriginList->GetCurrentOrigin();
  DEV_ASSERT_MSG(worldOriginID == _poseOriginList->GetCurrentOriginID(),
                 "Robot.Delocalize.UnexpectedNewWorldOriginID", "%d vs. %d",
                 worldOriginID, _poseOriginList->GetCurrentOriginID());
  DEV_ASSERT_MSG(worldOriginID == worldOrigin.GetID(),
                 "Robot.Delocalize.MismatchedWorldOriginID", "%d vs. %d",
                 worldOriginID, worldOrigin.GetID());
  
  // Log delocalization, new origin name, and num origins to DAS
  LOG_EVENT("Robot.Delocalize", "Delocalizing robot %d. New origin: %s. NumOrigins=%zu",
            GetID(), worldOrigin.GetName().c_str(), _poseOriginList->GetSize());
  
  _pose.SetRotation(0, Z_AXIS_3D());
  _pose.SetTranslation({0.f, 0.f, 0.f});
  _pose.SetParent(worldOrigin);
      
  _driveCenterPose.SetRotation(0, Z_AXIS_3D());
  _driveCenterPose.SetTranslation({0.f, 0.f, 0.f});
  _driveCenterPose.SetParent(worldOrigin);
  
  // Create a new pose frame so that we can't get pose history entries with the same pose
  // frame that have different origins (Not 100% sure this is totally necessary but seems
  // like the cleaner / safer thing to do.)
  Result res = SetNewPose(_pose);
  if(res != RESULT_OK)
  {
    PRINT_NAMED_WARNING("Robot.Delocalize.SetNewPose", "Failed to set new pose");
  }
  
  if(_timeSynced)
  {
    // Need to update the robot's pose history with our new origin and pose frame IDs
    PRINT_NAMED_INFO("Robot.Delocalize.SendingNewOriginID",
                     "Sending new localization update at t=%u, with pose frame %u and origin ID=%u",
                     GetLastMsgTimestamp(),
                     GetPoseFrameID(),
                     worldOrigin.GetID());
    SendAbsLocalizationUpdate(_pose, GetLastMsgTimestamp(), GetPoseFrameID());
  }
  
  // Update VizText
  GetContext()->GetVizManager()->SetText(VizManager::LOCALIZED_TO, NamedColors::YELLOW,
                                         "LocalizedTo: <nothing>");
  GetContext()->GetVizManager()->SetText(VizManager::WORLD_ORIGIN, NamedColors::YELLOW,
                                         "WorldOrigin[%lu]: %s",
                                         _poseOriginList->GetSize(),
                                         worldOrigin.GetName().c_str());
  GetContext()->GetVizManager()->EraseAllVizObjects();
  
  
  // clear the pose confirmer now that we've changed pose origins
  GetObjectPoseConfirmer().Clear();
  
  // Sanity check carrying state
  if(isCarryingObject != GetCarryingComponent().IsCarryingObject())
  {
    PRINT_NAMED_WARNING("Robot.Delocalize.IsCarryingObjectMismatch",
                        "Passed-in isCarryingObject=%c, IsCarryingObject()=%c",
                        isCarryingObject   ? 'Y' : 'N',
                        GetCarryingComponent().IsCarryingObject() ? 'Y' : 'N');
  }
  
  // Have to do this _after_ clearing the pose confirmer because UpdateObjectOrigin
  // adds the carried objects to the pose confirmer in their newly updated pose,
  // but _before_ deleting zombie objects (since dirty carried objects may get
  // deleted)
  if(GetCarryingComponent().IsCarryingObject())
  {
    // Carried objects are in the pose chain of the robot, whose origin has now changed.
    // Thus the carried objects' actual origin no longer matches the way they are stored
    // in BlockWorld.
    for(auto const& objectID : GetCarryingComponent().GetCarryingObjects())
    {
      const Result result = _blockWorld->UpdateObjectOrigin(objectID, oldOriginID);
      if(RESULT_OK != result)
      {
        PRINT_NAMED_WARNING("Robot.Delocalize.UpdateObjectOriginFailed",
                            "Object %d", objectID.GetValue());
      }
      
    }
  }

  // notify blockworld
  _blockWorld->OnRobotDelocalized(worldOriginID);
  
  // notify faceworld
  _faceWorld->OnRobotDelocalized(worldOriginID);
  
  // notify behavior whiteboard
  _aiComponent->OnRobotDelocalized();
  
  _behaviorMgr->OnRobotDelocalized();
  
  _movementComponent->OnRobotDelocalized();
  
  // send message to game. At the moment I implement this so that Webots can update the render, but potentially
  // any system can listen to this
  Broadcast(ExternalInterface::MessageEngineToGame(ExternalInterface::RobotDelocalized()));
      
} // Delocalize()
    
Result Robot::SetLocalizedTo(const ObservableObject* object)
{
  if(object == nullptr) {
    GetContext()->GetVizManager()->SetText(VizManager::LOCALIZED_TO, NamedColors::YELLOW,
                                           "LocalizedTo: Odometry");
    _localizedToID.UnSet();
    _isLocalized = true;
    return RESULT_OK;
  }
      
  if(object->GetID().IsUnknown()) {
    PRINT_NAMED_ERROR("Robot.SetLocalizedTo.IdNotSet",
                      "Cannot localize to an object with no ID set");
    return RESULT_FAIL;
  }
      
  // Find the closest, most recently observed marker on the object
  TimeStamp_t mostRecentObsTime = 0;
  for(const auto& marker : object->GetMarkers()) {
    if(marker.GetLastObservedTime() >= mostRecentObsTime) {
      Pose3d markerPoseWrtCamera;
      if(false == marker.GetPose().GetWithRespectTo(_visionComponent->GetCamera().GetPose(), markerPoseWrtCamera)) {
        PRINT_NAMED_ERROR("Robot.SetLocalizedTo.MarkerOriginProblem",
                          "Could not get pose of marker w.r.t. robot camera");
        return RESULT_FAIL;
      }
      const f32 distToMarkerSq = markerPoseWrtCamera.GetTranslation().LengthSq();
      if(_localizedMarkerDistToCameraSq < 0.f || distToMarkerSq < _localizedMarkerDistToCameraSq) {
        _localizedMarkerDistToCameraSq = distToMarkerSq;
        mostRecentObsTime = marker.GetLastObservedTime();
      }
    }
  }
  assert(_localizedMarkerDistToCameraSq >= 0.f);
      
  _localizedToID = object->GetID();
  _hasMovedSinceLocalization = false;
  _isLocalized = true;
  
  // notify behavior whiteboard
  _aiComponent->OnRobotRelocalized();
  
  // Update VizText
  GetContext()->GetVizManager()->SetText(VizManager::LOCALIZED_TO, NamedColors::YELLOW,
                                         "LocalizedTo: %s_%d",
                                         ObjectTypeToString(object->GetType()), _localizedToID.GetValue());
  GetContext()->GetVizManager()->SetText(VizManager::WORLD_ORIGIN, NamedColors::YELLOW,
                                         "WorldOrigin[%lu]: %s",
                                         _poseOriginList->GetSize(),
                                         GetWorldOrigin().GetName().c_str());
      
  return RESULT_OK;
      
} // SetLocalizedTo()
  
const Pose3d& Robot::GetWorldOrigin() const
{
  return GetPoseOriginList().GetCurrentOrigin();
}
  
PoseOriginID_t Robot::GetWorldOriginID() const
{
  return GetPoseOriginList().GetCurrentOriginID();
}
  
bool Robot::IsPoseInWorldOrigin(const Pose3d& pose) const
{
  return GetPoseOriginList().IsPoseInCurrentOrigin(pose);
}
  
Result Robot::UpdateFullRobotState(const RobotState& msg)
{
  
  ANKI_CPU_PROFILE("Robot::UpdateFullRobotState");
  
  Result lastResult = RESULT_OK;

  // Ignore state messages received before time sync
  if (!_timeSynced) {
    return lastResult;
  }
  
  _gotStateMsgAfterTimeSync = true;
    
  // Set flag indicating that robot state messages have been received
  _lastMsgTimestamp = msg.timestamp;
  _newStateMsgAvailable = true;
      
  // Update head angle
  SetHeadAngle(msg.headAngle);
      
  // Update lift angle
  SetLiftAngle(msg.liftAngle);
      
  // Update robot pitch angle
  _pitchAngle = Radians(msg.pose.pitch_angle);
  
  // Update cliff sensor component
  _cliffSensorComponent->UpdateRobotData(msg);

  // Update prox sensor component
  _proxSensorComponent->Update(msg);
  
  _touchSensorComponent->Update(msg);

  // update current path segment in the path component
  _pathComponent->UpdateCurrentPathSegment(msg.currPathSegment);
    
  // Update IMU data
  _robotAccel = msg.accel;
  _robotGyro = msg.gyro;
  
  _robotAccelMagnitude = sqrtf(_robotAccel.x * _robotAccel.x
                             + _robotAccel.y * _robotAccel.y
                             + _robotAccel.z * _robotAccel.z);
  
  const float kAccelMagFilterConstant = 0.95f; // between 0 and 1
  _robotAccelMagnitudeFiltered = (kAccelMagFilterConstant * _robotAccelMagnitudeFiltered)
                              + ((1.0f - kAccelMagFilterConstant) * _robotAccelMagnitude);
  
  const float kAccelFilterConstant = 0.90f; // between 0 and 1
  _robotAccelFiltered.x = (kAccelFilterConstant * _robotAccelFiltered.x)
                        + ((1.0f - kAccelFilterConstant) * msg.accel.x);
  _robotAccelFiltered.y = (kAccelFilterConstant * _robotAccelFiltered.y)
                        + ((1.0f - kAccelFilterConstant) * msg.accel.y);
  _robotAccelFiltered.z = (kAccelFilterConstant * _robotAccelFiltered.z)
                        + ((1.0f - kAccelFilterConstant) * msg.accel.z);
  
  // Update cozmo's internal offTreadsState knowledge
  const OffTreadsState prevOffTreadsState = _offTreadsState;
  const bool wasTreadsStateUpdated = CheckAndUpdateTreadsState(msg);
  const bool isDelocalizing = wasTreadsStateUpdated && (prevOffTreadsState == OffTreadsState::OnTreads || _offTreadsState == OffTreadsState::OnTreads);

  // this flag can have a small delay with respect to when we actually picked up the block, since Engine notifies
  // the robot, and the robot updates on the next state update. But that delay guarantees that the robot knows what
  // we think it's true, rather than mixing timestamps of when it started carrying vs when the robot knows that it was
  // carrying
  const bool isCarryingObject = IS_STATUS_FLAG_SET(IS_CARRYING_BLOCK);
  //robot->SetCarryingBlock( isCarryingObject ); // Still needed?
  GetDockingComponent().SetPickingOrPlacing(IS_STATUS_FLAG_SET(IS_PICKING_OR_PLACING));
  _isPickedUp = IS_STATUS_FLAG_SET(IS_PICKED_UP);
  SetOnCharger(IS_STATUS_FLAG_SET(IS_ON_CHARGER));
  SetIsCharging(IS_STATUS_FLAG_SET(IS_CHARGING));
  _chargerOOS = IS_STATUS_FLAG_SET(IS_CHARGER_OOS);
  _isBodyInAccessoryMode = IS_STATUS_FLAG_SET(IS_BODY_ACC_MODE);

  // Save the entire flag for sending to game
  _lastStatusFlags = msg.status;
  
  // If robot is not in accessary mode for some reason, send message to force it.
  // This shouldn't ever happen!
  if (!_isBodyInAccessoryMode && ++_setBodyModeTicDelay >= 16) {  // Triggers ~960ms (16 x 60ms engine tic) after syncTimeAck.
    PRINT_NAMED_WARNING("Robot.UpdateFullRobotState.BodyNotInAccessoryMode", "");
    SendMessage(RobotInterface::EngineToRobot(SetBodyRadioMode(BodyRadioMode::BODY_ACCESSORY_OPERATING_MODE, 0)));
    _setBodyModeTicDelay = 0;
  }

  GetMoveComponent().Update(msg);
      
  _battVoltage = msg.batteryVoltage;
      
  _leftWheelSpeed_mmps = msg.lwheel_speed_mmps;
  _rightWheelSpeed_mmps = msg.rwheel_speed_mmps;
      
  _hasMovedSinceLocalization |= GetMoveComponent().IsCameraMoving() || _offTreadsState != OffTreadsState::OnTreads;
  
  if ( isDelocalizing )
  {
    _numMismatchedFrameIDs = 0;
    
    Delocalize(isCarryingObject);
  }
  else
  {
    DEV_ASSERT(msg.pose_frame_id <= GetPoseFrameID(), "Robot.UpdateFullRobotState.FrameFromFuture");
    const bool frameIsCurrent = msg.pose_frame_id == GetPoseFrameID();
    
    Pose3d newPose;
        
    if(IsOnRamp()) {
// Unsupported, remove in new PR
//
//      // Sanity check:
//      DEV_ASSERT(_rampID.IsSet(), "Robot.UpdateFullRobotState.InvalidRampID");
//          
//      // Don't update pose history while on a ramp.
//      // Instead, just compute how far the robot thinks it has gone (in the plane)
//      // and compare that to where it was when it started traversing the ramp.
//      // Adjust according to the angle of the ramp we know it's on.
//          
//      const f32 distanceTraveled = (Point2f(msg.pose.x, msg.pose.y) - _rampStartPosition).Length();
//          
//      Ramp* ramp = dynamic_cast<Ramp*>(_blockWorld->GetLocatedObjectByID(_rampID, ObjectFamily::Ramp));
//      if(ramp == nullptr) {
//        PRINT_NAMED_ERROR("Robot.UpdateFullRobotState.NoRampWithID",
//                          "Updating robot %d's state while on a ramp, but Ramp object with ID=%d not found in the world.",
//                          _ID, _rampID.GetValue());
//        return RESULT_FAIL;
//      }
//          
//      // Progress must be along ramp's direction (init assuming ascent)
//      Radians headingAngle = ramp->GetPose().GetRotationAngle<'Z'>();
//          
//      // Initialize tilt angle assuming we are ascending
//      Radians tiltAngle = ramp->GetAngle();
//          
//      switch(_rampDirection)
//      {
//        case Ramp::DESCENDING:
//          tiltAngle    *= -1.f;
//          headingAngle += M_PI_F;
//          break;
//        case Ramp::ASCENDING:
//          break;
//              
//        default:
//          PRINT_NAMED_ERROR("Robot.UpdateFullRobotState.UnexpectedRampDirection",
//                            "Robot is on a ramp, expecting the ramp direction to be either "
//                            "ASCEND or DESCENDING, not %d", _rampDirection);
//          return RESULT_FAIL;
//      }
//
//      const f32 heightAdjust = distanceTraveled*sin(tiltAngle.ToFloat());
//      const Point3f newTranslation(_rampStartPosition.x() + distanceTraveled*cos(headingAngle.ToFloat()),
//                                   _rampStartPosition.y() + distanceTraveled*sin(headingAngle.ToFloat()),
//                                   _rampStartHeight + heightAdjust);
//          
//      const RotationMatrix3d R_heading(headingAngle, Z_AXIS_3D());
//      const RotationMatrix3d R_tilt(tiltAngle, Y_AXIS_3D());
//          
//      newPose = Pose3d(R_tilt*R_heading, newTranslation, _pose.GetParent());
//      //SetPose(newPose); // Done by UpdateCurrPoseFromHistory() below
      
    } else {
      // This is "normal" mode, where we update pose history based on the
      // reported odometry from the physical robot
          
      // Ignore physical robot's notion of z from the message? (msg.pose_z)
      f32 pose_z = 0.f;

      
      // Need to put the odometry update in terms of the current robot origin
      if(!GetPoseOriginList().ContainsOriginID(msg.pose_origin_id))
      {
        PRINT_NAMED_WARNING("Robot.UpdateFullRobotState.BadOriginID",
                            "Received RobotState with originID=%u, only %zu pose origins available",
                            msg.pose_origin_id, GetPoseOriginList().GetSize());
        return RESULT_FAIL;
      }
      
      const Pose3d& origin = GetPoseOriginList().GetOriginByID(msg.pose_origin_id);
      
      // Initialize new pose to be within the reported origin
      newPose = Pose3d(msg.pose.angle, Z_AXIS_3D(), {msg.pose.x, msg.pose.y, msg.pose.z}, origin);
      
      // It's possible the pose origin to which this update refers has since been
      // rejiggered and is now the child of another origin. To add to history below,
      // we must first flatten it. We do all this before "fixing" pose_z because pose_z
      // will be w.r.t. robot origin so we want newPose to already be as well.
      newPose = newPose.GetWithRespectToRoot();
      
      if(msg.pose_frame_id == GetPoseFrameID()) {
        // Frame IDs match. Use the robot's current Z (but w.r.t. world origin)
        pose_z = GetPose().GetWithRespectToRoot().GetTranslation().z();
      } else {
        // This is an old odometry update from a previous pose frame ID. We
        // need to look up the correct Z value to use for putting this
        // message's (x,y) odometry info into history. Since it comes from
        // pose history, it will already be w.r.t. world origin, since that's
        // how we store everything in pose history.
        HistRobotState histState;
        lastResult = _stateHistory->GetLastStateWithFrameID(msg.pose_frame_id, histState);
        if(lastResult != RESULT_OK) {
          PRINT_NAMED_ERROR("Robot.UpdateFullRobotState.GetLastPoseWithFrameIdError",
                            "Failed to get last pose from history with frame ID=%d",
                            msg.pose_frame_id);
          return lastResult;
        }
        pose_z = histState.GetPose().GetWithRespectToRoot().GetTranslation().z();
      }
      
      newPose.SetTranslation({newPose.GetTranslation().x(), newPose.GetTranslation().y(), pose_z});
      
    } // if/else on ramp
    
    // Add to history
    lastResult = AddRobotStateToHistory(newPose, msg);
    
    if(lastResult != RESULT_OK) {
      PRINT_NAMED_WARNING("Robot.UpdateFullRobotState.AddPoseError",
                          "AddRawOdomStateToHistory failed for timestamp=%d", msg.timestamp);
      return lastResult;
    }
    
    Pose3d prevDriveCenterPose ;
    ComputeDriveCenterPose(GetPose(), prevDriveCenterPose);

    if(UpdateCurrPoseFromHistory() == false) {
      lastResult = RESULT_FAIL;
    }
    
    if(frameIsCurrent)
    {
      if(_totalDistanceTravelled_mm == -1.f)
      {
        _totalDistanceTravelled_mm = 0.f;
        
        // COZMO-11204: Lower the cliff detect threshold to the minimum value until Cozmo
        // has driven a certain distance. This is to prevent Cozmo from detecting a cliff while
        // driving off chargers (specificly 1.5 chargers). The cliff threshold should still be high
        // enough to detect real cliffs
        _cliffSensorComponent->SendCliffDetectThresholdToRobot(CLIFF_SENSOR_UNDROP_LEVEL_MIN);
      }
    
      // Update total distance travelled only when this state message is from the current frameId
      Pose3d curDriveCenterPose;
      ComputeDriveCenterPose(GetPose(), curDriveCenterPose);
      
      const Vec3f transDiff =  curDriveCenterPose.GetTranslation() - prevDriveCenterPose.GetTranslation();
      _totalDistanceTravelled_mm += ABS(transDiff.Length());
      
      // Check if we have travelled far enough to set cliff detect threshold back to
      // default value
      constexpr f32 kDistanceTravelledToReEnableCliffs_mm = 50;
      if(!_pastDistanceToReEnableCliffs &&
         _totalDistanceTravelled_mm > kDistanceTravelledToReEnableCliffs_mm)
      {
        // Reset cliff detect threshold back to default after travelling a distance of
        // kDistanceTravelledToReEnableCliffs_mm
        _cliffSensorComponent->SendCliffDetectThresholdToRobot(CLIFF_SENSOR_DROP_LEVEL);
        
        _pastDistanceToReEnableCliffs = true;
      }
      
      _numMismatchedFrameIDs = 0;
    } else {
      // COZMO-5850 (Al) This is to catch the issue where our frameID is incremented but fails to send
      // to the robot due to some origin issue. Somehow the robot's pose becomes an origin and doesn't exist
      // in the PoseOriginList. The frameID mismatch then causes all sorts of issues in things (ie VisionSystem
      // won't process the next image). Delocalizing will fix the mismatch by creating a new origin and sending
      // a localization update
      static const u32 kNumTicksWithMismatchedFrameIDs = 100; // 3 seconds (called each RobotState msg)
      
      ++_numMismatchedFrameIDs;
      
      if(_numMismatchedFrameIDs > kNumTicksWithMismatchedFrameIDs)
      {
        PRINT_NAMED_ERROR("Robot.UpdateFullRobotState.MismatchedFrameIDs",
                          "Robot[%u] and engine[%u] frameIDs are mismatched, delocalizing",
                          msg.pose_frame_id,
                          GetPoseFrameID());
        
        _numMismatchedFrameIDs = 0;
        
        Delocalize(GetCarryingComponent().IsCarryingObject());
        
        return RESULT_FAIL;
      }

    }
    
  }
  
  // check for new obstacles from prox sensor
  _blockWorld->UpdateProxObstaclePoses();
  
# pragma clang diagnostic push
# pragma clang diagnostic ignored "-Wdeprecated-declarations" 
  _gyroDriftDetector->DetectGyroDrift(msg);
# pragma clang diagnostic pop
  _gyroDriftDetector->DetectBias(msg);
  
  _cliffSensorComponent->UpdateCliffRunningStats(msg);
  _cliffSensorComponent->UpdateCliffDetectThreshold();
  
  /*
    PRINT_NAMED_INFO("Robot.UpdateFullRobotState.OdometryUpdate",
    "Robot %d's pose updated to (%.3f, %.3f, %.3f) @ %.1fdeg based on "
    "msg at time=%d, frame=%d saying (%.3f, %.3f) @ %.1fdeg\n",
    _ID, _pose.GetTranslation().x(), _pose.GetTranslation().y(), _pose.GetTranslation().z(),
    _pose.GetRotationAngle<'Z'>().getDegrees(),
    msg.timestamp, msg.pose_frame_id,
    msg.pose_x, msg.pose_y, msg.pose_angle*180.f/M_PI);
  */
  
  // Engine modifications to state message.
  // TODO: Should this just be a different message? Or one that includes the state message from the robot?
  RobotState stateMsg(msg);

  const float imageFrameRate = 1000.0f / _visionComponent->GetFramePeriod_ms();
  const float imageProcRate = 1000.0f / _visionComponent->GetProcessingPeriod_ms();
            
  // Send state to visualizer for displaying
  GetContext()->GetVizManager()->SendRobotState(
    stateMsg,
    static_cast<size_t>(AnimConstants::KEYFRAME_BUFFER_SIZE) - (_numAnimationBytesStreamed - _numAnimationBytesPlayed),
    -1, // AnimationStreamer::NUM_AUDIO_FRAMES_LEAD-(_numAnimationAudioFramesStreamed - _numAnimationAudioFramesPlayed),
    (u8)MIN(((u8)imageFrameRate), std::numeric_limits<u8>::max()),
    (u8)MIN(((u8)imageProcRate), std::numeric_limits<u8>::max()),
    _enabledAnimTracks,
    _animationTag,
    _robotImuTemperature_degC);
      
  return lastResult;
      
} // UpdateFullRobotState()
    
bool Robot::HasReceivedRobotState() const
{
  return _newStateMsgAvailable;
}
    
void Robot::SetCameraRotation(f32 roll, f32 pitch, f32 yaw)
{
  RotationMatrix3d rot(roll, -pitch, yaw);
  _headCamPose.SetRotation(rot * _kDefaultHeadCamRotation);
  PRINT_NAMED_INFO("Robot.SetCameraRotation", "yaw_corr=%f, pitch_corr=%f, roll_corr=%f", yaw, pitch, roll);
}
    
void Robot::SetPhysicalRobot(bool isPhysical)
{
  // TODO: Move somewhere else? This might not the best place for this, but it's where we
  // know whether or not we're talking to a physical robot or not so do things that depend on that here.
  // Assumes this function is only called once following connection.
      
  // Connect to active objects in saved blockpool, but only for physical robots.
  // For sim robots we make blocks connect automatically by sending BlockPoolEnabledMessage from UiGameController.
  // (Note that when using Unity+Webots, that message is not sent.)
  if (isPhysical) {
    if (_context->GetDataPlatform() != nullptr) {
      _blockFilter->Init(_context->GetDataPlatform()->pathToResource(Util::Data::Scope::External, "blockPool.txt"));
    }
  }
      
      
  _isPhysical = isPhysical;
      
  // Modify net timeout depending on robot type - simulated robots shouldn't timeout so we can pause and debug
  // them We do this regardless of previous state to ensure it works when adding 1st simulated robot (as
  // _isPhysical already == false in that case) Note: We don't do this on phone by default, they also have a
  // remote connection to the simulator so removing timeout would force user to restart both sides each time.
  #if !(defined(ANKI_PLATFORM_IOS) || defined(ANKI_PLATFORM_ANDROID))
  {
    static const double kPhysicalRobotNetConnectionTimeoutInMS =
      Anki::Util::ReliableConnection::GetConnectionTimeoutInMS(); // grab default on 1st call
    const double kSimulatedRobotNetConnectionTimeoutInMS = FLT_MAX;
    const double netConnectionTimeoutInMS =
      isPhysical ? kPhysicalRobotNetConnectionTimeoutInMS : kSimulatedRobotNetConnectionTimeoutInMS;
    PRINT_NAMED_INFO("Robot.SetPhysicalRobot", "ReliableConnection::SetConnectionTimeoutInMS(%f) for %s Robot",
                     netConnectionTimeoutInMS, isPhysical ? "Physical" : "Simulated");
    Anki::Util::ReliableConnection::SetConnectionTimeoutInMS(netConnectionTimeoutInMS);
  }
  #endif // !(ANKI_PLATFORM_IOS || ANKI_PLATFORM_ANDROID)

  _visionComponent->SetPhysicalRobot(_isPhysical);
}

Result Robot::GetHistoricalCamera(TimeStamp_t t_request, Vision::Camera& camera) const
{
  HistRobotState histState;
  TimeStamp_t t;
  Result result = _stateHistory->GetRawStateAt(t_request, t, histState);
  if(RESULT_OK != result)
  {
    return result;
  }
  
  camera = GetHistoricalCamera(histState, t);
  return RESULT_OK;
}
    
Pose3d Robot::GetHistoricalCameraPose(const HistRobotState& histState, TimeStamp_t t) const
{
  // Compute pose from robot body to camera
  // Start with canonical (untilted) headPose
  Pose3d camPose(_headCamPose);
      
  // Rotate that by the given angle
  RotationVector3d Rvec(-histState.GetHeadAngle_rad(), Y_AXIS_3D());
  camPose.RotateBy(Rvec);
      
  // Precompose with robot body to neck pose
  camPose.PreComposeWith(_neckPose);
      
  // Set parent pose to be the historical robot pose
  camPose.SetParent(histState.GetPose());
      
  camPose.SetName("PoseHistoryCamera_" + std::to_string(t));
      
  return camPose;
}

//
// Return constant display parameters for Cozmo v1.0.
// Future hardware may support different values.
u32 Robot::GetDisplayWidthInPixels() const
{
  return FACE_DISPLAY_WIDTH;
}
  
u32 Robot::GetDisplayHeightInPixels() const
{
  return FACE_DISPLAY_HEIGHT;
}
  
Vision::Camera Robot::GetHistoricalCamera(const HistRobotState& histState, TimeStamp_t t) const
{
  Vision::Camera camera(_visionComponent->GetCamera());
      
  // Update the head camera's pose
  camera.SetPose(GetHistoricalCameraPose(histState, t));
      
  return camera;
}
   
    
// Flashes a pattern on an active block
void Robot::ActiveObjectLightTest(const ObjectID& objectID) {
  /*
    static int p=0;
    static int currFrame = 0;
    const u32 onColor = 0x00ff00;
    const u32 offColor = 0x0;
    const u8 NUM_FRAMES = 4;
    const u32 LIGHT_PATTERN[NUM_FRAMES][NUM_BLOCK_LEDS] =
    {
    {onColor, offColor, offColor, offColor, onColor, offColor, offColor, offColor}
    ,{offColor, onColor, offColor, offColor, offColor, onColor, offColor, offColor}
    ,{offColor, offColor, offColor, onColor, offColor, offColor, offColor, onColor}
    ,{offColor, offColor, onColor, offColor, offColor, offColor, onColor, offColor}
    };
      
    if (p++ == 10) {
        
    SendSetBlockLights(blockID, LIGHT_PATTERN[currFrame]);
    //SendFlashBlockIDs();
        
    if (++currFrame == NUM_FRAMES) {
    currFrame = 0;
    }
        
    p = 0;
    }
  */
}
    

Result Robot::Update()
{
  ANKI_CPU_PROFILE("Robot::Update");
  
  const float currentTime = BaseStationTimer::getInstance()->GetCurrentTimeInSeconds();
  
  _robotIdleTimeoutComponent->Update(currentTime);
  
  // Check for syncTimeAck taking too long to arrive
  if (_syncTimeSentTime_sec > 0.0f && currentTime > _syncTimeSentTime_sec + kMaxSyncTimeAckDelay_sec) {
    PRINT_NAMED_WARNING("Robot.Update.SyncTimeAckNotReceived", "");
    _syncTimeSentTime_sec = 0.0f;
  }
  
  if (!_gotStateMsgAfterTimeSync)
  {
    PRINT_NAMED_DEBUG("Robot.Update", "Waiting for first full robot state to be handled");
    return RESULT_OK;
  }
  
#if(0)
  ActiveBlockLightTest(1);
  return RESULT_OK;
#endif
  
  GetContext()->GetVizManager()->SendStartRobotUpdate();
      
  /* DEBUG
     const float currentTime_sec = BaseStationTimer::getInstance()->GetCurrentTimeInSeconds();
     static float lastUpdateTime = currentTime_sec;
       
     const float updateTimeDiff = currentTime_sec - lastUpdateTime;
     if(updateTimeDiff > 1.0f) {
       PRINT_NAMED_WARNING("Robot.Update", "Gap between robot update calls = %f\n", updateTimeDiff);
     }
     lastUpdateTime = currentTime_sec;
  */

  //////////// Android HAL Update ////////////
  #ifdef COZMO_V2
  AndroidHAL::getInstance()->Update();
  #endif

  //////////// VisionComponent //////////  
  if(_visionComponent->GetCamera().IsCalibrated())
  {
    #ifdef COZMO_V2
    _visionComponent->CaptureAndSendImage();
    #endif
  
    // NOTE: Also updates BlockWorld and FaceWorld using markers/faces that were detected
    Result visionResult = _visionComponent->UpdateAllResults();
    if(RESULT_OK != visionResult) {
      PRINT_NAMED_WARNING("Robot.Update.VisionComponentUpdateFail", "");
      return visionResult;
    }
  } // if (GetCamera().IsCalibrated())
  
  // If anything in updating block world caused a localization update, notify
  // the physical robot now:
  if(_needToSendLocalizationUpdate) {
    SendAbsLocalizationUpdate();
    _needToSendLocalizationUpdate = false;
  }
  
  ///////// MemoryMap ///////////
      
  // update the memory map based on the current's robot pose
  _mapComponent->UpdateRobotPose();
  
  // Check if we have driven off the charger platform - this has to happen before the behaviors which might
  // need this information. This state is useful for knowing not to play a cliff react when just driving off
  // the charger.

  if( _isOnChargerPlatform && _offTreadsState == OffTreadsState::OnTreads ) {
    BlockWorldFilter filter;
    filter.SetAllowedFamilies({ObjectFamily::Charger});
    // Assuming there is only one charger in the world
    const ObservableObject* charger = GetBlockWorld().FindLocatedMatchingObject(filter);
    
    if( nullptr != charger )
    {
      const bool isOnChargerPlatform = charger->GetBoundingQuadXY().Intersects(GetBoundingQuadXY());
      if( !isOnChargerPlatform )
      {
        SetOnChargerPlatform(false);
      }
    }
    else {
      // if we can't connect / talk to the charger, consider the robot to be off the platform
      SetOnChargerPlatform(false);
    }
  }
      
  ///////// Update the behavior manager ///////////
      
  // TODO: This object encompasses, for the time-being, what some higher level
  // module(s) would do.  e.g. Some combination of game state, build planner,
  // personality planner, etc.

  _moodManager->Update(currentTime);

  _inventoryComponent->Update(currentTime);

  _progressionUnlockComponent->Update();

  _tapFilterComponent->Update();

  // Update AI component before behaviors so that behaviors can use the latest information
  _aiComponent->Update();
      
  const char* currentActivityName = "";
  std::string behaviorDebugStr("<disabled>");

  // https://ankiinc.atlassian.net/browse/COZMO-1242 : moving too early causes pose offset
  static int ticksToPreventBehaviorManagerFromRotatingTooEarly_Jira_1242 = 60;
  if(ticksToPreventBehaviorManagerFromRotatingTooEarly_Jira_1242 <=0)
  {
    
    IBehaviorPtr currentBehavior;
    if(USE_BSM){
      _behaviorSysMgr->Update(*this);
      
      currentActivityName = "ACTIVITY NAME TBD";
      
      behaviorDebugStr = currentActivityName;
      
      currentBehavior = _behaviorSysMgr->GetCurrentBehavior();
    }else{
      _behaviorMgr->Update(*this);
      
      currentActivityName = _behaviorMgr->GetCurrentActivity()->GetIDStr();
      
      behaviorDebugStr = currentActivityName;
      
      currentBehavior = _behaviorMgr->GetCurrentBehavior();
    }



    if(currentBehavior != nullptr) {
      behaviorDebugStr += " ";
      behaviorDebugStr +=  BehaviorIDToString(currentBehavior->GetID());
      const std::string& stateName = currentBehavior->GetDebugStateName();
      if (!stateName.empty())
      {
        behaviorDebugStr += "-" + stateName;
      }
    }

  } else {
    --ticksToPreventBehaviorManagerFromRotatingTooEarly_Jira_1242;
  }
      
  GetContext()->GetVizManager()->SetText(VizManager::BEHAVIOR_STATE, NamedColors::MAGENTA,
                                         "%s", behaviorDebugStr.c_str());
  
  GetContext()->SetSdkStatus(SdkStatusType::Behavior,
                                 std::string(currentActivityName) + std::string(":") + behaviorDebugStr);

  //////// Update Robot's State Machine /////////////
  const RobotID_t robotID = GetID();
  
  Result result = _actionList->Update();
  if (result != RESULT_OK) {
    PRINT_NAMED_INFO("Robot.Update.ActionList", "Robot %d had an action list failure (%d)", robotID, result);
  }
  
<<<<<<< HEAD
=======
  //////// Stream Animations /////////
  if (_timeSynced) { // Don't stream anything before we've connected
    result = _animationStreamer.Update(*this);
    if (result != RESULT_OK) {
      PRINT_NAMED_WARNING("Robot.Update.AnimationStreamer",
                          "Robot %d had an animation streamer failure (%d)", robotID, result);
    }
    
  }

>>>>>>> cb0b2ef5
  /////////// Update NVStorage //////////
  _nvStorageComponent->Update();

  /////////// Update path planning / following ////////////
  _pathComponent->Update();
      
  /////////// Update discovered active objects //////
  for (auto iter = _discoveredObjects.begin(); iter != _discoveredObjects.end();) {
    // Note not incrementing the iterator here
    const auto& obj = *iter;
    const int32_t maxTimestamp =
      10 * Util::numeric_cast<int32_t>(ActiveObjectConstants::ACTIVE_OBJECT_DISCOVERY_PERIOD_MS);
    const int32_t timeStampDiff =
      Util::numeric_cast<int32_t>(GetLastMsgTimestamp()) -
      Util::numeric_cast<int32_t>(obj.second.lastDiscoveredTimeStamp);
    if (timeStampDiff > maxTimestamp) {
      if (_enableDiscoveredObjectsBroadcasting) {
        PRINT_NAMED_INFO("Robot.Update.ObjectUndiscovered",
                         "FactoryID 0x%x (type: %s, lastObservedTime %d, currTime %d)",
                         obj.first, EnumToString(obj.second.objectType),
                         obj.second.lastDiscoveredTimeStamp, GetLastMsgTimestamp());

        // Send unavailable message for this object
        ExternalInterface::ObjectUnavailable m(obj.first);
        Broadcast(ExternalInterface::MessageEngineToGame(std::move(m)));
      }
      iter = _discoveredObjects.erase(iter);
    }
    else {
      ++iter;
    }
  }

  // Update the block filter before trying to connect to objects
  _blockFilter->Update();

  // Update object connectivity
  CheckDisconnectedObjects();
  
  // Connect to objects requested via ConnectToObjects
  ConnectToRequestedObjects();
  
  // Send nav memory map data
<<<<<<< HEAD
  _blockWorld->BroadcastNavMemoryMap();
  
  /////////// Update AnimationComponent /////////
  _animationComponent->Update();
=======
  _mapComponent->BroadcastMap();
>>>>>>> cb0b2ef5
      
  /////////// Update visualization ////////////
      
  // Draw All Objects by calling their Visualize() methods.
  _blockWorld->DrawAllObjects();
      
  // Nav memory map
  _mapComponent->DrawMap();
      
  // Always draw robot w.r.t. the origin, not in its current frame
  Pose3d robotPoseWrtOrigin = GetPose().GetWithRespectToRoot();
      
  // Triangle pose marker
  GetContext()->GetVizManager()->DrawRobot(GetID(), robotPoseWrtOrigin);
      
  // Full Webots CozmoBot model
  if( IsPhysical() ) {
    GetContext()->GetVizManager()->DrawRobot(GetID(), robotPoseWrtOrigin, GetHeadAngle(), GetLiftAngle());
  }
  
  // Robot bounding box
  static const ColorRGBA ROBOT_BOUNDING_QUAD_COLOR(0.0f, 0.8f, 0.0f, 0.75f);
      
  using namespace Quad;
  Quad2f quadOnGround2d = GetBoundingQuadXY(robotPoseWrtOrigin);
  const f32 zHeight = robotPoseWrtOrigin.GetTranslation().z() + WHEEL_RAD_TO_MM;
  Quad3f quadOnGround3d(Point3f(quadOnGround2d[TopLeft].x(),     quadOnGround2d[TopLeft].y(),     zHeight),
                        Point3f(quadOnGround2d[BottomLeft].x(),  quadOnGround2d[BottomLeft].y(),  zHeight),
                        Point3f(quadOnGround2d[TopRight].x(),    quadOnGround2d[TopRight].y(),    zHeight),
                        Point3f(quadOnGround2d[BottomRight].x(), quadOnGround2d[BottomRight].y(), zHeight));
    
  GetContext()->GetVizManager()->DrawRobotBoundingBox(GetID(), quadOnGround3d, ROBOT_BOUNDING_QUAD_COLOR);
      
  /*
  // Draw 3d bounding box
  Vec3f vizTranslation = GetPose().GetTranslation();
  vizTranslation.z() += 0.5f*ROBOT_BOUNDING_Z;
  Pose3d vizPose(GetPose().GetRotation(), vizTranslation);
      
  GetContext()->GetVizManager()->DrawCuboid(999, {ROBOT_BOUNDING_X, ROBOT_BOUNDING_Y, ROBOT_BOUNDING_Z},
  vizPose, ROBOT_BOUNDING_QUAD_COLOR);
  */
      
  GetContext()->GetVizManager()->SendEndRobotUpdate();

  // update time since last image received
  _timeSinceLastImage_s = std::max(0.0, currentTime - _robotToEngineImplMessaging->GetLastImageReceivedTime());
      
  // Sending debug string to game and viz
  char buffer [128];

  const float imageProcRate = 1000.0f / _visionComponent->GetProcessingPeriod_ms();
      
  // So we can have an arbitrary number of data here that is likely to change want just hash it all
  // together if anything changes without spamming
  snprintf(buffer, sizeof(buffer),
           "%c%c%c%c%c %2dHz %s %s ",
           GetMoveComponent().IsLiftMoving() ? 'L' : ' ',
           GetMoveComponent().IsHeadMoving() ? 'H' : ' ',
           GetMoveComponent().IsMoving() ? 'B' : ' ',
           GetCarryingComponent().IsCarryingObject() ? 'C' : ' ',
           IsOnChargerPlatform() ? 'P' : ' ',
           // SimpleMoodTypeToString(GetMoodManager().GetSimpleMood()),
           // _movementComponent.AreAnyTracksLocked((u8)AnimTrackFlag::LIFT_TRACK) ? 'L' : ' ',
           // _movementComponent.AreAnyTracksLocked((u8)AnimTrackFlag::HEAD_TRACK) ? 'H' : ' ',
           // _movementComponent.AreAnyTracksLocked((u8)AnimTrackFlag::BODY_TRACK) ? 'B' : ' ',
           (u8)MIN(((u8)imageProcRate), std::numeric_limits<u8>::max()),
           currentActivityName,
           behaviorDebugStr.c_str());
      
  std::hash<std::string> hasher;
  size_t curr_hash = hasher(std::string(buffer));
  if( _lastDebugStringHash != curr_hash )
  {
    SendDebugString(buffer);
    _lastDebugStringHash = curr_hash;
  }
  
#if ANKI_DEV_CHEATS
  Broadcast( ExternalInterface::MessageEngineToGame(ExternalInterface::DebugPerformanceTick(
                                                    "Vision",_visionComponent->GetProcessingPeriod_ms())));
#endif
  _cubeLightComponent->Update();
  _bodyLightComponent->Update();
  
  // Update user facing state information after everything else has been updated
  // so that relevant information is forwarded along to whoever's listening for
  // state changes
  _publicStateBroadcaster->Update(*this);


  if( kDebugPossibleBlockInteraction ) {
    // print a bunch of info helpful for debugging block states
    BlockWorldFilter filter;
    filter.SetAllowedFamilies({ObjectFamily::LightCube});
    std::vector<ObservableObject*> matchingObjects;
    GetBlockWorld().FindLocatedMatchingObjects(filter, matchingObjects); // note this doesn't retrieve unknowns anymore
    for( const auto obj : matchingObjects ) {
        const ObservableObject* topObj __attribute__((unused)) =
            GetBlockWorld().FindLocatedObjectOnTopOf(*obj, STACKED_HEIGHT_TOL_MM);
        Pose3d relPose;
        bool gotRelPose __attribute__((unused)) =
            obj->GetPose().GetWithRespectTo(GetPose(), relPose);

        const char* axisStr = "";
        switch( obj->GetPose().GetRotationMatrix().GetRotatedParentAxis<'Z'>() ) {
          case AxisName::X_POS: axisStr="+X"; break;
          case AxisName::X_NEG: axisStr="-X"; break;
          case AxisName::Y_POS: axisStr="+Y"; break;
          case AxisName::Y_NEG: axisStr="-Y"; break;
          case AxisName::Z_POS: axisStr="+Z"; break;
          case AxisName::Z_NEG: axisStr="-Z"; break;
        }
              
        PRINT_NAMED_DEBUG("Robot.ObjectInteractionState",
                          "block:%d poseState:%8s moving?%d RestingFlat?%d carried?%d poseWRT?%d objOnTop:%d"
                          " z=%6.2f UpAxis:%s CanStack?%d CanPickUp?%d FromGround?%d",
                          obj->GetID().GetValue(),
                          PoseStateToString( obj->GetPoseState() ),
                          obj->IsMoving(),
                          obj->IsRestingFlat(),
                          (GetCarryingComponent().IsCarryingObject() && GetCarryingComponent().
                           GetCarryingObject() == obj->GetID()),
                          gotRelPose,
                          topObj ? topObj->GetID().GetValue() : -1,
                          relPose.GetTranslation().z(),
                          axisStr,
                          GetDockingComponent().CanStackOnTopOfObject(*obj),
                          GetDockingComponent().CanPickUpObject(*obj),
                          GetDockingComponent().CanPickUpObjectFromGround(*obj));
    }
  }
      
  return RESULT_OK;
      
} // Update()
      
static bool IsValidHeadAngle(f32 head_angle, f32* clipped_valid_head_angle)
{
  if(head_angle < MIN_HEAD_ANGLE - HEAD_ANGLE_LIMIT_MARGIN) {
    //PRINT_NAMED_WARNING("Robot.HeadAngleOOB", "Head angle (%f rad) too small.\n", head_angle);
    if (clipped_valid_head_angle) {
      *clipped_valid_head_angle = MIN_HEAD_ANGLE;
    }
    return false;
  }
  else if(head_angle > MAX_HEAD_ANGLE + HEAD_ANGLE_LIMIT_MARGIN) {
    //PRINT_NAMED_WARNING("Robot.HeadAngleOOB", "Head angle (%f rad) too large.\n", head_angle);
    if (clipped_valid_head_angle) {
      *clipped_valid_head_angle = MAX_HEAD_ANGLE;
    }
    return false;
  }
      
  if (clipped_valid_head_angle) {
    *clipped_valid_head_angle = head_angle;
  }
  return true;
      
} // IsValidHeadAngle()

    
Result Robot::SetNewPose(const Pose3d& newPose)
{
  SetPose(newPose.GetWithRespectToRoot());
  
  // Note: using last message timestamp instead of newest timestamp in history
  //  because it's possible we did not put the last-received state message into
  //  history (if it had old frame ID), but we still want the latest time we
  //  can get.
  const TimeStamp_t timeStamp = GetLastMsgTimestamp();
  
  return AddVisionOnlyStateToHistory(timeStamp, _pose, GetHeadAngle(), GetLiftAngle());
}
    
void Robot::SetPose(const Pose3d &newPose)
{
  // The new pose should have our current world origin as its origin
  if(!ANKI_VERIFY(newPose.HasSameRootAs(GetWorldOrigin()),
                  "Robot.SetPose.NewPoseOriginAndWorldOriginMismatch",
                  ""))
  {
    return;
  }

  // Update our current pose and keep the name consistent
  const std::string name = _pose.GetName();
  _pose = newPose;
  _pose.SetName(name);
      
  ComputeDriveCenterPose(_pose, _driveCenterPose);
      
} // SetPose()
    
Pose3d Robot::GetCameraPose(const f32 atAngle) const
{
  // Start with canonical (untilted) headPose
  Pose3d newHeadPose(_headCamPose);
      
  // Rotate that by the given angle
  RotationVector3d Rvec(-atAngle, Y_AXIS_3D());
  newHeadPose.RotateBy(Rvec);
  newHeadPose.SetName("Camera");

  return newHeadPose;
} // GetCameraPose()
    
void Robot::SetHeadAngle(const f32& angle)
{
  if (_isHeadCalibrated) {
    if (!IsValidHeadAngle(angle, &_currentHeadAngle)) {
      PRINT_NAMED_WARNING("Robot.GetCameraHeadPose.HeadAngleOOB",
                          "Angle %.3frad / %.1f (TODO: Send correction or just recalibrate?)",
                          angle, RAD_TO_DEG(angle));
    }
        
    _visionComponent->GetCamera().SetPose(GetCameraPose(_currentHeadAngle));
  }
  
} // SetHeadAngle()
    

void Robot::SetHeadCalibrated(bool isCalibrated)
{
  _isHeadCalibrated = isCalibrated;
}
  
void Robot::SetLiftCalibrated(bool isCalibrated)
{
  _isLiftCalibrated = isCalibrated;
}
  
bool Robot::IsHeadCalibrated() const
{
  return _isHeadCalibrated;
}

bool Robot::IsLiftCalibrated() const
{
  return _isLiftCalibrated;
}

void Robot::ComputeLiftPose(const f32 atAngle, Pose3d& liftPose)
{
  // Reset to canonical position
  liftPose.SetRotation(atAngle, Y_AXIS_3D());
  liftPose.SetTranslation({LIFT_ARM_LENGTH, 0.f, 0.f});
      
  // Rotate to the given angle
  RotationVector3d Rvec(-atAngle, Y_AXIS_3D());
  liftPose.RotateBy(Rvec);
}
    
void Robot::SetLiftAngle(const f32& angle)
{
  // TODO: Add lift angle limits?
  _currentLiftAngle = angle;
      
  Robot::ComputeLiftPose(_currentLiftAngle, _liftPose);

  DEV_ASSERT(_liftPose.IsChildOf(_liftBasePose), "Robot.SetLiftAngle.InvalidPose");
}
    
Radians Robot::GetPitchAngle() const
{
  return _pitchAngle;
}
  
bool Robot::WasObjectTappedRecently(const ObjectID& objectID) const
{
  return _tapFilterComponent->ShouldIgnoreMovementDueToDoubleTap(objectID);
}

void Robot::LoadEmotionEvents()
{
  const auto& emotionEventData = _context->GetDataLoader()->GetEmotionEventJsons();
  for (const auto& fileJsonPair : emotionEventData)
  {
    const auto& filename = fileJsonPair.first;
    const auto& eventJson = fileJsonPair.second;
    if (!eventJson.empty() && _moodManager->LoadEmotionEvents(eventJson))
    {
      //PRINT_NAMED_DEBUG("Robot.LoadEmotionEvents", "Loaded '%s'", filename.c_str());
    }
    else
    {
      PRINT_NAMED_WARNING("Robot.LoadEmotionEvents", "Failed to read '%s'", filename.c_str());
    }
  }
}



Result Robot::SyncTime()
{
  _timeSynced = false;
  _stateHistory->Clear();
      
  Result res = SendSyncTime();
  if (res == RESULT_OK) {
    _syncTimeSentTime_sec = BaseStationTimer::getInstance()->GetCurrentTimeInSeconds();
  }
  return res;
}
    
Result Robot::LocalizeToObject(const ObservableObject* seenObject,
                               ObservableObject* existingObject)
{
  Result lastResult = RESULT_OK;
  
  if(existingObject == nullptr) {
    PRINT_NAMED_ERROR("Robot.LocalizeToObject.ExistingObjectPieceNullPointer", "");
    return RESULT_FAIL;
  }
  
  if(existingObject->GetID() != GetLocalizedTo())
  {
    PRINT_NAMED_DEBUG("Robot.LocalizeToObject",
                      "Robot attempting to localize to %s object %d",
                      EnumToString(existingObject->GetType()),
                      existingObject->GetID().GetValue());
  }
      
  if(!existingObject->CanBeUsedForLocalization() || WasObjectTappedRecently(existingObject->GetID())) {
    PRINT_NAMED_ERROR("Robot.LocalizeToObject.UnlocalizedObject",
                      "Refusing to localize to object %d, which claims not to be localizable.",
                      existingObject->GetID().GetValue());
    return RESULT_FAIL;
  }
      
  /* Useful for Debug:
     PRINT_NAMED_INFO("Robot.LocalizeToMat.MatSeenChain",
     "%s\n", matSeen->GetPose().GetNamedPathToOrigin(true).c_str());
       
     PRINT_NAMED_INFO("Robot.LocalizeToMat.ExistingMatChain",
     "%s\n", existingMatPiece->GetPose().GetNamedPathToOrigin(true).c_str());
  */
  
  HistStateKey histStateKey;
  HistRobotState* histStatePtr = nullptr;
  Pose3d robotPoseWrtObject;
  float  headAngle;
  float  liftAngle;
  if(nullptr == seenObject)
  {
    if(false == GetPose().GetWithRespectTo(existingObject->GetPose(), robotPoseWrtObject)) {
      PRINT_NAMED_ERROR("Robot.LocalizeToObject.ExistingObjectOriginMismatch",
                        "Could not get robot pose w.r.t. to existing object %d.",
                        existingObject->GetID().GetValue());
      return RESULT_FAIL;
    }
    liftAngle = GetLiftAngle();
    headAngle = GetHeadAngle();
  } else {
    // Get computed HistRobotState at the time the object was observed.
    if ((lastResult = _stateHistory->GetComputedStateAt(seenObject->GetLastObservedTime(), &histStatePtr, &histStateKey)) != RESULT_OK) {
      PRINT_NAMED_ERROR("Robot.LocalizeToObject.CouldNotFindHistoricalPose",
                        "Time %d", seenObject->GetLastObservedTime());
      return lastResult;
    }
        
    // The computed historical pose is always stored w.r.t. the robot's world
    // origin and parent chains are lost. Re-connect here so that GetWithRespectTo
    // will work correctly
    Pose3d robotPoseAtObsTime = histStatePtr->GetPose();
    robotPoseAtObsTime.SetParent(GetWorldOrigin());
        
    // Get the pose of the robot with respect to the observed object
    if(robotPoseAtObsTime.GetWithRespectTo(seenObject->GetPose(), robotPoseWrtObject) == false) {
      PRINT_NAMED_ERROR("Robot.LocalizeToObject.ObjectPoseOriginMisMatch",
                        "Could not get HistRobotState w.r.t. seen object pose.");
      return RESULT_FAIL;
    }
        
    liftAngle = histStatePtr->GetLiftAngle_rad();
    headAngle = histStatePtr->GetHeadAngle_rad();
  }
      
  // Make the computed robot pose use the existing object as its parent
  robotPoseWrtObject.SetParent(existingObject->GetPose());
  //robotPoseWrtMat.SetName(std::string("Robot_") + std::to_string(robot->GetID()));
      
# if 0
  // Don't snap to horizontal or discrete Z levels when we see a mat marker
  // while on a ramp
  if(IsOnRamp() == false)
  {
    // If there is any significant rotation, make sure that it is roughly
    // around the Z axis
    Radians rotAngle;
    Vec3f rotAxis;
    robotPoseWrtObject.GetRotationVector().GetAngleAndAxis(rotAngle, rotAxis);
        
    if(std::abs(rotAngle.ToFloat()) > DEG_TO_RAD(5) && !AreUnitVectorsAligned(rotAxis, Z_AXIS_3D(), DEG_TO_RAD(15))) {
      PRINT_NAMED_WARNING("Robot.LocalizeToObject.OutOfPlaneRotation",
                          "Refusing to localize to %s because "
                          "Robot %d's Z axis would not be well aligned with the world Z axis. "
                          "(angle=%.1fdeg, axis=(%.3f,%.3f,%.3f)",
                          existingObject->GetType().GetName().c_str(), GetID(),
                          rotAngle.getDegrees(), rotAxis.x(), rotAxis.y(), rotAxis.z());
      return RESULT_FAIL;
    }
        
    // Snap to purely horizontal rotation
    // TODO: Snap to surface of mat?
    /*
      if(existingMatPiece->IsPoseOn(robotPoseWrtObject, 0, 10.f)) {
      Vec3f robotPoseWrtObject_trans = robotPoseWrtObject.GetTranslation();
      robotPoseWrtObject_trans.z() = existingObject->GetDrivingSurfaceHeight();
      robotPoseWrtObject.SetTranslation(robotPoseWrtObject_trans);
      }
    */
    robotPoseWrtObject.SetRotation( robotPoseWrtObject.GetRotationAngle<'Z'>(), Z_AXIS_3D() );
        
  } // if robot is on ramp
# endif
      
  // Add the new vision-based pose to the robot's history. Note that we use
  // the pose w.r.t. the origin for storing poses in history.
  Pose3d robotPoseWrtOrigin = robotPoseWrtObject.GetWithRespectToRoot();
      
  if(IsLocalized()) {
    // Filter Z so it doesn't change too fast (unless we are switching from
    // delocalized to localized)
        
    // Make z a convex combination of new and previous value
    static const f32 zUpdateWeight = 0.1f; // weight of new value (previous gets weight of 1 - this)
    Vec3f T = robotPoseWrtOrigin.GetTranslation();
    T.z() = (zUpdateWeight*robotPoseWrtOrigin.GetTranslation().z() +
             (1.f - zUpdateWeight) * GetPose().GetTranslation().z());
    robotPoseWrtOrigin.SetTranslation(T);
  }
      
  if(nullptr != seenObject)
  {
    //
    if((lastResult = AddVisionOnlyStateToHistory(seenObject->GetLastObservedTime(),
                                                robotPoseWrtOrigin,
                                                headAngle, liftAngle)) != RESULT_OK)
    {
      PRINT_NAMED_ERROR("Robot.LocalizeToObject.FailedAddingVisionOnlyPoseToHistory", "");
      return lastResult;
    }
  }
      
  // If the robot's world origin is about to change by virtue of being localized
  // to existingObject, rejigger things so anything seen while the robot was
  // rooted to this world origin will get updated to be w.r.t. the new origin.
  const Pose3d& origOrigin = GetPoseOriginList().GetCurrentOrigin();
  if( !existingObject->GetPose().HasSameRootAs(origOrigin) )
  {
    LOG_EVENT("Robot.LocalizeToObject.RejiggeringOrigins",
              "Robot %d's current origin is %s, about to localize to origin %s.",
              GetID(), origOrigin.GetName().c_str(),
              existingObject->GetPose().FindRoot().GetName().c_str());
    
    const PoseOriginID_t origOriginID = GetPoseOriginList().GetCurrentOriginID();
    
    // Update the origin to which _worldOrigin currently points to contain
    // the transformation from its current pose to what is about to be the
    // robot's new origin.
    Transform3d transform(GetPose().GetTransform().GetInverse());
    transform.PreComposeWith(robotPoseWrtOrigin.GetTransform());
    
    Result result = _poseOriginList->Rejigger(robotPoseWrtObject.FindRoot(), transform);
    if(ANKI_VERIFY(RESULT_OK == result, "Robot.LocalizeToObject.RejiggerFailed", ""))
    {
      const PoseOriginID_t newOriginID = GetPoseOriginList().GetCurrentOriginID();
      
      // Now we need to go through all objects and faces whose poses have been adjusted
      // by this origin switch and notify the outside world of the change.
      _blockWorld->UpdateObjectOrigins(origOriginID, newOriginID);
      _mapComponent->UpdateMapOrigins(origOriginID, newOriginID);
      _faceWorld->UpdateFaceOrigins(origOriginID, newOriginID); 
      
      // after updating all block world objects, flatten out origins to remove grandparents
      _poseOriginList->Flatten(newOriginID);
    }
    
  } // if(_worldOrigin != &existingObject->GetPose().FindRoot())
      
      
  if(nullptr != histStatePtr)
  {
    // Update the computed historical pose as well so that subsequent block
    // pose updates use obsMarkers whose camera's parent pose is correct.
    histStatePtr->SetPose(GetPoseFrameID(), robotPoseWrtOrigin, headAngle, liftAngle);
  }

      
  // Compute the new "current" pose from history which uses the
  // past vision-based "ground truth" pose we just computed.
  DEV_ASSERT_MSG(existingObject->GetPose().HasSameRootAs(GetWorldOrigin()),
                 "Robot.LocalizeToObject.ExistingObjectHasWrongOrigin",
                 "ObjectOrigin:%s WorldOrigin:%s",
                 existingObject->GetPose().FindRoot().GetName().c_str(),
                 GetWorldOrigin().GetName().c_str());
  
  if(UpdateCurrPoseFromHistory() == false) {
    PRINT_NAMED_ERROR("Robot.LocalizeToObject.FailedUpdateCurrPoseFromHistory", "");
    return RESULT_FAIL;
  }
      
  // Mark the robot as now being localized to this object
  // NOTE: this should be _after_ calling AddVisionOnlyStateToHistory, since
  //    that function checks whether the robot is already localized
  lastResult = SetLocalizedTo(existingObject);
  if(RESULT_OK != lastResult) {
    PRINT_NAMED_ERROR("Robot.LocalizeToObject.SetLocalizedToFail", "");
    return lastResult;
  }
      
  // Overly-verbose. Use for debugging localization issues
  /*
    PRINT_NAMED_INFO("Robot.LocalizeToObject",
    "Using %s object %d to localize robot %d at (%.3f,%.3f,%.3f), %.1fdeg@(%.2f,%.2f,%.2f), frameID=%d\n",
    ObjectTypeToString(existingObject->GetType()),
    existingObject->GetID().GetValue(), GetID(),
    GetPose().GetTranslation().x(),
    GetPose().GetTranslation().y(),
    GetPose().GetTranslation().z(),
    GetPose().GetRotationAngle<'Z'>().getDegrees(),
    GetPose().GetRotationAxis().x(),
    GetPose().GetRotationAxis().y(),
    GetPose().GetRotationAxis().z(),
    GetPoseFrameID());
  */
  
  // Don't actually send the update here, because it's possible that we are going to
  // call LocalizeToObject more than once in this tick, which could cause the pose
  // frame ID to update multiple times, replacing what's stored for this timestamp
  // in pose history. We don't want to send a pose frame to the robot that's about
  // to be replaced in history and never used again (causing errors in looking for it
  // when we later receive a RobotState message with that invalidated frameID), so just
  // set this flag to do the localization update once out in Update().
  _needToSendLocalizationUpdate = true;
  
  return RESULT_OK;
} // LocalizeToObject()
    
    
// - - - - - - - - - - - - - - - - - - - - - - - - - - - - - - - - - - - - - - - - - - - - - - - - - - - - - - - - - - -
Result Robot::LocalizeToMat(const MatPiece* matSeen, MatPiece* existingMatPiece)
{
  Result lastResult;
      
  if(matSeen == nullptr) {
    PRINT_NAMED_ERROR("Robot.LocalizeToMat.MatSeenNullPointer", "");
    return RESULT_FAIL;
  } else if(existingMatPiece == nullptr) {
    PRINT_NAMED_ERROR("Robot.LocalizeToMat.ExistingMatPieceNullPointer", "");
    return RESULT_FAIL;
  }
      
  /* Useful for Debug:
     PRINT_NAMED_INFO("Robot.LocalizeToMat.MatSeenChain",
     "%s\n", matSeen->GetPose().GetNamedPathToOrigin(true).c_str());
      
     PRINT_NAMED_INFO("Robot.LocalizeToMat.ExistingMatChain",
     "%s\n", existingMatPiece->GetPose().GetNamedPathToOrigin(true).c_str());
  */
      
  // Get computed HistRobotState at the time the mat was observed.
  HistStateKey histStateKey;
  HistRobotState* histStatePtr = nullptr;
  if ((lastResult = _stateHistory->GetComputedStateAt(matSeen->GetLastObservedTime(), &histStatePtr, &histStateKey)) != RESULT_OK) {
    PRINT_NAMED_ERROR("Robot.LocalizeToMat.CouldNotFindHistoricalPose", "Time %d", matSeen->GetLastObservedTime());
    return lastResult;
  }
      
  // The computed historical pose is always stored w.r.t. the robot's world
  // origin and parent chains are lost. Re-connect here so that GetWithRespectTo
  // will work correctly
  Pose3d robotPoseAtObsTime = histStatePtr->GetPose();
  robotPoseAtObsTime.SetParent(GetWorldOrigin());
      
  /*
  // Get computed Robot pose at the time the mat was observed (note that this
  // also makes the pose have the robot's current world origin as its parent
  Pose3d robotPoseAtObsTime;
  if(robot->GetComputedStateAt(matSeen->GetLastObservedTime(), robotPoseAtObsTime) != RESULT_OK) {
  PRINT_NAMED_ERROR("BlockWorld.UpdateRobotPose.CouldNotComputeHistoricalPose",
                    "Time %d\n",
                    matSeen->GetLastObservedTime());
  return false;
  }
  */
      
  // Get the pose of the robot with respect to the observed mat piece
  Pose3d robotPoseWrtMat;
  if(robotPoseAtObsTime.GetWithRespectTo(matSeen->GetPose(), robotPoseWrtMat) == false) {
    PRINT_NAMED_ERROR("Robot.LocalizeToMat.MatPoseOriginMisMatch",
                      "Could not get HistRobotState w.r.t. matPose.");
    return RESULT_FAIL;
  }
      
  // Make the computed robot pose use the existing mat piece as its parent
  robotPoseWrtMat.SetParent(existingMatPiece->GetPose());
  //robotPoseWrtMat.SetName(std::string("Robot_") + std::to_string(robot->GetID()));
      
  // Don't snap to horizontal or discrete Z levels when we see a mat marker
  // while on a ramp
  if(IsOnRamp() == false)
  {
    // If there is any significant rotation, make sure that it is roughly
    // around the Z axis
    Radians rotAngle;
    Vec3f rotAxis;
    robotPoseWrtMat.GetRotationVector().GetAngleAndAxis(rotAngle, rotAxis);

    if(std::abs(rotAngle.ToFloat()) > DEG_TO_RAD(5) && !AreUnitVectorsAligned(rotAxis, Z_AXIS_3D(), DEG_TO_RAD(15))) {
      PRINT_NAMED_WARNING("Robot.LocalizeToMat.OutOfPlaneRotation",
                          "Refusing to localize to %s because "
                          "Robot %d's Z axis would not be well aligned with the world Z axis. "
                          "(angle=%.1fdeg, axis=(%.3f,%.3f,%.3f)",
                          ObjectTypeToString(existingMatPiece->GetType()), GetID(),
                          rotAngle.getDegrees(), rotAxis.x(), rotAxis.y(), rotAxis.z());
      return RESULT_FAIL;
    }
        
    // Snap to purely horizontal rotation and surface of the mat
    if(existingMatPiece->IsPoseOn(robotPoseWrtMat, 0, 10.f)) {
      Vec3f robotPoseWrtMat_trans = robotPoseWrtMat.GetTranslation();
      robotPoseWrtMat_trans.z() = existingMatPiece->GetDrivingSurfaceHeight();
      robotPoseWrtMat.SetTranslation(robotPoseWrtMat_trans);
    }
    robotPoseWrtMat.SetRotation( robotPoseWrtMat.GetRotationAngle<'Z'>(), Z_AXIS_3D() );
        
  } // if robot is on ramp
      
  if(!_localizedToFixedObject && !existingMatPiece->IsMoveable()) {
    // If we have not yet seen a fixed mat, and this is a fixed mat, rejigger
    // the origins so that we use it as the world origin
    PRINT_NAMED_INFO("Robot.LocalizeToMat.LocalizingToFirstFixedMat",
                     "Localizing robot %d to fixed %s mat for the first time.",
                     GetID(), ObjectTypeToString(existingMatPiece->GetType()));
        
    if((lastResult = UpdateWorldOrigin(robotPoseWrtMat)) != RESULT_OK) {
      PRINT_NAMED_ERROR("Robot.LocalizeToMat.SetPoseOriginFailure",
                        "Failed to update robot %d's pose origin when (re-)localizing it.", GetID());
      return lastResult;
    }
        
    _localizedToFixedObject = true;
  }
  else if(IsLocalized() == false) {
    // If the robot is not yet localized, it is about to be, so we need to
    // update pose origins so that anything it has seen so far becomes rooted
    // to this mat's origin (whether mat is fixed or not)
    PRINT_NAMED_INFO("Robot.LocalizeToMat.LocalizingRobotFirstTime",
                     "Localizing robot %d for the first time (to %s mat).",
                     GetID(), ObjectTypeToString(existingMatPiece->GetType()));
        
    if((lastResult = UpdateWorldOrigin(robotPoseWrtMat)) != RESULT_OK) {
      PRINT_NAMED_ERROR("Robot.LocalizeToMat.SetPoseOriginFailure",
                        "Failed to update robot %d's pose origin when (re-)localizing it.", GetID());
      return lastResult;
    }
        
    if(!existingMatPiece->IsMoveable()) {
      // If this also happens to be a fixed mat, then we have now localized
      // to a fixed mat
      _localizedToFixedObject = true;
    }
  }
      
  /*
  // Don't snap to horizontal or discrete Z levels when we see a mat marker
  // while on a ramp
  if(IsOnRamp() == false)
  {
  // If there is any significant rotation, make sure that it is roughly
  // around the Z axis
  Radians rotAngle;
  Vec3f rotAxis;
  robotPoseWrtMat.GetRotationVector().GetAngleAndAxis(rotAngle, rotAxis);
  const float dotProduct = DotProduct(rotAxis, Z_AXIS_3D());
  const float dotProductThreshold = 0.0152f; // 1.f - std::cos(DEG_TO_RAD(10)); // within 10 degrees
  if(!NEAR(rotAngle.ToFloat(), 0, DEG_TO_RAD(10)) && !NEAR(std::abs(dotProduct), 1.f, dotProductThreshold)) {
  PRINT_NAMED_WARNING("BlockWorld.UpdateRobotPose.RobotNotOnHorizontalPlane",
  "Robot's Z axis is not well aligned with the world Z axis. "
  "(angle=%.1fdeg, axis=(%.3f,%.3f,%.3f)\n",
  rotAngle.getDegrees(), rotAxis.x(), rotAxis.y(), rotAxis.z());
  }
        
  // Snap to purely horizontal rotation and surface of the mat
  if(existingMatPiece->IsPoseOn(robotPoseWrtMat, 0, 10.f)) {
  Vec3f robotPoseWrtMat_trans = robotPoseWrtMat.GetTranslation();
  robotPoseWrtMat_trans.z() = existingMatPiece->GetDrivingSurfaceHeight();
  robotPoseWrtMat.SetTranslation(robotPoseWrtMat_trans);
  }
  robotPoseWrtMat.SetRotation( robotPoseWrtMat.GetRotationAngle<'Z'>(), Z_AXIS_3D() );
        
  } // if robot is on ramp
  */
      
  // Add the new vision-based pose to the robot's history. Note that we use
  // the pose w.r.t. the origin for storing poses in history.
  // HistRobotState p(robot->GetPoseFrameID(),
  //                  robotPoseWrtMat.GetWithRespectToRoot(),
  //                  posePtr->GetHeadAngle(),
  //                  posePtr->GetLiftAngle());
  Pose3d robotPoseWrtOrigin = robotPoseWrtMat.GetWithRespectToRoot();
      
  if((lastResult = AddVisionOnlyStateToHistory(existingMatPiece->GetLastObservedTime(),
                                              robotPoseWrtOrigin,
                                              histStatePtr->GetHeadAngle_rad(),
                                              histStatePtr->GetLiftAngle_rad())) != RESULT_OK)
  {
    PRINT_NAMED_ERROR("Robot.LocalizeToMat.FailedAddingVisionOnlyPoseToHistory", "");
    return lastResult;
  }
      
      
  // Update the computed historical pose as well so that subsequent block
  // pose updates use obsMarkers whose camera's parent pose is correct.
  // Note again that we store the pose w.r.t. the origin in history.
  // TODO: Should SetPose() do the flattening w.r.t. origin?
  histStatePtr->SetPose(GetPoseFrameID(), robotPoseWrtOrigin, histStatePtr->GetHeadAngle_rad(), histStatePtr->GetLiftAngle_rad());
      
  // Compute the new "current" pose from history which uses the
  // past vision-based "ground truth" pose we just computed.
  if(UpdateCurrPoseFromHistory() == false) {
    PRINT_NAMED_ERROR("Robot.LocalizeToMat.FailedUpdateCurrPoseFromHistory", "");
    return RESULT_FAIL;
  }
      
  // Mark the robot as now being localized to this mat
  // NOTE: this should be _after_ calling AddVisionOnlyStateToHistory, since
  //    that function checks whether the robot is already localized
  lastResult = SetLocalizedTo(existingMatPiece);
  if(RESULT_OK != lastResult) {
    PRINT_NAMED_ERROR("Robot.LocalizeToMat.SetLocalizedToFail", "");
    return lastResult;
  }
      
  // Overly-verbose. Use for debugging localization issues
  /*
    PRINT_INFO("Using %s mat %d to localize robot %d at (%.3f,%.3f,%.3f), %.1fdeg@(%.2f,%.2f,%.2f)\n",
    existingMatPiece->GetType().GetName().c_str(),
    existingMatPiece->GetID().GetValue(), GetID(),
    GetPose().GetTranslation().x(),
    GetPose().GetTranslation().y(),
    GetPose().GetTranslation().z(),
    GetPose().GetRotationAngle<'Z'>().getDegrees(),
    GetPose().GetRotationAxis().x(),
    GetPose().GetRotationAxis().y(),
    GetPose().GetRotationAxis().z());
  */
      
  // Send the ground truth pose that was computed instead of the new current
  // pose and let the robot deal with updating its current pose based on the
  // history that it keeps.
  SendAbsLocalizationUpdate();
      
  return RESULT_OK;
      
} // LocalizeToMat()
    
Result Robot::SetOnRamp(bool t)
{
  ANKI_CPU_PROFILE("Robot::SetOnRamp");
  
  if(t == _onRamp) {
    // Nothing to do
    return RESULT_OK;
  }
      
  // We are either transition onto or off of a ramp
      
  Ramp* ramp = dynamic_cast<Ramp*>(GetBlockWorld().GetLocatedObjectByID(_rampID, ObjectFamily::Ramp));
  if(ramp == nullptr) {
    PRINT_NAMED_WARNING("Robot.SetOnRamp.NoRampWithID",
                        "Robot %d is transitioning on/off of a ramp, but Ramp object with ID=%d not found in the world",
                        _ID, _rampID.GetValue());
    return RESULT_FAIL;
  }
      
  assert(_rampDirection == Ramp::ASCENDING || _rampDirection == Ramp::DESCENDING);
      
  const bool transitioningOnto = (t == true);
      
  if(transitioningOnto) {
    // Record start (x,y) position coming from robot so basestation can
    // compute actual (x,y,z) position from upcoming odometry updates
    // coming from robot (which do not take slope of ramp into account)
    _rampStartPosition = {_pose.GetTranslation().x(), _pose.GetTranslation().y()};
    _rampStartHeight   = _pose.GetTranslation().z();
        
    PRINT_NAMED_INFO("Robot.SetOnRamp.TransitionOntoRamp",
                     "Robot %d transitioning onto ramp %d, using start (%.1f,%.1f,%.1f)",
                     _ID, ramp->GetID().GetValue(), _rampStartPosition.x(), _rampStartPosition.y(), _rampStartHeight);
        
  } else {
    Result res;
    // Just do an absolute pose update, setting the robot's position to
    // where we "know" he should be when he finishes ascending or
    // descending the ramp
    switch(_rampDirection)
    {
      case Ramp::ASCENDING:
        res = SetNewPose(ramp->GetPostAscentPose(WHEEL_BASE_MM).GetWithRespectToRoot());
        break;
            
      case Ramp::DESCENDING:
        res = SetNewPose(ramp->GetPostDescentPose(WHEEL_BASE_MM).GetWithRespectToRoot());
        break;
            
      default:
        PRINT_NAMED_WARNING("Robot.SetOnRamp.UnexpectedRampDirection",
                            "When transitioning on/off ramp, expecting the ramp direction to be either "
                            "ASCENDING or DESCENDING, not %d.", _rampDirection);
        return RESULT_FAIL;
    }
    
    if(res != RESULT_OK) {
      PRINT_NAMED_WARNING("Robot.SetOnRamp.SetNewPose",
                          "Robot %d failed to set new pose", _ID);
      return res;
    }
        
    _rampDirection = Ramp::UNKNOWN;
        
    const TimeStamp_t timeStamp = _stateHistory->GetNewestTimeStamp();
        
    PRINT_NAMED_INFO("Robot.SetOnRamp.TransitionOffRamp",
                     "Robot %d transitioning off of ramp %d, at (%.1f,%.1f,%.1f) @ %.1fdeg, timeStamp = %d",
                     _ID, ramp->GetID().GetValue(),
                     _pose.GetTranslation().x(), _pose.GetTranslation().y(), _pose.GetTranslation().z(),
                     _pose.GetRotationAngle<'Z'>().getDegrees(),
                     timeStamp);
  } // if/else transitioning onto ramp
      
  _onRamp = t;
      
  return RESULT_OK;
      
} // SetOnRamp()
    
    
Result Robot::SetPoseOnCharger()
{
  ANKI_CPU_PROFILE("Robot::SetPoseOnCharger");
  
  Charger* charger = dynamic_cast<Charger*>(GetBlockWorld().GetLocatedObjectByID(_chargerID));
  if(charger == nullptr) {
    PRINT_NAMED_WARNING("Robot.SetPoseOnCharger.NoChargerWithID",
                        "Robot %d has docked to charger, but Charger object with ID=%d not found in the world.",
                        _ID, _chargerID.GetValue());
    return RESULT_FAIL;
  }
      
  // Just do an absolute pose update, setting the robot's position to
  // where we "know" he should be when he finishes ascending the charger.
  Result lastResult = SetNewPose(charger->GetRobotDockedPose().GetWithRespectToRoot());
  if(lastResult != RESULT_OK) {
    PRINT_NAMED_WARNING("Robot.SetPoseOnCharger.SetNewPose",
                        "Robot %d failed to set new pose", _ID);
    return lastResult;
  }

  const TimeStamp_t timeStamp = _stateHistory->GetNewestTimeStamp();
    
  PRINT_NAMED_INFO("Robot.SetPoseOnCharger.SetPose",
                   "Robot %d now on charger %d, at (%.1f,%.1f,%.1f) @ %.1fdeg, timeStamp = %d",
                   _ID, charger->GetID().GetValue(),
                   _pose.GetTranslation().x(), _pose.GetTranslation().y(), _pose.GetTranslation().z(),
                   _pose.GetRotationAngle<'Z'>().getDegrees(),
                   timeStamp);
      
  return RESULT_OK;
      
} // SetPoseOnCharger()
  
// ============ Messaging ================
    
Result Robot::SendMessage(const RobotInterface::EngineToRobot& msg, bool reliable, bool hot) const
{
  Result sendResult = _context->GetRobotManager()->GetMsgHandler()->SendMessage(_ID, msg, reliable, hot);
  if(sendResult != RESULT_OK) {
    const char* msgTypeName = EngineToRobotTagToString(msg.GetTag());
    Util::sWarningF("Robot.SendMessage", { {DDATA, msgTypeName} }, "Robot %d failed to send a message type %s", _ID, msgTypeName);
  }
  return sendResult;
}
      
// Sync time with physical robot and trigger it robot to send back camera calibration
Result Robot::SendSyncTime() const
{
  Result result = SendMessage(RobotInterface::EngineToRobot(
                                RobotInterface::SyncTime(
                                                         #ifdef COZMO_V2
                                                         AndroidHAL::getInstance()->GetTimeStamp(),
                                                         #else
                                                         BaseStationTimer::getInstance()->GetCurrentTimeStamp(),
                                                         #endif
                                                         DRIVE_CENTER_OFFSET)));
  if (result == RESULT_OK) {
    result = SendMessage(RobotInterface::EngineToRobot(AnimKeyFrame::InitController()));
  }
  if(result == RESULT_OK) {
    result = SendMessage(RobotInterface::EngineToRobot(
                           RobotInterface::ImageRequest(ImageSendMode::Stream, DEFAULT_IMAGE_RESOLUTION)));
        
    // Reset pose on connect
    PRINT_NAMED_INFO("Robot.SendSyncTime", "Setting pose to (0,0,0)");
    Pose3d zeroPose(0, Z_AXIS_3D(), {0,0,0}, GetWorldOrigin());
    return SendAbsLocalizationUpdate(zeroPose, 0, GetPoseFrameID());
  }
  
  if (result != RESULT_OK) {
    PRINT_NAMED_WARNING("Robot.SendSyncTime.FailedToSend","");
  }
  
  return result;
}
        
Result Robot::SendAbsLocalizationUpdate(const Pose3d&        pose,
                                        const TimeStamp_t&   t,
                                        const PoseFrameID_t& frameId) const
{
  // Send flattened poses to the robot, because when we get them back in odometry
  // updates with origin IDs, we can only hook them back up directly to the
  // corresponding pose origin (we can't know the chain that led there anymore)
  
  const Pose3d& poseWrtOrigin = pose.GetWithRespectToRoot();
  const Pose3d& origin = poseWrtOrigin.GetParent(); // poseWrtOrigin's parent is, by definition, the root / an origin
  DEV_ASSERT(origin.IsRoot(), "Robot.SendAbsLocalizationUpdate.OriginNotRoot");
  DEV_ASSERT(pose.HasSameRootAs(origin), "Robot.SendAbsLocalizationUpdate.ParentOriginMismatch");
  
  const PoseOriginID_t originID = origin.GetID();
  if(!GetPoseOriginList().ContainsOriginID(originID))
  {
    PRINT_NAMED_ERROR("Robot.SendAbsLocalizationUpdate.InvalidPoseOriginID",
                      "Origin %d(%s)", originID, origin.GetName().c_str());
    return RESULT_FAIL;
  }
  
  return SendMessage(RobotInterface::EngineToRobot(
                       RobotInterface::AbsoluteLocalizationUpdate(
                         t,
                         frameId,
                         originID,
                         poseWrtOrigin.GetTranslation().x(),
                         poseWrtOrigin.GetTranslation().y(),
                         poseWrtOrigin.GetRotation().GetAngleAroundZaxis().ToFloat()
                         )));
}
    
Result Robot::SendAbsLocalizationUpdate() const
{
  // Look in history for the last vis pose and send it.
  TimeStamp_t t;
  HistRobotState histState;
  if (_stateHistory->GetLatestVisionOnlyState(t, histState) == RESULT_FAIL) {
    PRINT_NAMED_WARNING("Robot.SendAbsLocUpdate.NoVizPoseFound", "");
    return RESULT_FAIL;
  }

  return SendAbsLocalizationUpdate(histState.GetPose().GetWithRespectToRoot(), t, histState.GetFrameId());
}
    
Result Robot::SendHeadAngleUpdate() const
{
  return SendMessage(RobotInterface::EngineToRobot(
                       RobotInterface::HeadAngleUpdate(_currentHeadAngle)));
}

Result Robot::SendIMURequest(const u32 length_ms) const
{
  return SendRobotMessage<IMURequest>(length_ms);
}
  

bool Robot::HasExternalInterface() const
{
  return _context->GetExternalInterface() != nullptr;
}

IExternalInterface* Robot::GetExternalInterface()
{
  DEV_ASSERT(_context->GetExternalInterface() != nullptr, "Robot.ExternalInterface.nullptr");
  return _context->GetExternalInterface();
}

Util::Data::DataPlatform* Robot::GetContextDataPlatform()
{
  return _context->GetDataPlatform();
}

// - - - - - - - - - - - - - - - - - - - - - - - - - - - - - - - - - - - - - - - - - - - - - - - - - - - - - - - - - - -
// Message handlers subscribed to in RobotToEngineImplMessaging::InitRobotMessageComponent
  
template<>
void Robot::HandleMessage(const ExternalInterface::EnableDroneMode& msg)
{
  _isCliffReactionDisabled = msg.isStarted;
  SendMessage(RobotInterface::EngineToRobot(RobotInterface::EnableStopOnCliff(!msg.isStarted)));
}
  
template<>
void Robot::HandleMessage(const ExternalInterface::RequestRobotSettings& msg)
{
  const VisionComponent& visionComponent = GetVisionComponent();
  std::shared_ptr<Vision::CameraCalibration> cameraCalibration;
  
  cameraCalibration = visionComponent.GetCameraCalibration();
  
  if(cameraCalibration == nullptr)
  {
    PRINT_NAMED_WARNING("Robot.HandleRequestRobotSettings.CameraNotCalibrated", "");
    cameraCalibration = std::make_shared<Vision::CameraCalibration>(0,0,1.f,1.f,0.f,0.f);
  }
  
  ExternalInterface::CameraConfig cameraConfig(cameraCalibration->GetFocalLength_x(),
                                               cameraCalibration->GetFocalLength_y(),
                                               cameraCalibration->GetCenter_x(),
                                               cameraCalibration->GetCenter_y(),
                                               cameraCalibration->ComputeHorizontalFOV().getDegrees(),
                                               cameraCalibration->ComputeVerticalFOV().getDegrees(),
                                               visionComponent.GetMinCameraExposureTime_ms(),
                                               visionComponent.GetMaxCameraExposureTime_ms(),
                                               visionComponent.GetMinCameraGain(),
                                               visionComponent.GetMaxCameraGain());
  
  ExternalInterface::PerRobotSettings robotSettings(GetHeadSerialNumber(),
                                                    GetBodySerialNumber(),
                                                    _modelNumber,
                                                    GetBodyHWVersion(),
                                                    std::move(cameraConfig),
                                                    GetBodyColor());
  
  Broadcast( ExternalInterface::MessageEngineToGame(std::move(robotSettings)) );
}

// - - - - - - - - - - - - - - - - - - - - - - - - - - - - - - - - - - - - - - - - - - - - - - - - - - - - - - - - - - -
TimeStamp_t Robot::GetLastImageTimeStamp() const {
  return GetVisionComponent().GetLastProcessedImageTimeStamp();
}
    
/*
  const Pose3d Robot::ProxDetectTransform[] = { Pose3d(0, Z_AXIS_3D(), Vec3f(50, 25, 0)),
  Pose3d(0, Z_AXIS_3D(), Vec3f(50, 0, 0)),
  Pose3d(0, Z_AXIS_3D(), Vec3f(50, -25, 0)) };
*/


Quad2f Robot::GetBoundingQuadXY(const f32 padding_mm) const
{
  return GetBoundingQuadXY(_pose, padding_mm);
}
    
Quad2f Robot::GetBoundingQuadXY(const Pose3d& atPose, const f32 padding_mm) const
{
  const RotationMatrix2d R(atPose.GetRotation().GetAngleAroundZaxis());

  static const Quad2f CanonicalBoundingBoxXY(
    {ROBOT_BOUNDING_X_FRONT, -0.5f*ROBOT_BOUNDING_Y},
    {ROBOT_BOUNDING_X_FRONT,  0.5f*ROBOT_BOUNDING_Y},
    {ROBOT_BOUNDING_X_FRONT - ROBOT_BOUNDING_X, -0.5f*ROBOT_BOUNDING_Y},
    {ROBOT_BOUNDING_X_FRONT - ROBOT_BOUNDING_X,  0.5f*ROBOT_BOUNDING_Y});

  Quad2f boundingQuad(CanonicalBoundingBoxXY);
  if(padding_mm != 0.f) {
    Quad2f paddingQuad({ padding_mm, -padding_mm},
                       { padding_mm,  padding_mm},
                       {-padding_mm, -padding_mm},
                       {-padding_mm,  padding_mm});
    boundingQuad += paddingQuad;
  }
      
  using namespace Quad;
  for(CornerName iCorner = FirstCorner; iCorner < NumCorners; ++iCorner) {
    // Rotate to given pose
    boundingQuad[iCorner] = R * boundingQuad[iCorner];
  }
      
  // Re-center
  Point2f center(atPose.GetTranslation().x(), atPose.GetTranslation().y());
  boundingQuad += center;
      
  return boundingQuad;
      
} // GetBoundingQuadXY()
    
f32 Robot::GetHeight() const
{
  return std::max(ROBOT_BOUNDING_Z, GetLiftHeight() + LIFT_HEIGHT_ABOVE_GRIPPER);
}
    
f32 Robot::GetLiftHeight() const
{
  return ConvertLiftAngleToLiftHeightMM(GetLiftAngle());
}
    
Transform3d Robot::GetLiftTransformWrtCamera(const f32 atLiftAngle, const f32 atHeadAngle) const
{
  Pose3d liftPose(_liftPose);
  ComputeLiftPose(atLiftAngle, liftPose);

  Pose3d camPose = GetCameraPose(atHeadAngle);

  Pose3d liftPoseWrtCam;
  const bool result = liftPose.GetWithRespectTo(camPose, liftPoseWrtCam);

  DEV_ASSERT(result, "Robot.GetLiftTransformWrtCamera.LiftWrtCamPoseFailed");
# pragma unused(result)

  return liftPoseWrtCam.GetTransform();
}
    
f32 Robot::ConvertLiftHeightToLiftAngleRad(f32 height_mm)
{
  height_mm = CLIP(height_mm, LIFT_HEIGHT_LOWDOCK, LIFT_HEIGHT_CARRY);
  return asinf((height_mm - LIFT_BASE_POSITION[2] - LIFT_FORK_HEIGHT_REL_TO_ARM_END)/LIFT_ARM_LENGTH);
}

f32 Robot::ConvertLiftAngleToLiftHeightMM(f32 angle_rad)
{
  return (sinf(angle_rad) * LIFT_ARM_LENGTH) + LIFT_BASE_POSITION[2] + LIFT_FORK_HEIGHT_REL_TO_ARM_END;
}
    
Result Robot::RequestIMU(const u32 length_ms) const
{
  return SendIMURequest(length_ms);
}
    
    
// ============ Pose history ===============

Result Robot::AddRobotStateToHistory(const Pose3d& pose, const RobotState& state)
{
  const HistRobotState histState(pose, state);
  return _stateHistory->AddRawOdomState(state.timestamp, histState);
}
    
    
Result Robot::UpdateWorldOrigin(Pose3d& newPoseWrtNewOrigin)
{
  // Reverse the connection between origin and robot, and connect the new
  // reversed connection
  //ASSERT_NAMED(p.GetPose().GetParent() == _poseOrigin, "Robot.UpdateWorldOrigin.InvalidPose");
  //Pose3d originWrtRobot = _pose.GetInverse();
  //originWrtRobot.SetParent(&newPoseOrigin);
  
  // TODO: Update to use PoseOriginList::Rejigger
  // This is only called by LocalizeToMat, which is not currently used.
  DEV_ASSERT(false, "Robot.UpdateWorldOrigin.NeedsUpdateToUseRejigger");
  
# if 0
  // TODO: get rid of nasty const_cast somehow
  Pose3d* newOrigin = const_cast<Pose3d*>(newPoseWrtNewOrigin.GetParent());
  newOrigin->SetParent(nullptr);
      
  // TODO: We should only be doing this (modifying what _worldOrigin points to) when it is one of the
  // placeHolder poseOrigins, not if it is a mat!
  std::string origName(_worldOrigin->GetName());
  *_worldOrigin = _pose.GetInverse();
  _worldOrigin->SetParent(&newPoseWrtNewOrigin);
      
      
  // Connect the old origin's pose to the same root the robot now has.
  // It is no longer the robot's origin, but for any of its children,
  // it is now in the right coordinates.
  if(_worldOrigin->GetWithRespectTo(*newOrigin, *_worldOrigin) == false) {
    PRINT_NAMED_ERROR("Robot.UpdateWorldOrigin.NewLocalizationOriginProblem",
                      "Could not get pose origin w.r.t. new origin pose.");
    return RESULT_FAIL;
  }
      
  //_worldOrigin->PreComposeWith(*newOrigin);
      
  // Preserve the old world origin's name, despite updates above
  _worldOrigin->SetName(origName);
      
  // Now make the robot's world origin point to the new origin
  _worldOrigin = newOrigin;
      
  newOrigin->SetRotation(0, Z_AXIS_3D());
  newOrigin->SetTranslation({0,0,0});
      
  // Now make the robot's origin point to the new origin
  // TODO: avoid the icky const_cast here...
  _worldOrigin = const_cast<Pose3d*>(newPoseWrtNewOrigin.GetParent());

  _robotWorldOriginChangedSignal.emit(GetID());
# endif
  
  return RESULT_OK;
      
} // UpdateWorldOrigin()
    
    
Result Robot::AddVisionOnlyStateToHistory(const TimeStamp_t t,
                                         const Pose3d& pose,
                                         const f32 head_angle,
                                         const f32 lift_angle)
{      
  // We have a new ("ground truth") key frame. Increment the pose frame!
  ++_frameId;
  
  // Set needToSendLocalizationUpdate to true so we send an update on the next tick
  _needToSendLocalizationUpdate = true;
  
  HistRobotState histState;
  histState.SetPose(_frameId, pose, head_angle, lift_angle);
  return _stateHistory->AddVisionOnlyState(t, histState);
}

Result Robot::GetComputedStateAt(const TimeStamp_t t_request, Pose3d& pose) const
{
  HistStateKey histStateKey;
  const HistRobotState* histStatePtr = nullptr;
  Result lastResult = _stateHistory->GetComputedStateAt(t_request, &histStatePtr, &histStateKey);
  if(lastResult == RESULT_OK) {
    // Grab the pose stored in the pose stamp we just found, and hook up
    // its parent to the robot's current world origin (since pose history
    // doesn't keep track of pose parent chains)
    pose = histStatePtr->GetPose();
    pose.SetParent(GetWorldOrigin());
  }
  return lastResult;
}
bool Robot::UpdateCurrPoseFromHistory()
{
  bool poseUpdated = false;
      
  TimeStamp_t t;
  HistRobotState histState;
  if (_stateHistory->ComputeStateAt(_stateHistory->GetNewestTimeStamp(), t, histState) == RESULT_OK)
  {
    const Pose3d& worldOrigin = GetWorldOrigin();
    Pose3d newPose;
    if((histState.GetPose().GetWithRespectTo(worldOrigin, newPose))==false)
    {
      // This is not necessarily an error anymore: it's possible we've received an
      // odometry update from the robot w.r.t. an old origin (before being delocalized),
      // in which case we can't use it to update the current pose of the robot
      // in its new frame.
      PRINT_NAMED_INFO("Robot.UpdateCurrPoseFromHistory.GetWrtParentFailed",
                       "Could not update robot %d's current pose using historical pose w.r.t. %s because we are now in frame %s.",
                       _ID, histState.GetPose().FindRoot().GetName().c_str(),
                       worldOrigin.GetName().c_str());
    }
    else
    {
      SetPose(newPose);
      poseUpdated = true;
    }

  }
      
  return poseUpdated;
}
  
Result Robot::ConnectToObjects(const FactoryIDArray& factory_ids)
{
  DEV_ASSERT_MSG(factory_ids.size() == _objectsToConnectTo.size(),
                 "Robot.ConnectToObjects.InvalidArrayLength",
                 "%zu slots requested. Max %zu",
                 factory_ids.size(), _objectsToConnectTo.size());
      
  std::stringstream strs;
  for (auto it = factory_ids.begin(); it != factory_ids.end(); ++it)
  {
    strs << "0x" << std::hex << *it << ", ";
  }
  std::stringstream strs2;
  for (auto it = _objectsToConnectTo.begin(); it != _objectsToConnectTo.end(); ++it)
  {
    strs2 << "0x" << std::hex << it->factoryID << ", pending = " << it->pending << ", ";
  }
  PRINT_CH_INFO("BlockPool", "Robot.ConnectToObjects",
                "Before processing factory_ids = %s. _objectsToConnectTo = %s",
                strs.str().c_str(), strs2.str().c_str());
      
  // Save the new list so we process it during the update loop. Note that we compare
  // against the list of current connected objects but we store it in the list of
  // objects to connect to.
  for (int i = 0; i < _connectedObjects.size(); ++i)
  {
    if (factory_ids[i] != _connectedObjects[i].factoryID) {
      _objectsToConnectTo[i].factoryID = factory_ids[i];
      _objectsToConnectTo[i].pending = true;
    }
  }
      
  return RESULT_OK;
}
  
bool Robot::IsConnectedToObject(FactoryID factoryID) const
{
  for (const ActiveObjectInfo& objectInfo : _connectedObjects)
  {
    if (objectInfo.factoryID == factoryID)
    {
      return true;
    }
  }
  
  return false;
}
  
void Robot::HandleConnectedToObject(uint32_t activeID, FactoryID factoryID, ObjectType objectType)
{
  ActiveObjectInfo& objectInfo = _connectedObjects[activeID];
  
  if (_connectedObjects[activeID].factoryID != factoryID)
  {
    PRINT_CH_INFO("BlockPool",
                  "Robot.HandleConnectedToObject",
                  "Ignoring connection to object 0x%x of type %s with active ID %d because expecting connection to 0x%x of type %s",
                  factoryID,
                  EnumToString(objectType),
                  activeID,
                  objectInfo.factoryID,
                  EnumToString(objectInfo.objectType));
    return;
  }
  
  if ((objectInfo.connectionState != ActiveObjectInfo::ConnectionState::PendingConnection) &&
      (objectInfo.connectionState != ActiveObjectInfo::ConnectionState::Disconnected))
  {
    PRINT_NAMED_ERROR("Robot.HandleConnectedToObject.InvalidState",
                      "Invalid state %d when connected to object 0x%x with active ID %d",
                      (int)objectInfo.connectionState, factoryID, activeID);
  }

  PRINT_CH_INFO("BlockPool", "Robot.HandleConnectToObject",
                "Connected to active Id %d with factory Id 0x%x of type %s. Connection State = %d",
                activeID, factoryID, EnumToString(objectType), objectInfo.connectionState);
  
  // Remove from the list of discovered objects since we are connecting to it
  RemoveDiscoveredObjects(factoryID);
  
  _connectedObjects[activeID].connectionState = ActiveObjectInfo::ConnectionState::Connected;
  _connectedObjects[activeID].lastDisconnectionTime = 0.0f;
}

void Robot::HandleDisconnectedFromObject(uint32_t activeID, FactoryID factoryID, ObjectType objectType)
{
  ActiveObjectInfo& objectInfo = _connectedObjects[activeID];

  if (objectInfo.factoryID != factoryID)
  {
    PRINT_CH_INFO("BlockPool",
                  "Robot.HandleDisconnectedFromObject",
                  "Ignoring disconnection from object 0x%x of type %s with active ID %d because expecting connection to 0x%x of type %s",
                  factoryID,
                  EnumToString(objectType),
                  activeID,
                  objectInfo.factoryID,
                  EnumToString(objectInfo.objectType));
    return;
  }

  if ((objectInfo.connectionState != ActiveObjectInfo::ConnectionState::PendingDisconnection) &&
      (objectInfo.connectionState != ActiveObjectInfo::ConnectionState::Connected))
  {
    PRINT_NAMED_ERROR("Robot.HandleDisconnectedFromObject.InvalidState",
                      "Invalid state %d when disconnected from object 0x%x with active ID %d",
                      (int)objectInfo.connectionState, factoryID, activeID);
  }
  
  PRINT_CH_INFO("BlockPool", "Robot.HandleDisconnectedFromObject",
                "Disconnected from active Id %d with factory Id 0x%x of type %s. Connection State = %d",
                activeID, factoryID, EnumToString(objectType), (int)objectInfo.connectionState);
  
  if (objectInfo.connectionState == ActiveObjectInfo::ConnectionState::PendingDisconnection)
  {
    // If we wanted to disconnect from this object, clear all the data now that we have done it
    objectInfo.Reset();
  }
  else
  {
    // We have disconnected without requesting it. Anotate that we are in that state
    objectInfo.connectionState = ActiveObjectInfo::ConnectionState::Disconnected;
    objectInfo.lastDisconnectionTime = BaseStationTimer::getInstance()->GetCurrentTimeInSeconds();
  }
}

void Robot::ConnectToRequestedObjects()
{
  // Check if there is any new petition to connect to a new block
  auto it = std::find_if(_objectsToConnectTo.begin(), _objectsToConnectTo.end(), [](const ObjectToConnectToInfo& obj) {
      return obj.pending;
    });
      
  if (it == _objectsToConnectTo.end()) {
    return;
  }
      
//	std::stringstream strs;
//	for (auto it = _objectsToConnectTo.begin(); it != _objectsToConnectTo.end(); ++it) {
//		strs << "0x" << std::hex << it->factoryID << ", pending = " << it->pending << ", ";
//	}
//	std::stringstream strs2;
//	for (auto it = _connectedObjects.begin(); it != _connectedObjects.end(); ++it) {
//		strs2 << "0x" << std::hex << it->factoryID << ", ";
//	}
     
  // PRINT_NAMED_INFO("Robot.ConnectToRequestedObjects.BeforeProcessing",
//                "_objectsToConnectTo = %s. _connectedObjects = %s",
//                strs.str().c_str(), strs2.str().c_str());

  // Iterate over the connected objects and the new factory IDs to see what we need to send in the
  // message for every slot.
  DEV_ASSERT(_objectsToConnectTo.size() == _connectedObjects.size(),
             "Robot.ConnectToRequestedObjects.InvalidArraySize");
  
  for (int i = 0; i < _objectsToConnectTo.size(); ++i) {
        
    ObjectToConnectToInfo& newObjectToConnectTo = _objectsToConnectTo[i];
    ActiveObjectInfo& activeObjectInfo = _connectedObjects[i];
        
    // If there is nothing to do with this slot, continue
    if (!newObjectToConnectTo.pending) {
      continue;
    }
        
    // If we have already connected to the object in the given slot, we don't have to do anything
    if (newObjectToConnectTo.factoryID == activeObjectInfo.factoryID) {
      newObjectToConnectTo.Reset();
      continue;
    }
        
    // If the new factory ID is 0 then we want to disconnect from the object
    if (newObjectToConnectTo.factoryID == ActiveObject::InvalidFactoryID) {
      PRINT_CH_INFO("BlockPool", "Robot.ConnectToRequestedObjects.Sending",
                    "Sending message for slot %d with factory ID = %d",
                    i, ActiveObject::InvalidFactoryID);
      activeObjectInfo.connectionState = ActiveObjectInfo::ConnectionState::PendingDisconnection;
      newObjectToConnectTo.Reset();
      SendMessage(RobotInterface::EngineToRobot(SetPropSlot((FactoryID)ActiveObject::InvalidFactoryID, i)));
      continue;
    }
        
    // We are connecting to a new object. Check if the object is discovered yet
    // If it is not, don't clear it from the list of requested objects in case
    // we find it in the next execution of this loop
    auto discoveredObjIt = _discoveredObjects.find(newObjectToConnectTo.factoryID);
    if (discoveredObjIt == _discoveredObjects.end()) {
      continue;
    }
        
    for (const auto & connectedObj : _connectedObjects) {
      if ((connectedObj.connectionState == ActiveObjectInfo::ConnectionState::Connected) && (connectedObj.objectType == discoveredObjIt->second.objectType)) {
        PRINT_NAMED_WARNING("Robot.ConnectToRequestedObjects.SameTypeAlreadyConnected",
                            "Object with factory ID 0x%x matches type (%s) of another connected object. "
                            "Only one of each type may be connected.",
                            newObjectToConnectTo.factoryID, EnumToString(connectedObj.objectType));

        // If we can't connect to the new object we keep the one we have now
        newObjectToConnectTo.Reset();
        continue;
      }
    }
        
    // This is valid object to connect to.
    PRINT_CH_INFO("BlockPool", "Robot.ConnectToRequestedObjects.Sending",
                  "Sending message for slot %d with factory ID = 0x%x",
                  i, newObjectToConnectTo.factoryID);
    SendMessage(RobotInterface::EngineToRobot(SetPropSlot(newObjectToConnectTo.factoryID, i)));
        
    // We are done with this slot
    activeObjectInfo = discoveredObjIt->second;
    activeObjectInfo.connectionState = ActiveObjectInfo::ConnectionState::PendingConnection;
    newObjectToConnectTo.Reset();
  }
      
//   std::stringstream strs3;
//   for (auto it = _objectsToConnectTo.begin(); it != _objectsToConnectTo.end(); ++it) {
//     strs3 << "0x" << std::hex << it->factoryID << ", pending = " << it->pending << ", ";
//   }
//   std::stringstream strs4;
//   for (auto it = _connectedObjects.begin(); it != _connectedObjects.end(); ++it) {
//     strs4 << "0x" << std::hex << it->factoryID << ", ";
//   }
     
  // PRINT_NAMED_INFO("Robot.ConnectToRequestedObjects.AfterProcessing",
  //                  "_objectsToConnectTo = %s. _connectedObjects = %s", strs3.str().c_str(), strs4.str().c_str());

  return;
}
  
void Robot::CheckDisconnectedObjects()
{
  // Check for objects that have been disconnected long enough to consider them gone. Note the object has to be in
  // the Disconnected state which is the state we get when the disconnection wasn't requested.
  const float time = BaseStationTimer::getInstance()->GetCurrentTimeInSeconds();
  if ((_lastDisconnectedCheckTime <= 0.0f) || (time >= (_lastDisconnectedCheckTime + kDisconnectedCheckDelay)))
  {
    for (int i = 0; i < _connectedObjects.size(); ++i)
    {
      ActiveObjectInfo& objectInfo = _connectedObjects[i];
      if ((objectInfo.connectionState == ActiveObjectInfo::ConnectionState::Disconnected) && (time > (objectInfo.lastDisconnectionTime + kDisconnectedDelay)))
      {
        PRINT_CH_INFO("BlockPool", "Robot.CheckDisconnectedObjects",
                      "Resetting slot %d with factory ID 0x%x, connection state %d. Object disconnected at %f, current time is %f with max delay %f seconds",
                      i, objectInfo.factoryID, objectInfo.connectionState, objectInfo.lastDisconnectionTime, time, kDisconnectedDelay);
        objectInfo.Reset();
      }
    }
    
    _lastDisconnectedCheckTime = time;
  }
}

void Robot::BroadcastAvailableObjects(bool enable)
{
  _enableDiscoveredObjectsBroadcasting = enable;
}

Result Robot::AbortAll()
{
  bool anyFailures = false;
      
  _actionList->Cancel();
      
  if(_pathComponent->Abort() != RESULT_OK) {
    anyFailures = true;
  }
      
  if(GetDockingComponent().AbortDocking() != RESULT_OK) {
    anyFailures = true;
  }
      
  if(AbortAnimation() != RESULT_OK) {
    anyFailures = true;
  }
  
  _movementComponent->StopAllMotors();
      
  if(anyFailures) {
    return RESULT_FAIL;
  } else {
    return RESULT_OK;
  }
      
}
      
Result Robot::AbortAnimation()
{
  return SendAbortAnimation();
}

Result Robot::SendAbortAnimation()
{
  return SendMessage(RobotInterface::EngineToRobot(RobotInterface::AbortAnimation()));
}
      
Result Robot::SendFlashObjectIDs()
{
  return SendMessage(RobotInterface::EngineToRobot(FlashObjectIDs()));
}
     
Result Robot::SendDebugString(const char* format, ...)
{
  int len = 0;
  const int kMaxDebugStringLen = std::numeric_limits<u8>::max();
  char text[kMaxDebugStringLen];
  strcpy(text, format);
      
  // Create formatted text
  va_list argptr;
  va_start(argptr, format);
  len = vsnprintf(text, kMaxDebugStringLen, format, argptr);
  va_end(argptr);
        
  std::string str(text);
      
  // Send message to game
  Broadcast(ExternalInterface::MessageEngineToGame(ExternalInterface::DebugString(str)));
  
  return RESULT_OK;
}
      
      
void Robot::ComputeDriveCenterPose(const Pose3d &robotPose, Pose3d &driveCenterPose) const
{
  MoveRobotPoseForward(robotPose, GetDriveCenterOffset(), driveCenterPose);
}
      
void Robot::ComputeOriginPose(const Pose3d &driveCenterPose, Pose3d &robotPose) const
{
  MoveRobotPoseForward(driveCenterPose, -GetDriveCenterOffset(), robotPose);
}

void Robot::MoveRobotPoseForward(const Pose3d &startPose, f32 distance, Pose3d &movedPose) {
  movedPose = startPose;
  f32 angle = startPose.GetRotationAngle<'Z'>().ToFloat();
  Vec3f trans;
  trans.x() = startPose.GetTranslation().x() + distance * cosf(angle);
  trans.y() = startPose.GetTranslation().y() + distance * sinf(angle);
  movedPose.SetTranslation(trans);
}
      
f32 Robot::GetDriveCenterOffset() const {
  f32 driveCenterOffset = DRIVE_CENTER_OFFSET;
  if (GetCarryingComponent().IsCarryingObject()) {
    driveCenterOffset = 0;
  }
  return driveCenterOffset;
}
    
bool Robot::Broadcast(ExternalInterface::MessageEngineToGame&& event)
{
  if(HasExternalInterface()) {
    GetExternalInterface()->Broadcast(event);
    return true;
  } else {
    return false;
  }
}

bool Robot::Broadcast(VizInterface::MessageViz&& event)
{
  auto* vizMgr = _context->GetVizManager();
  if (vizMgr != nullptr) {
    vizMgr->SendVizMessage(std::move(event));
    return true;
  }
  return false;
}

void Robot::BroadcastEngineErrorCode(EngineErrorCode error)
{
  Broadcast(ExternalInterface::MessageEngineToGame(ExternalInterface::EngineErrorCodeMessage(error)));
  PRINT_NAMED_ERROR("Robot.BroadcastEngineErrorCode",
                    "Engine failing with error code %s[%hhu]",
                    EnumToString(error),
                    error);
}
    
ExternalInterface::RobotState Robot::GetRobotState() const
{
  ExternalInterface::RobotState msg;
      
  msg.pose = GetPose().ToPoseStruct3d(GetPoseOriginList());
  if(msg.pose.originID == PoseOriginList::UnknownOriginID)
  {
    PRINT_NAMED_WARNING("Robot.GetRobotState.BadOriginID", "");
  }
  
  msg.poseAngle_rad = GetPose().GetRotationAngle<'Z'>().ToFloat();
  msg.posePitch_rad = GetPitchAngle().ToFloat();
      
  msg.leftWheelSpeed_mmps  = GetLeftWheelSpeed();
  msg.rightWheelSpeed_mmps = GetRightWheelSpeed();
      
  msg.headAngle_rad = GetHeadAngle();
  msg.liftHeight_mm = GetLiftHeight();
  
  msg.accel = GetHeadAccelData();
  msg.gyro = GetHeadGyroData();
  
  msg.status = _lastStatusFlags;
  if(IsAnimating())        { msg.status |= (uint32_t)RobotStatusFlag::IS_ANIMATING; }
  if(IsIdleAnimating())    { msg.status |= (uint32_t)RobotStatusFlag::IS_ANIMATING_IDLE; }
  if(GetCarryingComponent().IsCarryingObject())   {
    msg.status |= (uint32_t)RobotStatusFlag::IS_CARRYING_BLOCK;
    msg.carryingObjectID = GetCarryingComponent().GetCarryingObject();
    msg.carryingObjectOnTopID = GetCarryingComponent().GetCarryingObjectOnTop();
  } else {
    msg.carryingObjectID = -1;
    msg.carryingObjectOnTopID = -1;
  }
  
  msg.gameStatus = 0;
  if (IsLocalized() && _offTreadsState == OffTreadsState::OnTreads) { msg.gameStatus |= (uint8_t)GameStatusFlag::IsLocalized; }
      
  msg.headTrackingObjectID = GetMoveComponent().GetTrackToObject();
      
  msg.localizedToObjectID = GetLocalizedTo();

  msg.batteryVoltage = GetBatteryVoltage();
      
  msg.lastImageTimeStamp = GetVisionComponent().GetLastProcessedImageTimeStamp();
      
  return msg;
}
  
RobotState Robot::GetDefaultRobotState()
{
  const auto kDefaultStatus = (Util::EnumToUnderlying(RobotStatusFlag::HEAD_IN_POS) |
                               Util::EnumToUnderlying(RobotStatusFlag::LIFT_IN_POS));
  
  const RobotPose kDefaultPose(0.f, 0.f, 0.f, 0.f, 0.f);
  
  std::array<uint16_t, Util::EnumToUnderlying(CliffSensor::CLIFF_COUNT)> defaultCliffRawVals;
  defaultCliffRawVals.fill(std::numeric_limits<uint16_t>::max());
  
  const RobotState state(1, //uint32_t timestamp, (Robot does not report at t=0
                         0, //uint32_t pose_frame_id,
                         1, //uint32_t pose_origin_id,
                         kDefaultPose, //const Anki::Cozmo::RobotPose &pose,
                         0.f, //float lwheel_speed_mmps,
                         0.f, //float rwheel_speed_mmps,
                         0.f, //float headAngle
                         0.f, //float liftAngle,
                         AccelData(), //const Anki::Cozmo::AccelData &accel,
                         GyroData(), //const Anki::Cozmo::GyroData &gyro,
                         5.f, //float batteryVoltage,
                         kDefaultStatus, //uint32_t status,
                         std::move(defaultCliffRawVals), //std::array<uint16_t, 4> cliffDataRaw,
                         ProxSensorData(), //const Anki::Cozmo::ProxSensorData &proxData,
                         0, // touch intensity value when not touched (from capacitive touch sensor)
                         -1); //int8_t currPathSegment
  
  return state;
}

RobotInterface::MessageHandler* Robot::GetRobotMessageHandler()
{
  if (!_context->GetRobotManager())
  {
    DEV_ASSERT(false, "Robot.GetRobotMessageHandler.nullptr");
    return nullptr;
  }
        
  return _context->GetRobotManager()->GetMsgHandler();
}
    
ObjectType Robot::GetDiscoveredObjectType(FactoryID id)
{
  auto it = _discoveredObjects.find(id);
  if (it != _discoveredObjects.end()) {
    return it->second.objectType;
  }
  return ObjectType::UnknownObject;
}
  
FactoryID Robot::GetClosestDiscoveredObjectsOfType(ObjectType type, uint8_t maxRSSI) const
{
  FactoryID closest = ActiveObject::InvalidFactoryID;
  uint8_t closestRSSI = maxRSSI;

//  std::stringstream str;
//  str << "Search for objects of type = " << EnumToString(type) << ":" << std::endl;
//  std::for_each(_discoveredObjects.cbegin(), _discoveredObjects.cend(), [&](const std::pair<FactoryID, ActiveObjectInfo>& pair)
//  {
//    const ActiveObjectInfo& object = pair.second;
//    if (object.objectType == type)
//    {
//      str << "Factory ID = 0x" << std::hex << object.factoryID << ", RSSI = " << std::dec << (int)object.rssi << std::endl;
//    }
//  });
//  PRINT_CH_INFO("BlockPool", "Robot.GetClosestDiscoveredObjectsOfType", "Total # of objects = %zu\n%s", _discoveredObjects.size(), str.str().c_str());
  
  std::for_each(_discoveredObjects.cbegin(), _discoveredObjects.cend(), [&](const auto& pair)
  {
    const ActiveObjectInfo& object = pair.second;
    if ((object.objectType == type) && (object.rssi <= closestRSSI))
    {
      closest = object.factoryID;
      closestRSSI = object.rssi;
    }
  });
  
  return closest;
}
 
  
Result Robot::ComputeHeadAngleToSeePose(const Pose3d& pose, Radians& headAngle, f32 yTolFrac) const
{
  Pose3d poseWrtNeck;
  const bool success = pose.GetWithRespectTo(_neckPose, poseWrtNeck);
  if(!success)
  {
    PRINT_NAMED_WARNING("Robot.ComputeHeadAngleToSeePose.OriginMismatch", "");
    return RESULT_FAIL_ORIGIN_MISMATCH;
  }
  
  // Assume the given point is in the XZ plane in front of the camera (i.e. so
  // if we were to turn and face it with the robot's body, we then just need to
  // find the right head angle)
  const Point3f pointWrtNeck(Point2f(poseWrtNeck.GetTranslation()).Length(), // Drop z and get length in XY plane
                             0.f,
                             poseWrtNeck.GetTranslation().z());
  
  Vision::Camera camera(_visionComponent->GetCamera());
  
  auto calib = camera.GetCalibration();
  if(nullptr == calib)
  {
    PRINT_NAMED_ERROR("Robot.ComputeHeadAngleToSeePose.NullCamera", "");
    return RESULT_FAIL;
  }
  
  const f32 dampening = 0.8f;
  const f32 kYTol = yTolFrac * calib->GetNrows();
  
  f32 searchAngle_rad = 0.f;
  s32 iteration = 0;
  const s32 kMaxIterations = 25;
  
# define DEBUG_HEAD_ANGLE_ITERATIONS 0
  while(iteration++ < kMaxIterations)
  {
    if(DEBUG_HEAD_ANGLE_ITERATIONS) {
      PRINT_NAMED_DEBUG("ComputeHeadAngle", "%d: %.1fdeg", iteration, RAD_TO_DEG(searchAngle_rad));
    }
    
    // Get point w.r.t. camera at current search angle
    const Pose3d& cameraPoseWrtNeck = GetCameraPose(searchAngle_rad);
    const Point3f& pointWrtCam = cameraPoseWrtNeck.GetInverse() * pointWrtNeck;
    
    // Project point into the camera
    // Note: not using camera's Project3dPoint() method because it does special handling
    //  for points not in the image limits, which we don't want here. We also don't need
    //  to add ycen, because we'll just subtract it right back off to see how far from
    //  centered we are. And we're only using y, so we'll just special-case this here.
    if(Util::IsFltLE(pointWrtCam.z(), 0.f))
    {
      PRINT_NAMED_WARNING("Robot.ComputeHeadAngleToSeePose.BadProjectedZ", "");
      return RESULT_FAIL;
    }
    const f32 y = calib->GetFocalLength_y() * (pointWrtCam.y() / pointWrtCam.z());
    
    // See if the projection is close enough to center
    if(Util::IsFltLE(std::abs(y), kYTol))
    {
      if(DEBUG_HEAD_ANGLE_ITERATIONS) {
        PRINT_NAMED_DEBUG("ComputeHeadAngle", "CONVERGED: %.1fdeg", RAD_TO_DEG(searchAngle_rad));
      }
      
      headAngle = searchAngle_rad;
      break;
    }
    
    // Nope: keep searching. Adjust angle proportionally to how far off we are.
    const f32 angleInc = std::atan2f(y, calib->GetFocalLength_y());
    searchAngle_rad -= dampening*angleInc;
  }

  if(iteration == kMaxIterations)
  {
    PRINT_NAMED_WARNING("Robot.ComputeHeadAngleToSeePose.MaxIterations", "");
    return RESULT_FAIL;
  }
  
  return RESULT_OK;
}
  
Result Robot::ComputeTurnTowardsImagePointAngles(const Point2f& imgPoint, const TimeStamp_t timestamp,
                                                 Radians& absPanAngle, Radians& absTiltAngle) const
{
  auto calib = GetVisionComponent().GetCamera().GetCalibration();
  const Point2f pt = imgPoint - calib->GetCenter();
  
  HistRobotState histState;
  TimeStamp_t t;
  Result result = GetStateHistory()->ComputeStateAt(timestamp, t, histState);
  if(RESULT_OK != result)
  {
    PRINT_NAMED_WARNING("Robot.ComputeTurnTowardsImagePointAngles.ComputeHistPoseFailed", "t=%u", timestamp);
    absPanAngle = GetPose().GetRotation().GetAngleAroundZaxis();
    absTiltAngle = GetHeadAngle();
    return result;
  }
  
  absTiltAngle = std::atan2f(-pt.y(), calib->GetFocalLength_y()) + histState.GetHeadAngle_rad();
  absPanAngle  = std::atan2f(-pt.x(), calib->GetFocalLength_x()) + histState.GetPose().GetRotation().GetAngleAroundZaxis();
  
  return RESULT_OK;
}

void Robot::SetBodyColor(const s32 color)
{
  const BodyColor bodyColor = static_cast<BodyColor>(color);
  if(bodyColor <= BodyColor::UNKNOWN ||
     bodyColor >= BodyColor::COUNT ||
     bodyColor == BodyColor::RESERVED)
  {
    PRINT_NAMED_ERROR("Robot.SetBodyColor.InvalidColor",
                      "Robot has invalid body color %d", color);
    return;
  }
  
  _bodyColor = bodyColor;
}

void Robot::ObjectToConnectToInfo::Reset()
{
  factoryID = ActiveObject::InvalidFactoryID;
  pending = false;
}

void Robot::ActiveObjectInfo::Reset()
{
  factoryID = ActiveObject::InvalidFactoryID;
  objectType = ObjectType::InvalidObject;
  connectionState = ConnectionState::Invalid;
  rssi = 0;
  lastDiscoveredTimeStamp = 0;
  lastDisconnectionTime = 0.0f;
}

} // namespace Cozmo
} // namespace Anki<|MERGE_RESOLUTION|>--- conflicted
+++ resolved
@@ -25,10 +25,6 @@
 #include "engine/activeObjectHelpers.h"
 #include "engine/aiComponent/aiComponent.h"
 #include "engine/aiComponent/freeplayDataTracker.h"
-<<<<<<< HEAD
-=======
-#include "engine/animations/proceduralFace.h"
->>>>>>> cb0b2ef5
 #include "engine/ankiEventUtil.h"
 #include "engine/audio/engineRobotAudioClient.h"
 #include "engine/behaviorSystem/activities/activities/iActivity.h"
@@ -1456,19 +1452,6 @@
     PRINT_NAMED_INFO("Robot.Update.ActionList", "Robot %d had an action list failure (%d)", robotID, result);
   }
   
-<<<<<<< HEAD
-=======
-  //////// Stream Animations /////////
-  if (_timeSynced) { // Don't stream anything before we've connected
-    result = _animationStreamer.Update(*this);
-    if (result != RESULT_OK) {
-      PRINT_NAMED_WARNING("Robot.Update.AnimationStreamer",
-                          "Robot %d had an animation streamer failure (%d)", robotID, result);
-    }
-    
-  }
-
->>>>>>> cb0b2ef5
   /////////// Update NVStorage //////////
   _nvStorageComponent->Update();
 
@@ -1512,14 +1495,10 @@
   ConnectToRequestedObjects();
   
   // Send nav memory map data
-<<<<<<< HEAD
-  _blockWorld->BroadcastNavMemoryMap();
+  _mapComponent->BroadcastMap();
   
   /////////// Update AnimationComponent /////////
   _animationComponent->Update();
-=======
-  _mapComponent->BroadcastMap();
->>>>>>> cb0b2ef5
       
   /////////// Update visualization ////////////
       
