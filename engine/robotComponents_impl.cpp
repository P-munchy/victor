--- conflicted
+++ resolved
@@ -184,11 +184,8 @@
     CASE(HabitatDetector)
     CASE(ImuSensor)
     CASE(JdocsManager)
-<<<<<<< HEAD
     CASE(Localization)
-=======
     CASE(LocaleComponent)
->>>>>>> 7c503388
     CASE(Map)
     CASE(MicComponent)
     CASE(MoodManager)
