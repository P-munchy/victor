--- conflicted
+++ resolved
@@ -103,15 +103,6 @@
   }
 
   {
-<<<<<<< HEAD
-    ANKI_CPU_PROFILE("RobotDataLoader::LoadAnimations");
-//    LoadAnimationsInternal();
-    // The threaded animation loading workers each add to the loading ratio
-  }
-
-  {
-=======
->>>>>>> 820b27dc
     ANKI_CPU_PROFILE("RobotDataLoader::LoadAnimationGroups");
 //    LoadAnimationGroups();
   }
