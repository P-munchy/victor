/**
 * File: robotEventHandler.cpp
 *
 * Author: Lee
 * Created: 08/11/15
 *
 * Description: Class for subscribing to and handling events going to robots.
 *
 * Copyright: Anki, Inc. 2015
 *
 **/
#include "engine/robotEventHandler.h"

#include "engine/activeObject.h"
#include "engine/ankiEventUtil.h"
#include "engine/behaviorSystem/behaviorManager.h"
#include "engine/blockWorld/blockWorld.h"
#include "engine/components/bodyLightComponent.h"
#include "engine/components/cubeAccelComponent.h"
#include "engine/components/carryingComponent.h"
#include "engine/components/cliffSensorComponent.h"
#include "engine/components/movementComponent.h"
#include "engine/components/pathComponent.h"
#include "engine/components/proxSensorComponent.h"
#include "engine/cozmoContext.h"
#include "engine/robot.h"
#include "engine/robotManager.h"

#include "engine/actions/actionInterface.h"
#include "engine/actions/animActions.h"
#include "engine/actions/basicActions.h"
#include "engine/actions/chargerActions.h"
#include "engine/actions/dockActions.h"
#include "engine/actions/driveOffChargerContactsAction.h"
#include "engine/actions/driveToActions.h"
#include "engine/actions/flipBlockAction.h"
#include "engine/actions/retryWrapperAction.h"
#include "engine/actions/sayTextAction.h"
#include "engine/actions/setFaceAction.h"
#include "engine/actions/trackGroundPointAction.h"
#include "engine/actions/trackFaceAction.h"
#include "engine/actions/trackMotionAction.h"
#include "engine/actions/trackObjectAction.h"
#include "engine/actions/trackPetFaceAction.h"
#include "engine/actions/visuallyVerifyActions.h"

#include "engine/components/animationComponent.h"
#include "engine/components/visionComponent.h"
#include "anki/cozmo/shared/cozmoConfig.h"
#include "anki/common/basestation/math/point_impl.h"
#include "engine/pathPlanner.h"
#include "engine/latticePlanner.h"
#include "clad/externalInterface/messageGameToEngine.h"
#include "clad/types/poseStructs.h"
#include "util/console/consoleInterface.h"
#include "util/logging/logging.h"
#include "util/helpers/boundedWhile.h"
#include "util/helpers/fullEnumToValueArrayChecker.h"
#include "util/helpers/templateHelpers.h"

namespace Anki {
namespace Cozmo {
  
namespace{
const int kBoundedWhileIdlePopLimit = 1000;
}
  
u32 RobotEventHandler::_gameActionTagCounter = ActionConstants::FIRST_GAME_INTERNAL_TAG;
  
// =====================================================================================================================
#pragma mark -
#pragma mark GetAction() Helpers
  
// Implement a specialization of this method for each action message type
template<class MessageType>
static IActionRunner* GetActionHelper(Robot& robot, const MessageType& msg);
    
// - - - - - - - - - - - - - - - - - - - - - - - - - - - - - - - - - - - - - - - - - - - - - - - - - - - - - - - - - - -
//IActionRunner* GetPlaceObjectOnGroundHereAction(Robot& robot, const ExternalInterface::PlaceObjectOnGroundHere& msg)
template<>
IActionRunner* GetActionHelper(Robot& robot, const ExternalInterface::PlaceObjectOnGroundHere& msg)
    {
  return new PlaceObjectOnGroundAction(robot);
    }
    
// - - - - - - - - - - - - - - - - - - - - - - - - - - - - - - - - - - - - - - - - - - - - - - - - - - - - - - - - - - -
//IActionRunner* GetPlaceObjectOnGroundAction(Robot& robot, const ExternalInterface::PlaceObjectOnGround& msg)
template<>
IActionRunner* GetActionHelper(Robot& robot, const ExternalInterface::PlaceObjectOnGround& msg)
{
  // Create an action to drive to specied pose and then put down the carried
  // object.
  // TODO: Better way to set the object's z height and parent? (This assumes object's origin is 22mm off the ground!)
  Rotation3d rot(UnitQuaternion(msg.qw, msg.qx, msg.qy, msg.qz));
  Pose3d targetPose(rot, Vec3f(msg.x_mm, msg.y_mm, 22.f), robot.GetWorldOrigin());
  return new PlaceObjectOnGroundAtPoseAction(robot,
                                             targetPose,
                                             msg.useExactRotation,
                                             msg.useManualSpeed,
                                             msg.checkDestinationFree);
}

using AnimTrackFlagType = std::underlying_type<AnimTrackFlag>::type;
std::underlying_type<AnimTrackFlag>::type GetIgnoreTracks(bool ignoreBodyTrack, bool ignoreHeadTrack, bool ignoreLiftTrack)
{
  AnimTrackFlagType ignoreTracks = Util::EnumToUnderlying(AnimTrackFlag::NO_TRACKS);
  
  if (ignoreBodyTrack)
  {
    ignoreTracks |= Util::EnumToUnderlying(AnimTrackFlag::BODY_TRACK);
  }
  if (ignoreHeadTrack)
  {
    ignoreTracks |= Util::EnumToUnderlying(AnimTrackFlag::HEAD_TRACK);
  }
  if (ignoreLiftTrack)
  {
    ignoreTracks |= Util::EnumToUnderlying(AnimTrackFlag::LIFT_TRACK);
  }
  
  return ignoreTracks;
}
  
// - - - - - - - - - - - - - - - - - - - - - - - - - - - - - - - - - - - - - - - - - - - - - - - - - - - - - - - - - - -
template<>
IActionRunner* GetActionHelper(Robot& robot, const ExternalInterface::PlayAnimation& msg)
{
  AnimTrackFlagType ignoreTracks = GetIgnoreTracks(msg.ignoreBodyTrack, msg.ignoreHeadTrack, msg.ignoreLiftTrack);
  const bool kInterruptRunning = true; // TODO: expose this option in CLAD?
  return new PlayAnimationAction(robot, msg.animationName, msg.numLoops, kInterruptRunning, ignoreTracks);
}

// - - - - - - - - - - - - - - - - - - - - - - - - - - - - - - - - - - - - - - - - - - - - - - - - - - - - - - - - - - -
// Helper function that is friended by TriggerCubeAnimationAction so we can call its private constructor
IActionRunner* GetPlayCubeAnimationHelper(Robot& robot, const ExternalInterface::PlayCubeAnimationTrigger& msg)
{
  return new TriggerCubeAnimationAction(robot, msg.objectID, msg.trigger);
}
  
template<>
IActionRunner* GetActionHelper(Robot& robot, const ExternalInterface::PlayCubeAnimationTrigger& msg)
{
  return GetPlayCubeAnimationHelper(robot, msg);
}
 
// - - - - - - - - - - - - - - - - - - - - - - - - - - - - - - - - - - - - - - - - - - - - - - - - - - - - - - - - - - -
template<>
IActionRunner* GetActionHelper(Robot& robot, const ExternalInterface::GotoPose& msg)
{
  // TODO: Add ability to indicate z too!
  // TODO: Better way to specify the target pose's parent
  Pose3d targetPose(msg.rad, Z_AXIS_3D(), Vec3f(msg.x_mm, msg.y_mm, 0), robot.GetWorldOrigin());
  targetPose.SetName("GotoPoseTarget");
  
  // TODO: expose whether or not to drive with head down in message?
  const bool driveWithHeadDown = false;
  
  DriveToPoseAction* action = new DriveToPoseAction(robot,
                                                    targetPose,
                                                    driveWithHeadDown,
                                                    msg.useManualSpeed);
  
  if(msg.motionProf.isCustom)
  {
    robot.GetPathComponent().SetCustomMotionProfileForAction(msg.motionProf, action);
  }
  return action;
}

// - - - - - - - - - - - - - - - - - - - - - - - - - - - - - - - - - - - - - - - - - - - - - - - - - - - - - - - - - - -
template<>
IActionRunner* GetActionHelper(Robot& robot, const ExternalInterface::FlipBlock& msg)
{
  ObjectID selectedObjectID = msg.objectID;
  if(selectedObjectID < 0) {
    selectedObjectID = robot.GetBlockWorld().GetSelectedObject();
  }

  DriveAndFlipBlockAction* action = new DriveAndFlipBlockAction(robot, selectedObjectID);
  
  if(msg.motionProf.isCustom)
{
    robot.GetPathComponent().SetCustomMotionProfileForAction(msg.motionProf, action);
  }
  return action;
}

// - - - - - - - - - - - - - - - - - - - - - - - - - - - - - - - - - - - - - - - - - - - - - - - - - - - - - - - - - - -
template<>
IActionRunner* GetActionHelper(Robot& robot, const ExternalInterface::PanAndTilt& msg)
{
  return new PanAndTiltAction(robot, Radians(msg.bodyPan),
                              Radians(msg.headTilt),
                              msg.isPanAbsolute,
                              msg.isTiltAbsolute);
}
  
// - - - - - - - - - - - - - - - - - - - - - - - - - - - - - - - - - - - - - - - - - - - - - - - - - - - - - - - - - - -
template<>
IActionRunner* GetActionHelper(Robot& robot, const ExternalInterface::PickupObject& msg)
{
  ObjectID selectedObjectID;
  if(msg.objectID < 0) {
    selectedObjectID = robot.GetBlockWorld().GetSelectedObject();
  } else {
    selectedObjectID = msg.objectID;
  }
  
  if(static_cast<bool>(msg.usePreDockPose))
  {
    DriveToPickupObjectAction* action = new DriveToPickupObjectAction(robot,
                                                                      selectedObjectID,
                                                                      msg.useApproachAngle,
                                                                      msg.approachAngle_rad,
                                                                      msg.useManualSpeed);
    if(msg.motionProf.isCustom)
    {
      robot.GetPathComponent().SetCustomMotionProfileForAction(msg.motionProf, action);
    }
    action->SetShouldCheckForObjectOnTopOf(msg.checkForObjectOnTop);
    
    return action;
  }
  else
  {
    PickupObjectAction* action = new PickupObjectAction(robot, selectedObjectID, msg.useManualSpeed);
    if(msg.motionProf.isCustom)
    {
      robot.GetPathComponent().SetCustomMotionProfileForAction(msg.motionProf, action);
    }
    action->SetDoNearPredockPoseCheck(false);
    // We don't care about a specific marker just that we are docking with the correct object
    action->SetShouldVisuallyVerifyObjectOnly(true);
    action->SetShouldCheckForObjectOnTopOf(msg.checkForObjectOnTop);
    return action;
  }
}

// - - - - - - - - - - - - - - - - - - - - - - - - - - - - - - - - - - - - - - - - - - - - - - - - - - - - - - - - - - -
template<>
IActionRunner* GetActionHelper(Robot& robot, const ExternalInterface::PlaceRelObject& msg)
{
  ObjectID selectedObjectID;
  if(msg.objectID < 0) {
    selectedObjectID = robot.GetBlockWorld().GetSelectedObject();
  } else {
    selectedObjectID = msg.objectID;
  }
  
  if(static_cast<bool>(msg.usePreDockPose)) {
    DriveToPlaceRelObjectAction* action = new DriveToPlaceRelObjectAction(robot,
                                                                          selectedObjectID,
                                                                          true,
                                                                          msg.placementOffsetX_mm,
                                                                          0,
                                                                          msg.useApproachAngle,
                                                                          msg.approachAngle_rad,
                                                                          msg.useManualSpeed);
    if(msg.motionProf.isCustom)
    {
      robot.GetPathComponent().SetCustomMotionProfileForAction(msg.motionProf, action);
    }
    return action;
  } else {
    PlaceRelObjectAction* action = new PlaceRelObjectAction(robot,
                                                            selectedObjectID,
                                                            true,
                                                            msg.placementOffsetX_mm,
                                                            0,
                                                            msg.useManualSpeed);
    action->SetDoNearPredockPoseCheck(false);
    // We don't care about a specific marker just that we are docking with the correct object
    action->SetShouldVisuallyVerifyObjectOnly(true);
    return action;
  }
}

// - - - - - - - - - - - - - - - - - - - - - - - - - - - - - - - - - - - - - - - - - - - - - - - - - - - - - - - - - - -
template<>
IActionRunner* GetActionHelper(Robot& robot, const ExternalInterface::PlaceOnObject& msg)
{
  ObjectID selectedObjectID;
  if(msg.objectID < 0) {
    selectedObjectID = robot.GetBlockWorld().GetSelectedObject();
  } else {
    selectedObjectID = msg.objectID;
  }
  
  if(static_cast<bool>(msg.usePreDockPose)) {
    
    DriveToPlaceOnObjectAction* action = new DriveToPlaceOnObjectAction(robot,
                                                                        selectedObjectID,
                                                                        msg.useApproachAngle,
                                                                        msg.approachAngle_rad,
                                                                        msg.useManualSpeed);
    if(msg.motionProf.isCustom)
    {
      robot.GetPathComponent().SetCustomMotionProfileForAction(msg.motionProf, action);
    }
    action->SetShouldCheckForObjectOnTopOf(msg.checkForObjectOnTop);
    return action;
  } else {
    PlaceRelObjectAction* action = new PlaceRelObjectAction(robot,
                                                            selectedObjectID,
                                                            false,
                                                            0,
                                                            0,
                                                            msg.useManualSpeed);
    action->SetDoNearPredockPoseCheck(false);
    // We don't care about a specific marker just that we are docking with the correct object
    action->SetShouldVisuallyVerifyObjectOnly(true);
    action->SetShouldCheckForObjectOnTopOf(msg.checkForObjectOnTop);
    return action;
  }
}

// - - - - - - - - - - - - - - - - - - - - - - - - - - - - - - - - - - - - - - - - - - - - - - - - - - - - - - - - - - -
template<>
IActionRunner* GetActionHelper(Robot& robot, const ExternalInterface::GotoObject& msg)
{
  ObjectID selectedObjectID;
  if(msg.objectID < 0) {
    selectedObjectID = robot.GetBlockWorld().GetSelectedObject();
  } else {
    selectedObjectID = msg.objectID;
  }
  
  DriveToObjectAction* action;
  if(msg.usePreDockPose)
  {
    action = new DriveToObjectAction(robot,
                                     selectedObjectID,
                                     PreActionPose::ActionType::DOCKING);
  } else {
    action = new DriveToObjectAction(robot,
                                     selectedObjectID,
                                     msg.distanceFromObjectOrigin_mm,
                                     msg.useManualSpeed);
  }
  
  if(msg.motionProf.isCustom)
  {
    robot.GetPathComponent().SetCustomMotionProfileForAction(msg.motionProf, action);
  }
  
  return action;
}

// - - - - - - - - - - - - - - - - - - - - - - - - - - - - - - - - - - - - - - - - - - - - - - - - - - - - - - - - - - -
template<>
IActionRunner* GetActionHelper(Robot& robot, const ExternalInterface::AlignWithObject& msg)
{
  ObjectID selectedObjectID;
  if(msg.objectID < 0) {
    selectedObjectID = robot.GetBlockWorld().GetSelectedObject();
  } else {
    selectedObjectID = msg.objectID;
  }
  
  if(static_cast<bool>(msg.usePreDockPose)) {
    DriveToAlignWithObjectAction* action = new DriveToAlignWithObjectAction(robot,
                                                                            selectedObjectID,
                                                                            msg.distanceFromMarker_mm,
                                                                            msg.useApproachAngle,
                                                                            msg.approachAngle_rad,
                                                                            msg.alignmentType,
                                                                            msg.useManualSpeed);
    if(msg.motionProf.isCustom)
    {
      robot.GetPathComponent().SetCustomMotionProfileForAction(msg.motionProf, action);
    }
    
    return action;
  } else {
    AlignWithObjectAction* action = new AlignWithObjectAction(robot,
                                                              selectedObjectID,
                                                              msg.distanceFromMarker_mm,
                                                              msg.alignmentType,
                                                              msg.useManualSpeed);
    if(msg.motionProf.isCustom)
    {
      robot.GetPathComponent().SetCustomMotionProfileForAction(msg.motionProf, action);
    }
    action->SetDoNearPredockPoseCheck(false);
    // We don't care about aligning with a specific marker just that we are aligning with the correct object
    action->SetShouldVisuallyVerifyObjectOnly(true);
    return action;
  }
}
  
// - - - - - - - - - - - - - - - - - - - - - - - - - - - - - - - - - - - - - - - - - - - - - - - - - - - - - - - - - - -
template<>
IActionRunner* GetActionHelper(Robot& robot, const ExternalInterface::CalibrateMotors& msg)
{
    CalibrateMotorAction* action = new CalibrateMotorAction(robot,
                                                            msg.calibrateHead,
                                                            msg.calibrateLift);
    return action;
}

// - - - - - - - - - - - - - - - - - - - - - - - - - - - - - - - - - - - - - - - - - - - - - - - - - - - - - - - - - - -
template<>
IActionRunner* GetActionHelper(Robot& robot, const ExternalInterface::DriveStraight& msg)
{
  return new DriveStraightAction(robot, msg.dist_mm, msg.speed_mmps, msg.shouldPlayAnimation);
}
  
// - - - - - - - - - - - - - - - - - - - - - - - - - - - - - - - - - - - - - - - - - - - - - - - - - - - - - - - - - - -
template<>
IActionRunner* GetActionHelper(Robot& robot, const ExternalInterface::DriveOffChargerContacts& msg)
{
  return new DriveOffChargerContactsAction(robot);
}
  
// - - - - - - - - - - - - - - - - - - - - - - - - - - - - - - - - - - - - - - - - - - - - - - - - - - - - - - - - - - -
template<>
IActionRunner* GetActionHelper(Robot& robot, const ExternalInterface::RollObject& msg)
{
  ObjectID selectedObjectID;
  if(msg.objectID < 0) {
    selectedObjectID = robot.GetBlockWorld().GetSelectedObject();
  } else {
    selectedObjectID = msg.objectID;
  }
  
  if(static_cast<bool>(msg.usePreDockPose)) {
    DriveToRollObjectAction* action = new DriveToRollObjectAction(robot,
                                                                  selectedObjectID,
                                                                  msg.useApproachAngle,
                                                                  msg.approachAngle_rad,
                                                                  msg.useManualSpeed);
    action->EnableDeepRoll(msg.doDeepRoll);
    if(msg.motionProf.isCustom)
    {
      robot.GetPathComponent().SetCustomMotionProfileForAction(msg.motionProf, action);
    }
    action->SetShouldCheckForObjectOnTopOf(msg.checkForObjectOnTop);
    return action;
  } else {
    RollObjectAction* action = new RollObjectAction(robot, selectedObjectID, msg.useManualSpeed);
    if(msg.motionProf.isCustom)
    {
      robot.GetPathComponent().SetCustomMotionProfileForAction(msg.motionProf, action);
    }
    action->EnableDeepRoll(msg.doDeepRoll);
    action->SetDoNearPredockPoseCheck(false);
    // We don't care about a specific marker just that we are docking with the correct object
    action->SetShouldVisuallyVerifyObjectOnly(true);
    action->SetShouldCheckForObjectOnTopOf(msg.checkForObjectOnTop);
    action->EnableRollWithoutDock(msg.rollWithoutDocking);
    return action;
  }
}

// - - - - - - - - - - - - - - - - - - - - - - - - - - - - - - - - - - - - - - - - - - - - - - - - - - - - - - - - - - -
template<>
IActionRunner* GetActionHelper(Robot& robot, const ExternalInterface::PopAWheelie& msg)
{
  ObjectID selectedObjectID;
  if(msg.objectID < 0) {
    selectedObjectID = robot.GetBlockWorld().GetSelectedObject();
  } else {
    selectedObjectID = msg.objectID;
  }
  
  if(static_cast<bool>(msg.usePreDockPose)) {
    DriveToPopAWheelieAction* action = new DriveToPopAWheelieAction(robot,
                                                                    selectedObjectID,
                                                                    msg.useApproachAngle,
                                                                    msg.approachAngle_rad,
                                                                    msg.useManualSpeed);
    if(msg.motionProf.isCustom)
    {
      robot.GetPathComponent().SetCustomMotionProfileForAction(msg.motionProf, action);
    }
    
    return action;
  } else {
    PopAWheelieAction* action = new PopAWheelieAction(robot, selectedObjectID, msg.useManualSpeed);
    if(msg.motionProf.isCustom)
    {
      robot.GetPathComponent().SetCustomMotionProfileForAction(msg.motionProf, action);
    }
    action->SetDoNearPredockPoseCheck(false);
    // We don't care about a specific marker just that we are docking with the correct object
    action->SetShouldVisuallyVerifyObjectOnly(true);
    return action;
  }
}

// - - - - - - - - - - - - - - - - - - - - - - - - - - - - - - - - - - - - - - - - - - - - - - - - - - - - - - - - - - -
template<>
IActionRunner* GetActionHelper(Robot& robot, const ExternalInterface::FacePlant& msg)
{
  ObjectID selectedObjectID;
  if(msg.objectID < 0) {
    selectedObjectID = robot.GetBlockWorld().GetSelectedObject();
  } else {
    selectedObjectID = msg.objectID;
  }
  
  if(static_cast<bool>(msg.usePreDockPose)) {
    DriveToFacePlantAction* action = new DriveToFacePlantAction(robot,
                                                                selectedObjectID,
                                                                msg.useApproachAngle,
                                                                msg.approachAngle_rad,
                                                                msg.useManualSpeed);
    if(msg.motionProf.isCustom)
    {
      robot.GetPathComponent().SetCustomMotionProfileForAction(msg.motionProf, action);
    }
    
    return action;
  } else {
    FacePlantAction* action = new FacePlantAction(robot, selectedObjectID, msg.useManualSpeed);
    if(msg.motionProf.isCustom)
    {
      robot.GetPathComponent().SetCustomMotionProfileForAction(msg.motionProf, action);
    }
    action->SetDoNearPredockPoseCheck(false);
    // We don't care about a specific marker just that we are docking with the correct object
    action->SetShouldVisuallyVerifyObjectOnly(true);
    return action;
  }
}

// - - - - - - - - - - - - - - - - - - - - - - - - - - - - - - - - - - - - - - - - - - - - - - - - - - - - - - - - - - -
template<>
IActionRunner* GetActionHelper(Robot& robot, const ExternalInterface::TraverseObject& msg)
{
  ObjectID selectedObjectID = robot.GetBlockWorld().GetSelectedObject();
  
  if(static_cast<bool>(msg.usePreDockPose)) {
    DriveToAndTraverseObjectAction* action = new DriveToAndTraverseObjectAction(robot,
                                                                                selectedObjectID,
                                                                                msg.useManualSpeed);
    if(msg.motionProf.isCustom)
    {
      robot.GetPathComponent().SetCustomMotionProfileForAction(msg.motionProf, action);
    }
    return action;
  } else {
    TraverseObjectAction* traverseAction = new TraverseObjectAction(robot, selectedObjectID, msg.useManualSpeed);
    if(msg.motionProf.isCustom)
    {
      robot.GetPathComponent().SetCustomMotionProfileForAction(msg.motionProf, traverseAction);
    }
    return traverseAction;
  }
}

// - - - - - - - - - - - - - - - - - - - - - - - - - - - - - - - - - - - - - - - - - - - - - - - - - - - - - - - - - - -
template<>
IActionRunner* GetActionHelper(Robot& robot, const ExternalInterface::MountCharger& msg)
{
  ObjectID selectedObjectID;
  if(msg.objectID < 0) {
    selectedObjectID = robot.GetBlockWorld().GetSelectedObject();
  } else {
    selectedObjectID = msg.objectID;
  }
  
  auto action =  new DriveToAndMountChargerAction(robot,
                                                  selectedObjectID,
                                                  msg.useCliffSensorCorrection,
                                                  msg.useManualSpeed);
  if(msg.motionProf.isCustom)
  {
    robot.GetPathComponent().SetCustomMotionProfileForAction(msg.motionProf, action);
  }
  return action;

}
  
// - - - - - - - - - - - - - - - - - - - - - - - - - - - - - - - - - - - - - - - - - - - - - - - - - - - - - - - - - - -
template<>
IActionRunner* GetActionHelper(Robot& robot, const ExternalInterface::RealignWithObject& msg)
{
  ObjectID selectedObjectID;
  if(msg.objectID < 0) {
    selectedObjectID = robot.GetBlockWorld().GetSelectedObject();
  } else {
    selectedObjectID = msg.objectID;
  }
  
  DriveToRealignWithObjectAction* driveToRealignWithObjectAction = new DriveToRealignWithObjectAction(robot, selectedObjectID, msg.dist_mm);
  return driveToRealignWithObjectAction;
}

// - - - - - - - - - - - - - - - - - - - - - - - - - - - - - - - - - - - - - - - - - - - - - - - - - - - - - - - - - - -
template<>
IActionRunner* GetActionHelper(Robot& robot, const ExternalInterface::TurnInPlace& msg)
{
  TurnInPlaceAction* action = new TurnInPlaceAction(robot, msg.angle_rad, msg.isAbsolute);
  action->SetMaxSpeed(msg.speed_rad_per_sec);
  action->SetAccel(msg.accel_rad_per_sec2);
  action->SetTolerance(msg.tol_rad);
  return action;
}

// - - - - - - - - - - - - - - - - - - - - - - - - - - - - - - - - - - - - - - - - - - - - - - - - - - - - - - - - - - -
template<>
IActionRunner* GetActionHelper(Robot& robot, const ExternalInterface::TurnTowardsObject& msg)
{
  ObjectID objectID;
  if(msg.objectID == std::numeric_limits<u32>::max()) {
    objectID = robot.GetBlockWorld().GetSelectedObject();
  } else {
    objectID = msg.objectID;
  }
  
  TurnTowardsObjectAction* action = new TurnTowardsObjectAction(robot,
                                                                objectID,
                                                                Radians(msg.maxTurnAngle_rad),
                                                                msg.visuallyVerifyWhenDone,
                                                                msg.headTrackWhenDone);
  
  action->SetMaxPanSpeed(msg.maxPanSpeed_radPerSec);
  action->SetPanAccel(msg.panAccel_radPerSec2);
  action->SetPanTolerance(msg.panTolerance_rad);
  action->SetMaxTiltSpeed(msg.maxTiltSpeed_radPerSec);
  action->SetTiltAccel(msg.tiltAccel_radPerSec2);
  action->SetTiltTolerance(msg.tiltTolerance_rad);
  
  return action;
}

// - - - - - - - - - - - - - - - - - - - - - - - - - - - - - - - - - - - - - - - - - - - - - - - - - - - - - - - - - - -
template<>
IActionRunner* GetActionHelper(Robot& robot, const ExternalInterface::TurnTowardsPose& msg)
{
  Pose3d pose(0, Z_AXIS_3D(), {msg.world_x, msg.world_y, msg.world_z},
              robot.GetWorldOrigin());
  
  TurnTowardsPoseAction* action = new TurnTowardsPoseAction(robot, pose, Radians(msg.maxTurnAngle_rad));
  
  action->SetMaxPanSpeed(msg.maxPanSpeed_radPerSec);
  action->SetPanAccel(msg.panAccel_radPerSec2);
  action->SetPanTolerance(msg.panTolerance_rad);
  action->SetMaxTiltSpeed(msg.maxTiltSpeed_radPerSec);
  action->SetTiltAccel(msg.tiltAccel_radPerSec2);
  action->SetTiltTolerance(msg.tiltTolerance_rad);
  
  return action;
}

// - - - - - - - - - - - - - - - - - - - - - - - - - - - - - - - - - - - - - - - - - - - - - - - - - - - - - - - - - - -
template<>
IActionRunner* GetActionHelper(Robot& robot, const ExternalInterface::TurnTowardsFace& msg)
{
  TurnTowardsFaceAction* action = new TurnTowardsFaceAction(robot, msg.faceID, Radians(msg.maxTurnAngle_rad), msg.sayName);
  
  if(msg.sayName)
  {
    action->SetSayNameAnimationTrigger(msg.namedTrigger);
    action->SetNoNameAnimationTrigger(msg.unnamedTrigger);
  }
  
  action->SetMaxPanSpeed(msg.maxPanSpeed_radPerSec);
  action->SetPanAccel(msg.panAccel_radPerSec2);
  action->SetPanTolerance(msg.panTolerance_rad);
  action->SetMaxTiltSpeed(msg.maxTiltSpeed_radPerSec);
  action->SetTiltAccel(msg.tiltAccel_radPerSec2);
  action->SetTiltTolerance(msg.tiltTolerance_rad);
  
  return action;
}

// - - - - - - - - - - - - - - - - - - - - - - - - - - - - - - - - - - - - - - - - - - - - - - - - - - - - - - - - - - -
template<>
IActionRunner* GetActionHelper(Robot& robot, const ExternalInterface::TurnTowardsImagePoint& msg)
{
  TurnTowardsImagePointAction* action = new TurnTowardsImagePointAction(robot, Point2f(msg.x, msg.y), msg.timestamp);
  
  action->SetMaxPanSpeed(msg.maxPanSpeed_radPerSec);
  action->SetPanAccel(msg.panAccel_radPerSec2);
  action->SetPanTolerance(msg.panTolerance_rad);
  action->SetMaxTiltSpeed(msg.maxTiltSpeed_radPerSec);
  action->SetTiltAccel(msg.tiltAccel_radPerSec2);
  action->SetTiltTolerance(msg.tiltTolerance_rad);
  
  return action;
}

// - - - - - - - - - - - - - - - - - - - - - - - - - - - - - - - - - - - - - - - - - - - - - - - - - - - - - - - - - - -
template<>
IActionRunner* GetActionHelper(Robot& robot, const ExternalInterface::TurnTowardsLastFacePose& msg)
{
  TurnTowardsLastFacePoseAction* action = new TurnTowardsLastFacePoseAction(robot, Radians(msg.maxTurnAngle_rad), msg.sayName);
  
  if(msg.sayName)
  {
    action->SetSayNameAnimationTrigger(msg.namedTrigger);
    action->SetNoNameAnimationTrigger(msg.unnamedTrigger);
  }
  
  action->SetMaxPanSpeed(msg.maxPanSpeed_radPerSec);
  action->SetPanAccel(msg.panAccel_radPerSec2);
  action->SetPanTolerance(msg.panTolerance_rad);
  action->SetMaxTiltSpeed(msg.maxTiltSpeed_radPerSec);
  action->SetTiltAccel(msg.tiltAccel_radPerSec2);
  action->SetTiltTolerance(msg.tiltTolerance_rad);
  
  return action;
}

// - - - - - - - - - - - - - - - - - - - - - - - - - - - - - - - - - - - - - - - - - - - - - - - - - - - - - - - - - - -
template<>
IActionRunner* GetActionHelper(Robot& robot, const ExternalInterface::TrackToFace& trackFace)
{
  TrackFaceAction* action = new TrackFaceAction(robot, trackFace.faceID);
  
  // TODO: Support body-only mode
  if(trackFace.headOnly) {
    action->SetMode(ITrackAction::Mode::HeadOnly);
  }
  
  return action;
}
  
// - - - - - - - - - - - - - - - - - - - - - - - - - - - - - - - - - - - - - - - - - - - - - - - - - - - - - - - - - - -
template<>
IActionRunner* GetActionHelper(Robot& robot, const ExternalInterface::TrackToLaserPoint& trackLaser)
{
  TrackGroundPointAction* action = new TrackGroundPointAction(robot, ExternalInterface::MessageEngineToGameTag::RobotObservedLaserPoint);
  
  return action;
}

// - - - - - - - - - - - - - - - - - - - - - - - - - - - - - - - - - - - - - - - - - - - - - - - - - - - - - - - - - - -
template<>
IActionRunner* GetActionHelper(Robot& robot, const ExternalInterface::TrackToObject& trackObject)
{
  TrackObjectAction* action = new TrackObjectAction(robot, trackObject.objectID);
  action->SetMoveEyes(true);
  
  // TODO: Support body-only mode
  if(trackObject.headOnly) {
    action->SetMode(ITrackAction::Mode::HeadOnly);
  }
  
  return action;
}
  
// - - - - - - - - - - - - - - - - - - - - - - - - - - - - - - - - - - - - - - - - - - - - - - - - - - - - - - - - - - -
template<>
IActionRunner* GetActionHelper(Robot& robot, const ExternalInterface::TrackToPet& trackPet)
{
  TrackPetFaceAction* action = nullptr;
  
  if(trackPet.petID != Vision::UnknownFaceID)
  {
    action = new TrackPetFaceAction(robot, trackPet.petID);
  }
  else
  {
    action = new TrackPetFaceAction(robot, trackPet.petType);
  }
  
  action->SetUpdateTimeout(trackPet.timeout_sec);
  
  return action;
}

// - - - - - - - - - - - - - - - - - - - - - - - - - - - - - - - - - - - - - - - - - - - - - - - - - - - - - - - - - - -
template<>
IActionRunner* GetActionHelper(Robot& robot, const ExternalInterface::SetHeadAngle& setHeadAngle)
{
  MoveHeadToAngleAction* action = new MoveHeadToAngleAction(robot, setHeadAngle.angle_rad);
  action->SetMaxSpeed(setHeadAngle.max_speed_rad_per_sec);
  action->SetAccel(setHeadAngle.accel_rad_per_sec2);
  action->SetDuration(setHeadAngle.duration_sec);
  return action;
}

// - - - - - - - - - - - - - - - - - - - - - - - - - - - - - - - - - - - - - - - - - - - - - - - - - - - - - - - - - - -
// Version for SayText message
template<>
IActionRunner* GetActionHelper(Robot& robot, const ExternalInterface::SayText& sayText)
{
  SayTextAction* sayTextAction = new SayTextAction(robot,
                                                   sayText.text,
                                                   sayText.voiceStyle,
                                                   sayText.durationScalar,
                                                   sayText.voicePitch);
  sayTextAction->SetAnimationTrigger(sayText.playEvent);
  sayTextAction->SetFitToDuration(sayText.fitToDuration);
  return sayTextAction;
}
  
// Version for SayTextWithIntent message
template<>
IActionRunner* GetActionHelper(Robot& robot, const ExternalInterface::SayTextWithIntent& sayTextWithIntent)
{
  SayTextAction* sayTextAction = new SayTextAction(robot, sayTextWithIntent.text, sayTextWithIntent.intent);
  sayTextAction->SetAnimationTrigger(sayTextWithIntent.playEvent);
  sayTextAction->SetFitToDuration(sayTextWithIntent.fitToDuration);
  return sayTextAction;
}

// - - - - - - - - - - - - - - - - - - - - - - - - - - - - - - - - - - - - - - - - - - - - - - - - - - - - - - - - - - -
template<>
IActionRunner* GetActionHelper(Robot& robot, const ExternalInterface::SetLiftHeight& msg)
{
  // Special case if commanding low dock height while carrying a block...
  if (msg.height_mm == LIFT_HEIGHT_LOWDOCK && robot.GetCarryingComponent().IsCarryingObject())
  {
    // ...put the block down right here.
    IActionRunner* newAction = new PlaceObjectOnGroundAction(robot);
    return newAction;
  }
  else
  {
      // In the normal case directly set the lift height
    MoveLiftToHeightAction* action = new MoveLiftToHeightAction(robot, msg.height_mm);
      action->SetMaxLiftSpeed(msg.max_speed_rad_per_sec);
      action->SetLiftAccel(msg.accel_rad_per_sec2);
      action->SetDuration(msg.duration_sec);
      
    return action;
    }
  }

// - - - - - - - - - - - - - - - - - - - - - - - - - - - - - - - - - - - - - - - - - - - - - - - - - - - - - - - - - - -
template<>
IActionRunner* GetActionHelper(Robot& robot, const ExternalInterface::VisuallyVerifyFace& msg)
{
  VisuallyVerifyFaceAction* action = new VisuallyVerifyFaceAction(robot, msg.faceID);
  action->SetNumImagesToWaitFor(msg.numImagesToWait);
  return action;
}

// - - - - - - - - - - - - - - - - - - - - - - - - - - - - - - - - - - - - - - - - - - - - - - - - - - - - - - - - - - -
template<>
IActionRunner* GetActionHelper(Robot& robot, const ExternalInterface::VisuallyVerifyObject& msg)
{
  VisuallyVerifyObjectAction* action = new VisuallyVerifyObjectAction(robot, msg.objectID);
  action->SetNumImagesToWaitFor(msg.numImagesToWait);
  return action;
}

// - - - - - - - - - - - - - - - - - - - - - - - - - - - - - - - - - - - - - - - - - - - - - - - - - - - - - - - - - - -
template<>
IActionRunner* GetActionHelper(Robot& robot, const ExternalInterface::VisuallyVerifyNoObjectAtPose& msg)
{
  Pose3d p(0, Z_AXIS_3D(), Vec3f(msg.x_mm, msg.y_mm, msg.z_mm), robot.GetWorldOrigin());
  return new VisuallyVerifyNoObjectAtPoseAction(robot, p, {msg.x_thresh_mm, msg.y_thresh_mm, msg.z_thresh_mm});
}

// - - - - - - - - - - - - - - - - - - - - - - - - - - - - - - - - - - - - - - - - - - - - - - - - - - - - - - - - - - -
template<>
IActionRunner* GetActionHelper(Robot& robot, const ExternalInterface::PlayAnimationTrigger& msg)
{
  IActionRunner* newAction = nullptr;
  AnimTrackFlagType ignoreTracks = GetIgnoreTracks(msg.ignoreBodyTrack, msg.ignoreHeadTrack, msg.ignoreLiftTrack);
  const bool kInterruptRunning = true; // TODO: expose this option in CLAD?
  
  if( msg.useLiftSafe ) {
    newAction = new TriggerLiftSafeAnimationAction(robot, msg.trigger, msg.numLoops, kInterruptRunning, ignoreTracks);
  }
  else {
    newAction = new TriggerAnimationAction(robot, msg.trigger, msg.numLoops, kInterruptRunning, ignoreTracks);
  }
  return newAction;
}

// - - - - - - - - - - - - - - - - - - - - - - - - - - - - - - - - - - - - - - - - - - - - - - - - - - - - - - - - - - -
template<>
IActionRunner* GetActionHelper(Robot& robot, const ExternalInterface::PlayNeedsGetOutAnimIfNeeded& msg)
{
  return new PlayNeedsGetOutAnimIfNeeded(robot);
}

// - - - - - - - - - - - - - - - - - - - - - - - - - - - - - - - - - - - - - - - - - - - - - - - - - - - - - - - - - - -
template<>
IActionRunner* GetActionHelper(Robot& robot, const ExternalInterface::ReadToolCode& msg)
{
  return new ReadToolCodeAction(robot);
}
      
// - - - - - - - - - - - - - - - - - - - - - - - - - - - - - - - - - - - - - - - - - - - - - - - - - - - - - - - - - - -
template<>
IActionRunner* GetActionHelper(Robot& robot, const ExternalInterface::SearchForNearbyObject& msg)
{
  return new SearchForNearbyObjectAction(robot, msg.desiredObjectID, msg.backupDistance_mm, msg.backupSpeed_mms, msg.headAngle_rad);
}

// - - - - - - - - - - - - - - - - - - - - - - - - - - - - - - - - - - - - - - - - - - - - - - - - - - - - - - - - - - -
template<>
IActionRunner* GetActionHelper(Robot& robot, const ExternalInterface::Wait& msg)
{
  return new WaitAction(robot, msg.time_s);
}

// - - - - - - - - - - - - - - - - - - - - - - - - - - - - - - - - - - - - - - - - - - - - - - - - - - - - - - - - - - -
template<>
IActionRunner* GetActionHelper(Robot& robot, const ExternalInterface::WaitForImages& msg)
{
  return new WaitForImagesAction(robot, msg.numImages, msg.visionMode, msg.afterTimeStamp);
}
      
// - - - - - - - - - - - - - - - - - - - - - - - - - - - - - - - - - - - - - - - - - - - - - - - - - - - - - - - - - - -
// Version for ProceduralFace
template<>
IActionRunner* GetActionHelper(Robot& robot, const ExternalInterface::DisplayProceduralFace& msg)
{
  // TODO: SetFaceAction is broken. Probably pass the ExternalInterface::DisplayProceduralFace all the way through (VIC-360)
  /*
  ProceduralFace procFace;
  procFace.SetFromMessage(msg);
      
  SetFaceAction* action = new SetFaceAction(robot, procFace, msg.duration_ms);
  return action;
   */
  return nullptr;
}
      
// Version for face image
template<>
IActionRunner* GetActionHelper(Robot& robot, const ExternalInterface::DisplayFaceImage& msg)
{
  // Expand the bit-packed msg.faceData (every bit == 1 pixel) to byte array (every byte == 1 pixel)
  Vision::Image image(FACE_DISPLAY_HEIGHT, FACE_DISPLAY_WIDTH);
  static_assert(std::tuple_size<decltype(msg.faceData)>::value * 8 == (FACE_DISPLAY_HEIGHT*FACE_DISPLAY_WIDTH),
                "Mismatched face image and bit image sizes");
      
  assert(image.IsContinuous());
      
  uint8_t* imageData_i = image.GetDataPointer();
      
  uint32_t destI = 0;
  for (int i = 0; i < msg.faceData.size(); ++i)
  {
    uint8_t currentByte = msg.faceData[i];
      
    for (uint8_t bit = 0; bit < 8; ++bit)
    {
      imageData_i[destI] = ((currentByte & 0x80) > 0) ? 255 : 0;
      ++destI;
      currentByte = (uint8_t)(currentByte << 1);
    }
  }
  assert(destI == (FACE_DISPLAY_HEIGHT*FACE_DISPLAY_WIDTH));
      
  SetFaceAction* action = new SetFaceAction(robot, image, msg.duration_ms);
      
  return action;
}
      
// =====================================================================================================================
#pragma mark -
#pragma mark ActionMessageHandler/Entry/Array
      
// This section of helper classes is used to guarantee all RobotActionUnionTags
// are associated with a GetAction() handler method above, AND that each corresponding
// MessageGameToEngine for an action (i.e. commanded with no queuing) also call
// the same method.
      
template<ExternalInterface::RobotActionUnionTag ActionUnionTag, ExternalInterface::MessageGameToEngineTag GameToEngineTag>
struct GetActionWrapper
{
  static IActionRunner* GetActionUnionFcn(Robot& robot, const ExternalInterface::RobotActionUnion& actionUnion)
  {
    return GetActionHelper(robot, actionUnion.Get_<ActionUnionTag>());
  }
      
  static IActionRunner* GetGameToEngineFcn(Robot& robot, const ExternalInterface::MessageGameToEngine& msg)
  {
    return GetActionHelper(robot, msg.Get_<GameToEngineTag>());
  }
};
      
struct ActionMessageHandler
{
  using ActionUnionTag  = ExternalInterface::RobotActionUnionTag;
  using GameToEngineTag = ExternalInterface::MessageGameToEngineTag;
  using ActionUnionFcn  = RobotEventHandler::ActionUnionFcn;
  using GameToEngineFcn = RobotEventHandler::GameToEngineFcn;
      
  const ActionUnionTag     actionUnionTag;
  const GameToEngineTag    gameToEngineTag;
  const ActionUnionFcn     getActionFromActionUnion;
  const GameToEngineFcn    getActionFromMessage;
  const s32                numRetries;
      
  constexpr ActionMessageHandler(const ActionUnionTag&     actionUnionTag,
                                 const GameToEngineTag&    gameToEngineTag,
                                 const ActionUnionFcn      getActionFromActionUnion,
                                 const GameToEngineFcn     getActionFromMessage,
                                 const s32                 defaultNumRetries)
  : actionUnionTag(actionUnionTag)
  , gameToEngineTag(gameToEngineTag)
  , getActionFromActionUnion(getActionFromActionUnion)
  , getActionFromMessage(getActionFromMessage)
  , numRetries(defaultNumRetries)
  {
      
  }
      
};

using FullActionMessageHandlerArray = Util::FullEnumToValueArrayChecker::FullEnumToValueArray<
  ActionMessageHandler::ActionUnionTag,
  ActionMessageHandler,
  ActionMessageHandler::ActionUnionTag::count>;
  
// =====================================================================================================================
#pragma mark -
#pragma mark RobotEventHandler Methods
      
RobotEventHandler::RobotEventHandler(const CozmoContext* context)
: _context(context)
{
  auto externalInterface = _context->GetExternalInterface();
      
  if (externalInterface != nullptr)
  {
    using namespace ExternalInterface;
      
    //
    // Handle action messages specially
    //
      
    // We'll use this callback for all action events
    auto actionEventCallback = std::bind(&RobotEventHandler::HandleActionEvents, this, std::placeholders::_1);
      
    // This macro makes adding handler defitions less painful/verbose by adding namespaces
    // and grabbing the right function pointer for the right method in the templated
    // GetActionWrapper helper struct above.
#   define DEFINE_HANDLER(__actionTag__, __g2eTag__, __numRetries__) \
    { \
      RobotActionUnionTag::__actionTag__ , \
      ActionMessageHandler(RobotActionUnionTag::__actionTag__, MessageGameToEngineTag::__g2eTag__, \
        &GetActionWrapper<RobotActionUnionTag::__actionTag__, MessageGameToEngineTag::__g2eTag__>::GetActionUnionFcn, \
        &GetActionWrapper<RobotActionUnionTag::__actionTag__, MessageGameToEngineTag::__g2eTag__>::GetGameToEngineFcn, \
        __numRetries__) \
    }

    constexpr static const FullActionMessageHandlerArray kActionHandlerArray {
      
      //
      // Create an entry pairing a RobotActionUnionTag with a MessageGameToEngineTag and
      // associating the template-specialized GetActionHelper() method here.
      // These should be added in the same order as they are defined in the
      // RobotActionUnion in messageActions.clad.
      //
      // If the order or number is not done correctly, you will get a compilation error!
      //
      // Usage:
      //   DEFINE_HANDLER(actionUnionTag, msgGameToEngineTag, defaultNumRetries)
      //
      // NOTE: numRetries is only used when action is requested via MessageGameToEngine.
      //       (Otherwise, the numRetries in the action queueing message is used.)
      //
      
      DEFINE_HANDLER(alignWithObject,          AlignWithObject,          0),
      DEFINE_HANDLER(calibrateMotors,          CalibrateMotors,          0),
      DEFINE_HANDLER(displayFaceImage,         DisplayFaceImage,         0),
      DEFINE_HANDLER(displayProceduralFace,    DisplayProceduralFace,    0),
      DEFINE_HANDLER(driveOffChargerContacts,  DriveOffChargerContacts,  1),
      DEFINE_HANDLER(driveStraight,            DriveStraight,            0),
      DEFINE_HANDLER(facePlant,                FacePlant,                0),
      DEFINE_HANDLER(flipBlock,                FlipBlock,                0),
      DEFINE_HANDLER(gotoObject,               GotoObject,               0),
      DEFINE_HANDLER(gotoPose,                 GotoPose,                 2),
      DEFINE_HANDLER(mountCharger,             MountCharger,             2),
      DEFINE_HANDLER(panAndTilt,               PanAndTilt,               0),
      DEFINE_HANDLER(pickupObject,             PickupObject,             0),
      DEFINE_HANDLER(placeObjectOnGround,      PlaceObjectOnGround,      1),
      DEFINE_HANDLER(placeObjectOnGroundHere,  PlaceObjectOnGroundHere,  0),
      DEFINE_HANDLER(placeOnObject,            PlaceOnObject,            1),
      DEFINE_HANDLER(placeRelObject,           PlaceRelObject,           1),
      DEFINE_HANDLER(playAnimation,            PlayAnimation,            0),
      DEFINE_HANDLER(playAnimationTrigger,     PlayAnimationTrigger,     0),
      DEFINE_HANDLER(playCubeAnimationTrigger, PlayCubeAnimationTrigger, 0),
      DEFINE_HANDLER(playNeedsGetOutAnimIfNeeded, PlayNeedsGetOutAnimIfNeeded, 0),
      DEFINE_HANDLER(popAWheelie,              PopAWheelie,              1),
      DEFINE_HANDLER(readToolCode,             ReadToolCode,             0),
      DEFINE_HANDLER(realignWithObject,        RealignWithObject,        1),
      DEFINE_HANDLER(rollObject,               RollObject,               1),
      DEFINE_HANDLER(sayText,                  SayText,                  0),
      DEFINE_HANDLER(sayTextWithIntent,        SayTextWithIntent,        0),
      DEFINE_HANDLER(searchForNearbyObject,    SearchForNearbyObject,    0),
      DEFINE_HANDLER(setHeadAngle,             SetHeadAngle,             0),
      DEFINE_HANDLER(setLiftHeight,            SetLiftHeight,            0),
      DEFINE_HANDLER(trackFace,                TrackToFace,              0),
      DEFINE_HANDLER(trackObject,              TrackToObject,            0),
      DEFINE_HANDLER(trackLaserPoint,          TrackToLaserPoint,        0),
      DEFINE_HANDLER(trackPet,                 TrackToPet,               0),
      DEFINE_HANDLER(traverseObject,           TraverseObject,           1),
      DEFINE_HANDLER(turnInPlace,              TurnInPlace,              0),
      DEFINE_HANDLER(turnTowardsFace,          TurnTowardsFace,          0),
      DEFINE_HANDLER(turnTowardsImagePoint,    TurnTowardsImagePoint,    0),
      DEFINE_HANDLER(turnTowardsLastFacePose,  TurnTowardsLastFacePose,  0),
      DEFINE_HANDLER(turnTowardsObject,        TurnTowardsObject,        0),
      DEFINE_HANDLER(turnTowardsPose,          TurnTowardsPose,          0),
      DEFINE_HANDLER(visuallyVerifyFace,       VisuallyVerifyFace,       0),
      DEFINE_HANDLER(visuallyVerifyNoObjectAtPose, VisuallyVerifyNoObjectAtPose, 0),
      DEFINE_HANDLER(visuallyVerifyObject,     VisuallyVerifyObject,     0),
      DEFINE_HANDLER(wait,                     Wait,                     0),
      DEFINE_HANDLER(waitForImages,            WaitForImages,            0),
    };

    static_assert(Util::FullEnumToValueArrayChecker::IsSequentialArray(kActionHandlerArray),
                  "Duplicated or out-of-order entries in action handler array.");
  
    // Build lookup tables so we don't have to linearly search through the above
    // array each time we want to find the handler
    for(auto & entry : kActionHandlerArray)
    {
      const ActionMessageHandler& handler = entry.Value();
  
      _actionUnionHandlerLUT[handler.actionUnionTag] = handler.getActionFromActionUnion;
      _gameToEngineHandlerLUT[handler.gameToEngineTag] = std::make_pair(handler.getActionFromMessage, handler.numRetries);
  
      // Also subscribe to the event here:
      _signalHandles.push_back(externalInterface->Subscribe(handler.gameToEngineTag, actionEventCallback));
    }
      
    //
    // For all other messages, just use an AnkiEventUtil object:
    //
    auto helper = MakeAnkiEventUtil(*_context->GetExternalInterface(), *this, _signalHandles);
      
    // GameToEngine: (in alphabetical order)
    helper.SubscribeGameToEngine<MessageGameToEngineTag::AbortAll>();
    helper.SubscribeGameToEngine<MessageGameToEngineTag::AbortPath>();
    helper.SubscribeGameToEngine<MessageGameToEngineTag::CameraCalibration>();
    helper.SubscribeGameToEngine<MessageGameToEngineTag::CancelAction>();
    helper.SubscribeGameToEngine<MessageGameToEngineTag::CancelActionByIdTag>();
    helper.SubscribeGameToEngine<MessageGameToEngineTag::ClearCalibrationImages>();
    helper.SubscribeGameToEngine<MessageGameToEngineTag::ComputeCameraCalibration>();
    helper.SubscribeGameToEngine<MessageGameToEngineTag::ControllerGains>();
    helper.SubscribeGameToEngine<MessageGameToEngineTag::DrawPoseMarker>();
    helper.SubscribeGameToEngine<MessageGameToEngineTag::EnableCliffSensor>();
    helper.SubscribeGameToEngine<MessageGameToEngineTag::EnableStopOnCliff>();
    helper.SubscribeGameToEngine<MessageGameToEngineTag::EnableLiftPower>();
    helper.SubscribeGameToEngine<MessageGameToEngineTag::ExecuteTestPlan>();
    helper.SubscribeGameToEngine<MessageGameToEngineTag::ForceDelocalizeRobot>();
    helper.SubscribeGameToEngine<MessageGameToEngineTag::IMURequest>();
    helper.SubscribeGameToEngine<MessageGameToEngineTag::LogRawCliffData>();
    helper.SubscribeGameToEngine<MessageGameToEngineTag::LogRawProxData>();
    helper.SubscribeGameToEngine<MessageGameToEngineTag::QueueSingleAction>();
    helper.SubscribeGameToEngine<MessageGameToEngineTag::QueueCompoundAction>();
    helper.SubscribeGameToEngine<MessageGameToEngineTag::RequestUnlockDataFromBackup>();
    helper.SubscribeGameToEngine<MessageGameToEngineTag::RollActionParams>();
    helper.SubscribeGameToEngine<MessageGameToEngineTag::SaveCalibrationImage>();
    helper.SubscribeGameToEngine<MessageGameToEngineTag::SendAvailableObjects>();
    helper.SubscribeGameToEngine<MessageGameToEngineTag::SetMotionModelParams>();
    helper.SubscribeGameToEngine<MessageGameToEngineTag::SetRobotCarryingObject>();
    helper.SubscribeGameToEngine<MessageGameToEngineTag::StopRobotForSdk>();
    helper.SubscribeGameToEngine<MessageGameToEngineTag::StreamObjectAccel>();
      
    // EngineToGame: (in alphabetical order)
    helper.SubscribeEngineToGame<MessageEngineToGameTag::AnimationAborted>();
    helper.SubscribeEngineToGame<MessageEngineToGameTag::RobotCompletedAction>();
    helper.SubscribeEngineToGame<MessageEngineToGameTag::RobotConnectionResponse>();
  }
      
} // RobotEventHandler Constructor
      
  
// =====================================================================================================================
#pragma mark -
#pragma mark Action Event Handlers
  
  
u32 RobotEventHandler::GetNextGameActionTag() {
  if (++_gameActionTagCounter > ActionConstants::LAST_GAME_INTERNAL_TAG) {
    _gameActionTagCounter = ActionConstants::FIRST_GAME_INTERNAL_TAG;
  }
  
  return _gameActionTagCounter;
}

void RobotEventHandler::HandleActionEvents(const GameToEngineEvent& event)
{
  Robot* robot = _context->GetRobotManager()->GetFirstRobot();
      
  // If we don't have a valid robot there's nothing to do
  if (nullptr == robot)
  {
    return;
  }
      
  // Create the action
  auto const& msg = event.GetData();
  auto handlerIter = _gameToEngineHandlerLUT.find(msg.GetTag());
  if(handlerIter == _gameToEngineHandlerLUT.end())
    {
    // This should really never happen because we are supposed to be guaranteed at
    // compile time that all action tags are inserted.
    PRINT_NAMED_ERROR("RobotEventHandler.HandleActionEvents.MissingTag",
                      "%s (%hhu)", MessageGameToEngineTagToString(msg.GetTag()), msg.GetTag());
      return;
    }
  
  // Now we fill out our Action and possibly update number of retries:
  IActionRunner* newAction = handlerIter->second.first(*robot, msg);
  const u8 numRetries = handlerIter->second.second;
  newAction->SetTag(GetNextGameActionTag());

  
  // Everything's ok and we have an action, so queue it
  robot->GetActionList().QueueAction(QueueActionPosition::NOW, newAction, numRetries);
}

// - - - - - - - - - - - - - - - - - - - - - - - - - - - - - - - - - - - - - - - - - - - - - - - - - - - - - - - - - - -
template<>
void RobotEventHandler::HandleMessage(const ExternalInterface::QueueSingleAction& msg)
{
  // Can't queue actions for nonexistent robots...
  Robot* robot = _context->GetRobotManager()->GetFirstRobot();
  if (nullptr == robot)
  {
    return;
  }
  
  auto handlerIter = _actionUnionHandlerLUT.find(msg.action.GetTag());
  if(handlerIter == _actionUnionHandlerLUT.end())
  {
    // This should really never happen because we are supposed to be guaranteed at
    // compile time that all action tags are inserted.
    PRINT_NAMED_ERROR("RobotEventHandler.HandleQueueSingleAction.MissingActionTag",
                      "%s (%hhu)", RobotActionUnionTagToString(msg.action.GetTag()), msg.action.GetTag());
    return;
  }
  
  // If numRetries > 0, wrap in retry action
  IActionRunner* action = nullptr;
  if (msg.numRetries > 0) {
    IActionRunner* actionRunnerPtr = handlerIter->second(*robot, msg.action);
    IAction* actionPtr = dynamic_cast<IAction*>(actionRunnerPtr);
    if (actionPtr != nullptr) {
      action = new RetryWrapperAction(*robot, actionPtr, AnimationTrigger::Count, msg.numRetries);
    } else {
      ICompoundAction* compoundActionPtr = dynamic_cast<ICompoundAction*>(actionRunnerPtr);
      if (compoundActionPtr != nullptr) {
        action = new RetryWrapperAction(*robot, compoundActionPtr, AnimationTrigger::Count, msg.numRetries);
      } else {
        PRINT_NAMED_WARNING("RobotEventHandler.HandleQueueSingleAction.InvalidActionForRetries", "%s", actionRunnerPtr->GetName().c_str());
        return;
      }
    }
  } else {
    action = handlerIter->second(*robot, msg.action);
  }
  action->SetTag(msg.idTag);

  // Put the action in the given position of the specified queue
  robot->GetActionList().QueueAction(msg.position, action, 0);
}

// - - - - - - - - - - - - - - - - - - - - - - - - - - - - - - - - - - - - - - - - - - - - - - - - - - - - - - - - - - -
template<>
void RobotEventHandler::HandleMessage(const ExternalInterface::QueueCompoundAction& msg)
{
  // Can't queue actions for nonexistent robots...
  Robot* robot = _context->GetRobotManager()->GetFirstRobot();
  if (nullptr == robot)
  {
    PRINT_NAMED_WARNING("RobotEventHandler.HandleQueueCompoundAction.InvalidRobotID", "Failed to find robot. Missing 'first' robot.");
    return;
  }
  
  // Create an empty parallel or sequential compound action:
  ICompoundAction* compoundAction = nullptr;
  if(msg.parallel) {
    compoundAction = new CompoundActionParallel(*robot);
  } else {
    compoundAction = new CompoundActionSequential(*robot);
  }
  
  // Add all the actions in the message to the compound action, according
  // to their type
  for(size_t iAction=0; iAction < msg.actions.size(); ++iAction)
  {
    auto const& actionUnion = msg.actions[iAction];
    
    auto handlerIter = _actionUnionHandlerLUT.find(actionUnion.GetTag());
    if(handlerIter == _actionUnionHandlerLUT.end())
    {
      // This should really never happen because we are supposed to be guaranteed at
      // compile time that all action tags are inserted.
      PRINT_NAMED_ERROR("RobotEventHandler.HandleQueueCompoundAction.MissingActionTag",
                        "Action %zu: %s (%hhu)", iAction,
                        RobotActionUnionTagToString(actionUnion.GetTag()), actionUnion.GetTag());
      return;
    }
    
    IActionRunner* action = handlerIter->second(*robot, actionUnion);
    
    compoundAction->AddAction(action);
    
  } // for each action/actionType

  // If numRetries > 0, wrap in retry action
  IActionRunner* action = nullptr;
  if (msg.numRetries > 0) {
    action = new RetryWrapperAction(*robot, compoundAction, AnimationTrigger::Count, msg.numRetries);
  } else {
    action = compoundAction;
  }
  action->SetTag(msg.idTag);
  
  // Put the action in the given position of the specified queue
  robot->GetActionList().QueueAction(msg.position, action, 0);
}

  
// =====================================================================================================================
#pragma mark -
#pragma mark All Other Event Handlers

template<>
void RobotEventHandler::HandleMessage(const ExternalInterface::EnableLiftPower& msg)
{
  Robot* robot = _context->GetRobotManager()->GetFirstRobot();
  
  // We need a robot
  if (nullptr == robot)
  {
    return;
  }
  
  if(robot->GetMoveComponent().AreAnyTracksLocked((u8)AnimTrackFlag::LIFT_TRACK)) {
    PRINT_NAMED_INFO("RobotEventHandler.HandleEnableLiftPower.LiftLocked",
                     "Ignoring ExternalInterface::EnableLiftPower while lift is locked.");
  } else {
    robot->GetMoveComponent().EnableLiftPower(msg.enable);
  }
}

// - - - - - - - - - - - - - - - - - - - - - - - - - - - - - - - - - - - - - - - - - - - - - - - - - - - - - - - - - - -
template<>
void RobotEventHandler::HandleMessage(const ExternalInterface::EnableCliffSensor& msg)
{
  Robot* robot = _context->GetRobotManager()->GetFirstRobot();
  
  if (nullptr != robot)
  {
    PRINT_NAMED_INFO("RobotEventHandler.HandleMessage.EnableCliffSensor","Setting to %s", msg.enable ? "true" : "false");
    robot->GetCliffSensorComponent().SetEnableCliffSensor(msg.enable);
  }
}

// - - - - - - - - - - - - - - - - - - - - - - - - - - - - - - - - - - - - - - - - - - - - - - - - - - - - - - - - - - -
template<>
void RobotEventHandler::HandleMessage(const ExternalInterface::EnableStopOnCliff& msg)
{
  Robot* robot = _context->GetRobotManager()->GetFirstRobot();

  if (nullptr != robot)
  {
    PRINT_NAMED_INFO("RobotEventHandler.HandleMessage.EnableStopOnCliff","Setting to %s", msg.enable ? "true" : "false");
    robot->SendRobotMessage<RobotInterface::EnableStopOnCliff>(msg.enable);
  }
}

// - - - - - - - - - - - - - - - - - - - - - - - - - - - - - - - - - - - - - - - - - - - - - - - - - - - - - - - - - - -
template<>
void RobotEventHandler::HandleMessage(const ExternalInterface::ForceDelocalizeRobot& msg)
{
  Robot* robot = _context->GetRobotManager()->GetFirstRobot();
  
  // We need a robot
  if (nullptr == robot) {
    PRINT_NAMED_WARNING("RobotEventHandler.HandleForceDelocalizeRobot.InvalidRobotID",
                        "Failed to find robot to delocalize.");
      
  } else if(!robot->IsPhysical()) {
    PRINT_NAMED_INFO("RobotMessageHandler.ProcessMessage.ForceDelocalize",
                     "Forcibly delocalizing robot %d", robot->GetID());
    
    robot->SendRobotMessage<RobotInterface::ForceDelocalizeSimulatedRobot>();
  } else {
    PRINT_NAMED_WARNING("RobotEventHandler.HandleForceDelocalizeRobot.PhysicalRobot",
                        "Refusing to force delocalize physical robot.");
  }
}

// - - - - - - - - - - - - - - - - - - - - - - - - - - - - - - - - - - - - - - - - - - - - - - - - - - - - - - - - - - -
template<>
void RobotEventHandler::HandleMessage(const ExternalInterface::SendAvailableObjects& msg)
{
  Robot* robot = _context->GetRobotManager()->GetFirstRobot();
  
  // We need a robot
  if (nullptr == robot)
  {
    PRINT_NAMED_WARNING("RobotEventHandler.HandleSendAvailableObjects.InvalidRobotID", "Failed to find robot. Missing 'first' robot.");
  }
  else
  {
    robot->BroadcastAvailableObjects(msg.enable);
  }
  
}

// - - - - - - - - - - - - - - - - - - - - - - - - - - - - - - - - - - - - - - - - - - - - - - - - - - - - - - - - - - -
template<>
void RobotEventHandler::HandleMessage(const ExternalInterface::SaveCalibrationImage& msg)
{
  Robot* robot = _context->GetRobotManager()->GetFirstRobot();
  
  // We need a robot
  if (nullptr == robot)
  {
    PRINT_NAMED_WARNING("RobotEventHandler.HandleSaveCalibrationImage.InvalidRobotID", "Failed to find robot. Missing 'first' robot.");
  }
  else
  {
    robot->GetVisionComponent().StoreNextImageForCameraCalibration();
  }
  
}

// - - - - - - - - - - - - - - - - - - - - - - - - - - - - - - - - - - - - - - - - - - - - - - - - - - - - - - - - - - -
template<>
void RobotEventHandler::HandleMessage(const ExternalInterface::ClearCalibrationImages& msg)
{
  Robot* robot = _context->GetRobotManager()->GetFirstRobot();
  
  // We need a robot
  if (nullptr == robot)
  {
    PRINT_NAMED_WARNING("RobotEventHandler.HandleClearCalibrationImages.InvalidRobotID", "Failed to find robot. Missing 'first' robot.");
  }
  else
  {
    robot->GetVisionComponent().ClearCalibrationImages();
  }
  
}

// - - - - - - - - - - - - - - - - - - - - - - - - - - - - - - - - - - - - - - - - - - - - - - - - - - - - - - - - - - -
template<>
void RobotEventHandler::HandleMessage(const ExternalInterface::ComputeCameraCalibration& msg)
{
  Robot* robot = _context->GetRobotManager()->GetFirstRobot();
  
  // We need a robot
  if (nullptr == robot)
  {
    PRINT_NAMED_WARNING("RobotEventHandler.HandleComputeCameraCalibration.InvalidRobotID", "Failed to find robot. Missing 'first' robot.");
  }
  else
  {
    robot->GetVisionComponent().EnableMode(VisionMode::ComputingCalibration, true);
  }
}

// - - - - - - - - - - - - - - - - - - - - - - - - - - - - - - - - - - - - - - - - - - - - - - - - - - - - - - - - - - -
template<>
void RobotEventHandler::HandleMessage(const CameraCalibration& calib)
{
  Robot* robot = _context->GetRobotManager()->GetFirstRobot();
  
  // We need a robot
  if (nullptr == robot)
  {
    PRINT_NAMED_WARNING("RobotEventHandler.HandleCameraCalibration.InvalidRobotID", "Failed to find robot.");
  }
  else
  {
    std::vector<u8> calibVec(calib.Size());
    calib.Pack(calibVec.data(), calib.Size());
    robot->GetNVStorageComponent().Write(NVStorage::NVEntryTag::NVEntry_CameraCalib, calibVec.data(), calibVec.size());
    
    PRINT_NAMED_INFO("RobotEventHandler.HandleCameraCalibration.SendingCalib",
                     "fx: %f, fy: %f, cx: %f, cy: %f, nrows %d, ncols %d",
                     calib.focalLength_x, calib.focalLength_y, calib.center_x, calib.center_y, calib.nrows, calib.ncols);
  }
}

// - - - - - - - - - - - - - - - - - - - - - - - - - - - - - - - - - - - - - - - - - - - - - - - - - - - - - - - - - - -
template<>
void RobotEventHandler::HandleMessage(const ExternalInterface::AnimationAborted& msg)
{
  Robot* robot = _context->GetRobotManager()->GetFirstRobot();
  
  if(nullptr == robot) {
    PRINT_NAMED_WARNING("RobotEventHandler.HandleAnimationAborted.InvalidRobotID", "Failed to find robot.");
  }
  else
  {
    robot->AbortAnimation();
    PRINT_NAMED_INFO("RobotEventHandler.HandleAnimationAborted.SendingRobotAbortAnimation", "");
  }
}
  
// - - - - - - - - - - - - - - - - - - - - - - - - - - - - - - - - - - - - - - - - - - - - - - - - - - - - - - - - - - -
template<>
void RobotEventHandler::HandleMessage(const ExternalInterface::RobotCompletedAction& msg)
{
  // Log DAS events for specific action completions
  switch(msg.actionType)
  {
    case RobotActionType::ALIGN_WITH_OBJECT:
    case RobotActionType::ASCEND_OR_DESCEND_RAMP:
    case RobotActionType::CROSS_BRIDGE:
    case RobotActionType::MOUNT_CHARGER:
    case RobotActionType::PICK_AND_PLACE_INCOMPLETE:
    case RobotActionType::PICKUP_OBJECT_HIGH:
    case RobotActionType::PICKUP_OBJECT_LOW:
    case RobotActionType::PLACE_OBJECT_HIGH:
    case RobotActionType::PLACE_OBJECT_LOW:
    case RobotActionType::POP_A_WHEELIE:
    case RobotActionType::ROLL_OBJECT_LOW:
    {
      // Don't log incomplete docks -- they can happen for many reasons (such as
      // interruptions / cancellations on the way to docking) and we're most interested
      // in figuring out how successful the robot is when it gets a chance to actually
      // start trying to dock with the object
      if(msg.result != ActionResult::NOT_STARTED)
      {
        // Put action type in DDATA field and action result in s_val
        Util::sEventF("robot.dock_action_completed", {{DDATA, EnumToString(msg.actionType)}},
                      "%s", EnumToString(msg.result));
      }
      
      break;
    }
      
    default:
      break;
  }
  
}

// - - - - - - - - - - - - - - - - - - - - - - - - - - - - - - - - - - - - - - - - - - - - - - - - - - - - - - - - - - -
template<>
void RobotEventHandler::HandleMessage(const ExternalInterface::RobotConnectionResponse& msg)
{
  if (msg.result == RobotConnectionResult::Success) {
    Robot* robot = _context->GetRobotManager()->GetFirstRobot();
    
    if(nullptr == robot) {
      PRINT_NAMED_WARNING("RobotEventHandler.HandleRobotConnectionResponse.InvalidRobotID", "Failed to find robot.");
    }
    else
    {
      robot->SyncTime();
      PRINT_NAMED_INFO("RobotEventHandler.HandleRobotConnectionResponse.SendingSyncTime", "");
      
      robot->GetAnimationComponent().Init();
    }
  }
}
  
// - - - - - - - - - - - - - - - - - - - - - - - - - - - - - - - - - - - - - - - - - - - - - - - - - - - - - - - - - - -
template<>
void RobotEventHandler::HandleMessage(const ExternalInterface::CancelAction& msg)
{
  Robot* robot = _context->GetRobotManager()->GetFirstRobot();
  
  // We need a robot
  if (nullptr == robot)
  {
    PRINT_NAMED_WARNING("RobotEventHandler.HandleCancelAction.InvalidRobotID", "Failed to find robot.");
  }
  else
  {
    robot->GetActionList().Cancel((RobotActionType)msg.actionType);
  }
}
  
// - - - - - - - - - - - - - - - - - - - - - - - - - - - - - - - - - - - - - - - - - - - - - - - - - - - - - - - - - - -
template<>
void RobotEventHandler::HandleMessage(const ExternalInterface::CancelActionByIdTag& msg)
{
  Robot* robot = _context->GetRobotManager()->GetFirstRobot();
  
  // We need a robot
  if (nullptr == robot)
  {
    PRINT_NAMED_WARNING("RobotEventHandler.HandleCancelActionByIdTag.InvalidRobotID", "Failed to find robot.");
  }
  else
  {
    robot->GetActionList().Cancel(msg.idTag);
  }
}

// - - - - - - - - - - - - - - - - - - - - - - - - - - - - - - - - - - - - - - - - - - - - - - - - - - - - - - - - - - -
template<>
void RobotEventHandler::HandleMessage(const ExternalInterface::ControllerGains& msg)
{
  // We need a robot
  Robot* robot = _context->GetRobotManager()->GetFirstRobot();
  if (nullptr == robot) {
    PRINT_NAMED_WARNING("RobotEventHandler.HandleControllerGains.InvalidRobotID", "Failed to find robot");
  } else {
    // Forward to robot
    robot->SendRobotMessage<RobotInterface::ControllerGains>(msg.kp, msg.ki, msg.kd, msg.maxIntegralError, msg.controller);
  }
}

// - - - - - - - - - - - - - - - - - - - - - - - - - - - - - - - - - - - - - - - - - - - - - - - - - - - - - - - - - - -
template<>
void RobotEventHandler::HandleMessage(const ExternalInterface::DrawPoseMarker& msg)
{
  Robot* robot = _context->GetRobotManager()->GetFirstRobot();
  
  // We need a robot
  if (nullptr == robot)
  {
    PRINT_NAMED_WARNING("RobotEventHandler.HandleDrawPoseMarker.InvalidRobotID", "Failed to find robot.");
  }
  else
  {
    if(robot->GetCarryingComponent().IsCarryingObject()) {
      Pose3d targetPose(msg.rad, Z_AXIS_3D(), Vec3f(msg.x_mm, msg.y_mm, 0));
      const ObservableObject* carryObject = robot->GetBlockWorld().GetLocatedObjectByID(robot->GetCarryingComponent().GetCarryingObject());
      if(nullptr == carryObject)
      {
        PRINT_NAMED_WARNING("RobotEventHandler.HandleDrawPoseMarker.NullCarryObject",
                            "Carry object set to ID=%d, but BlockWorld returned NULL",
                            robot->GetCarryingComponent().GetCarryingObject().GetValue());
        return;
      }
      Quad2f objectFootprint = carryObject->GetBoundingQuadXY(targetPose);
      robot->GetContext()->GetVizManager()->DrawPoseMarker(0, objectFootprint, ::Anki::NamedColors::GREEN);
    }
  }
}

// - - - - - - - - - - - - - - - - - - - - - - - - - - - - - - - - - - - - - - - - - - - - - - - - - - - - - - - - - - -
template<>
void RobotEventHandler::HandleMessage(const IMURequest& msg)
{
  Robot* robot = _context->GetRobotManager()->GetFirstRobot();
  
  // We need a robot
  if (nullptr == robot)
  {
    PRINT_NAMED_WARNING("RobotEventHandler.HandleIMURequest.InvalidRobotID", "Failed to find robot.");
  }
  else
  {
    robot->RequestIMU(msg.length_ms);
  }
}
  
// - - - - - - - - - - - - - - - - - - - - - - - - - - - - - - - - - - - - - - - - - - - - - - - - - - - - - - - - - - -
template<>
void RobotEventHandler::HandleMessage(const ExternalInterface::LogRawCliffData& msg)
{
  Robot* robot = _context->GetRobotManager()->GetFirstRobot();
  
  // We need a robot
  if (nullptr == robot) {
    PRINT_NAMED_WARNING("RobotEventHandler.HandleLogRawCliffData.InvalidRobotID", "Failed to find robot.");
  } else {
    robot->GetCliffSensorComponent().EnableRawDataLogging(msg.length_ms);
  }
}

// - - - - - - - - - - - - - - - - - - - - - - - - - - - - - - - - - - - - - - - - - - - - - - - - - - - - - - - - - - -
template<>
void RobotEventHandler::HandleMessage(const ExternalInterface::LogRawProxData& msg)
{
  Robot* robot = _context->GetRobotManager()->GetFirstRobot();
  
  // We need a robot
  if (nullptr == robot) {
    PRINT_NAMED_WARNING("RobotEventHandler.HandleLogRawProxData.InvalidRobotID", "Failed to find robot.");
  } else {
    robot->GetProxSensorComponent().StartLogging(msg.length_ms);
  }
}
  
// - - - - - - - - - - - - - - - - - - - - - - - - - - - - - - - - - - - - - - - - - - - - - - - - - - - - - - - - - - -
template<>
void RobotEventHandler::HandleMessage(const ExternalInterface::ExecuteTestPlan& msg)
{
  Robot* robot = _context->GetRobotManager()->GetFirstRobot();
  
  // We need a robot
  if (nullptr == robot)
  {
    PRINT_NAMED_WARNING("RobotEventHandler.HandleExecuteTestPlan.InvalidRobotID", "Failed to find robot.");
  }
  else
  {
    robot->GetPathComponent().ExecuteTestPath(msg.motionProf);
  }
}

// - - - - - - - - - - - - - - - - - - - - - - - - - - - - - - - - - - - - - - - - - - - - - - - - - - - - - - - - - - -
template<>
void RobotEventHandler::HandleMessage(const ExternalInterface::RollActionParams& msg)
{
  // We need a robot
  Robot* robot = _context->GetRobotManager()->GetFirstRobot();
  if (nullptr == robot) {
    PRINT_NAMED_WARNING("RobotEventHandler.HandleRollActionParams.InvalidRobotID", "Failed to find robot");
  } else {
    // Forward to robot
    robot->SendRobotMessage<RobotInterface::RollActionParams>(msg.liftHeight_mm,
                                                              msg.driveSpeed_mmps,
                                                              msg.driveAccel_mmps2,
                                                              msg.driveDuration_ms,
                                                              msg.backupDist_mm);
  }
}

// - - - - - - - - - - - - - - - - - - - - - - - - - - - - - - - - - - - - - - - - - - - - - - - - - - - - - - - - - - -
template<>
void RobotEventHandler::HandleMessage(const ExternalInterface::SetMotionModelParams& msg)
{
  // We need a robot
  Robot* robot = _context->GetRobotManager()->GetFirstRobot();
  if (nullptr == robot) {
    PRINT_NAMED_WARNING("RobotEventHandler.HandleSetMotionModelParams.InvalidRobotID", "Failed to find robot");
  } else {
    // Forward to robot
    robot->SendRobotMessage<RobotInterface::SetMotionModelParams>(msg.slipFactor);
  }
}

// - - - - - - - - - - - - - - - - - - - - - - - - - - - - - - - - - - - - - - - - - - - - - - - - - - - - - - - - - - -
template<>
void RobotEventHandler::HandleMessage(const ExternalInterface::SetRobotCarryingObject& msg)
{
  Robot* robot = _context->GetRobotManager()->GetFirstRobot();
  
  // We need a robot
  if (nullptr == robot)
  {
    PRINT_NAMED_WARNING("RobotEventHandler.HandleSetRobotCarryingObject.InvalidRobotID", "Failed to find robot.");
    
  }
  else
  {
    if(msg.objectID < 0) {
      robot->GetCarryingComponent().SetCarriedObjectAsUnattached();
    } else {
      robot->GetCarryingComponent().SetCarryingObject(msg.objectID, Vision::MARKER_INVALID);
    }
  }
}
  
// - - - - - - - - - - - - - - - - - - - - - - - - - - - - - - - - - - - - - - - - - - - - - - - - - - - - - - - - - - -
template<>
void RobotEventHandler::HandleMessage(const ExternalInterface::StopRobotForSdk& msg)
{
  Robot* robot = _context->GetRobotManager()->GetFirstRobot();
  
  // We need a robot
  if (nullptr == robot)
  {
    PRINT_NAMED_WARNING("RobotEventHandler.StopRobotForSdk.InvalidRobotID", "Failed to find robot.");
  }
  else
  {
    robot->GetActionList().Cancel();
    robot->GetMoveComponent().StopAllMotors();
    robot->GetBodyLightComponent().ClearAllBackpackLightConfigs();
    
    // Clear out all idle animations set by the sdk
<<<<<<< HEAD
    // TODO: Restore Idle Animation API (VIC-366)
    //IAnimationStreamer& animStreamer = robot->GetAnimationStreamer();
    //BOUNDED_WHILE(kBoundedWhileIdlePopLimit,
    //              RESULT_OK == animStreamer.RemoveIdleAnimation("sdk")){
    //}
=======
    AnimationStreamer& animStreamer = robot->GetAnimationStreamer();
    BOUNDED_WHILE(kBoundedWhileIdlePopLimit,
                  RESULT_OK == animStreamer.RemoveIdleAnimation("sdk")){
    }
>>>>>>> cb0b2ef5
  }
}

  
// - - - - - - - - - - - - - - - - - - - - - - - - - - - - - - - - - - - - - - - - - - - - - - - - - - - - - - - - - - -
template<>
void RobotEventHandler::HandleMessage(const ExternalInterface::StreamObjectAccel& msg)
{
  Robot* robot = _context->GetRobotManager()->GetFirstRobot();
  if (nullptr == robot)
  {
    PRINT_NAMED_WARNING("RobotEventHandler.StreamObjectAccel.InvalidRobotID", "Failed to find robot.");
  }
  else
  {
    static std::shared_ptr<CubeAccelListeners::ICubeAccelListener> listener(new CubeAccelListeners::DummyListener());
 
    if(msg.enable)
    {
      robot->GetCubeAccelComponent().AddListener(msg.objectID, listener);
    }
    else
    {
      robot->GetCubeAccelComponent().RemoveListener(msg.objectID, listener);
    }
  }
}
  
// - - - - - - - - - - - - - - - - - - - - - - - - - - - - - - - - - - - - - - - - - - - - - - - - - - - - - - - - - - -
template<>
void RobotEventHandler::HandleMessage(const ExternalInterface::AbortPath& msg)
{
  Robot* robot = _context->GetRobotManager()->GetFirstRobot();
  
  // We need a robot
  if (nullptr == robot)
  {
    PRINT_NAMED_WARNING("RobotEventHandler.HandleAbortPath.InvalidRobotID", "Failed to find robot.");
  }
  else
  {
    robot->GetPathComponent().Abort();
  }
}

// - - - - - - - - - - - - - - - - - - - - - - - - - - - - - - - - - - - - - - - - - - - - - - - - - - - - - - - - - - -
template<>
void RobotEventHandler::HandleMessage(const ExternalInterface::AbortAll& msg)
{
  Robot* robot = _context->GetRobotManager()->GetFirstRobot();
  
  // We need a robot
  if (nullptr == robot)
  {
    PRINT_NAMED_WARNING("RobotEventHandler.HandleAbortAll.InvalidRobotID", "Failed to find robot.");
  }
  else
  {
    robot->AbortAll();
  }
}

// - - - - - - - - - - - - - - - - - - - - - - - - - - - - - - - - - - - - - - - - - - - - - - - - - - - - - - - - - - -
template<>
void RobotEventHandler::HandleMessage(const ExternalInterface::RequestUnlockDataFromBackup& msg)
{
# ifndef COZMO_V2
  RobotDataBackupManager::HandleRequestUnlockDataFromBackup(msg, _context);
# else
  PRINT_NAMED_WARNING("RobotEventHandler.HandleRequestUnlockDataFromBackup.UnsupportedForCozmo2", "Restoring from backup belongs in Unity in Cozmo 2.0");
# endif
}

} // namespace Cozmo
} // namespace Anki<|MERGE_RESOLUTION|>--- conflicted
+++ resolved
@@ -1759,18 +1759,11 @@
     robot->GetBodyLightComponent().ClearAllBackpackLightConfigs();
     
     // Clear out all idle animations set by the sdk
-<<<<<<< HEAD
     // TODO: Restore Idle Animation API (VIC-366)
-    //IAnimationStreamer& animStreamer = robot->GetAnimationStreamer();
-    //BOUNDED_WHILE(kBoundedWhileIdlePopLimit,
-    //              RESULT_OK == animStreamer.RemoveIdleAnimation("sdk")){
-    //}
-=======
-    AnimationStreamer& animStreamer = robot->GetAnimationStreamer();
-    BOUNDED_WHILE(kBoundedWhileIdlePopLimit,
-                  RESULT_OK == animStreamer.RemoveIdleAnimation("sdk")){
-    }
->>>>>>> cb0b2ef5
+    // AnimationStreamer& animStreamer = robot->GetAnimationStreamer();
+    // BOUNDED_WHILE(kBoundedWhileIdlePopLimit,
+    //               RESULT_OK == animStreamer.RemoveIdleAnimation("sdk")){
+    // }
   }
 }
 
