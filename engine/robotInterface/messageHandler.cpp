--- conflicted
+++ resolved
@@ -1,4 +1,4 @@
-/**
+  /**
 * File: messageHandler
 *
 * Author: damjan stulic
@@ -204,17 +204,13 @@
   
 Result MessageHandler::AddRobotConnection(const ExternalInterface::ConnectToRobot& connectMsg)
 {
-<<<<<<< HEAD
+  // Note: robotID is always 1
 #ifdef COZMO_V2
-  int port = !connectMsg.isSimulated ? Anki::Cozmo::ANIM_PROCESS_SERVER_BASE_PORT : Anki::Cozmo::ANIM_PROCESS_SERVER_BASE_PORT + connectMsg.robotID;
+  int port = !connectMsg.isSimulated ? Anki::Cozmo::ANIM_PROCESS_SERVER_BASE_PORT : Anki::Cozmo::ANIM_PROCESS_SERVER_BASE_PORT + 1;
   PRINT_NAMED_WARNING("AddRobotConnection", "%s:%d", (const char*)connectMsg.ipAddress.data(), port);
 #else
-  int port = !connectMsg.isSimulated ? Anki::Cozmo::ROBOT_RADIO_BASE_PORT : Anki::Cozmo::ROBOT_RADIO_BASE_PORT + connectMsg.robotID;
+  int port = !connectMsg.isSimulated ? Anki::Cozmo::ROBOT_RADIO_BASE_PORT : Anki::Cozmo::ROBOT_RADIO_BASE_PORT + 1;
 #endif
-=======
-  // Note: robotID is always 1
-  int port = !connectMsg.isSimulated ? Anki::Cozmo::ROBOT_RADIO_BASE_PORT : Anki::Cozmo::ROBOT_RADIO_BASE_PORT + 1;
->>>>>>> 804f69b0
   Anki::Util::TransportAddress address((const char*)connectMsg.ipAddress.data(), static_cast<uint16_t>(port));
   _robotConnectionManager->Connect(address);
   
