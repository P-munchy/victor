/**
 * File: robotImplMessaging
 *
 * Author: damjan stulic
 * Created: 9/9/15
 *
 * Description:
 * robot class methods specific to message handling
 *
 * Copyright: Anki, inc. 2015
 *
 */

#include <opencv2/imgproc.hpp>

#include "anki/common/basestation/utils/data/dataPlatform.h"
#include "util/helpers/printByteArray.h"
#include "anki/common/basestation/utils/timer.h"
#include "engine/robotToEngineImplMessaging.h"
#include "engine/actions/actionContainers.h"
#include "engine/actions/animActions.h"
#include "engine/activeObjectHelpers.h"
#include "engine/ankiEventUtil.h"
#include "engine/behaviorSystem/behaviorManager.h"
#include "engine/blockWorld/blockWorld.h"
#include "engine/charger.h"
#include "engine/components/blockTapFilterComponent.h"
#include "engine/components/carryingComponent.h"
#include "engine/components/cliffSensorComponent.h"
#include "engine/components/dockingComponent.h"
#include "engine/components/movementComponent.h"
#include "engine/components/visionComponent.h"
#include "engine/cozmoContext.h"
#include "engine/externalInterface/externalInterface.h"
#include "engine/needsSystem/needsManager.h"
#include "engine/pathPlanner.h"
#include "engine/robot.h"
#include "engine/robotInterface/messageHandler.h"
#include "engine/utils/cozmoExperiments.h"
#include "engine/utils/parsingConstants/parsingConstants.h"

#include "clad/externalInterface/messageEngineToGame.h"
#include "clad/robotInterface/messageEngineToRobot.h"
#include "clad/robotInterface/messageEngineToRobot_hash.h"
#include "clad/robotInterface/messageRobotToEngine.h"
#include "clad/robotInterface/messageRobotToEngine_hash.h"
#include "clad/types/robotStatusAndActions.h"

#include "audioUtil/audioDataTypes.h"
#include "audioUtil/waveFile.h"

#include "util/cpuProfiler/cpuProfiler.h"
#include "util/debug/messageDebugging.h"
#include "util/fileUtils/fileUtils.h"
#include "util/helpers/includeFstream.h"
#include "util/signals/signalHolder.h"

#include <functional>

// Prints the IDs of the active blocks that are on but not currently
// talking to a robot whose rssi is less than this threshold.
// Prints roughly once/sec.
#define DISCOVERED_OBJECTS_RSSI_PRINT_THRESH 50

// Filter that makes chargers not discoverable
#define IGNORE_CHARGER_DISCOVERY 0

// How often do we send power level updates to DAS?
#define POWER_LEVEL_INTERVAL_SEC 600

namespace Anki {
namespace Cozmo {
  
using GameToEngineEvent = AnkiEvent<ExternalInterface::MessageGameToEngine>;

RobotToEngineImplMessaging::RobotToEngineImplMessaging(Robot* robot) :
    _hasMismatchedEngineToRobotCLAD(false)
  , _hasMismatchedRobotToEngineCLAD(false)
  , _traceHandler(robot)
{
}

RobotToEngineImplMessaging::~RobotToEngineImplMessaging()
{
}

void RobotToEngineImplMessaging::InitRobotMessageComponent(RobotInterface::MessageHandler* messageHandler, RobotID_t robotId, Robot* const robot)
{
  using localHandlerType = void(RobotToEngineImplMessaging::*)(const AnkiEvent<RobotInterface::RobotToEngine>&);
  // Create a helper lambda for subscribing to a tag with a local handler
  auto doRobotSubscribe = [this, robotId, messageHandler] (RobotInterface::RobotToEngineTag tagType, localHandlerType handler)
  {
    GetSignalHandles().push_back(messageHandler->Subscribe(robotId, tagType, std::bind(handler, this, std::placeholders::_1)));
  };
  
  using localHandlerTypeWithRoboRef = void(RobotToEngineImplMessaging::*)(const AnkiEvent<RobotInterface::RobotToEngine>&, Robot* const);
  auto doRobotSubscribeWithRoboRef = [this, robotId, messageHandler, robot] (RobotInterface::RobotToEngineTag tagType, localHandlerTypeWithRoboRef handler)
  {
    GetSignalHandles().push_back(messageHandler->Subscribe(robotId, tagType, std::bind(handler, this, std::placeholders::_1, robot)));
  };
  
  // bind to specific handlers in the robotImplMessaging class
  doRobotSubscribeWithRoboRef(RobotInterface::RobotToEngineTag::printText,                      &RobotToEngineImplMessaging::HandlePrint);
  doRobotSubscribeWithRoboRef(RobotInterface::RobotToEngineTag::factoryFirmwareVersion,         &RobotToEngineImplMessaging::HandleFWVersionInfo);
  doRobotSubscribeWithRoboRef(RobotInterface::RobotToEngineTag::pickAndPlaceResult,             &RobotToEngineImplMessaging::HandlePickAndPlaceResult);
  doRobotSubscribeWithRoboRef(RobotInterface::RobotToEngineTag::activeObjectAvailable,          &RobotToEngineImplMessaging::HandleActiveObjectAvailable);
  doRobotSubscribeWithRoboRef(RobotInterface::RobotToEngineTag::activeObjectConnectionState,    &RobotToEngineImplMessaging::HandleActiveObjectConnectionState);
  doRobotSubscribeWithRoboRef(RobotInterface::RobotToEngineTag::activeObjectMoved,              &RobotToEngineImplMessaging::HandleActiveObjectMoved);
  doRobotSubscribeWithRoboRef(RobotInterface::RobotToEngineTag::activeObjectStopped,            &RobotToEngineImplMessaging::HandleActiveObjectStopped);
  doRobotSubscribeWithRoboRef(RobotInterface::RobotToEngineTag::activeObjectUpAxisChanged,      &RobotToEngineImplMessaging::HandleActiveObjectUpAxisChanged);
  doRobotSubscribeWithRoboRef(RobotInterface::RobotToEngineTag::fallingEvent,                   &RobotToEngineImplMessaging::HandleFallingEvent);
  doRobotSubscribeWithRoboRef(RobotInterface::RobotToEngineTag::goalPose,                       &RobotToEngineImplMessaging::HandleGoalPose);
  doRobotSubscribeWithRoboRef(RobotInterface::RobotToEngineTag::robotStopped,                   &RobotToEngineImplMessaging::HandleRobotStopped);
  doRobotSubscribeWithRoboRef(RobotInterface::RobotToEngineTag::cliffEvent,                     &RobotToEngineImplMessaging::HandleCliffEvent);
  doRobotSubscribeWithRoboRef(RobotInterface::RobotToEngineTag::potentialCliff,                 &RobotToEngineImplMessaging::HandlePotentialCliffEvent);
  doRobotSubscribeWithRoboRef(RobotInterface::RobotToEngineTag::imageGyro,                      &RobotToEngineImplMessaging::HandleImageImuData);
  doRobotSubscribeWithRoboRef(RobotInterface::RobotToEngineTag::imuDataChunk,                   &RobotToEngineImplMessaging::HandleImuData);
  doRobotSubscribeWithRoboRef(RobotInterface::RobotToEngineTag::imuRawDataChunk,                &RobotToEngineImplMessaging::HandleImuRawData);
  doRobotSubscribeWithRoboRef(RobotInterface::RobotToEngineTag::syncTimeAck,                    &RobotToEngineImplMessaging::HandleSyncTimeAck);
  doRobotSubscribeWithRoboRef(RobotInterface::RobotToEngineTag::robotPoked,                     &RobotToEngineImplMessaging::HandleRobotPoked);
  doRobotSubscribeWithRoboRef(RobotInterface::RobotToEngineTag::robotAvailable,                 &RobotToEngineImplMessaging::HandleRobotSetHeadID);
  doRobotSubscribeWithRoboRef(RobotInterface::RobotToEngineTag::firmwareVersion,                &RobotToEngineImplMessaging::HandleFirmwareVersion);
  doRobotSubscribeWithRoboRef(RobotInterface::RobotToEngineTag::motorCalibration,               &RobotToEngineImplMessaging::HandleMotorCalibration);
  doRobotSubscribeWithRoboRef(RobotInterface::RobotToEngineTag::motorAutoEnabled,               &RobotToEngineImplMessaging::HandleMotorAutoEnabled);
  doRobotSubscribe(RobotInterface::RobotToEngineTag::dockingStatus,                             &RobotToEngineImplMessaging::HandleDockingStatus);
  doRobotSubscribeWithRoboRef(RobotInterface::RobotToEngineTag::mfgId,                          &RobotToEngineImplMessaging::HandleRobotSetBodyID);
  doRobotSubscribeWithRoboRef(RobotInterface::RobotToEngineTag::defaultCameraParams,            &RobotToEngineImplMessaging::HandleDefaultCameraParams);
  doRobotSubscribeWithRoboRef(RobotInterface::RobotToEngineTag::objectPowerLevel,               &RobotToEngineImplMessaging::HandleObjectPowerLevel);
  doRobotSubscribe(RobotInterface::RobotToEngineTag::timeProfStat,                              &RobotToEngineImplMessaging::HandleTimeProfileStat);
<<<<<<< HEAD
=======
  doRobotSubscribeWithRoboRef(RobotInterface::RobotToEngineTag::audioInput,                     &RobotToEngineImplMessaging::HandleAudioInput);
>>>>>>> a0e8e64a
  
  // lambda wrapper to call internal handler
  GetSignalHandles().push_back(messageHandler->Subscribe(robotId, RobotInterface::RobotToEngineTag::state,
                                                     [robot](const AnkiEvent<RobotInterface::RobotToEngine>& message){
                                                       ANKI_CPU_PROFILE("RobotTag::state");
                                                       const RobotState& payload = message.GetData().Get_state();
                                                       robot->UpdateFullRobotState(payload);
                                                     }));
  
  
  
  // lambda for some simple message handling
  GetSignalHandles().push_back(messageHandler->Subscribe(robotId, RobotInterface::RobotToEngineTag::animState,
                                                     [robot](const AnkiEvent<RobotInterface::RobotToEngine>& message){
                                                       ANKI_CPU_PROFILE("RobotTag::animState");
                                                       if (robot->GetTimeSynced()) {
                                                         robot->SetNumAnimationBytesPlayed(message.GetData().Get_animState().numAnimBytesPlayed);
                                                         robot->SetNumAnimationAudioFramesPlayed(message.GetData().Get_animState().numAudioFramesPlayed);
                                                         robot->SetEnabledAnimTracks(message.GetData().Get_animState().enabledAnimTracks);
                                                         robot->SetAnimationTag(message.GetData().Get_animState().tag);
                                                       }
                                                     }));
  
  GetSignalHandles().push_back(messageHandler->Subscribe(robotId, RobotInterface::RobotToEngineTag::rampTraverseStarted,
                                                     [robot](const AnkiEvent<RobotInterface::RobotToEngine>& message){
                                                       ANKI_CPU_PROFILE("RobotTag::rampTraverseStarted");
                                                       PRINT_NAMED_INFO("RobotMessageHandler.ProcessMessage", "Robot %d reported it started traversing a ramp.", robot->GetID());
                                                       robot->SetOnRamp(true);
                                                     }));
  
  GetSignalHandles().push_back(messageHandler->Subscribe(robotId, RobotInterface::RobotToEngineTag::rampTraverseCompleted,
                                                     [robot](const AnkiEvent<RobotInterface::RobotToEngine>& message){
                                                       ANKI_CPU_PROFILE("RobotTag::rampTraverseCompleted");
                                                       PRINT_NAMED_INFO("RobotMessageHandler.ProcessMessage", "Robot %d reported it completed traversing a ramp.", robot->GetID());
                                                       robot->SetOnRamp(false);
                                                     }));
  
  GetSignalHandles().push_back(messageHandler->Subscribe(robotId, RobotInterface::RobotToEngineTag::bridgeTraverseStarted,
                                                     [robot](const AnkiEvent<RobotInterface::RobotToEngine>& message){
                                                       ANKI_CPU_PROFILE("RobotTag::bridgeTraverseStarted");
                                                       PRINT_NAMED_INFO("RobotMessageHandler.ProcessMessage", "Robot %d reported it started traversing a bridge.", robot->GetID());
                                                       //SetOnBridge(true);
                                                     }));
  
  GetSignalHandles().push_back(messageHandler->Subscribe(robotId, RobotInterface::RobotToEngineTag::bridgeTraverseCompleted,
                                                     [robot](const AnkiEvent<RobotInterface::RobotToEngine>& message){
                                                       ANKI_CPU_PROFILE("RobotTag::bridgeTraverseCompleted");
                                                       PRINT_NAMED_INFO("RobotMessageHandler.ProcessMessage", "Robot %d reported it completed traversing a bridge.", robot->GetID());
                                                       //SetOnBridge(false);
                                                     }));
  
  GetSignalHandles().push_back(messageHandler->Subscribe(robotId, RobotInterface::RobotToEngineTag::mainCycleTimeError,
                                                     [robot](const AnkiEvent<RobotInterface::RobotToEngine>& message){
                                                       ANKI_CPU_PROFILE("RobotTag::mainCycleTimeError");
                                                       
                                                       const RobotInterface::MainCycleTimeError& payload = message.GetData().Get_mainCycleTimeError();
                                                       if (payload.numMainTooLongErrors > 0) {
                                                         PRINT_NAMED_WARNING("Robot.MainCycleTooLong", " %d Num errors: %d, Avg time: %d us", robot->GetID(), payload.numMainTooLongErrors, payload.avgMainTooLongTime);
                                                       }
                                                       if (payload.numMainTooLateErrors > 0) {
                                                         PRINT_NAMED_WARNING("Robot.MainCycleTooLate", "%d Num errors: %d, Avg time: %d us", robot->GetID(), payload.numMainTooLateErrors, payload.avgMainTooLateTime);
                                                       }
                                                     }));
  
  GetSignalHandles().push_back(messageHandler->Subscribe(robotId, RobotInterface::RobotToEngineTag::dataDump,
                                                     [robot](const AnkiEvent<RobotInterface::RobotToEngine>& message){
                                                       ANKI_CPU_PROFILE("RobotTag::dataDump");
                                                       
                                                       const RobotInterface::DataDump& payload = message.GetData().Get_dataDump();
                                                       char buf[payload.data.size() * 2 + 1];
                                                       FormatBytesAsHex((char *)payload.data.data(), (int)payload.data.size(), buf, (int)sizeof(buf));
                                                       PRINT_NAMED_INFO("RobotMessageHandler.ProcessMessage.MessageDataDump", "ID: %d, size: %zd, data: %s", robot->GetID(), payload.data.size(), buf);
                                                     }));
  
  GetSignalHandles().push_back(messageHandler->Subscribe(robotId, RobotInterface::RobotToEngineTag::imuTemperature,
                                                     [robot](const AnkiEvent<RobotInterface::RobotToEngine>& message){
                                                       ANKI_CPU_PROFILE("RobotTag::imuTemperature");
                                                       robot->SetImuTemperature(message.GetData().Get_imuTemperature().temperature_degC);
                                                     }));
  
  if (robot->HasExternalInterface())
  {
    using namespace ExternalInterface;
    auto helper = MakeAnkiEventUtil(*robot->GetExternalInterface(), *robot, GetSignalHandles());
    helper.SubscribeGameToEngine<MessageGameToEngineTag::EnableDroneMode>();
    helper.SubscribeGameToEngine<MessageGameToEngineTag::RequestRobotSettings>();
  }
}

void RobotToEngineImplMessaging::HandleMotorCalibration(const AnkiEvent<RobotInterface::RobotToEngine>& message, Robot* const robot)
{
  ANKI_CPU_PROFILE("Robot::HandleMotorCalibration");
  
  const MotorCalibration& payload = message.GetData().Get_motorCalibration();
  PRINT_NAMED_INFO("HandleMotorCalibration.Recvd", "Motor %d, started %d, autoStarted %d", (int)payload.motorID, payload.calibStarted, payload.autoStarted);
  
  if (payload.calibStarted) {
    Util::sEventF("HandleMotorCalibration.Start",
                  {{DDATA, std::to_string(payload.autoStarted).c_str()}},
                  "%s", EnumToString(payload.motorID));
  } else {
    Util::sEventF("HandleMotorCalibration.Complete",
                  {{DDATA, std::to_string(payload.autoStarted).c_str()}},
                  "%s", EnumToString(payload.motorID));
  }
  
  if( payload.motorID == MotorID::MOTOR_LIFT &&
      payload.calibStarted && robot->GetCarryingComponent().IsCarryingObject() )
  {
    // if this was a lift calibration, we are no longer holding a cube
    const bool deleteObjects = true; // we have no idea what happened to the cube, so remove completely from the origin
    robot->GetCarryingComponent().SetCarriedObjectAsUnattached(deleteObjects);
  }
  
  if (payload.motorID == MotorID::MOTOR_HEAD) {
    robot->SetHeadCalibrated(!payload.calibStarted);
  }
  
  if (payload.motorID == MotorID::MOTOR_LIFT) {
    robot->SetLiftCalibrated(!payload.calibStarted);
  }
  
  robot->Broadcast(ExternalInterface::MessageEngineToGame(MotorCalibration(payload)));
}
  
void RobotToEngineImplMessaging::HandleMotorAutoEnabled(const AnkiEvent<RobotInterface::RobotToEngine>& message, Robot* const robot)
{
  ANKI_CPU_PROFILE("Robot::HandleMotorAutoEnabled");
  
  const MotorAutoEnabled& payload = message.GetData().Get_motorAutoEnabled();
  PRINT_NAMED_INFO("HandleMotorAutoEnabled.Recvd", "Motor %d, enabled %d", (int)payload.motorID, payload.enabled);

  if (!payload.enabled) {
    // Burnout protection triggered.
    // Someobody is probably messing with the lift
    LOG_EVENT("HandleMotorAutoEnabled.MotorDisabled", "%s", EnumToString(payload.motorID));
  } else {
    LOG_EVENT("HandleMotorAutoEnabled.MotorEnabled", "%s", EnumToString(payload.motorID));
  }

  // This probably applies here as it does in HandleMotorCalibration.
  // Seems reasonable to expect whatever object the robot may have been carrying to no longer be there.
  if( payload.motorID == MotorID::MOTOR_LIFT &&
      !payload.enabled && robot->GetCarryingComponent().IsCarryingObject() ) {
    const bool deleteObjects = true; // we have no idea what happened to the cube, so remove completely from the origin
    robot->GetCarryingComponent().SetCarriedObjectAsUnattached(deleteObjects);
  }
    
  robot->Broadcast(ExternalInterface::MessageEngineToGame(MotorAutoEnabled(payload)));
}

void RobotToEngineImplMessaging::HandleRobotSetHeadID(const AnkiEvent<RobotInterface::RobotToEngine>& message, Robot* const robot)
{
  ANKI_CPU_PROFILE("Robot::HandleRobotSetHeadID");
  
  const RobotInterface::RobotAvailable& payload = message.GetData().Get_robotAvailable();
  const auto hwRev  = payload.hwRevision;
  const auto headID = payload.serialNumber;
  
  // Set DAS Global on all messages
  char string_id[32] = {};
  snprintf(string_id, sizeof(string_id), "0xbeef%04x%08x", hwRev, headID);
  Anki::Util::sSetGlobal(DGROUP, string_id);
  
  // This should be definition always have a phys ID
  Anki::Util::sEvent("robot.handle_robot_set_head_id", {{DDATA,string_id}}, string_id);
  
  robot->SetHeadSerialNumber(headID);
  robot->SetModelNumber(hwRev);
}
  
void RobotToEngineImplMessaging::HandleRobotSetBodyID(const AnkiEvent<RobotInterface::RobotToEngine>& message, Robot* const robot)
{
  ANKI_CPU_PROFILE("Robot::HandleRobotSetBodyID");
  
  const RobotInterface::ManufacturingID& payload = message.GetData().Get_mfgId();
  const int32_t hwVersion = payload.hw_version;
  const uint32_t bodyID = payload.esn;
  const int32_t bodyColor = payload.body_color;
  
  // Set DAS Global on all messages
  char string_id[32] = {};
  snprintf(string_id, sizeof(string_id),
           "0xbeef%04x%04x%08x",
           Util::numeric_cast<uint16_t>(bodyColor), // We expect bodyColor and hwVersion to always be +ve
           Util::numeric_cast<uint16_t>(hwVersion),
           bodyID);
  
  Anki::Util::sSetGlobal(DPHYS, string_id);
  Anki::Util::sEvent("robot.handle_robot_set_body_id", {{DDATA,string_id}}, string_id);
  
  robot->SetBodySerialNumber(bodyID);
  robot->SetBodyHWVersion(hwVersion);
  robot->SetBodyColor(bodyColor);

  // Activate A/B tests for robot now that we have its serial
  robot->GetContext()->GetExperiments()->AutoActivateExperiments(std::to_string(bodyID));
}
  
void RobotToEngineImplMessaging::HandleFirmwareVersion(const AnkiEvent<RobotInterface::RobotToEngine>& message, Robot* const robot)
{
  // Extract sim flag from json
  const auto& fwData = message.GetData().Get_firmwareVersion().json;
  std::string jsonString{fwData.begin(), fwData.end()};
  Json::Reader reader;
  Json::Value headerData;
  if(!reader.parse(jsonString, headerData))
  {
    return;
  }
  
  // simulated robot will have special tag in json
  const bool robotIsPhysical = headerData["sim"].isNull();

  PRINT_NAMED_INFO("RobotIsPhysical", "%d", robotIsPhysical);
  robot->SetPhysicalRobot(robotIsPhysical);
}
  

void RobotToEngineImplMessaging::HandlePrint(const AnkiEvent<RobotInterface::RobotToEngine>& message, Robot* const robot)
{
  ANKI_CPU_PROFILE("Robot::HandlePrint");
  const RobotInterface::PrintText& payload = message.GetData().Get_printText();
  printf("ROBOT-PRINT (%d): %s", robot->GetID(), payload.text.c_str());
}

void RobotToEngineImplMessaging::HandleFWVersionInfo(const AnkiEvent<RobotInterface::RobotToEngine>& message, Robot* const robot)
{
  ANKI_CPU_PROFILE("Robot::HandleFWVersionInfo");
  
  static_assert(decltype(RobotInterface::FWVersionInfo::toRobotCLADHash)().size() == sizeof(messageEngineToRobotHash), "Incorrect sizes in CLAD version mismatch message");
  static_assert(decltype(RobotInterface::FWVersionInfo::toEngineCLADHash)().size() == sizeof(messageRobotToEngineHash), "Incorrect sizes in CLAD version mismatch message");
  
  _factoryFirmwareVersion = message.GetData().Get_factoryFirmwareVersion();

  std::string robotEngineToRobotStr;
  std::string engineEngineToRobotStr;
  if (memcmp(_factoryFirmwareVersion.toRobotCLADHash.data(), messageEngineToRobotHash, _factoryFirmwareVersion.toRobotCLADHash.size())) {
    robotEngineToRobotStr = Anki::Util::ConvertMessageBufferToString(_factoryFirmwareVersion.toRobotCLADHash.data(), static_cast<uint32_t>(_factoryFirmwareVersion.toRobotCLADHash.size()), Anki::Util::EBytesToTextType::eBTTT_Hex);
    engineEngineToRobotStr = Anki::Util::ConvertMessageBufferToString(messageEngineToRobotHash, sizeof(messageEngineToRobotHash), Anki::Util::EBytesToTextType::eBTTT_Hex);
    
    PRINT_NAMED_WARNING("RobotFirmware.VersionMismatch", "Engine to Robot CLAD version hash mismatch. Robot's EngineToRobot hash = %s. Engine's EngineToRobot hash = %s.", robotEngineToRobotStr.c_str(), engineEngineToRobotStr.c_str());
    
    _hasMismatchedEngineToRobotCLAD = true;
  }
  
  std::string robotRobotToEngineStr;
  std::string engineRobotToEngineStr;
  
  if (memcmp(_factoryFirmwareVersion.toEngineCLADHash.data(), messageRobotToEngineHash, _factoryFirmwareVersion.toEngineCLADHash.size())) {

    robotRobotToEngineStr = Anki::Util::ConvertMessageBufferToString(_factoryFirmwareVersion.toEngineCLADHash.data(), static_cast<uint32_t>(_factoryFirmwareVersion.toEngineCLADHash.size()), Anki::Util::EBytesToTextType::eBTTT_Hex);
    
    engineRobotToEngineStr = Anki::Util::ConvertMessageBufferToString(messageRobotToEngineHash, sizeof(messageRobotToEngineHash), Anki::Util::EBytesToTextType::eBTTT_Hex);
    
    PRINT_NAMED_WARNING("RobotFirmware.VersionMismatch", "Robot to Engine CLAD version hash mismatch. Robot's RobotToEngine hash = %s. Engine's RobotToEngine hash = %s.", robotRobotToEngineStr.c_str(), engineRobotToEngineStr.c_str());
    
    _hasMismatchedRobotToEngineCLAD = true;
  }
  
  if (_hasMismatchedEngineToRobotCLAD || _hasMismatchedRobotToEngineCLAD) {
    robot->Broadcast(ExternalInterface::MessageEngineToGame(ExternalInterface::EngineRobotCLADVersionMismatch(_hasMismatchedEngineToRobotCLAD,
                                                                                                              _hasMismatchedRobotToEngineCLAD,
                                                                                                              engineEngineToRobotStr,
                                                                                                              engineRobotToEngineStr,
                                                                                                              robotEngineToRobotStr,
                                                                                                              robotRobotToEngineStr)));
  }
}

void RobotToEngineImplMessaging::HandlePickAndPlaceResult(const AnkiEvent<RobotInterface::RobotToEngine>& message,
                                                          Robot* const robot)
{
  ANKI_CPU_PROFILE("Robot::HandlePickAndPlaceResult");
  
  const PickAndPlaceResult& payload = message.GetData().Get_pickAndPlaceResult();
  const char* successStr = (payload.didSucceed ? "succeeded" : "failed");
  
  robot->GetDockingComponent().SetLastPickOrPlaceSucceeded(payload.didSucceed);
  
  switch(payload.blockStatus)
  {
    case BlockStatus::NO_BLOCK:
    {
      PRINT_NAMED_INFO("RobotMessageHandler.ProcessMessage.HandlePickAndPlaceResult.NoBlock",
                       "Robot %d reported it %s doing something without a block. Stopping docking and turning on Look-for-Markers mode.", robot->GetID(), successStr);
      break;
    }
    case BlockStatus::BLOCK_PLACED:
    {
      PRINT_NAMED_INFO("RobotMessageHandler.ProcessMessage.HandlePickAndPlaceResult.BlockPlaced",
                       "Robot %d reported it %s placing block. Stopping docking and turning on Look-for-Markers mode.", robot->GetID(), successStr);
    
      if(payload.didSucceed) {
        robot->GetCarryingComponent().SetCarriedObjectAsUnattached();
      }
      
      robot->GetVisionComponent().EnableMode(VisionMode::DetectingMarkers, true);
      
      break;
    }
    case BlockStatus::BLOCK_PICKED_UP:
    {
      const char* resultStr = EnumToString(payload.result);
      
      PRINT_NAMED_INFO("RobotMessageHandler.ProcessMessage.HandlePickAndPlaceResult.BlockPickedUp",
                       "Robot %d reported it %s picking up block with %s. Stopping docking and turning on Look-for-Markers mode.", robot->GetID(), successStr, resultStr);
    
      if(payload.didSucceed) {
        robot->GetCarryingComponent().SetDockObjectAsAttachedToLift();
      }

      break;
    }
  }
}

void RobotToEngineImplMessaging::HandleDockingStatus(const AnkiEvent<RobotInterface::RobotToEngine>& message)
{
  ANKI_CPU_PROFILE("Robot::HandleDockingStatus");
  
  // TODO: Do something with the docking status message like play sound or animation
  //const DockingStatus& payload = message.GetData().Get_dockingStatus();
  
  // Log event to help us track whether backup or "Hanns Manuever" is being used
  LOG_EVENT("robot.docking.status", "%s", EnumToString(message.GetData().Get_dockingStatus().status));
}

void RobotToEngineImplMessaging::HandleActiveObjectAvailable(const AnkiEvent<RobotInterface::RobotToEngine>& message, Robot* const robot)
{
  ANKI_CPU_PROFILE("Robot::HandleActiveObjectAvailable");
  
  const auto& payload = message.GetData().Get_activeObjectAvailable();
  
  if ( !IsValidLightCube(payload.objectType, false) && !IsCharger(payload.objectType, false)) {
    PRINT_NAMED_WARNING("Robot.HandleActiveObjectAvailable.UnknownType",
                        "FactoryID: 0x%x, ObjectType: '%s'",
                        payload.factory_id, EnumToString(payload.objectType));
    return;
  } else if (IsCharger(payload.objectType, false) && IGNORE_CHARGER_DISCOVERY) {
    return;
  }
  
  robot->SetDiscoveredObjects(payload.factory_id, payload.objectType, payload.rssi, robot->GetLastMsgTimestamp());  // Not super accurate, but this doesn't need to be
  
  if (robot->GetEnableDiscoveredObjectsBroadcasting()) {
    if (payload.rssi < DISCOVERED_OBJECTS_RSSI_PRINT_THRESH) {
      PRINT_NAMED_INFO("Robot.HandleActiveObjectAvailable.ObjectAvailable",
                       "Type: %s, FactoryID 0x%x, rssi %d, (currTime %d)",
                       EnumToString(payload.objectType), payload.factory_id, payload.rssi, robot->GetLastMsgTimestamp());
    }
    
    // Forward to game
    robot->Broadcast(ExternalInterface::MessageEngineToGame(ObjectAvailable(payload)));
  }
}

void RobotToEngineImplMessaging::HandleActiveObjectConnectionState(const AnkiEvent<RobotInterface::RobotToEngine>& message, Robot* const robot)
{
  ANKI_CPU_PROFILE("Robot::HandleActiveObjectConnectionState");
  
  ObjectConnectionState payload = message.GetData().Get_activeObjectConnectionState();
  ObjectID objID;
  
  // Do checking here that the unsigned number we get as ActiveID (specified as payload.objectID) is actually less
  // than the max slot we're supposed to have as ActiveID. Extra checking here is necessary since the number is unsigned
  // and we do allow a negative ActiveID when calling AddActiveObject elsewhere, for adding the charger.
  if(payload.objectID >= Util::numeric_cast<uint32_t>(ActiveObjectConstants::MAX_NUM_ACTIVE_OBJECTS)) {
    DEV_ASSERT(false, "Robot.HandleActiveObjectConnectionState.InvalidActiveID");
    return;
  }
  
  if (payload.connected)
  {
    // log event to das
    Anki::Util::sEventF("robot.accessory_connection", {{DDATA,"connected"}}, "0x%x,%s",
                        payload.factoryID, EnumToString(payload.object_type));

    // Add active object to blockworld
    objID = robot->GetBlockWorld().AddConnectedActiveObject(payload.objectID, payload.factoryID, payload.object_type);
    if (objID.IsSet()) {
      PRINT_NAMED_INFO("Robot.HandleActiveObjectConnectionState.Connected",
                       "Object %d (activeID %d, factoryID 0x%x, objectType '%s')",
                       objID.GetValue(), payload.objectID, payload.factoryID, EnumToString(payload.object_type));
      
      // do bookkeeping in robot
      robot->HandleConnectedToObject(payload.objectID, payload.factoryID, payload.object_type);
    }
  } else {
    // log event to das
    Anki::Util::sEventF("robot.accessory_connection", {{DDATA,"disconnected"}}, "0x%x,%s",
                        payload.factoryID, EnumToString(payload.object_type));

    // Remove active object from blockworld if it exists, and remove all instances in all origins
    objID = robot->GetBlockWorld().RemoveConnectedActiveObject(payload.objectID);
    if ( objID.IsSet() )
    {
      // do bookkeeping in robot
      robot->HandleDisconnectedFromObject(payload.objectID, payload.factoryID, payload.object_type);
    }
  }
  
  PRINT_NAMED_INFO("Robot.HandleActiveObjectConnectionState.Recvd", "FactoryID 0x%x, connected %d",
                   payload.factoryID, payload.connected);
  
  // Viz info
  robot->GetContext()->GetVizManager()->SendObjectConnectionState(payload.objectID, payload.object_type, payload.connected);
  
  // TODO: arguably blockworld should do this, because when do we want to remove/add objects and not notify?
  if (objID.IsSet()) {
    // Update the objectID to be blockworld ID
    payload.objectID = objID.GetValue();
    
    // Forward on to game
    robot->Broadcast(ExternalInterface::MessageEngineToGame(ObjectConnectionState(payload)));
  }
}

  
// Helpers used by the shared templated ObjectMovedOrStoppedHelper() method below,
// for each type of message.
template<class PayloadType> static const char* GetEventPrefix();
template<> inline const char* GetEventPrefix<ObjectMoved>() { return "Robot.ActiveObjectMoved."; }
template<> inline const char* GetEventPrefix<ObjectStoppedMoving>() { return "Robot.ActiveObjectStopped."; }

static inline const char* GetAxisString(const ObjectMoved& payload) { return EnumToString(payload.axisOfAccel); }
static inline const char* GetAxisString(const ObjectStoppedMoving& payload) { return "<unknown>"; }

static inline const float GetXAccelVal(const ObjectMoved& payload) { return payload.accel.x; }
static inline const float GetXAccelVal(const ObjectStoppedMoving& payload) { return 0; }

static inline const float GetYAccelVal(const ObjectMoved& payload) { return payload.accel.y; }
static inline const float GetYAccelVal(const ObjectStoppedMoving& payload) { return 0; }

static inline const float GetZAccelVal(const ObjectMoved& payload) { return payload.accel.z; }
static inline const float GetZAccelVal(const ObjectStoppedMoving& payload) { return 0; }
  
template<class PayloadType> static bool GetIsMoving();
template<> inline bool GetIsMoving<ObjectMoved>() { return true; }
template<> inline bool GetIsMoving<ObjectStoppedMoving>() { return false; }

  
// Shared helper we can use for Moved or Stopped messages
template<class PayloadType>
static void ObjectMovedOrStoppedHelper(Robot* const robot, PayloadType payload)
{
  auto activeID = payload.objectID;
  
  const std::string eventPrefix = GetEventPrefix<PayloadType>();

  // if we find an object with that activeID, its objectID will be here
  ObjectID matchedObjectID;
  
# define MAKE_EVENT_NAME(__str__) (eventPrefix + __str__).c_str()
  
  // find active object by activeID
  ObservableObject* connectedObj = robot->GetBlockWorld().GetConnectedActiveObjectByActiveID(activeID);
  if ( nullptr == connectedObj ) {
    PRINT_NAMED_WARNING(MAKE_EVENT_NAME("UnknownActiveID"),
                        "Could not find match for active object ID %d", payload.objectID);
  }
  else
  {
    // Only do this stuff once, since these checks should be the same across all frames. Use connected instance
    if( connectedObj->GetID() == robot->GetCharger() )
    {
      PRINT_NAMED_INFO(MAKE_EVENT_NAME("Charger"), "Charger sending garbage move messages");
      return;
    }
  
    DEV_ASSERT(connectedObj->IsActive(), MAKE_EVENT_NAME("NonActiveObject"));
  
    PRINT_NAMED_INFO(MAKE_EVENT_NAME("ObjectMovedOrStopped"),
                     "ObjectID: %d (Active ID %d), type: %s, axisOfAccel: %s, accel: %f %f %f, time: %d ms",
                     connectedObj->GetID().GetValue(), connectedObj->GetActiveID(),
                     EnumToString(connectedObj->GetType()), GetAxisString(payload),
                     GetXAccelVal(payload), GetYAccelVal(payload), GetZAccelVal(payload), payload.timestamp );
    
    const bool shouldIgnoreMovement = robot->GetBlockTapFilter().ShouldIgnoreMovementDueToDoubleTap(connectedObj->GetID());
    if(shouldIgnoreMovement && GetIsMoving<PayloadType>())
    {
      PRINT_NAMED_INFO(MAKE_EVENT_NAME("IgnoringMessage"),
                       "Waiting for double tap id:%d ignoring movement message",
                       connectedObj->GetID().GetValue());
      return;
    }
    
    // for later notification
    matchedObjectID = connectedObj->GetID();
    
    // update Moving flag of connected object when it changes
    const bool wasMoving = connectedObj->IsMoving();
    const bool isMovingNow = GetIsMoving<PayloadType>();
    if ( wasMoving != isMovingNow ) {
      connectedObj->SetIsMoving(GetIsMoving<PayloadType>(), payload.timestamp);
      robot->GetContext()->GetVizManager()->SendObjectMovingState(activeID, connectedObj->IsMoving());
    }
  }
  
  // -- Update located instances
  
  // The message from the robot has the active object ID in it, so we need
  // to find the object in blockworld (which has its own bookkeeping ID) that
  // has the matching active ID. We also need to consider all pose states and origin frames.
  BlockWorldFilter filter;
  filter.SetOriginMode(BlockWorldFilter::OriginMode::InAnyFrame);
  filter.SetFilterFcn([activeID](const ObservableObject* object) {
    return object->IsActive() && object->GetActiveID() == activeID;
  });
  
  std::vector<ObservableObject *> matchingObjects;
  robot->GetBlockWorld().FindLocatedMatchingObjects(filter, matchingObjects);
  
  for(ObservableObject* object : matchingObjects)
  {
    assert(object != nullptr); // FindMatchingObjects should not return nullptrs
    
    if(object->GetID() != matchedObjectID)
    {
      PRINT_NAMED_WARNING(MAKE_EVENT_NAME("ActiveObjectInDifferentFramesWithDifferentIDs"),
                          "First object=%d in '%s'. This object=%d in '%s'.",
                          matchingObjects.front()->GetID().GetValue(),
                          matchingObjects.front()->GetPose().FindRoot().GetName().c_str(),
                          object->GetID().GetValue(),
                          object->GetPose().FindRoot().GetName().c_str());
    }
    
    // We expect carried objects to move, so don't mark them as dirty/inaccurate.
    // Their pose state should remain accurate/known because they are attached to
    // the lift. I'm leaving this a separate check from the decision about broadcasting
    // the movement, in case we want to easily remove the checks above but keep this one.
    const bool isCarryingObject = robot->GetCarryingComponent().IsCarryingObject(object->GetID());
    if(object->IsPoseStateKnown() && !isCarryingObject)
    {
      // Once an object moves, we can no longer use it for localization because
      // we don't know where it is anymore. Next time we see it, relocalize it
      // relative to robot's pose estimate. Then we can use it for localization
      // again.
      const bool propagateStack = false;
      robot->GetObjectPoseConfirmer().MarkObjectDirty(object, propagateStack);
    }
    
    const bool wasMoving = object->IsMoving();
    const bool isMovingNow = GetIsMoving<PayloadType>();
    if ( wasMoving != isMovingNow )
    {
      // Set moving state of object (in any frame)
      object->SetIsMoving(GetIsMoving<PayloadType>(), payload.timestamp);
    }
    
  } // for(ObservableObject* object : matchingObjects)
  
  if ( matchedObjectID.IsSet() )
  {
    // Don't notify game about objects being carried that have moved, since we expect
    // them to move when the robot does.
    // TODO: Consider broadcasting carried object movement if the robot is _not_ moving
    //
    // Don't notify game about moving objects that are being docked with, because
    // we expect those to move if/when we bump them. But we still mark them as dirty/inaccurate
    // below because they have in fact moved and we wouldn't want to localize with them.
    //
    // TODO: Consider not filtering these out and letting game ignore them somehow
    //       - Option 1: give game access to dockingID so it can do this same filtering
    //       - Option 2: add a "wasDocking" flag to the ObjectMoved/Stopped message
    //       - Option 3: add a new ObjectMovedWhileDocking message
    //
    const bool isDockingObject = (connectedObj->GetID() == robot->GetDockingComponent().GetDockObject());
    const bool isCarryingObject = robot->GetCarryingComponent().IsCarryingObject(connectedObj->GetID());
    
    // Update the ID to be the blockworld ID before broadcasting
    payload.objectID = matchedObjectID;
    
    if(!isDockingObject && !isCarryingObject)
    {
      robot->Broadcast(ExternalInterface::MessageEngineToGame(PayloadType(payload)));
    }
  }
  else
  {
    PRINT_NAMED_WARNING("ObjectMovedOrStoppedHelper.UnknownActiveID",
                        "Could not find match for active object ID %d", activeID);
  }
  
# undef MAKE_EVENT_NAME
  
} // ObjectMovedOrStoppedHelper()

void RobotToEngineImplMessaging::HandleActiveObjectMoved(const AnkiEvent<RobotInterface::RobotToEngine>& message, Robot* const robot)
{
  ANKI_CPU_PROFILE("Robot::HandleActiveObjectMoved");
  
  // We make a copy of this message so we can update the object ID before broadcasting
  ObjectMoved payload = message.GetData().Get_activeObjectMoved();
  
  ObjectMovedOrStoppedHelper(robot, payload);
  
}

void RobotToEngineImplMessaging::HandleActiveObjectStopped(const AnkiEvent<RobotInterface::RobotToEngine>& message, Robot* const robot)
{
  ANKI_CPU_PROFILE("Robot::HandleActiveObjectStopped");
  
  // We make a copy of this message so we can update the object ID before broadcasting
  ObjectStoppedMoving payload = message.GetData().Get_activeObjectStopped();
  
  ObjectMovedOrStoppedHelper(robot, payload);
}


void RobotToEngineImplMessaging::HandleActiveObjectUpAxisChanged(const AnkiEvent<RobotInterface::RobotToEngine>& message, Robot* const robot)
{
  ANKI_CPU_PROFILE("Robot::HandleActiveObjectUpAxisChanged");

  // We make a copy of this message so we can update the object ID before broadcasting
  ObjectUpAxisChanged payload = message.GetData().Get_activeObjectUpAxisChanged();
  
  
  // grab objectID from the connected instance
  ActiveID activeID = payload.objectID;
  const ObservableObject* conObj = robot->GetBlockWorld().GetConnectedActiveObjectByActiveID(activeID);
  if ( nullptr == conObj )
  {
    PRINT_NAMED_ERROR("Robot.HandleActiveObjectUpAxisChanged.UnknownActiveID",
                      "Could not find match for active object ID %d", payload.objectID);
    return;
  }

  PRINT_NAMED_INFO("Robot.HandleActiveObjectUpAxisChanged.UpAxisChanged",
                  "Type: %s, ObjectID: %d, UpAxis: %s",
                  EnumToString(conObj->GetType()),
                  conObj->GetID().GetValue(),
                  EnumToString(payload.upAxis));
  
  // Viz update
  robot->GetContext()->GetVizManager()->SendObjectUpAxisState(payload.objectID, payload.upAxis);
  
  // Update the ID to be the blockworld ID before broadcasting
  payload.objectID = conObj->GetID();
  robot->Broadcast(ExternalInterface::MessageEngineToGame(std::move(payload)));
}

void RobotToEngineImplMessaging::HandleFallingEvent(const AnkiEvent<RobotInterface::RobotToEngine>& message, Robot* const robot)
{
  const auto& msg = message.GetData().Get_fallingEvent();
  
  PRINT_NAMED_INFO("Robot.HandleFallingEvent.FallingEvent",
                   "timestamp: %u, duration (ms): %u, intensity %.1f",
                   msg.timestamp,
                   msg.duration_ms,
                   msg.impactIntensity);
  
  // If the impact intensity was high enough, register a fall event to the needs manager
  const f32 needsActionIntensityThreshold = 1000.f;
  if (msg.impactIntensity > needsActionIntensityThreshold) {
    robot->GetContext()->GetNeedsManager()->RegisterNeedsActionCompleted(NeedsActionId::Fall);
  }
  
  // DAS Event: "robot.falling_event"
  // s_val: Impact intensity
  // data: Freefall duration in milliseconds
  const int impactIntensity_int = std::round(msg.impactIntensity);
  Util::sEvent("robot.falling_event",                              // 'event'
               {{DDATA, std::to_string(msg.duration_ms).c_str()}}, // 'data'
               std::to_string(impactIntensity_int).c_str());       // 's_val'
  
  // TODO: Beam this up to game?
  // robot->Broadcast(ExternalInterface::MessageEngineToGame(std::move(payload)));
}
  
void RobotToEngineImplMessaging::HandleGoalPose(const AnkiEvent<RobotInterface::RobotToEngine>& message, Robot* const robot)
{
  ANKI_CPU_PROFILE("Robot::HandleGoalPose");
  
  const GoalPose& payload = message.GetData().Get_goalPose();
  Anki::Pose3d p(payload.pose.angle, Z_AXIS_3D(),
                 Vec3f(payload.pose.x, payload.pose.y, payload.pose.z));
  //PRINT_INFO("Goal pose: x=%f y=%f %f deg (%d)", msg.pose_x, msg.pose_y, RAD_TO_DEG(msg.pose_angle), msg.followingMarkerNormal);
  if (payload.followingMarkerNormal) {
    robot->GetContext()->GetVizManager()->DrawPreDockPose(100, p, ::Anki::NamedColors::RED);
  } else {
    robot->GetContext()->GetVizManager()->DrawPreDockPose(100, p, ::Anki::NamedColors::GREEN);
  }
}

void RobotToEngineImplMessaging::HandleRobotStopped(const AnkiEvent<RobotInterface::RobotToEngine>& message, Robot* const robot)
{
  ANKI_CPU_PROFILE("Robot::HandleRobotStopped");
  
  RobotInterface::RobotStopped payload = message.GetData().Get_robotStopped();
  Util::sEventF("RobotImplMessaging.HandleRobotStopped",
                {{DDATA, std::to_string(robot->GetCliffSensorComponent().GetCliffRunningVar()).c_str()}},
                "%d", payload.reason);
  
  robot->GetCliffSensorComponent().EvaluateCliffSuspiciousnessWhenStopped();
  
  // This is a somewhat overloaded use of enableCliffSensor, but currently only cliffs
  // trigger this RobotStopped message so it's not too crazy.
  if( !(robot->GetCliffSensorComponent().IsCliffSensorEnabled()) ) {
    return;
  }
  
  // Stop whatever we were doing
  robot->GetBehaviorManager().RequestCurrentBehaviorEndImmediately("HandleRobotStopped");
  robot->GetActionList().Cancel();
  
  // Forward on with EngineToGame event
  robot->Broadcast(ExternalInterface::MessageEngineToGame(ExternalInterface::RobotStopped()));
}
  
void RobotToEngineImplMessaging::HandlePotentialCliffEvent(const AnkiEvent<RobotInterface::RobotToEngine>& message, Robot* const robot)
{
  ANKI_CPU_PROFILE("Robot::HandlePotentialCliffEvent");
  
  // Ignore potential cliff events while on the charger platform because we expect them
  // while driving off the charger
  if(robot->IsOnChargerPlatform())
  {
    PRINT_NAMED_DEBUG("Robot.HandlePotentialCliffEvent.OnChargerPlatform",
                      "Ignoring potential cliff event while on charger platform");
    return;
  }
  
  if(robot->GetIsCliffReactionDisabled()){
    IActionRunner* action = new TriggerLiftSafeAnimationAction(*robot, AnimationTrigger::DroneModeCliffEvent);
    robot->GetActionList().QueueAction(QueueActionPosition::NOW, action);
  } else if (!robot->GetContext()->IsInSdkMode()) {
    PRINT_NAMED_WARNING("Robot.HandlePotentialCliffEvent", "Got potential cliff message but not in drone mode");
    robot->GetMoveComponent().StopAllMotors();
    robot->SendMessage(RobotInterface::EngineToRobot(RobotInterface::EnableStopOnCliff(false)));
  }
}

void RobotToEngineImplMessaging::HandleCliffEvent(const AnkiEvent<RobotInterface::RobotToEngine>& message, Robot* const robot)
{
  ANKI_CPU_PROFILE("Robot::HandleCliffEvent");
  
  CliffEvent cliffEvent = message.GetData().Get_cliffEvent();
  // always listen to events which say we aren't on a cliff, but ignore ones which say we are (so we don't
  // get "stuck" on a cliff
  if( !robot->GetCliffSensorComponent().IsCliffSensorEnabled() && (cliffEvent.detectedFlags != 0) ) {
    return;
  }
  
  if (cliffEvent.detectedFlags != 0) {
    Pose3d cliffPose;
    if (robot->GetCliffSensorComponent().ComputeCliffPose(cliffEvent, cliffPose)) {
      // Add cliff obstacle
      robot->GetBlockWorld().AddCliff(cliffPose);
      PRINT_NAMED_INFO("RobotImplMessaging.HandleCliffEvent.Detected", "at %.3f,%.3f. DetectedFlags = 0x%02X",
                       cliffPose.GetTranslation().x(), cliffPose.GetTranslation().y(), cliffEvent.detectedFlags);
    } else {
      PRINT_NAMED_ERROR("RobotImplMessaging.HandleCliffEvent.ComputeCliffPoseFailed",
                        "Failed computing cliff pose!");
    }
  } else {
    PRINT_NAMED_INFO("RobotImplMessaging.HandleCliffEvent.Undetected", "");
  }
  
  robot->GetCliffSensorComponent().SetCliffDetected(cliffEvent.detectedFlags != 0);
  
  // Forward on with EngineToGame event
  robot->Broadcast(ExternalInterface::MessageEngineToGame(std::move(cliffEvent)));
}
  
bool RobotToEngineImplMessaging::ShouldIgnoreMultipleImages() const
{
  return _repeatedImageCount >= 3;
}

// For processing imu data chunks arriving from robot.
// Writes the entire log of 3-axis accelerometer and 3-axis
// gyro readings to a .m file in kP_IMU_LOGS_DIR so they
// can be read in from Matlab. (See robot/util/imuLogsTool.m)
void RobotToEngineImplMessaging::HandleImuData(const AnkiEvent<RobotInterface::RobotToEngine>& message, Robot* const robot)
{
  ANKI_CPU_PROFILE("Robot::HandleImuData");
  
  const RobotInterface::IMUDataChunk& payload = message.GetData().Get_imuDataChunk();
  
  // If seqID has changed, then start a new log file
  if (payload.seqId != _imuSeqID) {
    _imuSeqID = payload.seqId;
    
    // Make sure imu capture folder exists
    std::string imuLogsDir = robot->GetContextDataPlatform()->pathToResource(Util::Data::Scope::Cache, AnkiUtil::kP_IMU_LOGS_DIR);
    if (!Util::FileUtils::CreateDirectory(imuLogsDir, false, true)) {
      PRINT_NAMED_ERROR("Robot.HandleImuData.CreateDirFailed","%s", imuLogsDir.c_str());
    }
    
    // Open imu log file
    std::string imuLogFileName = std::string(imuLogsDir.c_str()) + "/imuLog_" + std::to_string(_imuSeqID) + ".dat";
    PRINT_NAMED_INFO("Robot.HandleImuData.OpeningLogFile",
                     "%s", imuLogFileName.c_str());
    
    _imuLogFileStream.open(imuLogFileName.c_str());
    _imuLogFileStream << "aX aY aZ gX gY gZ\n";
  }
  
  for (u32 s = 0; s < (u32)IMUConstants::IMU_CHUNK_SIZE; ++s) {
    _imuLogFileStream << payload.aX.data()[s] << " "
    << payload.aY.data()[s] << " "
    << payload.aZ.data()[s] << " "
    << payload.gX.data()[s] << " "
    << payload.gY.data()[s] << " "
    << payload.gZ.data()[s] << "\n";
  }
  
  // Close file when last chunk received
  if (payload.chunkId == payload.totalNumChunks - 1) {
    PRINT_NAMED_INFO("Robot.HandleImuData.ClosingLogFile", "");
    _imuLogFileStream.close();
  }
}

void RobotToEngineImplMessaging::HandleImuRawData(const AnkiEvent<RobotInterface::RobotToEngine>& message, Robot* const robot)
{
  ANKI_CPU_PROFILE("Robot::HandleImuRawData");
  
  const RobotInterface::IMURawDataChunk& payload = message.GetData().Get_imuRawDataChunk();
  
  if (payload.order == 0) {
    ++_imuSeqID;
    
    // Make sure imu capture folder exists
    std::string imuLogsDir = robot->GetContextDataPlatform()->pathToResource(Util::Data::Scope::Cache, AnkiUtil::kP_IMU_LOGS_DIR);
    if (!Util::FileUtils::CreateDirectory(imuLogsDir, false, true)) {
      PRINT_NAMED_ERROR("Robot.HandleImuRawData.CreateDirFailed","%s", imuLogsDir.c_str());
    }
    
    // Open imu log file
    std::string imuLogFileName = std::string(imuLogsDir.c_str()) + "/imuRawLog_" + std::to_string(_imuSeqID) + ".dat";
    PRINT_NAMED_INFO("Robot.HandleImuRawData.OpeningLogFile",
                     "%s", imuLogFileName.c_str());
    
    _imuLogFileStream.open(imuLogFileName.c_str());
    _imuLogFileStream << "timestamp aX aY aZ gX gY gZ\n";
  }
  
  _imuLogFileStream
  << static_cast<int>(payload.timestamp) << " "
  << payload.a.data()[0] << " "
  << payload.a.data()[1] << " "
  << payload.a.data()[2] << " "
  << payload.g.data()[0] << " "
  << payload.g.data()[1] << " "
  << payload.g.data()[2] << "\n";

  // Close file when last chunk received
  if (payload.order == 2) {
    PRINT_NAMED_INFO("Robot.HandleImuRawData.ClosingLogFile", "");
    _imuLogFileStream.close();
  }
}

void RobotToEngineImplMessaging::HandleImageImuData(const AnkiEvent<RobotInterface::RobotToEngine>& message, Robot* const robot)
{
  ANKI_CPU_PROFILE("Robot::HandleImageImuData");
  
  const ImageImuData& payload = message.GetData().Get_imageGyro();
  
  robot->GetVisionComponent().GetImuDataHistory().AddImuData(payload.imageId,
                                                             payload.rateX,
                                                             payload.rateY,
                                                             payload.rateZ,
                                                             payload.line2Number);
}

void RobotToEngineImplMessaging::HandleSyncTimeAck(const AnkiEvent<RobotInterface::RobotToEngine>& message, Robot* const robot)
{
  ANKI_CPU_PROFILE("Robot::HandleSyncTimeAck");
  PRINT_NAMED_INFO("Robot.HandleSyncTimeAck","");
  robot->SetTimeSynced();
}

void RobotToEngineImplMessaging::HandleRobotPoked(const AnkiEvent<RobotInterface::RobotToEngine>& message, Robot* const robot)
{
  ANKI_CPU_PROFILE("Robot::HandleRobotPoked");
  
  // Forward on with EngineToGame event
  PRINT_NAMED_INFO("Robot.HandleRobotPoked","");
  robot->Broadcast(ExternalInterface::MessageEngineToGame(ExternalInterface::RobotPoked()));
}

void RobotToEngineImplMessaging::HandleDefaultCameraParams(const AnkiEvent<RobotInterface::RobotToEngine>& message, Robot* const robot)
{
  ANKI_CPU_PROFILE("Robot::HandleDefaultCameraParams");
  
  const DefaultCameraParams& payload = message.GetData().Get_defaultCameraParams();
  robot->GetVisionComponent().HandleDefaultCameraParams(payload);
}

//
// Convert battery voltage to percentage according to profile described by Nathan Monson.
// Always returns a value 0-100.
//
static float GetBatteryPercent(float batteryVoltage)
{
  const float batteryEmpty = 1.0f; // 1.0V
  const float batteryFull = 1.5f; // 1.5V
  
  if (batteryVoltage >= batteryFull) {
    return 100.0f;
  }
  if (batteryVoltage > batteryEmpty) {
    float percent = 100.0f * (batteryVoltage - batteryEmpty) / (batteryFull - batteryEmpty);
    return percent;
  }
  return 0.0f;
}

void RobotToEngineImplMessaging::HandleObjectPowerLevel(const AnkiEvent<RobotInterface::RobotToEngine>& message, Robot* const robot)
{
  ANKI_CPU_PROFILE("Robot::HandleObjectPowerLevel");
  
  const auto & payload = message.GetData().Get_objectPowerLevel();
  const auto robotID __attribute__((unused)) = robot->GetID();
  const auto activeID = payload.objectID;
  const auto missedPackets = payload.missedPackets;
  const auto batteryLevel = payload.batteryLevel;
  const float batteryVoltage = batteryLevel / 100.0f;
  const float batteryPercent = GetBatteryPercent(batteryVoltage);
  
  // Report to log
  PRINT_NAMED_DEBUG("RobotToEngine.ObjectPowerLevel.Log", "RobotID %u activeID %u at %.2fV %.2f%%",
    robotID, activeID, batteryVoltage, batteryPercent);
  
  // Report to DAS if this is first event for this accessory or if appropriate interval has passed since last report
  const uint32_t now = Util::numeric_cast<uint32_t>(Anki::BaseStationTimer::getInstance()->GetCurrentTimeInSeconds());
  const uint32_t then = _lastPowerLevelSentTime[activeID];
  const uint32_t was = _lastMissedPacketCount[activeID];

  if (then == 0 || now - then >= POWER_LEVEL_INTERVAL_SEC || missedPackets - was > 512) {
    PRINT_NAMED_DEBUG("RobotToEngine.ObjectPowerLevel.Report",
                     "Sending DAS report for robotID %u activeID %u now %u then %u",
                     robotID, activeID, now, then);
    char ddata[BUFSIZ];
    snprintf(ddata, sizeof(ddata), "%.2f,%.2f", batteryVoltage, batteryPercent);
    Anki::Util::sEventF("robot.accessory_powerlevel", {{DDATA, ddata}},
      "%u %.2fV (%d lost)", activeID, batteryVoltage, missedPackets);

    _lastPowerLevelSentTime[activeID] = now;
    _lastMissedPacketCount[activeID] = missedPackets;
  }
  
  // Forward to game
  const BlockWorld & blockWorld = robot->GetBlockWorld();
  const ActiveObject * object = blockWorld.GetConnectedActiveObjectByActiveID(activeID);
  if (object != nullptr) {
    const uint32_t objectID = object->GetID();
    PRINT_NAMED_DEBUG("RobotToEngine.ObjectPowerLevel.Broadcast",
                      "RobotID %u activeID %u objectID %u at %u cv",
                      robotID, activeID, objectID, batteryLevel);
    robot->Broadcast(ExternalInterface::MessageEngineToGame(ObjectPowerLevel(objectID, missedPackets, batteryLevel)));
  }

}

void RobotToEngineImplMessaging::HandleTimeProfileStat(const AnkiEvent<RobotInterface::RobotToEngine>& message)
{
  const auto& payload = message.GetData().Get_timeProfStat();
  if(payload.isHeader)
  {
    PRINT_NAMED_INFO("Profile", "%s", payload.profName.c_str());
  }
  else
  {
    PRINT_NAMED_INFO("Profile", "name:%s avg:%u max:%u", payload.profName.c_str(), payload.avg, payload.max);
  }
}
<<<<<<< HEAD
=======

void RobotToEngineImplMessaging::HandleAudioInput(const AnkiEvent<RobotInterface::RobotToEngine>& message, Robot* const robot)
{
  static uint32_t sLatestSequenceID = 0;
  static AudioUtil::AudioChunkList audioData{};
  static uint32_t totalAudioSize = 0;
  
  const auto & payload = message.GetData().Get_audioInput();

  constexpr int kNumChannels = 4;
  const int channelsToSave = 4;
  
  if (payload.sequenceID > sLatestSequenceID ||
      (sLatestSequenceID - payload.sequenceID) > (UINT32_MAX / 2)) // To handle rollover case
  {
    audioData.resize(audioData.size() + 1);
    auto& newData = audioData.back();
    constexpr int kSamplesPerChunk = 80; // 80 Samples 4 channels = 320 samples total
    newData.resize(kSamplesPerChunk * channelsToSave);
    
    if (channelsToSave == 1)
    {
      // For testing purposes lets only save off the first channel
      for (int j=0; j<kSamplesPerChunk; j++)
      {
        newData.data()[j] = payload.data.data()[j * kNumChannels];
      }
    }
    else
    {
      std::copy(payload.data.begin(), payload.data.end(), newData.data());
    }
    
    totalAudioSize += kSamplesPerChunk;
    sLatestSequenceID = payload.sequenceID;
  }
>>>>>>> a0e8e64a
  
  if (totalAudioSize >= (AudioUtil::kSampleRate_hz * 20))
  {
    ANKI_CPU_PROFILE("HandleAudioInput.WriteWavFile");
    if (!robot->IsPhysical())
    {
      std::string writeLocation = robot->GetContextDataPlatform()->pathToResource(Util::Data::Scope::Cache, "testoutput.wav");
      auto saveWaveFile = [dest = std::move(writeLocation), channelsToSave, data = std::move(audioData)] () {
        AudioUtil::WaveFile::SaveFile(dest, data, channelsToSave);
      };
      std::thread(saveWaveFile).detach();
    }
    audioData.clear();
    totalAudioSize = 0;
  }
}

} // end namespace Cozmo
} // end namespace Anki<|MERGE_RESOLUTION|>--- conflicted
+++ resolved
@@ -127,10 +127,7 @@
   doRobotSubscribeWithRoboRef(RobotInterface::RobotToEngineTag::defaultCameraParams,            &RobotToEngineImplMessaging::HandleDefaultCameraParams);
   doRobotSubscribeWithRoboRef(RobotInterface::RobotToEngineTag::objectPowerLevel,               &RobotToEngineImplMessaging::HandleObjectPowerLevel);
   doRobotSubscribe(RobotInterface::RobotToEngineTag::timeProfStat,                              &RobotToEngineImplMessaging::HandleTimeProfileStat);
-<<<<<<< HEAD
-=======
   doRobotSubscribeWithRoboRef(RobotInterface::RobotToEngineTag::audioInput,                     &RobotToEngineImplMessaging::HandleAudioInput);
->>>>>>> a0e8e64a
   
   // lambda wrapper to call internal handler
   GetSignalHandles().push_back(messageHandler->Subscribe(robotId, RobotInterface::RobotToEngineTag::state,
@@ -1101,8 +1098,6 @@
     PRINT_NAMED_INFO("Profile", "name:%s avg:%u max:%u", payload.profName.c_str(), payload.avg, payload.max);
   }
 }
-<<<<<<< HEAD
-=======
 
 void RobotToEngineImplMessaging::HandleAudioInput(const AnkiEvent<RobotInterface::RobotToEngine>& message, Robot* const robot)
 {
@@ -1139,7 +1134,6 @@
     totalAudioSize += kSamplesPerChunk;
     sLatestSequenceID = payload.sequenceID;
   }
->>>>>>> a0e8e64a
   
   if (totalAudioSize >= (AudioUtil::kSampleRate_hz * 20))
   {
