/*
 * File: RobotToEngineImplMessaging.h
 * Author: Meith Jhaveri
 * Created: 7/11/16
 * Description: System for handling Robot to Engine messages.
 * Copyright: Anki, inc. 2016
 */

#ifndef __Anki_Cozmo_Basestation_RobotToEngineImplMessaging_H__
#define __Anki_Cozmo_Basestation_RobotToEngineImplMessaging_H__

#include "engine/tracePrinter.h"
#include "clad/robotInterface/messageRobotToEngine_hash.h"
#include "util/helpers/noncopyable.h"
#include "util/signals/signalHolder.h"


#include <fstream>
#include <memory.h>

namespace Anki {
namespace Cozmo {

class Robot;

  
class RobotToEngineImplMessaging : private Util::noncopyable, public Util::SignalHolder
{
public:
  
  RobotToEngineImplMessaging(Robot* robot);
  ~RobotToEngineImplMessaging();
  
  // Version checks
  const RobotInterface::FWVersionInfo& GetFWVersionInfo() const { return _factoryFirmwareVersion; }
  bool HasMismatchedCLAD() const { return _hasMismatchedEngineToRobotCLAD || _hasMismatchedRobotToEngineCLAD; }
  
  
  void InitRobotMessageComponent(RobotInterface::MessageHandler* messageHandler, RobotID_t robotId, Robot* const robot);
  void HandleRobotSetHeadID(const AnkiEvent<RobotInterface::RobotToEngine>& message, Robot* const robot);
  void HandleRobotSetBodyID(const AnkiEvent<RobotInterface::RobotToEngine>& message, Robot* const robot);
  void HandleFirmwareVersion(const AnkiEvent<RobotInterface::RobotToEngine>& message, Robot* const robot);
  void HandlePrint(const AnkiEvent<RobotInterface::RobotToEngine>& message, Robot* const robot);
  void HandleFWVersionInfo(const AnkiEvent<RobotInterface::RobotToEngine>& message, Robot* const robot);
  void HandlePickAndPlaceResult(const AnkiEvent<RobotInterface::RobotToEngine>& message, Robot* const robot);
  void HandleDockingStatus(const AnkiEvent<RobotInterface::RobotToEngine>& message);
  void HandleActiveObjectAvailable(const AnkiEvent<RobotInterface::RobotToEngine>& message, Robot* const robot);
  void HandleActiveObjectConnectionState(const AnkiEvent<RobotInterface::RobotToEngine>& message, Robot* const robot);
  void HandleActiveObjectMoved(const AnkiEvent<RobotInterface::RobotToEngine>& message, Robot* const robot);
  void HandleActiveObjectStopped(const AnkiEvent<RobotInterface::RobotToEngine>& message, Robot* const robot);
  void HandleActiveObjectUpAxisChanged(const AnkiEvent<RobotInterface::RobotToEngine>& message, Robot* const robot);
  void HandleFallingEvent(const AnkiEvent<RobotInterface::RobotToEngine>& message, Robot* const robot);
  void HandleGoalPose(const AnkiEvent<RobotInterface::RobotToEngine>& message, Robot* const robot);
  void HandleRobotStopped(const AnkiEvent<RobotInterface::RobotToEngine>& message, Robot* const robot);
  void HandleCliffEvent(const AnkiEvent<RobotInterface::RobotToEngine>& message, Robot* const robot);
  void HandlePotentialCliffEvent(const AnkiEvent<RobotInterface::RobotToEngine>& message, Robot* const robot);
  // For processing image chunks arriving from robot.
  // Sends complete images to VizManager for visualization (and possible saving).
  void HandleImageChunk(const AnkiEvent<RobotInterface::RobotToEngine>& message, Robot* const robot);
  // For processing imu data chunks arriving from robot.
  // Writes the entire log of 3-axis accelerometer and 3-axis
  // gyro readings to a .m file in kP_IMU_LOGS_DIR so they
  // can be read in from Matlab. (See robot/util/imuLogsTool.m)
  void HandleImuData(const AnkiEvent<RobotInterface::RobotToEngine>& message, Robot* const robot);
  void HandleImuRawData(const AnkiEvent<RobotInterface::RobotToEngine>& message, Robot* const robot);
  void HandleImageImuData(const AnkiEvent<RobotInterface::RobotToEngine>& message, Robot* const robot);
  void HandleSyncTimeAck(const AnkiEvent<RobotInterface::RobotToEngine>& message, Robot* const robot);
  void HandleRobotPoked(const AnkiEvent<RobotInterface::RobotToEngine>& message, Robot* const robot);
  void HandleMotorCalibration(const AnkiEvent<RobotInterface::RobotToEngine>& message, Robot* const robot);
  void HandleMotorAutoEnabled(const AnkiEvent<RobotInterface::RobotToEngine>& message, Robot* const robot);
  void HandleDefaultCameraParams(const AnkiEvent<RobotInterface::RobotToEngine>& message, Robot* const robot);
  void HandleObjectPowerLevel(const AnkiEvent<RobotInterface::RobotToEngine>& message, Robot* const robot);
  void HandleObjectAccel(const AnkiEvent<RobotInterface::RobotToEngine>& message, Robot* const robot);
  void HandleTimeProfileStat(const AnkiEvent<RobotInterface::RobotToEngine>& message);
<<<<<<< HEAD
=======
  void HandleAudioInput(const AnkiEvent<RobotInterface::RobotToEngine>& message, Robot* const robot);
>>>>>>> a0e8e64a
  
  double GetLastImageReceivedTime() const { return _lastImageRecvTime; }
  
private:
  // Copy of last received firmware version info from robot
  RobotInterface::FWVersionInfo _factoryFirmwareVersion;
  bool _hasMismatchedEngineToRobotCLAD;
  bool _hasMismatchedRobotToEngineCLAD;

  
  ///////// Messaging ////////
  // These methods actually do the creation of messages and sending
  // (via MessageHandler) to the physical robot

  uint8_t _imuSeqID = 0;
  std::ofstream _imuLogFileStream;
  TracePrinter _traceHandler;
  
  // For handling multiple images coming in on the same tick
  u32          _repeatedImageCount = 0;
  double       _lastImageRecvTime  = -1.0;
  
  // For tracking time since last power level report (per accessory)
  std::map<uint32_t, uint32_t> _lastPowerLevelSentTime;
  std::map<uint32_t, uint32_t> _lastMissedPacketCount;

  // Internal helpers
  bool ShouldIgnoreMultipleImages() const;

};

} // namespace Cozmo
} // namespace Anki
#endif /* RobotToEngineImplMessaging_h */<|MERGE_RESOLUTION|>--- conflicted
+++ resolved
@@ -72,10 +72,7 @@
   void HandleObjectPowerLevel(const AnkiEvent<RobotInterface::RobotToEngine>& message, Robot* const robot);
   void HandleObjectAccel(const AnkiEvent<RobotInterface::RobotToEngine>& message, Robot* const robot);
   void HandleTimeProfileStat(const AnkiEvent<RobotInterface::RobotToEngine>& message);
-<<<<<<< HEAD
-=======
   void HandleAudioInput(const AnkiEvent<RobotInterface::RobotToEngine>& message, Robot* const robot);
->>>>>>> a0e8e64a
   
   double GetLastImageReceivedTime() const { return _lastImageRecvTime; }
   
