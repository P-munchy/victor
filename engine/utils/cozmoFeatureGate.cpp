/**
 * File: cozmoFeatureGate
 *
 * Author: baustin
 * Created: 6/15/16
 *
 * Description: Light wrapper for FeatureGate to initialize it with Cozmo-specific configuration
 *
 * Copyright: Anki, Inc. 2016
 *
 **/

#include "engine/utils/cozmoFeatureGate.h"

#include "clad/types/featureGateTypes.h"
#include "coretech/common/engine/utils/data/dataPlatform.h"
#include "engine/cozmoContext.h"
#include "engine/externalInterface/externalMessageRouter.h"
#include "engine/externalInterface/gatewayInterface.h"
#include "json/json.h"
#include "proto/external_interface/messages.pb.h"
#include "util/console/consoleInterface.h"
#include "util/fileUtils/fileUtils.h"
#include "util/logging/logging.h"

namespace Anki {
namespace Vector {

#define FEATURE_OVERRIDES_ENABLED ( REMOTE_CONSOLE_ENABLED )
  
#if FEATURE_OVERRIDES_ENABLED

namespace {

  // don't change the order of this, else your overrides will be wrong
  enum FeatureTypeOverride
  {
    Default = 0, // no override
    Enabled, // feature is enabled
    Disabled // feature is disabled
  };

  static FeatureTypeOverride sFeatureTypeOverrides[FeatureTypeNumEntries];
  static std::string sOverrideSaveFilename;

  void PrintFeatureOverrides()
  {
    for ( uint8_t i = 0; i < FeatureTypeNumEntries; ++i )
    {
      const char* status = nullptr;
      switch ( sFeatureTypeOverrides[i] )
      {
        case FeatureTypeOverride::Default:
          continue;

        case FeatureTypeOverride::Enabled:
          status = "Enabled";
          break;

        case FeatureTypeOverride::Disabled:
          status = "Disabled";
          break;

        default:
          break;
      }

      // printing as a warning so it stands out in the console to remind people they have things overridden
      PRINT_NAMED_WARNING( "FeatureGate.Override", "[%s] is %s",
                           EnumToString(static_cast<FeatureType>(i)), status );
    }
  }

  void LoadFeatureOverrides()
  {
    Json::Reader reader;
    Json::Value data;

    const std::string fileContents = Util::FileUtils::ReadFile( sOverrideSaveFilename );
    if ( !fileContents.empty() && reader.parse( fileContents, data ) )
    {
      for ( uint8_t i = 0; i < FeatureTypeNumEntries; ++i )
      {
        const FeatureType feature = static_cast<FeatureType>(i);
        const char* featureString = FeatureTypeToString( feature );

        const Json::Value& overrideTypeJson = data[featureString];
        if ( !overrideTypeJson.isNull() )
        {
          sFeatureTypeOverrides[i] = static_cast<FeatureTypeOverride>(overrideTypeJson.asUInt());
        }
      }

      // if we've loaded something, it means we have overrides, so print them so people are aware they have something set
      PrintFeatureOverrides();
    }
  }

  void SaveFeatureOverrides()
  {
    Json::Value data;

    bool isOverrideSet = false;
    for ( uint8_t i = 0; i < FeatureTypeNumEntries; ++i )
    {
      const FeatureType feature = static_cast<FeatureType>(i);
      const char* featureString = FeatureTypeToString( feature );

      data[featureString] = static_cast<Json::Value::UInt>(sFeatureTypeOverrides[i]);

      isOverrideSet |= ( FeatureTypeOverride::Default != sFeatureTypeOverrides[i] );
    }

    if ( isOverrideSet )
    {
      Util::FileUtils::WriteFile( sOverrideSaveFilename, data.toStyledString() );
    }
    else
    {
      // if we have nothing set, remove the file (since this will be the default state mainly)
      Util::FileUtils::DeleteFile( sOverrideSaveFilename );
    }
  }

  void InitFeatureOverrides( Util::Data::DataPlatform* platform )
  {
    // default everything to "Default", which means no override
    for ( uint8_t i = 0; i < FeatureTypeNumEntries; ++i )
    {
      sFeatureTypeOverrides[i] = FeatureTypeOverride::Default;
    }

    const std::string& fileName = "featureGateOverrides.ini";
    sOverrideSaveFilename = platform->pathToResource( Anki::Util::Data::Scope::Cache, fileName );

    LoadFeatureOverrides();
  }

}

static const char* kConsoleFeatureGroup = "FeatureGate";
static const char* kFeatureEnumString =
  "Invalid,"
  "Laser,"
  "Exploring,"
  "FindCube,"
  "Keepaway,"
  "ReactToHeldCube,"
  "RollCube,"
  "MoveCube,"
  "Messaging,"
  "ReactToIllumination,"
  "KnowledgeGraph,"
  "Dancing,"
  "CubeSpinner,"
  "GreetAfterLongTime,"
  "AttentionTransfer,"
  "UserDefinedBehaviorTree,"
  "PopAWheelie,"
<<<<<<< HEAD
  "ActiveIntentFeedback,"
=======
  "TestFeature,"
>>>>>>> 45c005ef
  "PRDemo";

CONSOLE_VAR_ENUM( uint8_t,  kFeatureToEdit,   kConsoleFeatureGroup,  0, kFeatureEnumString );

void EnableFeature( ConsoleFunctionContextRef context )
{
  sFeatureTypeOverrides[kFeatureToEdit] = FeatureTypeOverride::Enabled;
  PRINT_NAMED_DEBUG( "FeatureGate.Override", "Enabling feature %s",
                     EnumToString(static_cast<FeatureType>(kFeatureToEdit)) );

  SaveFeatureOverrides();
}
CONSOLE_FUNC( EnableFeature, kConsoleFeatureGroup );

void DisableFeature( ConsoleFunctionContextRef context )
{
  sFeatureTypeOverrides[kFeatureToEdit] = FeatureTypeOverride::Disabled;
  PRINT_NAMED_DEBUG( "FeatureGate.Override", "Disabling feature %s",
                     EnumToString(static_cast<FeatureType>(kFeatureToEdit)) );

  SaveFeatureOverrides();
}
CONSOLE_FUNC( DisableFeature, kConsoleFeatureGroup );

void DefaultFeature( ConsoleFunctionContextRef context )
{
  sFeatureTypeOverrides[kFeatureToEdit] = FeatureTypeOverride::Default;
  PRINT_NAMED_DEBUG( "FeatureGate.Override", "Removing override for feature %s",
                     EnumToString(static_cast<FeatureType>(kFeatureToEdit)) );

  SaveFeatureOverrides();
}
CONSOLE_FUNC( DefaultFeature, kConsoleFeatureGroup );

void DefaultAllFeatures( ConsoleFunctionContextRef context )
{
  for ( uint8_t i = 0; i < FeatureTypeNumEntries; ++i )
  {
    if ( FeatureTypeOverride::Default != sFeatureTypeOverrides[i] )
    {
      sFeatureTypeOverrides[i] = FeatureTypeOverride::Default;
      PRINT_NAMED_DEBUG( "FeatureGate.Override", "Removing override for feature %s",
                        EnumToString(static_cast<FeatureType>(i)) );
    }
  }

  SaveFeatureOverrides();
}
CONSOLE_FUNC( DefaultAllFeatures, kConsoleFeatureGroup );

#endif // FEATURE_OVERRIDES_ENABLED


CozmoFeatureGate::CozmoFeatureGate( Util::Data::DataPlatform* platform )
{
  #if FEATURE_OVERRIDES_ENABLED
  {
    InitFeatureOverrides( platform );
  }
  #endif
}

bool CozmoFeatureGate::IsFeatureEnabled(FeatureType feature) const
{
  #if FEATURE_OVERRIDES_ENABLED
  {
    const uint8_t featureIndex = static_cast<uint8_t>(feature);
    if ( FeatureTypeOverride::Default != sFeatureTypeOverrides[featureIndex] )
    {
      return ( FeatureTypeOverride::Enabled == sFeatureTypeOverrides[featureIndex] );
    }
  }
  #endif

  std::string featureEnumName{FeatureTypeToString(feature)};
  std::transform(featureEnumName.begin(), featureEnumName.end(), featureEnumName.begin(), ::tolower);
  return Util::FeatureGate::IsFeatureEnabled(featureEnumName);
}

void CozmoFeatureGate::SetFeatureEnabled(FeatureType feature, bool enabled)
{
  std::string featureEnumName{FeatureTypeToString(feature)};
  std::transform(featureEnumName.begin(), featureEnumName.end(), featureEnumName.begin(), ::tolower);
  _features[featureEnumName] = enabled;
}
  
void CozmoFeatureGate::Init(const CozmoContext* context, const std::string& jsonContents)
{
  Base::Init( jsonContents );
  
  if( context != nullptr ) {
    // register for app messages requesting feature gates
    auto* gi = context->GetGatewayInterface();
    if( gi != nullptr ) {
      auto handleFeatureFlagRequest = [this, gi](const AnkiEvent<external_interface::GatewayWrapper>& msg) {
        if( msg.GetData().GetTag() == external_interface::GatewayWrapperTag::kFeatureFlagRequest ) {
          const std::string& featureName = msg.GetData().feature_flag_request().feature_name();
          FeatureType featureType = FeatureType::Invalid;
          const bool valid = FeatureTypeFromString( featureName, featureType ) && (featureType != FeatureType::Invalid);
          const bool enabled = valid ? IsFeatureEnabled( featureType ) : false;
          auto* featureFlagResponse = new external_interface::FeatureFlagResponse;
          featureFlagResponse->set_valid_feature( valid );
          featureFlagResponse->set_feature_enabled( enabled );
          gi->Broadcast( ExternalMessageRouter::WrapResponse(featureFlagResponse) );
        }
      };
      _signalHandles.push_back( gi->Subscribe( external_interface::GatewayWrapperTag::kFeatureFlagRequest, handleFeatureFlagRequest ) );
    }
    
  }
}

}
}<|MERGE_RESOLUTION|>--- conflicted
+++ resolved
@@ -157,11 +157,8 @@
   "AttentionTransfer,"
   "UserDefinedBehaviorTree,"
   "PopAWheelie,"
-<<<<<<< HEAD
   "ActiveIntentFeedback,"
-=======
   "TestFeature,"
->>>>>>> 45c005ef
   "PRDemo";
 
 CONSOLE_VAR_ENUM( uint8_t,  kFeatureToEdit,   kConsoleFeatureGroup,  0, kFeatureEnumString );
