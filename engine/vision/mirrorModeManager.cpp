--- conflicted
+++ resolved
@@ -131,11 +131,7 @@
     }
 
     _screenImg.DrawRect(DisplayMirroredRectHelper(rect.GetX(), rect.GetY(), rect.GetWidth(), rect.GetHeight()),
-<<<<<<< HEAD
                         color, 3);
-=======
-                        NamedColors::YELLOW, 3);
->>>>>>> e2655b26
     
     const auto& debugInfo = faceDetection.GetRecognitionDebugInfo();
     if(!debugInfo.empty())
