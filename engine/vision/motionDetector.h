/**
 * File: motionDetector.h
 *
 * Author: Andrew Stein
 * Date:   2017-04-25
 *
 * Description: Vision system component for detecting motion in images and/or on the ground plane.
 *
 *
 * Copyright: Anki, Inc. 2017
 **/

#ifndef __Anki_Cozmo_Basestation_MotionDetector_H__
#define __Anki_Cozmo_Basestation_MotionDetector_H__

#include "anki/common/types.h"
#include "anki/common/basestation/math/point.h"

#include "anki/vision/basestation/image.h"

#include "engine/debugImageList.h"

#include "clad/externalInterface/messageEngineToGame.h"

#include <list>
#include <string>

namespace Anki {

// Forward declaration
namespace Vision {
class Camera;

class ImageCache;
}

namespace Cozmo {

// Forward declaration:
struct VisionPoseData;

class VizManager;

// Class for detecting motion in various areas of the image.
// There's two main components: one that detects motion on the ground plane, and one that detects motion in the
// peripheral areas (top, left and right).
class MotionDetector
{
public:
<<<<<<< HEAD

  MotionDetector(const Vision::Camera& camera, VizManager *vizManager, const Json::Value& config);
=======
  
  MotionDetector(const Vision::Camera &camera, VizManager *vizManager, const Json::Value &config);
>>>>>>> cb0b2ef5

  // Will use Color data if available in ImageCache, otherwise grayscale only
  Result Detect(Vision::ImageCache& imageCache,
                const VisionPoseData& crntPoseData,
                const VisionPoseData& prevPoseData,
                std::list<ExternalInterface::RobotObservedMotion>& observedMotions,
                DebugImageList<Vision::ImageRGB>& debugImageRGBs);

  ~MotionDetector();

private:

  template<class ImageType>
<<<<<<< HEAD
  Result DetectHelper(const ImageType& resizedImage,
                      s32 origNumRows, s32 origNumCols, f32 scaleMultiplier,
                      const VisionPoseData& crntPoseData,
                      const VisionPoseData& prevPoseData,
                      std::list<ExternalInterface::RobotObservedMotion>& observedMotions,
                      DebugImageList<Vision::ImageRGB>& debugImageRGBs);
=======
  Result DetectHelper(const ImageType &resizedImage,
                      s32 origNumRows, s32 origNumCols, f32 scaleMultiplier,
                      const VisionPoseData &crntPoseData,
                      const VisionPoseData &prevPoseData,
                      std::list<ExternalInterface::RobotObservedMotion> &observedMotions,
                      DebugImageList<Vision::ImageRGB> &debugImageRGBs);
>>>>>>> cb0b2ef5

  // To detect peripheral motion, a simple impulse-decay model is used. The longer motion is detected in a
  // specific area, the higher its activation will be. When it reaches a max value motion is activated in
  // that specific area.
<<<<<<< HEAD
  bool DetectPeripheralMotionHelper(Vision::Image& ratioImage,
                                    DebugImageList<Anki::Vision::ImageRGB>& debugImageRGBs,
                                    ExternalInterface::RobotObservedMotion& msg, f32 scaleMultiplier);

  bool DetectGroundAndImageHelper(Vision::Image& foregroundMotion, int numAboveThresh, s32 origNumRows,
                                  s32 origNumCols, f32 scaleMultiplier,
                                  const VisionPoseData& crntPoseData,
                                  const VisionPoseData& prevPoseData,
                                  std::list<ExternalInterface::RobotObservedMotion>& observedMotions,
                                  DebugImageList<Anki::Vision::ImageRGB>& debugImageRGBs,
                                  ExternalInterface::RobotObservedMotion& msg);

  template<class ImageType>
  void FilterImageAndPrevImages(const ImageType& image);

  void ExtractGroundPlaneMotion(s32 origNumRows, s32 origNumCols, f32 scaleMultiplier,
                                const VisionPoseData& crntPoseData,
                                const Vision::Image& foregroundMotion,
                                const Point2f& centroid,
                                Point2f& groundPlaneCentroid,
                                f32& groundRegionArea) const;
=======
  bool DetectPeripheralMotionHelper(Vision::Image &ratioImage,
                                    DebugImageList<Anki::Vision::ImageRGB> &debugImageRGBs,
                                    ExternalInterface::RobotObservedMotion &msg, f32 scaleMultiplier);

  bool DetectGroundAndImageHelper(Vision::Image &foregroundMotion, int numAboveThresh, s32 origNumRows,
                                  s32 origNumCols, f32 scaleMultiplier,
                                  const VisionPoseData &crntPoseData,
                                  const VisionPoseData &prevPoseData,
                                  std::list<ExternalInterface::RobotObservedMotion> &observedMotions,
                                  DebugImageList<Anki::Vision::ImageRGB> &debugImageRGBs,
                                  ExternalInterface::RobotObservedMotion &msg);

  template <class ImageType>
  void FilterImageAndPrevImages(const ImageType& image);

  void ExtractGroundPlaneMotion(s32 origNumRows, s32 origNumCols, f32 scaleMultiplier,
                                const VisionPoseData &crntPoseData,
                                const Vision::Image &foregroundMotion,
                                const Point2f &centroid,
                                Point2f &groundPlaneCentroid,
                                f32 &groundRegionArea) const;
>>>>>>> cb0b2ef5

  // Returns the number of times the ratio between the pixels in image and the pixels
  // in the previous image is above a threshold. The corresponding pixels in ratio12
  // will be set to 255
<<<<<<< HEAD
  s32 RatioTest(const Vision::Image& image, Vision::Image& ratio12);

  s32 RatioTest(const Vision::ImageRGB& image, Vision::Image& ratio12);

  void SetPrevImage(const Vision::Image& image, bool wasBlurred);

  void SetPrevImage(const Vision::ImageRGB& image, bool wasBlurred);

=======
  s32 RatioTest(const Vision::Image& image,    Vision::Image& ratio12);
  s32 RatioTest(const Vision::ImageRGB& image, Vision::Image& ratio12);
  
  void SetPrevImage(const Vision::Image &image, bool wasBlurred);
  void SetPrevImage(const Vision::ImageRGB &image, bool wasBlurred);
  
>>>>>>> cb0b2ef5
  template<class ImageType>
  bool HavePrevImage() const;

  // Computes "centroid" at specified percentiles in X and Y
  static size_t GetCentroid(const Vision::Image& motionImg,
                            Anki::Point2f& centroid,
                            f32 xPercentile, f32 yPercentile);
  // The joy of pimpl :)
  class ImageRegionSelector;
  std::unique_ptr<ImageRegionSelector> _regionSelector;

  // The joy of pimpl :)
  class ImageRegionSelector;

  std::unique_ptr<ImageRegionSelector> _regionSelector;

  const Vision::Camera& _camera;

  Vision::ImageRGB _prevImageRGB;
<<<<<<< HEAD
  Vision::Image _prevImageGray;
  bool _wasPrevImageRGBBlurred = false;
  bool _wasPrevImageGrayBlurred = false;

  TimeStamp_t _lastMotionTime = 0;

  VizManager *_vizManager = nullptr;
=======
  Vision::Image    _prevImageGray;
  bool _wasPrevImageRGBBlurred = false;
  bool _wasPrevImageGrayBlurred = false;
  
  TimeStamp_t   _lastMotionTime = 0;
  
  VizManager*   _vizManager = nullptr;
>>>>>>> cb0b2ef5

  const Json::Value& _config;
};

} // namespace Cozmo
} // namespace Anki

#endif /* __Anki_Cozmo_Basestation_MotionDetector_H__ */
<|MERGE_RESOLUTION|>--- conflicted
+++ resolved
@@ -47,13 +47,8 @@
 class MotionDetector
 {
 public:
-<<<<<<< HEAD
-
-  MotionDetector(const Vision::Camera& camera, VizManager *vizManager, const Json::Value& config);
-=======
   
   MotionDetector(const Vision::Camera &camera, VizManager *vizManager, const Json::Value &config);
->>>>>>> cb0b2ef5
 
   // Will use Color data if available in ImageCache, otherwise grayscale only
   Result Detect(Vision::ImageCache& imageCache,
@@ -67,48 +62,16 @@
 private:
 
   template<class ImageType>
-<<<<<<< HEAD
-  Result DetectHelper(const ImageType& resizedImage,
-                      s32 origNumRows, s32 origNumCols, f32 scaleMultiplier,
-                      const VisionPoseData& crntPoseData,
-                      const VisionPoseData& prevPoseData,
-                      std::list<ExternalInterface::RobotObservedMotion>& observedMotions,
-                      DebugImageList<Vision::ImageRGB>& debugImageRGBs);
-=======
   Result DetectHelper(const ImageType &resizedImage,
                       s32 origNumRows, s32 origNumCols, f32 scaleMultiplier,
                       const VisionPoseData &crntPoseData,
                       const VisionPoseData &prevPoseData,
                       std::list<ExternalInterface::RobotObservedMotion> &observedMotions,
                       DebugImageList<Vision::ImageRGB> &debugImageRGBs);
->>>>>>> cb0b2ef5
 
   // To detect peripheral motion, a simple impulse-decay model is used. The longer motion is detected in a
   // specific area, the higher its activation will be. When it reaches a max value motion is activated in
   // that specific area.
-<<<<<<< HEAD
-  bool DetectPeripheralMotionHelper(Vision::Image& ratioImage,
-                                    DebugImageList<Anki::Vision::ImageRGB>& debugImageRGBs,
-                                    ExternalInterface::RobotObservedMotion& msg, f32 scaleMultiplier);
-
-  bool DetectGroundAndImageHelper(Vision::Image& foregroundMotion, int numAboveThresh, s32 origNumRows,
-                                  s32 origNumCols, f32 scaleMultiplier,
-                                  const VisionPoseData& crntPoseData,
-                                  const VisionPoseData& prevPoseData,
-                                  std::list<ExternalInterface::RobotObservedMotion>& observedMotions,
-                                  DebugImageList<Anki::Vision::ImageRGB>& debugImageRGBs,
-                                  ExternalInterface::RobotObservedMotion& msg);
-
-  template<class ImageType>
-  void FilterImageAndPrevImages(const ImageType& image);
-
-  void ExtractGroundPlaneMotion(s32 origNumRows, s32 origNumCols, f32 scaleMultiplier,
-                                const VisionPoseData& crntPoseData,
-                                const Vision::Image& foregroundMotion,
-                                const Point2f& centroid,
-                                Point2f& groundPlaneCentroid,
-                                f32& groundRegionArea) const;
-=======
   bool DetectPeripheralMotionHelper(Vision::Image &ratioImage,
                                     DebugImageList<Anki::Vision::ImageRGB> &debugImageRGBs,
                                     ExternalInterface::RobotObservedMotion &msg, f32 scaleMultiplier);
@@ -130,28 +93,16 @@
                                 const Point2f &centroid,
                                 Point2f &groundPlaneCentroid,
                                 f32 &groundRegionArea) const;
->>>>>>> cb0b2ef5
 
   // Returns the number of times the ratio between the pixels in image and the pixels
   // in the previous image is above a threshold. The corresponding pixels in ratio12
   // will be set to 255
-<<<<<<< HEAD
-  s32 RatioTest(const Vision::Image& image, Vision::Image& ratio12);
-
-  s32 RatioTest(const Vision::ImageRGB& image, Vision::Image& ratio12);
-
-  void SetPrevImage(const Vision::Image& image, bool wasBlurred);
-
-  void SetPrevImage(const Vision::ImageRGB& image, bool wasBlurred);
-
-=======
   s32 RatioTest(const Vision::Image& image,    Vision::Image& ratio12);
   s32 RatioTest(const Vision::ImageRGB& image, Vision::Image& ratio12);
   
   void SetPrevImage(const Vision::Image &image, bool wasBlurred);
   void SetPrevImage(const Vision::ImageRGB &image, bool wasBlurred);
   
->>>>>>> cb0b2ef5
   template<class ImageType>
   bool HavePrevImage() const;
 
@@ -163,23 +114,9 @@
   class ImageRegionSelector;
   std::unique_ptr<ImageRegionSelector> _regionSelector;
 
-  // The joy of pimpl :)
-  class ImageRegionSelector;
-
-  std::unique_ptr<ImageRegionSelector> _regionSelector;
-
   const Vision::Camera& _camera;
 
   Vision::ImageRGB _prevImageRGB;
-<<<<<<< HEAD
-  Vision::Image _prevImageGray;
-  bool _wasPrevImageRGBBlurred = false;
-  bool _wasPrevImageGrayBlurred = false;
-
-  TimeStamp_t _lastMotionTime = 0;
-
-  VizManager *_vizManager = nullptr;
-=======
   Vision::Image    _prevImageGray;
   bool _wasPrevImageRGBBlurred = false;
   bool _wasPrevImageGrayBlurred = false;
@@ -187,7 +124,6 @@
   TimeStamp_t   _lastMotionTime = 0;
   
   VizManager*   _vizManager = nullptr;
->>>>>>> cb0b2ef5
 
   const Json::Value& _config;
 };
