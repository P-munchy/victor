/**
 * File: visionSystem.cpp [Basestation]
 *
 * Author: Andrew Stein
 * Date:   (various)
 *
 * Description: High-level module that controls the basestation vision system
 *              Runs on its own thread inside VisionComponent.
 *
 * Copyright: Anki, Inc. 2014
 **/

#include "visionSystem.h"

#include "coretech/common/engine/jsonTools.h"
#include "coretech/common/engine/math/linearAlgebra_impl.h"
#include "coretech/common/engine/math/linearClassifier.h"
#include "coretech/common/engine/math/quad_impl.h"
#include "coretech/common/shared/math/rect_impl.h"
#include "coretech/common/engine/utils/data/dataPlatform.h"
#include "coretech/vision/engine/imageCompositor.h"

#include "engine/cozmoContext.h"
#include "engine/robot.h"
#include "engine/vision/cropScheduler.h"
#include "engine/vision/groundPlaneClassifier.h"
#include "engine/vision/illuminationDetector.h"
#include "engine/vision/imageSaver.h"
#include "engine/vision/laserPointDetector.h"
#include "engine/vision/mirrorModeManager.h"
#include "engine/vision/motionDetector.h"
#include "engine/vision/overheadEdgesDetector.h"
#include "engine/vision/overheadMap.h"
#include "engine/vision/visionModesHelpers.h"
#include "engine/utils/cozmoFeatureGate.h"

#include "coretech/neuralnets/iNeuralNetMain.h"
#include "coretech/neuralnets/neuralNetJsonKeys.h"
#include "coretech/vision/engine/benchmark.h"
#include "coretech/vision/engine/cameraParamsController.h"
#include "coretech/vision/engine/faceTracker.h"
#include "coretech/vision/engine/image_impl.h"
#include "coretech/vision/engine/imageCache.h"
#include "coretech/vision/engine/markerDetector.h"
#include "coretech/vision/engine/neuralNetRunner.h"
#include "coretech/vision/engine/petTracker.h"

#include "clad/vizInterface/messageViz.h"
#include "clad/robotInterface/messageEngineToRobot.h"
#include "clad/types/robotStatusAndActions.h"

#include "util/console/consoleInterface.h"
#include "util/fileUtils/fileUtils.h"
#include "util/helpers/cleanupHelper.h"
#include "util/helpers/templateHelpers.h"
#include "util/helpers/fullEnumToValueArrayChecker.h"
#include "util/random/randomGenerator.h" // DEBUG

#include <thread>
#include <fstream>

#include "opencv2/calib3d/calib3d.hpp"

// Cozmo-Specific Library Includes
#include "anki/cozmo/shared/cozmoConfig.h"

#define DEBUG_MOTION_DETECTION    0
#define DEBUG_FACE_DETECTION      0
#define DEBUG_DISPLAY_CLAHE_IMAGE 0

#define DRAW_TOOL_CODE_DEBUG 0

namespace Anki {
namespace Vector {

namespace {
  const char* kImageCompositorReadyPeriodKey = "imageReadyPeriod";
  const char* kImageCompositorReadyCycleResetKey = "numImageReadyCyclesBeforeReset";
}
  
CONSOLE_VAR_RANGED(u8,  kUseCLAHE_u8,     "Vision.PreProcessing", 0, 0, 4);  // One of MarkerDetectionCLAHE enum
CONSOLE_VAR(s32, kClaheClipLimit,         "Vision.PreProcessing", 32);
CONSOLE_VAR(s32, kClaheTileSize,          "Vision.PreProcessing", 4);
CONSOLE_VAR(u8,  kClaheWhenDarkThreshold, "Vision.PreProcessing", 80); // In MarkerDetectionCLAHE::WhenDark mode, only use CLAHE when img avg < this
CONSOLE_VAR(s32, kPostClaheSmooth,        "Vision.PreProcessing", -3); // 0: off, +ve: Gaussian sigma, -ve (& odd): Box filter size
CONSOLE_VAR(s32, kMarkerDetector_ScaleMultiplier, "Vision.MarkerDetection", 2);
CONSOLE_VAR(f32, kHeadTurnSpeedThreshBlock_degs, "Vision.MarkerDetection",   10.f);
CONSOLE_VAR(f32, kBodyTurnSpeedThreshBlock_degs, "Vision.MarkerDetection",   30.f);

  
// This is fraction of full width we use with the CropScheduler to crop the image for marker detection.
CONSOLE_VAR_RANGED(f32, kMarkerDetector_CropWidthFraction, "Vision.MarkerDetection", 0.65f, 0.5f, 1.f);
  
// Show the crops being used for MarkerDetection. Need to increase Viz debug windows if enabled.
CONSOLE_VAR(bool, kMarkerDetector_VizCropScheduler, "Vision.MarkerDetection", false);
  
// How long to disable auto exposure after using detections to meter
CONSOLE_VAR(u32, kMeteringHoldTime_ms,    "Vision.PreProcessing", 2000);
  
// Loose constraints on how fast Cozmo can move and still trust tracker (which has no
// knowledge of or access to camera movement). Rough means of deciding these angles:
// look at angle created by distance between two faces seen close together at the max
// distance we care about seeing them from. If robot turns by that angle between two
// consecutve frames, it is possible the tracker will be confused and jump from one
// to the other.
CONSOLE_VAR(f32,  kFaceTrackingMaxHeadAngleChange_deg, "Vision.FaceDetection", 8.f);
CONSOLE_VAR(f32,  kFaceTrackingMaxBodyAngleChange_deg, "Vision.FaceDetection", 8.f);
CONSOLE_VAR(f32,  kFaceTrackingMaxPoseChange_mm,       "Vision.FaceDetection", 10.f);

// Sample rate for estimating the mean of an image (increment in both X and Y)
CONSOLE_VAR_RANGED(s32, kImageMeanSampleInc, "VisionSystem.Statistics", 10, 1, 32);

// For testing artificial slowdowns of the vision thread
CONSOLE_VAR(u32, kVisionSystemSimulatedDelay_ms, "Vision.General", 0);

CONSOLE_VAR(u32, kCalibTargetType, "Vision.Calibration", (u32)CameraCalibrator::CalibTargetType::CHECKERBOARD);

// The percentage of the width of the image that will remain after cropping
CONSOLE_VAR_RANGED(f32, kFaceTrackingCropWidthFraction, "Vision.FaceDetection", 2.f / 3.f, 0.f, 1.f);

// Fake hand and pet detections for testing behaviors while we don't have reliable neural net models
CONSOLE_VAR_RANGED(f32, kFakeHandDetectionProbability, "Vision.NeuralNets", 0.f, 0.f, 1.f);
CONSOLE_VAR_RANGED(f32, kFakeCatDetectionProbability,  "Vision.NeuralNets", 0.f, 0.f, 1.f);
CONSOLE_VAR_RANGED(f32, kFakeDogDetectionProbability,  "Vision.NeuralNets", 0.f, 0.f, 1.f);

CONSOLE_VAR(bool, kDisplayUndistortedImages,"Vision.General", false);
  
// - - - - - - - - - - - - - - - - - - - - - - - - - - - - - - - - - - - - - - - - - - - - - - - - - - - - - - - - - - -
namespace {
  // These are initialized from Json config:
  u8 kTooDarkValue   = 15;
  u8 kTooBrightValue = 230;
  f32 kLowPercentile = 0.10f;
  f32 kTargetPercentile = 0.50f;
  f32 kHighPercentile = 0.90f;
  bool kMeterFromDetections = true;
}

static const char * const kLogChannelName = "VisionSystem";

// - - - - - - - - - - - - - - - - - - - - - - - - - - - - - - - - - - - - - - - - - - - - - - - - - - - - - - - - - - -
VisionSystem::VisionSystem(const CozmoContext* context)
: _rollingShutterCorrector()
, _lastRollingShutterCorrectionTime(0)
, _imageCache(new Vision::ImageCache())
, _context(context)
, _currentCameraParams{31, 1.0, 2.0, 1.0, 2.0}
, _nextCameraParams{false, _currentCameraParams}
, _cameraParamsController(new Vision::CameraParamsController(MIN_CAMERA_EXPOSURE_TIME_MS,
                                                             MAX_CAMERA_EXPOSURE_TIME_MS,
                                                             MIN_CAMERA_GAIN,
                                                             MAX_CAMERA_GAIN,
                                                             _currentCameraParams))
, _poseOrigin("VisionSystemOrigin")
, _vizManager(context == nullptr ? nullptr : context->GetVizManager())
, _petTracker(new Vision::PetTracker())
, _markerDetector(new Vision::MarkerDetector(_camera))
, _laserPointDetector(new LaserPointDetector(_vizManager))
, _overheadEdgeDetector(new OverheadEdgesDetector(_camera, _vizManager, *this))
, _cameraCalibrator(new CameraCalibrator())
, _illuminationDetector(new IlluminationDetector())
, _imageSaver(new ImageSaver())
, _mirrorModeManager(new MirrorModeManager())
, _benchmark(new Vision::Benchmark())
, _clahe(cv::createCLAHE())
{
  DEV_ASSERT(_context != nullptr, "VisionSystem.Constructor.NullContext");
} // VisionSystem()

// - - - - - - - - - - - - - - - - - - - - - - - - - - - - - - - - - - - - - - - - - - - - - - - - - - - - - - - - - - -
Result VisionSystem::Init(const Json::Value& config)
{
  _isInitialized = false;
  
  std::string dataPath("");
  std::string cachePath("");
  if(_context->GetDataPlatform() != nullptr) {
    dataPath = _context->GetDataPlatform()->pathToResource(Util::Data::Scope::Resources,
                                                           Util::FileUtils::FullFilePath({"config", "engine", "vision"}));
    cachePath = _context->GetDataPlatform()->pathToResource(Util::Data::Scope::Cache, "vision");
  } else {
    PRINT_NAMED_WARNING("VisionSystem.Init.NullDataPlatform",
                        "Initializing VisionSystem with no data platform.");
  }
  if(!config.isMember("ImageQuality"))
  {
    PRINT_NAMED_ERROR("VisionSystem.Init.MissingImageQualityConfigField", "");
    return RESULT_FAIL;
  }
    
  
  // Helper macro to try to get the specified field and store it in the given variable
  // and return RESULT_FAIL if that doesn't work
#   define GET_JSON_PARAMETER(__json__, __fieldName__, __variable__) \
  do { \
  if(!JsonTools::GetValueOptional(__json__, __fieldName__, __variable__)) { \
    PRINT_NAMED_ERROR("VisionSystem.Init.MissingJsonParameter", "%s", __fieldName__); \
    return RESULT_FAIL; \
  }} while(0)

  {
    // Set up auto-exposure
    const Json::Value& imageQualityConfig = config["ImageQuality"];
    GET_JSON_PARAMETER(imageQualityConfig, "TooBrightValue",      kTooBrightValue);
    GET_JSON_PARAMETER(imageQualityConfig, "TooDarkValue",        kTooDarkValue);
    GET_JSON_PARAMETER(imageQualityConfig, "MeterFromDetections", kMeterFromDetections);
    GET_JSON_PARAMETER(imageQualityConfig, "LowPercentile",       kLowPercentile);
    GET_JSON_PARAMETER(imageQualityConfig, "HighPercentile",      kHighPercentile);
    
    u8  targetValue=0;
    f32 maxChangeFraction = -1.f;
    s32 subSample = 0;
    
    GET_JSON_PARAMETER(imageQualityConfig, "TargetPercentile",    kTargetPercentile);
    GET_JSON_PARAMETER(imageQualityConfig, "TargetValue",         targetValue);
    GET_JSON_PARAMETER(imageQualityConfig, "MaxChangeFraction",   maxChangeFraction);
    GET_JSON_PARAMETER(imageQualityConfig, "SubSample",           subSample);
    
    std::vector<u8> cyclingTargetValues;
    if(!JsonTools::GetVectorOptional(imageQualityConfig, "CyclingTargetValues", cyclingTargetValues))
    {
      PRINT_NAMED_ERROR("VisionSystem.Init.MissingJsonParameter", "%s", "CyclingTargetValues");
      return RESULT_FAIL;
    }
    
    Result result = _cameraParamsController->SetExposureParameters(targetValue,
                                                                   cyclingTargetValues,
                                                                   kTargetPercentile,
                                                                   maxChangeFraction,
                                                                   subSample);
    if(RESULT_OK == result)
    {
      PRINT_CH_INFO(kLogChannelName, "VisionSystem.Init.SetAutoExposureParams",
                    "subSample:%d tarVal:%d tarPerc:%.3f changeFrac:%.3f",
                    subSample, targetValue, kTargetPercentile, maxChangeFraction);
    }
    else
    {
      PRINT_NAMED_ERROR("VisionSystem.Init.SetExposureParametersFailed", "");
      return result;
    }
    
    result = _cameraParamsController->SetImageQualityParameters(kTooDarkValue,   kHighPercentile,
                                                                kTooBrightValue, kLowPercentile);
    if(RESULT_OK != result)
    {
      PRINT_NAMED_ERROR("VisionSystem.Init.SetImageQualityParametersFailed", "");
      return result;
    }
  }
  
  {
    // Set up profiler logging frequencies
    f32 timeBetweenProfilerInfoPrints_sec = 5.f;
    f32 timeBetweenProfilerDasLogs_sec = 60.f;
    
    const Json::Value& performanceConfig = config["PerformanceLogging"];
    GET_JSON_PARAMETER(performanceConfig, "TimeBetweenProfilerInfoPrints_sec", timeBetweenProfilerInfoPrints_sec);
    GET_JSON_PARAMETER(performanceConfig, "TimeBetweenProfilerDasLogs_sec",    timeBetweenProfilerDasLogs_sec);
    
    Profiler::SetProfileGroupName("VisionSystem.Profiler");
    Profiler::SetPrintChannelName(kLogChannelName);
    Profiler::SetPrintFrequency(Util::SecToMilliSec(timeBetweenProfilerInfoPrints_sec));
    Profiler::SetDasLogFrequency(Util::SecToMilliSec(timeBetweenProfilerDasLogs_sec));
  }
  
  PRINT_CH_INFO(kLogChannelName, "VisionSystem.Init.InstantiatingFaceTracker",
                "With model path %s.", dataPath.c_str());
  _faceTracker.reset(new Vision::FaceTracker(_camera, dataPath, config));
  PRINT_CH_INFO(kLogChannelName, "VisionSystem.Init.DoneInstantiatingFaceTracker", "");

  _motionDetector.reset(new MotionDetector(_camera, _vizManager, config));

  if (!config.isMember("OverheadMap")) {
    PRINT_NAMED_ERROR("VisionSystem.Init.MissingJsonParameter", "OverheadMap");
    return RESULT_FAIL;
  }
  _overheadMap.reset(new OverheadMap(config["OverheadMap"], _context));

  const Json::Value& imageCompositeCfg = config["ImageCompositing"];
  {
    _imageCompositorReadyPeriod = JsonTools::ParseUInt32(imageCompositeCfg, 
                                    kImageCompositorReadyPeriodKey, 
                                    "VisionSystem.Ctor");

    // The Reset Period is an integer multiple of the Ready Period
    _imageCompositorResetPeriod = _imageCompositorReadyPeriod * 
                                    JsonTools::ParseUInt32(imageCompositeCfg, 
                                    kImageCompositorReadyCycleResetKey, 
                                    "VisionSystem.Ctor");
  }
  _imageCompositor.reset(new Vision::ImageCompositor(imageCompositeCfg));

  // TODO check config entry here
  _groundPlaneClassifier.reset(new GroundPlaneClassifier(config["GroundPlaneClassifier"], _context));

  const Result petTrackerInitResult = _petTracker->Init(config);
  if(RESULT_OK != petTrackerInitResult) {
    PRINT_NAMED_ERROR("VisionSystem.Init.PetTrackerInitFailed", "");
    return petTrackerInitResult;
  }
  
  if(!config.isMember(NeuralNets::JsonKeys::NeuralNets))
  {
    PRINT_NAMED_ERROR("VisionSystem.Init.MissingNeuralNetsConfigField", "");
    return RESULT_FAIL;
  }
  
  const std::string modelPath = Util::FileUtils::FullFilePath({dataPath, "dnn_models"});
  if(Util::FileUtils::DirectoryExists(modelPath)) // TODO: Remove once DNN models are checked in somewhere (VIC-1071)
  {
    const Json::Value& neuralNetConfig = config[NeuralNets::JsonKeys::NeuralNets];
    
    if(!neuralNetConfig.isMember(NeuralNets::JsonKeys::Models))
    {
      PRINT_NAMED_ERROR("VisionSystem.Init.MissingNeuralNetsModelsConfigField", "");
      return RESULT_FAIL;
    }
    
    const Json::Value& modelsConfig = neuralNetConfig[NeuralNets::JsonKeys::Models];
    
    if(!modelsConfig.isArray())
    {
      PRINT_NAMED_ERROR("VisionSystem.Init.NeuralNetsModelsConfigNotArray", "");
      return RESULT_FAIL;
    }
    
#   ifdef VICOS
    // Use faster tmpfs partition for the cache, to make I/O less of a bottleneck
    const std::string dnnCachePath = "/tmp/vision/neural_nets";
#   else
    const std::string dnnCachePath = Util::FileUtils::FullFilePath({cachePath, "neural_nets"});
#   endif
    
    for(const auto& modelConfig : modelsConfig)
    {
      if(!modelConfig.isMember(NeuralNets::JsonKeys::NetworkName))
      {
        PRINT_NAMED_ERROR("VisionSystem.Init.MissingNeuralNetModelName", "");
        continue;
      }
      
      const std::string& name = modelConfig[NeuralNets::JsonKeys::NetworkName].asString();
      auto addModelResult = _neuralNetRunners.emplace(name, new Vision::NeuralNetRunner());
      if(!addModelResult.second)
      {
        PRINT_NAMED_ERROR("VisionSystem.Init.DuplicateNeuralNetModelName", "%s", name.c_str());
        continue;
      }
      std::unique_ptr<Vision::NeuralNetRunner>& neuralNetRunner = addModelResult.first->second;
      Result neuralNetResult = neuralNetRunner->Init(modelPath,
                                                     dnnCachePath,
                                                     modelConfig);
      if(RESULT_OK != neuralNetResult)
      {
        PRINT_NAMED_ERROR("VisionSystem.Init.NeuralNetInitFailed", "Name: %s", name.c_str());
        continue;
      }
    }
  }
   
  if(!config.isMember("IlluminationDetector"))
  {
    PRINT_NAMED_ERROR("VisionSystem.Init.MissingIlluminationDetectorConfigField", "");
    return RESULT_FAIL;
  }
  Result illuminationResult = _illuminationDetector->Init(config["IlluminationDetector"], _context);
  if( illuminationResult != RESULT_OK )
  {
    PRINT_NAMED_ERROR("VisionSystem.Init.IlluminationDetectorInitFailed", "");
    return RESULT_FAIL;
  }

  _modes.Clear();
  
  _clahe->setClipLimit(kClaheClipLimit);
  _clahe->setTilesGridSize(cv::Size(kClaheTileSize, kClaheTileSize));
  _lastClaheTileSize = kClaheTileSize;
  _lastClaheClipLimit = kClaheClipLimit;
  
  _isInitialized = true;
  return RESULT_OK;
}

// - - - - - - - - - - - - - - - - - - - - - - - - - - - - - - - - - - - - - - - - - - - - - - - - - - - - - - - - - - -
Result VisionSystem::UpdateCameraCalibration(std::shared_ptr<Vision::CameraCalibration> camCalib)
{
  Result result = RESULT_OK;
  const bool updatedCalibration = _camera.SetCalibration(camCalib);
  if(!updatedCalibration)
  {
    // Camera already calibrated with same settings, no need to do anything
    return result;
  }
  
  // Re-initialize the marker detector for the new image size
  _markerDetector->Init(camCalib->GetNrows(), camCalib->GetNcols());

  // Provide the ImageSaver with the camera calibration so that it can remove distortion if needed
  // Also pre-cache distortion maps for Sensor resolution, since we use that for photos
  _imageSaver->SetCalibration(camCalib);
  _imageSaver->CacheUndistortionMaps(CAMERA_SENSOR_RESOLUTION_HEIGHT, CAMERA_SENSOR_RESOLUTION_WIDTH);
  
  return result;
} // Init()

// - - - - - - - - - - - - - - - - - - - - - - - - - - - - - - - - - - - - - - - - - - - - - - - - - - - - - - - - - - -
VisionSystem::~VisionSystem()
{
  
}

// - - - - - - - - - - - - - - - - - - - - - - - - - - - - - - - - - - - - - - - - - - - - - - - - - - - - - - - - - - -
Result VisionSystem::SetNextCameraParams(const Vision::CameraParams& params)
{
  if(!_cameraParamsController->AreCameraParamsValid(params))
  {
    PRINT_PERIODIC_CH_INFO(100, kLogChannelName, "VisionSystem.SetNextCameraParams.InvalidParams",
                           "ExpTime:%dms, ExpGain=%f, WBGains RGB=(%f,%f,%f)",
                           params.exposureTime_ms, params.gain,
                           params.whiteBalanceGainR, params.whiteBalanceGainG, params.whiteBalanceGainB);
    return RESULT_FAIL;
  }
  
  bool& nextParamsSet = _nextCameraParams.first;
  if(nextParamsSet)
  {
    PRINT_NAMED_WARNING("VisionSystem.SetNextCameraParams.OverwritingPreviousParams",
                        "Params already requested AE:(%dms,%.2f) WB:(%.2f,%.2f) but not sent. "
                        "Replacing with AE:(%dms,%.2f) WB:(%.2f,%.2f)",
                        _nextCameraParams.second.exposureTime_ms, _nextCameraParams.second.gain,
                        _nextCameraParams.second.whiteBalanceGainR, _nextCameraParams.second.whiteBalanceGainB,
                        params.exposureTime_ms, params.gain,
                        params.whiteBalanceGainR, params.whiteBalanceGainB);
  }
  
  _nextCameraParams.second = params;
  nextParamsSet = true;
  
  return RESULT_OK;
}

// - - - - - - - - - - - - - - - - - - - - - - - - - - - - - - - - - - - - - - - - - - - - - - - - - - - - - - - - - - -
void VisionSystem::SetSaveParameters(const ImageSaverParams& params)
{
  const Result result = _imageSaver->SetParams(params);
  
  if(RESULT_OK != result)
  {
    PRINT_NAMED_ERROR("VisionSystem.SetSaveParameters.BadParams", "");
  }
}

// - - - - - - - - - - - - - - - - - - - - - - - - - - - - - - - - - - - - - - - - - - - - - - - - - - - - - - - - - - -
Result VisionSystem::UpdatePoseData(const VisionPoseData& poseData)
{
  std::swap(_prevPoseData, _poseData);
  _poseData = poseData;
  
  // Update cameraPose and historical state's pose to use the vision system's pose origin
  {
    // We expect the passed-in historical pose to be w.r.t. to an origin and have its parent removed
    // so that we can set its parent to be our poseOrigin on this thread. The cameraPose
    // should use the histState's pose as its parent.
    DEV_ASSERT(!poseData.histState.GetPose().HasParent(), "VisionSystem.UpdatePoseData.HistStatePoseHasParent");
    DEV_ASSERT(poseData.cameraPose.IsChildOf(poseData.histState.GetPose()),
               "VisionSystem.UpdatePoseData.BadPoseDataCameraPose");
    _poseData.histState.SetPoseParent(_poseOrigin);
  }
  
  if(_wasCalledOnce) {
    _havePrevPoseData = true;
  } else {
    _wasCalledOnce = true;
  }
  
  return RESULT_OK;
} // UpdateRobotState()

// - - - - - - - - - - - - - - - - - - - - - - - - - - - - - - - - - - - - - - - - - - - - - - - - - - - - - - - - - - -
Radians VisionSystem::GetCurrentHeadAngle()
{
  return _poseData.histState.GetHeadAngle_rad();
}

// - - - - - - - - - - - - - - - - - - - - - - - - - - - - - - - - - - - - - - - - - - - - - - - - - - - - - - - - - - -
Radians VisionSystem::GetPreviousHeadAngle()
{
  return _prevPoseData.histState.GetHeadAngle_rad();
}

// - - - - - - - - - - - - - - - - - - - - - - - - - - - - - - - - - - - - - - - - - - - - - - - - - - - - - - - - - - -
bool VisionSystem::CheckMailbox(VisionProcessingResult& result)
{
  std::lock_guard<std::mutex> lock(_mutex);
  if(_results.empty()) {
    return false;
  } else {
    std::swap(result, _results.front());
    _results.pop();
    return true;
  }
}

// - - - - - - - - - - - - - - - - - - - - - - - - - - - - - - - - - - - - - - - - - - - - - - - - - - - - - - - - - - -
bool VisionSystem::IsInitialized() const
{
  return _isInitialized;
}

// - - - - - - - - - - - - - - - - - - - - - - - - - - - - - - - - - - - - - - - - - - - - - - - - - - - - - - - - - - -
u8 VisionSystem::ComputeMean(Vision::ImageCache& imageCache, const s32 sampleInc)
{
  DEV_ASSERT(sampleInc >= 1, "VisionSystem.ComputeMean.BadIncrement");
  
  const Vision::Image& inputImageGray = imageCache.GetGray();
  s32 sum=0;
  const s32 numRows = inputImageGray.GetNumRows();
  const s32 numCols = inputImageGray.GetNumCols();
  for(s32 i=0; i<numRows; i+=sampleInc)
  {
    const u8* image_i = inputImageGray.GetRow(i);
    for(s32 j=0; j<numCols; j+=sampleInc)
    {
      sum += image_i[j];
    }
  }
  // Consider that in the loop above, we always start at row 0, and we always start at column 0
  const s32 count = ((numRows + sampleInc - 1) / sampleInc) *
                    ((numCols + sampleInc - 1) / sampleInc);

  const u8 mean = Util::numeric_cast_clamped<u8>(sum/count);
  return mean;
}
  
// - - - - - - - - - - - - - - - - - - - - - - - - - - - - - - - - - - - - - - - - - - - - - - - - - - - - - - - - - - -
void VisionSystem::UpdateMeteringRegions(TimeStamp_t currentTime_ms, DetectionRectsByMode&& detectionsByMode)
{
  const bool meterFromChargerOnly = IsModeEnabled(VisionMode::MeteringFromChargerOnly);
  
  // Before we do image quality / auto exposure, swap in the detections for any mode that actually ran,
  // in case we need them for metering
  // - if a mode ran but detected nothing, then an empty vector of rects will be swapped in
  // - if a mode did not run, the previous detections for that mode will persist until it runs again
  for(auto & current : detectionsByMode)
  {
    const VisionMode mode = current.first;
    if(meterFromChargerOnly && (mode != VisionMode::DetectingMarkers))
    {
      continue;
    }
    std::swap(_meteringRegions[mode], current.second);
  }
  
  // Clear out any stale "previous" detections for modes that are completely disabled by the current schedule
  // Also remove empty vectors of rectangles that got swapped in above
  auto iter = _meteringRegions.begin();
  while(iter != _meteringRegions.end())
  {
    const VisionMode mode = iter->first;
    if(iter->second.empty() || !_futureModes.Contains(mode)) {
      iter = _meteringRegions.erase(iter);
    }
    else if(meterFromChargerOnly && (mode != VisionMode::DetectingMarkers)) {
      iter = _meteringRegions.erase(iter);
    }
    else {
      ++iter;
    }
  }
}
  
// - - - - - - - - - - - - - - - - - - - - - - - - - - - - - - - - - - - - - - - - - - - - - - - - - - - - - - - - - - -
Result VisionSystem::UpdateCameraParams(Vision::ImageCache& imageCache)
{
# define DEBUG_IMAGE_HISTOGRAM 0
  
  Vision::CameraParamsController::AutoExpMode aeMode = Vision::CameraParamsController::AutoExpMode::Off;
  if(IsModeEnabled(VisionMode::AutoExposure))
  {
    if(IsModeEnabled(VisionMode::MinGainAutoExposure))
    {
      aeMode = Vision::CameraParamsController::AutoExpMode::MinGain;
    }
    else {
      aeMode = Vision::CameraParamsController::AutoExpMode::MinTime;
    }
  }
  
  Vision::CameraParamsController::WhiteBalanceMode wbMode = Vision::CameraParamsController::WhiteBalanceMode::Off;
  if(IsModeEnabled(VisionMode::WhiteBalance))
  {
    wbMode = Vision::CameraParamsController::WhiteBalanceMode::GrayWorld;
  }
  
  _cameraParamsController->ClearMeteringRegions();
  
  bool useCycling = false;
  if(!kMeterFromDetections || _meteringRegions.empty())
  {
    if((_lastMeteringTimestamp_ms > 0) && // if we've ever metered
       imageCache.GetTimeStamp() <= (_lastMeteringTimestamp_ms + kMeteringHoldTime_ms))
    {
      // Don't update auto exposure for a little while after we lose metered regions
      PRINT_CH_INFO("VisionSystem", "VisionSystem.UpdateCameraParams.HoldingExposureAfterRecentMeteredRegions", "");
      return RESULT_OK;
    }
    
    useCycling = IsModeEnabled(VisionMode::CyclingExposure);
  }
  else
  {   
    // When we have detections to weight, don't use cycling exposures. Just let the detections drive the exposure.
    useCycling = false;
    
    _lastMeteringTimestamp_ms = imageCache.GetTimeStamp();
    
    for(auto const& entry : _meteringRegions)
    {
      for(auto const& rect : entry.second)
      {
        _cameraParamsController->AddMeteringRegion(rect);
      }
    }
  }
  
  Vision::CameraParams nextParams;
  Result expResult = RESULT_FAIL;
  if(imageCache.HasColor())
  {
    const Vision::ImageRGB& inputImage = imageCache.GetRGB();
    expResult = _cameraParamsController->ComputeNextCameraParams(inputImage, aeMode, wbMode, useCycling, nextParams);
  }
  else
  {
    const Vision::Image& inputImage = imageCache.GetGray();
    expResult = _cameraParamsController->ComputeNextCameraParams(inputImage, aeMode, useCycling, nextParams);
  }
  
  if(RESULT_OK != expResult)
  {
    PRINT_NAMED_WARNING("VisionSystem.UpdateCameraParams.ComputeNewExposureFailed", "");
    return expResult;
  }
  
  if(DEBUG_IMAGE_HISTOGRAM)
  {
    const Vision::ImageBrightnessHistogram& hist = _cameraParamsController->GetHistogram();
    std::vector<u8> values = hist.ComputePercentiles({kLowPercentile, kTargetPercentile, kHighPercentile});
    auto valueIter = values.begin();
    
    Vision::ImageRGB histImg(hist.GetDisplayImage(128));
    histImg.DrawText(Anki::Point2f((s32)hist.GetCounts().size()/3, 12),
                     std::string("L:")  + std::to_string(*valueIter++) +
                     std::string(" M:") + std::to_string(*valueIter++) +
                     std::string(" H:") + std::to_string(*valueIter++),
                     NamedColors::RED, 0.45f);
    _currentResult.debugImages.emplace_back("ImageHist", histImg);
    
  } // if(DEBUG_IMAGE_HISTOGRAM)
  
  // Put the new values in the output result:
  std::swap(_currentResult.cameraParams, nextParams);
  _currentResult.imageQuality = _cameraParamsController->GetImageQuality();
  
  return RESULT_OK;
}

// - - - - - - - - - - - - - - - - - - - - - - - - - - - - - - - - - - - - - - - - - - - - - - - - - - - - - - - - - - -
bool VisionSystem::CanAddNamedFace() const
{
  return _faceTracker->CanAddNamedFace();
}
  
// - - - - - - - - - - - - - - - - - - - - - - - - - - - - - - - - - - - - - - - - - - - - - - - - - - - - - - - - - - -
Result VisionSystem::AssignNameToFace(Vision::FaceID_t faceID, const std::string& name, Vision::FaceID_t mergeWithID)
{
  if(!_isInitialized) {
    PRINT_NAMED_WARNING("VisionSystem.AssignNameToFace.NotInitialized",
                        "Cannot assign name '%s' to face ID %d before being initialized",
                        name.c_str(), faceID);
    return RESULT_FAIL;
  }
  
  DEV_ASSERT(_faceTracker != nullptr, "VisionSystem.AssignNameToFace.NullFaceTracker");
  
  return _faceTracker->AssignNameToID(faceID, name, mergeWithID);
}

// - - - - - - - - - - - - - - - - - - - - - - - - - - - - - - - - - - - - - - - - - - - - - - - - - - - - - - - - - - -
Result VisionSystem::EraseFace(Vision::FaceID_t faceID)
{
  return _faceTracker->EraseFace(faceID);
}

// - - - - - - - - - - - - - - - - - - - - - - - - - - - - - - - - - - - - - - - - - - - - - - - - - - - - - - - - - - -
void VisionSystem::SetFaceEnrollmentMode(Vision::FaceID_t forFaceID,  s32 numEnrollments, bool forceNewID)
{
  _faceTracker->SetFaceEnrollmentMode(forFaceID, numEnrollments, forceNewID);
}

#if ANKI_DEV_CHEATS
// - - - - - - - - - - - - - - - - - - - - - - - - - - - - - - - - - - - - - - - - - - - - - - - - - - - - - - - - - - -
void VisionSystem::SaveAllRecognitionImages(const std::string& imagePathPrefix)
{
  _faceTracker->SaveAllRecognitionImages(imagePathPrefix);
}

// - - - - - - - - - - - - - - - - - - - - - - - - - - - - - - - - - - - - - - - - - - - - - - - - - - - - - - - - - - -
void VisionSystem::DeleteAllRecognitionImages()
{
  _faceTracker->DeleteAllRecognitionImages();
}
#endif

// - - - - - - - - - - - - - - - - - - - - - - - - - - - - - - - - - - - - - - - - - - - - - - - - - - - - - - - - - - -
void VisionSystem::EraseAllFaces()
{
  _faceTracker->EraseAllFaces();
}

// - - - - - - - - - - - - - - - - - - - - - - - - - - - - - - - - - - - - - - - - - - - - - - - - - - - - - - - - - - -
std::vector<Vision::LoadedKnownFace> VisionSystem::GetEnrolledNames() const
{
  return _faceTracker->GetEnrolledNames();
}

// - - - - - - - - - - - - - - - - - - - - - - - - - - - - - - - - - - - - - - - - - - - - - - - - - - - - - - - - - - -
Result VisionSystem::RenameFace(Vision::FaceID_t faceID, const std::string& oldName, const std::string& newName,
                                Vision::RobotRenamedEnrolledFace& renamedFace)
{
  return _faceTracker->RenameFace(faceID, oldName, newName, renamedFace);
}

// - - - - - - - - - - - - - - - - - - - - - - - - - - - - - - - - - - - - - - - - - - - - - - - - - - - - - - - - - - -
Vision::Image BlackOutRects(const Vision::Image& img, const std::vector<Anki::Rectangle<s32>>& rects)
{
  // Black out detected markers so we don't find faces in them
  Vision::Image maskedImage;
  img.CopyTo(maskedImage);
  
  DEV_ASSERT(maskedImage.GetTimestamp() == img.GetTimestamp(), "VisionSystem.DetectFaces.BadImageTimestamp");
  
  for(auto rect : rects) // Deliberate copy because GetROI can modify 'rect'
  {
    Vision::Image roi = maskedImage.GetROI(rect);
    
    if(!roi.IsEmpty())
    {
      roi.FillWith(0);
    }
  }
  
  return maskedImage;
}

// - - - - - - - - - - - - - - - - - - - - - - - - - - - - - - - - - - - - - - - - - - - - - - - - - - - - - - - - - - -
Result VisionSystem::DetectFaces(Vision::ImageCache& imageCache, std::vector<Anki::Rectangle<s32>>& detectionRects,
                                 const bool useCropping)
{
  DEV_ASSERT(_faceTracker != nullptr, "VisionSystem.DetectFaces.NullFaceTracker");
 
  const Vision::Image& grayImage = imageCache.GetGray();

  /*
  // Periodic printouts of face tracker timings
  static TimeStamp_t lastProfilePrint = 0;
  if(grayImage.GetTimestamp() - lastProfilePrint > 2000) {
    _faceTracker->PrintTiming();
    lastProfilePrint = grayImage.GetTimestamp();
  }
   */
  
  if(_faceTracker == nullptr) {
    PRINT_NAMED_ERROR("VisionSystem.Update.NullFaceTracker",
                      "In detecting faces mode, but face tracker is null.");
    return RESULT_FAIL;
  }
  
  // If we've moved too much, reset the tracker so we don't accidentally mistake
  // one face for another. (If one face it was tracking from the last image is
  // now on top of a nearby face in the image, the tracker can't tell if that's
  // because the face moved or the camera moved.)
  const bool hasHeadMoved = !_poseData.IsHeadAngleSame(_prevPoseData, DEG_TO_RAD(kFaceTrackingMaxHeadAngleChange_deg));
  const bool hasBodyMoved = !_poseData.IsBodyPoseSame(_prevPoseData,
                                                      DEG_TO_RAD(kFaceTrackingMaxBodyAngleChange_deg),
                                                      kFaceTrackingMaxPoseChange_mm);
  if(hasHeadMoved || hasBodyMoved)
  {
    PRINT_CH_DEBUG(kLogChannelName, "VisionSystem.Update.ResetFaceTracker",
                      "HeadMoved:%d BodyMoved:%d", hasHeadMoved, hasBodyMoved);
    _faceTracker->AccountForRobotMove();
  }

  const f32 cropFactor = (useCropping ? kFaceTrackingCropWidthFraction : 1.f);

  if(!detectionRects.empty())
  {
    // Black out previous detections so we don't find faces in them
    Vision::Image maskedImage = BlackOutRects(grayImage, detectionRects);
    
#     if DEBUG_FACE_DETECTION
    //_currentResult.debugImages.push_back({"MaskedFaceImage", maskedImage});
#     endif
    
    _faceTracker->Update(maskedImage, cropFactor, _currentResult.faces, _currentResult.updatedFaceIDs,
                         _currentResult.debugImages);
  }
  else
  {
    // Nothing already detected, so nothing to black out before looking for faces
    _faceTracker->Update(grayImage, cropFactor, _currentResult.faces, _currentResult.updatedFaceIDs, _currentResult.debugImages);
  }
  
  for(auto faceIter = _currentResult.faces.begin(); faceIter != _currentResult.faces.end(); ++faceIter)
  {
    auto & currentFace = *faceIter;
    
    DEV_ASSERT(currentFace.GetTimeStamp() == grayImage.GetTimestamp(), "VisionSystem.DetectFaces.BadFaceTimestamp");

    detectionRects.emplace_back((s32)std::round(faceIter->GetRect().GetX()),
                                (s32)std::round(faceIter->GetRect().GetY()),
                                (s32)std::round(faceIter->GetRect().GetWidth()),
                                (s32)std::round(faceIter->GetRect().GetHeight()));
    
    // Make head pose w.r.t. the historical world origin
    Pose3d headPose = currentFace.GetHeadPose();
    headPose.SetParent(_poseData.cameraPose);
    headPose = headPose.GetWithRespectToRoot();

    // Make eye pose w.r.t. the historical world origin
    Pose3d eyePose = currentFace.GetEyePose();
    eyePose.SetParent(_poseData.cameraPose);
    eyePose = eyePose.GetWithRespectToRoot();

    DEV_ASSERT(headPose.IsChildOf(_poseOrigin), "VisionSystem.DetectFaces.BadHeadPoseParent");
    DEV_ASSERT(eyePose.IsChildOf(_poseOrigin), "VisionSystem.DetectFaces.BadEyePoseParent");
    
    // Leave faces in the output result with no parent pose (b/c we will assume they are w.r.t. the origin)
    headPose.ClearParent();
    eyePose.ClearParent();
    
    currentFace.SetHeadPose(headPose);
    currentFace.SetEyePose(eyePose);
  }
  
  return RESULT_OK;
} // DetectFaces()

// - - - - - - - - - - - - - - - - - - - - - - - - - - - - - - - - - - - - - - - - - - - - - - - - - - - - - - - - - - -
Result VisionSystem::DetectPets(Vision::ImageCache& imageCache,
                                std::vector<Anki::Rectangle<s32>>& detections)
{
  const Vision::Image& grayImage = imageCache.GetGray();
  Result result = RESULT_FAIL;
  
  if(detections.empty())
  {
    result = _petTracker->Update(grayImage, _currentResult.pets);
  }
  else
  {
    // Don't look for pets where we've already found something else
    Vision::Image maskedImage = BlackOutRects(grayImage, detections);
    result = _petTracker->Update(maskedImage, _currentResult.pets);
  }
  
  if(RESULT_OK != result) {
    PRINT_NAMED_WARNING("VisionSystem.DetectPets.PetTrackerUpdateFailed", "");
  }
  
  for(auto const& pet : _currentResult.pets)
  {
    detections.emplace_back((s32)std::round(pet.GetRect().GetX()),
                            (s32)std::round(pet.GetRect().GetY()),
                            (s32)std::round(pet.GetRect().GetWidth()),
                            (s32)std::round(pet.GetRect().GetHeight()));
  }
  return result;
  
} // DetectPets()
  
// - - - - - - - - - - - - - - - - - - - - - - - - - - - - - - - - - - - - - - - - - - - - - - - - - - - - - - - - - - -
Result VisionSystem::DetectMotion(Vision::ImageCache& imageCache)
{

  Result result = RESULT_OK;
  
  _motionDetector->Detect(imageCache, _poseData, _prevPoseData,
                          _currentResult.observedMotions, _currentResult.debugImages);
  
  return result;
  
} // DetectMotion()

// - - - - - - - - - - - - - - - - - - - - - - - - - - - - - - - - - - - - - - - - - - - - - - - - - - - - - - - - - - -
Result VisionSystem::DetectBrightColors(Vision::ImageCache& imageCache)
{
  DEV_ASSERT(imageCache.HasColor(), "VisionSystem.DetectBrightColors.NoColor");
  const Vision::ImageRGB& image = imageCache.GetRGB();
  Result result = _brightColorDetector->Detect(image, _currentResult.salientPoints);
  return result;
} // DetectBrightColors()

Result VisionSystem::UpdateOverheadMap(Vision::ImageCache& imageCache)
{
  DEV_ASSERT(imageCache.HasColor(), "VisionSystem.UpdateOverheadMap.NoColor");
  const Vision::ImageRGB& image = imageCache.GetRGB();
  Result result = _overheadMap->Update(image, _poseData, _currentResult.debugImages);
  return result;
}

Result VisionSystem::UpdateGroundPlaneClassifier(Vision::ImageCache& imageCache)
{
  DEV_ASSERT(imageCache.HasColor(), "VisionSystem.UpdateGroundPlaneClassifier.NoColor");
  const Vision::ImageRGB& image = imageCache.GetRGB();
  Result result = _groundPlaneClassifier->Update(image, _poseData, _currentResult.debugImages,
                                                 _currentResult.visualObstacles);
  return result;
}

// - - - - - - - - - - - - - - - - - - - - - - - - - - - - - - - - - - - - - - - - - - - - - - - - - - - - - - - - - - -
Result VisionSystem::DetectLaserPoints(Vision::ImageCache& imageCache)
{
  const bool isDarkExposure = (Util::IsNear(_currentCameraParams.exposureTime_ms, GetMinCameraExposureTime_ms()) &&
                               Util::IsNear(_currentCameraParams.gain, GetMinCameraGain()));
  
  Result result = _laserPointDetector->Detect(imageCache, _poseData, isDarkExposure,
                                              _currentResult.laserPoints,
                                              _currentResult.debugImages);
  
  return result;
}

// - - - - - - - - - - - - - - - - - - - - - - - - - - - - - - - - - - - - - - - - - - - - - - - - - - - - - - - - - - -
Result VisionSystem::DetectIllumination(Vision::ImageCache& imageCache)
{
  Result result = _illuminationDetector->Detect(imageCache, 
                                                _poseData, 
                                                _currentResult.illumination);
  return result;
}

#if 0
#pragma mark --- Public VisionSystem API Implementations ---
#endif

// - - - - - - - - - - - - - - - - - - - - - - - - - - - - - - - - - - - - - - - - - - - - - - - - - - - - - - - - - - -
std::string VisionSystem::GetCurrentModeName() const {
  return _modes.ToString();
}

// - - - - - - - - - - - - - - - - - - - - - - - - - - - - - - - - - - - - - - - - - - - - - - - - - - - - - - - - - - -
VisionMode VisionSystem::GetModeFromString(const std::string& str) const
{
  return VisionModeFromString(str.c_str());
}

// - - - - - - - - - - - - - - - - - - - - - - - - - - - - - - - - - - - - - - - - - - - - - - - - - - - - - - - - - - -
Result VisionSystem::ApplyCLAHE(Vision::ImageCache& imageCache,
                                const MarkerDetectionCLAHE useCLAHE,
                                Vision::Image& claheImage)
{
  const Vision::ImageCacheSize whichSize = imageCache.GetSize(kMarkerDetector_ScaleMultiplier);
  
  switch(useCLAHE)
  {
    case MarkerDetectionCLAHE::Off:
      _currentUseCLAHE = false;
      break;
      
    case MarkerDetectionCLAHE::On:
    case MarkerDetectionCLAHE::Both:
      _currentUseCLAHE = true;
      break;
      
    case MarkerDetectionCLAHE::Alternating:
      _currentUseCLAHE = !_currentUseCLAHE;
      break;
      
    case MarkerDetectionCLAHE::WhenDark:
    {
      const Vision::Image& inputImageGray = imageCache.GetGray(whichSize);
        
      // Use CLAHE on the current image if it is dark enough
      static const s32 subSample = 3;
      const s32 numRows = inputImageGray.GetNumRows();
      const s32 numCols = inputImageGray.GetNumCols();
      // Consider that in the loop below, we always start at row 0, and we always start at column 0
      const s32 count = ((numRows + subSample - 1) / subSample) *
                        ((numCols + subSample - 1) / subSample);
      const s32 threshold = kClaheWhenDarkThreshold * count;

      _currentUseCLAHE = true;
      s32 meanValue = 0;
      for(s32 i=0; i<numRows; i+=subSample)
      {
        const u8* img_i = inputImageGray.GetRow(i);
        for(s32 j=0; j<numCols; j+=subSample)
        {
          meanValue += img_i[j];
        }
        if (meanValue >= threshold)
        {
          // Image is not dark enough; early out
          _currentUseCLAHE = false;
          break;
        }
      }
      break;
    }
      
    case MarkerDetectionCLAHE::Count:
      assert(false);
      break;
  }
  
  if(!_currentUseCLAHE)
  {
    // Nothing to do: not currently using CLAHE
    return RESULT_OK;
  }
  
  if(_lastClaheTileSize != kClaheTileSize) {
    PRINT_CH_DEBUG(kLogChannelName, "VisionSystem.Update.ClaheTileSizeUpdated",
                      "%d -> %d", _lastClaheTileSize, kClaheTileSize);
    
    _clahe->setTilesGridSize(cv::Size(kClaheTileSize, kClaheTileSize));
    _lastClaheTileSize = kClaheTileSize;
  }
  
  if(_lastClaheClipLimit != kClaheClipLimit) {
    PRINT_CH_DEBUG(kLogChannelName, "VisionSystem.Update.ClaheClipLimitUpdated",
                      "%d -> %d", _lastClaheClipLimit, kClaheClipLimit);
    
    _clahe->setClipLimit(kClaheClipLimit);
    _lastClaheClipLimit = kClaheClipLimit;
  }

  const Vision::Image& inputImageGray = imageCache.GetGray(whichSize);
    
  Tic("CLAHE");
  _clahe->apply(inputImageGray.get_CvMat_(), claheImage.get_CvMat_());
  
  if(kPostClaheSmooth > 0)
  {
    s32 kSize = 3*kPostClaheSmooth;
    if(kSize % 2 == 0) {
      ++kSize; // Make sure it's odd
    }
    cv::GaussianBlur(claheImage.get_CvMat_(), claheImage.get_CvMat_(),
                     cv::Size(kSize,kSize), kPostClaheSmooth);
  }
  else if(kPostClaheSmooth < 0)
  {
    static Vision::Image temp(claheImage.GetNumRows(), claheImage.GetNumCols());
    claheImage.BoxFilter(temp, -kPostClaheSmooth);
    std::swap(claheImage, temp);
  }
  Toc("CLAHE");
  
  if(DEBUG_DISPLAY_CLAHE_IMAGE) {
    _currentResult.debugImages.emplace_back("ImageCLAHE", claheImage);
  }
  
  claheImage.SetTimestamp(inputImageGray.GetTimestamp()); // make sure to preserve timestamp!
  
  return RESULT_OK;
  
} // ApplyCLAHE()

// - - - - - - - - - - - - - - - - - - - - - - - - - - - - - - - - - - - - - - - - - - - - - - - - - - - - - - - - - - -
Result VisionSystem::DetectMarkers(Vision::ImageCache& imageCache,
                                  const Vision::Image& claheImage,
                                  std::vector<Anki::Rectangle<s32>>& detectionRects,
                                  MarkerDetectionCLAHE useCLAHE,
                                  const VisionPoseData& poseData)
{
  // Currently assuming we detect markers first, so we won't make use of anything already detected
  DEV_ASSERT(detectionRects.empty(), "VisionSystem.DetectMarkersWithCLAHE.ExpectingEmptyDetectionRects");
  
  const auto whichSize = imageCache.GetSize(kMarkerDetector_ScaleMultiplier);
  
  std::vector<const Vision::Image*> imagePtrs;
  
  switch(useCLAHE)
  {
    case MarkerDetectionCLAHE::Off:
    {
      imagePtrs.push_back(&imageCache.GetGray(whichSize));
      break;
    }
      
    case MarkerDetectionCLAHE::On:
    {
      DEV_ASSERT(!claheImage.IsEmpty(), "VisionSystem.DetectMarkersWithCLAHE.useOn.ImageIsEmpty");
      imagePtrs.push_back(&claheImage);
      break;
    }
      
    case MarkerDetectionCLAHE::Both:
    {
      DEV_ASSERT(!claheImage.IsEmpty(), "VisionSystem.DetectMarkersWithCLAHE.useBoth.ImageIsEmpty");
      
      // First run will put quads into detectionRects
      imagePtrs.push_back(&imageCache.GetGray(whichSize));
      
      // Second run will white out existing markerQuads (so we don't
      // re-detect) and also add new ones
      imagePtrs.push_back(&claheImage);
      break;
    }
      
    case MarkerDetectionCLAHE::Alternating:
    {
      if(_currentUseCLAHE) {
        DEV_ASSERT(!claheImage.IsEmpty(), "VisionSystem.DetectMarkersWithCLAHE.useAlternating.ImageIsEmpty");
        imagePtrs.push_back(&claheImage);
      }
      else {
        imagePtrs.push_back(&imageCache.GetGray(whichSize));
      }
      break;
    }
      
    case MarkerDetectionCLAHE::WhenDark:
    {
      // NOTE: _currentUseCLAHE should have been set based on image brightness already
      
      if(_currentUseCLAHE)
      {
        DEV_ASSERT(!claheImage.IsEmpty(), "VisionSystem.DetectMarkersWithCLAHE.useWhenDark.ImageIsEmpty");
        imagePtrs.push_back(&claheImage);
      }
      else {
        imagePtrs.push_back(&imageCache.GetGray(whichSize));
      }
      break;
    }
      
    case MarkerDetectionCLAHE::Count:
      assert(false); // should never get here
      break;
  }
  
  Vision::Image compositeImage;
  if(IsModeEnabled(VisionMode::CompositingImages)) {
    _imageCompositor->ComposeWith(imageCache.GetGray(whichSize));
    const size_t numImagesComposited = _imageCompositor->GetNumImagesComposited();

    const bool shouldRunOnComposite = (numImagesComposited % _imageCompositorReadyPeriod) == 0;
    if(shouldRunOnComposite) {
      _imageCompositor->GetCompositeImage(compositeImage);
      imagePtrs.push_back(&compositeImage);

      #define DEBUG_IMAGE_COMPOSITING 0
      #if(DEBUG_IMAGE_COMPOSITING)
      // Debug image display
      Vision::ImageRGB dispImg;
      dispImg.SetFromGray(compositeImage);
      _currentResult.debugImages.emplace_back("ImageCompositing", dispImg);
      #endif
    }

    const bool shouldReset = (numImagesComposited == _imageCompositorResetPeriod);
    if(shouldReset) {
      _imageCompositor->Reset();

      // This mode is considered processed iff:
      // - a composite image was produced for marker detection
      // - a reset occurs simultaneously
      // NOTE: by definition of the Ready and Reset periods, we're guaranteed
      //  to have run MarkerDetection in the same frame we trigger a Reset
      DEV_ASSERT_MSG(shouldRunOnComposite, "VisionSystem.DetectMarkers.InvalidResetCallBeforeImageUsed","");
      _currentResult.modesProcessed.Insert(VisionMode::CompositingImages);
    }
  }
  
  // Set up cropping rectangles to cycle through each time DetectMarkers is called
  DEV_ASSERT(!imagePtrs.empty(), "VisionSystem.DetectMarkersWithCLAHE.NoImagePointers");
  static CropScheduler cropScheduler(_camera);
  if(!Util::IsNear(cropScheduler.GetCropWidthFraction(), kMarkerDetector_CropWidthFraction))
  {
    cropScheduler.Reset(kMarkerDetector_CropWidthFraction, CropScheduler::CyclingMode::Middle_Left_Middle_Right);
  }
  
  Rectangle<s32> cropRect;
  if(IsModeEnabled(VisionMode::FullFrameMarkerDetection))
  {
    cropRect = Rectangle<s32>(0,0,imagePtrs.front()->GetNumCols(), imagePtrs.front()->GetNumRows());
  }
  else
  {
    const bool useHorizontalCycling = !IsModeEnabled(VisionMode::FullWidthMarkerDetection);
    const bool useVariableHeight = !IsModeEnabled(VisionMode::FullHeightMarkerDetection);
    const bool cropInBounds = cropScheduler.GetCropRect(imagePtrs.front()->GetNumRows(),
                                                        imagePtrs.front()->GetNumCols(),
                                                        useHorizontalCycling,
                                                        useVariableHeight,
                                                        poseData, cropRect);

    if(!cropInBounds)
    {
      PRINT_CH_DEBUG(kLogChannelName, "VisionSystem.DetectMarkersWithCLAHE.CropRectOOB", "");
      return RESULT_OK;
    }
    
    DEV_ASSERT(cropRect.Area() > 0, "VisionSystem.DetectMarkersWithCLAHE.EmptyCrop");
  }
  
  Result lastResult = RESULT_OK;
  for(auto imgPtr : imagePtrs)
  {
    DEV_ASSERT(imgPtr->GetNumRows() == imagePtrs.front()->GetNumRows() &&
               imgPtr->GetNumCols() == imagePtrs.front()->GetNumCols(),
               "VisionSystem.DetectMarkersWithCLAHE.DifferingImageSizes");
    
    const Vision::Image& imgROI = imgPtr->GetROI(cropRect);
    lastResult = _markerDetector->Detect(imgROI, _currentResult.observedMarkers);
    if(RESULT_OK != lastResult) {
      break;
    }
    
    // Debug crop windows
    if(kMarkerDetector_VizCropScheduler)
    {
      Vision::ImageRGB dispImg;
      dispImg.SetFromGray(imgROI);
      for(auto const& marker : _currentResult.observedMarkers)
      {
        dispImg.DrawQuad(marker.GetImageCorners(), NamedColors::RED);
      }
      dispImg.DrawRect(Rectangle<s32>{0,0,cropRect.GetWidth(),cropRect.GetHeight()}, NamedColors::RED);
      _currentResult.debugImages.emplace_back("CroppedMarkers", dispImg);
    }
  }

  const bool meterFromChargerOnly = IsModeEnabled(VisionMode::MeteringFromChargerOnly);
  
  auto markerIter = _currentResult.observedMarkers.begin();
  while(markerIter != _currentResult.observedMarkers.end())
  {
    auto & marker = *markerIter;
    
    if(meterFromChargerOnly && (marker.GetCode() != Vision::MARKER_CHARGER_HOME))
    {
      markerIter = _currentResult.observedMarkers.erase(markerIter);
      continue;
    }
    
    // Adjust the marker for the crop rectangle / processing resolution, to put it back in original image coordinates
    Quad2f scaledCorners(marker.GetImageCorners());
    if(cropRect.GetX() > 0 || cropRect.GetY() > 0 || kMarkerDetector_ScaleMultiplier != 1)
    {
      for(auto & corner : scaledCorners)
      {
        corner.x() += cropRect.GetX();
        corner.y() += cropRect.GetY();

        // By default we display images at the default image cache size so we need to scale the marker
        // corners to that size
        const f32 scaleMultiplier = ImageCacheSizeToScaleFactor(Vision::ImageCache::GetSize(kMarkerDetector_ScaleMultiplier));
        const f32 defaultScaleMultiplier = ImageCacheSizeToScaleFactor(Vision::ImageCache::GetDefaultImageCacheSize());
        corner *= (defaultScaleMultiplier / scaleMultiplier);
      }
      
      marker.SetImageCorners(scaledCorners);
    }
    
    // Add the bounding rect of the (unwarped) marker to the detection rectangles
    // Note that the scaled corners might get changed slightly by rolling shutter warping
    // below, making the detection rect slightly inaccurate, but these rectangles don't need
    // to be super accurate. And we'd rather still report something being detected here
    // even if the warping pushes a corner OOB, thereby removing the marker from the
    // actual reported list.
    detectionRects.emplace_back(scaledCorners);
    
    // Instead of correcting the entire image only correct the quads
    // Apply the appropriate shift to each of the corners of the quad to get a shifted quad
    if(_doRollingShutterCorrection)
    {
      bool allCornersInBounds = true;
      for(auto & corner : scaledCorners)
      {
        const s32 fullNumRows = imageCache.GetNumRows(Vision::ImageCacheSize::Half);
        const s32 fullNumCols = imageCache.GetNumCols(Vision::ImageCacheSize::Half);
        const int warpIndex = std::floor(corner.y() / (fullNumRows / _rollingShutterCorrector.GetNumDivisions()));
        DEV_ASSERT_MSG(warpIndex >= 0 && warpIndex < _rollingShutterCorrector.GetPixelShifts().size(),
                       "VisionSystem.DetectMarkersWithCLAHE.WarpIndexOOB", "Index:%d Corner y:%f",
                       warpIndex, corner.y());
        
        const Vec2f& pixelShift = _rollingShutterCorrector.GetPixelShifts().at(warpIndex);
        corner -= pixelShift;

        if(Util::IsFltLTZero(corner.x()) ||
           Util::IsFltLTZero(corner.y()) ||
           Util::IsFltGE(corner.x(), (f32)fullNumCols) ||
           Util::IsFltGE(corner.y(), (f32)fullNumRows))
        {
          // Warped corner is outside image bounds. Just drop this entire marker. Technically, we could still
          // probably estimate its pose just fine, but other things later may expect all corners to be in bounds
          // so easier just not to risk it.
          allCornersInBounds = false;
          break; // no need to warp remaining corners once any one is OOB
        }
      }
      
      if(!allCornersInBounds)
      {
        // Remove this OOB marker from the list entirely
        PRINT_CH_DEBUG(kLogChannelName, "VisionSystem.DetectMarkersWithCLAHE.RemovingMarkerOOB",
                       "%s", Vision::MarkerTypeStrings[marker.GetCode()]);
        markerIter = _currentResult.observedMarkers.erase(markerIter);
        continue;
      }
      
      marker.SetImageCorners(scaledCorners); // "scaled" corners are now the warped corners
    }
    
    ++markerIter;
  }
  
  return lastResult;
  
} // DetectMarkers
  
// - - - - - - - - - - - - - - - - - - - - - - - - - - - - - - - - - - - - - - - - - - - - - - - - - - - - - - - - - - -
void VisionSystem::CheckForNeuralNetResults()
{
<<<<<<< HEAD
  _neuralNetResults.clear();
  
=======
>>>>>>> 9577df6d
  for(const auto& neuralNetRunnerEntry : _neuralNetRunners)
  {
    const std::string& networkName = neuralNetRunnerEntry.first;
    const auto& neuralNetRunner = neuralNetRunnerEntry.second;
    
<<<<<<< HEAD
    std::list<Vision::SalientPoint> salientPoints;
    const bool resultReady = neuralNetRunner->GetDetections(salientPoints);
=======
    const bool resultReady = neuralNetRunner->GetDetections(_currentResult.salientPoints);
>>>>>>> 9577df6d
    if(resultReady)
    {
      VisionProcessingResult neuralNetResult;
      std::swap(neuralNetResult.salientPoints, salientPoints);
      neuralNetResult.timestamp = neuralNetRunner->GetProcessingTimeStamp();
      
      PRINT_CH_DEBUG(kLogChannelName, "VisionSystem.CheckForNeuralNetResults.GotDetections",
                     "Network:%s NumSalientPoints:%zu",
<<<<<<< HEAD
                     networkName.c_str(), neuralNetResult.salientPoints.size());
=======
                     networkName.c_str(), _currentResult.salientPoints.size());
>>>>>>> 9577df6d
      
      std::set<VisionMode> modes;
      const bool success = GetVisionModesForNeuralNet(networkName, modes);
      if(ANKI_VERIFY(success, "VisionSystem.CheckForNeuralNetResults.NoModeForNetworkName", "Name: %s",
                     networkName.c_str()))
      {
          
        for(auto & mode : modes)
        {
<<<<<<< HEAD
          neuralNetResult.modesProcessed.Insert(mode);
=======
          _currentResult.modesProcessed.Insert(mode);
        }
        
        if(IsModeEnabled(VisionMode::SavingImages))
        {
          const Vision::ImageRGB& neuralNetRunnerImage = neuralNetRunner->GetOrigImg();
          
          if(!neuralNetRunnerImage.IsEmpty() &&
             _imageSaver->WantsToSave(_currentResult, neuralNetRunnerImage.GetTimestamp()))
          {
            const Result saveResult = _imageSaver->Save(neuralNetRunnerImage, _frameNumber);
            if(RESULT_OK == saveResult)
            {
              _currentResult.modesProcessed.Insert(VisionMode::SavingImages);
            }
            
            const std::string jsonFilename = _imageSaver->GetFullFilename(_frameNumber, "json");
            Json::Value jsonSalientPoints;
            NeuralNets::INeuralNetMain::ConvertSalientPointsToJson(_currentResult.salientPoints, false,
                                                                   jsonSalientPoints);
            const bool success = NeuralNets::INeuralNetMain::WriteResults(jsonFilename, jsonSalientPoints);
            if(!success)
            {
              LOG_WARNING("VisionSystem.CheckForNeuralNets.WriteJsonSalientPointsFailed",
                          "Writing %zu salient points to %s",
                          _currentResult.salientPoints.size(), jsonFilename.c_str());
            }
          }
>>>>>>> 9577df6d
        }
          
        if(ANKI_DEV_CHEATS)
        {
<<<<<<< HEAD
          AddFakeDetections((TimeStamp_t)neuralNetResult.timestamp, modes);
        }
      }
      
      _neuralNetResults.emplace_back(std::move(neuralNetResult));
      
=======
          const Vision::ImageRGB& neuralNetRunnerImage = neuralNetRunner->GetOrigImg();
          if(!neuralNetRunnerImage.IsEmpty())
          {
            AddFakeDetections(neuralNetRunnerImage.GetTimestamp(), modes);
          }
        }
      }
>>>>>>> 9577df6d
    } // if(resultReady)
    
  }
}

// - - - - - - - - - - - - - - - - - - - - - - - - - - - - - - - - - - - - - - - - - - - - - - - - - - - - - - - - - - -
void VisionSystem::AddFakeDetections(const TimeStamp_t atTimestamp, const std::set<VisionMode>& modes)
{
  // DEBUG: Randomly fake detections of hands and pets if this network was registered to those modes
  if(Util::IsFltGTZero(kFakeHandDetectionProbability) ||
     Util::IsFltGTZero(kFakeCatDetectionProbability) ||
     Util::IsFltGTZero(kFakeDogDetectionProbability))
  {
    std::vector<Vision::SalientPointType> fakeDetectionsToAdd;
    for(auto & mode : modes)
    {
      _currentResult.modesProcessed.Insert(mode);
      
      static Util::RandomGenerator rng;
      if((VisionMode::DetectingHands == mode) && (rng.RandDbl() < kFakeHandDetectionProbability))
      {
        fakeDetectionsToAdd.emplace_back(Vision::SalientPointType::Hand);
      }
      if((VisionMode::DetectingPets == mode) && (rng.RandDbl() < kFakeCatDetectionProbability))
      {
        fakeDetectionsToAdd.emplace_back(Vision::SalientPointType::Cat);
      }
      if((VisionMode::DetectingPets == mode) && (rng.RandDbl() < kFakeDogDetectionProbability))
      {
        fakeDetectionsToAdd.emplace_back(Vision::SalientPointType::Dog);
      }
    }
    for(const auto& type : fakeDetectionsToAdd)
    {
      // Simple full-image "classification" SalientPoint
      Vision::SalientPoint salientPoint(atTimestamp,
                                        0.5f, 0.5f, 1.f, 1.f,
                                        type, EnumToString(type),
                                        {CladPoint2d{0.f,0.f}, CladPoint2d{0.f,1.f}, CladPoint2d{1.f,1.f}, CladPoint2d{1.f,0.f}},
                                        0);
      _currentResult.salientPoints.emplace_back(std::move(salientPoint));
    }
  }
}
  
// - - - - - - - - - - - - - - - - - - - - - - - - - - - - - - - - - - - - - - - - - - - - - - - - - - - - - - - - - - -
void VisionSystem::UpdateRollingShutter(const VisionPoseData& poseData, const Vision::ImageCache& imageCache)
{
  // If we've already updated the corrector at this timestamp, don't have to do it again
  if(!_doRollingShutterCorrection || (imageCache.GetTimeStamp() <= _lastRollingShutterCorrectionTime))
  {
    return;
  }

  Tic("RollingShutterComputePixelShifts");
  s32 numRows = imageCache.GetNumRows(Vision::ImageCacheSize::Half);
  _rollingShutterCorrector.ComputePixelShifts(poseData, _prevPoseData, numRows);
  Toc("RollingShutterComputePixelShifts");
  _lastRollingShutterCorrectionTime = imageCache.GetTimeStamp();
}

// - - - - - - - - - - - - - - - - - - - - - - - - - - - - - - - - - - - - - - - - - - - - - - - - - - - - - - - - - - -
Result VisionSystem::Update(const VisionSystemInput& input)
{
  _imageCache->Reset(input.imageBuffer);

  _modes = input.modesToProcess;
  _futureModes = input.futureModesToProcess;
  _imageCompressQuality = input.imageCompressQuality;
  
  return Update(input.poseData, *_imageCache);
}

// - - - - - - - - - - - - - - - - - - - - - - - - - - - - - - - - - - - - - - - - - - - - - - - - - - - - - - - - - - -
// This is the regular Update() call
Result VisionSystem::Update(const VisionPoseData& poseData, Vision::ImageCache& imageCache)
{
  Result lastResult = RESULT_OK;
  
  if(!_isInitialized || !_camera.IsCalibrated())
  {
    PRINT_NAMED_WARNING("VisionSystem.Update.NotReady",
                        "Must be initialized and have calibrated camera to Update");
    return RESULT_FAIL;
  }
  
  _frameNumber++;
  
  // Set up the results for this frame:
  VisionProcessingResult result;
  result.timestamp = imageCache.GetTimeStamp();
  result.imageQuality = Vision::ImageQuality::Unchecked;
  result.cameraParams.exposureTime_ms = -1;
  std::swap(result, _currentResult);
  
  auto& visionModesProcessed = _currentResult.modesProcessed;
  visionModesProcessed.Clear();
  
  // Store the new robot state and keep a copy of the previous one
  UpdatePoseData(poseData);
  
  bool& cameraParamsRequested = _nextCameraParams.first;
  if(cameraParamsRequested)
  {
    _currentCameraParams = _nextCameraParams.second;
    cameraParamsRequested = false;
    
    _cameraParamsController->UpdateCurrentCameraParams(_currentCameraParams);
  }
  
  if(_modes.IsEmpty())
  {
    // Push the empty result and bail
    _mutex.lock();
    _results.push(_currentResult);
    _mutex.unlock();
    return RESULT_OK;
  }
  
  if(kVisionSystemSimulatedDelay_ms > 0)
  {
    std::this_thread::sleep_for(std::chrono::milliseconds(kVisionSystemSimulatedDelay_ms));
  }
  
  // Begin image processing
  // Apply CLAHE if enabled:
  DEV_ASSERT(kUseCLAHE_u8 < Util::EnumToUnderlying(MarkerDetectionCLAHE::Count),
             "VisionSystem.ApplyCLAHE.BadUseClaheVal");
  MarkerDetectionCLAHE useCLAHE = static_cast<MarkerDetectionCLAHE>(kUseCLAHE_u8);
  Vision::Image claheImage;
  
  // Note: this will do nothing and leave claheImage empty if CLAHE is disabled
  // entirely or for this frame.
  lastResult = ApplyCLAHE(imageCache, useCLAHE, claheImage);
  ANKI_VERIFY(RESULT_OK == lastResult, "VisionSystem.Update.FailedCLAHE", "ApplyCLAHE supposedly has no failure mode");
  
  if(IsModeEnabled(VisionMode::ComputingStatistics))
  {
    Tic("TotalComputingStatistics");
    _currentResult.imageMean = ComputeMean(imageCache, kImageMeanSampleInc);
    visionModesProcessed.Insert(VisionMode::ComputingStatistics);
    Toc("TotalComputingStatistics");
  }

  DetectionRectsByMode detectionsByMode;

  bool anyModeFailures = false;
  
  if(IsModeEnabled(VisionMode::DetectingMarkers) &&
     !IsModeEnabled(VisionMode::DisableMarkerDetection))
  {
    const bool allowWhileRotatingFast = IsModeEnabled(VisionMode::MarkerDetectionWhileRotatingFast);
    const bool wasRotatingTooFast = ( allowWhileRotatingFast ? false :
                                     poseData.imuDataHistory.WasRotatingTooFast(imageCache.GetTimeStamp(),
                                                                                DEG_TO_RAD(kBodyTurnSpeedThreshBlock_degs),
                                                                                DEG_TO_RAD(kHeadTurnSpeedThreshBlock_degs)));
    if(!wasRotatingTooFast)
    {
      // Marker detection uses rolling shutter compensation
      UpdateRollingShutter(poseData, imageCache);
      
      Tic("TotalDetectingMarkers");
      lastResult = DetectMarkers(imageCache, claheImage, detectionsByMode[VisionMode::DetectingMarkers], useCLAHE, poseData);
      
      if(RESULT_OK != lastResult) {
        PRINT_NAMED_ERROR("VisionSystem.Update.DetectMarkersFailed", "");
        anyModeFailures = true;
      } else {
        visionModesProcessed.Insert(VisionMode::DetectingMarkers);
        visionModesProcessed.Enable(VisionMode::MarkerDetectionWhileRotatingFast, allowWhileRotatingFast);
      }
      Toc("TotalDetectingMarkers");
    }
  }
  
  if(IsModeEnabled(VisionMode::DetectingFaces))
  {
    const bool estimatingFacialExpression = IsModeEnabled(VisionMode::EstimatingFacialExpression);
    _faceTracker->EnableEmotionDetection(estimatingFacialExpression);

    const bool detectingSmile = IsModeEnabled(VisionMode::DetectingSmileAmount);
    _faceTracker->EnableSmileDetection(detectingSmile);

    const bool detectingGaze = IsModeEnabled(VisionMode::DetectingGaze);
    _faceTracker->EnableGazeDetection(detectingGaze);

    const bool detectingBlink = IsModeEnabled(VisionMode::DetectingBlinkAmount);
    _faceTracker->EnableBlinkDetection(detectingBlink);

    
    Tic("TotalDetectingFaces");
    // NOTE: To use rolling shutter in DetectFaces, call UpdateRollingShutterHere
    // See: VIC-1417 
    // UpdateRollingShutter(poseData, imageCache);
    const bool useCropping = IsModeEnabled(VisionMode::CroppedFaceDetection);
    if((lastResult = DetectFaces(imageCache, detectionsByMode[VisionMode::DetectingFaces], useCropping)) != RESULT_OK) {
      PRINT_NAMED_ERROR("VisionSystem.Update.DetectFacesFailed", "");
      anyModeFailures = true;
    } else {
      visionModesProcessed.Insert(VisionMode::DetectingFaces);
      visionModesProcessed.Enable(VisionMode::CroppedFaceDetection,          useCropping);
      visionModesProcessed.Enable(VisionMode::EstimatingFacialExpression,    estimatingFacialExpression);
      visionModesProcessed.Enable(VisionMode::DetectingSmileAmount,          detectingSmile);
      visionModesProcessed.Enable(VisionMode::DetectingGaze,                 detectingGaze);
      visionModesProcessed.Enable(VisionMode::DetectingBlinkAmount,          detectingBlink);
    }
    Toc("TotalDetectingFaces");
  }
  
  if(IsModeEnabled(VisionMode::DetectingPets))
  {
    Tic("TotalDetectingPets");
    if((lastResult = DetectPets(imageCache, detectionsByMode[VisionMode::DetectingPets])) != RESULT_OK) {
      PRINT_NAMED_ERROR("VisionSystem.Update.DetectPetsFailed", "");
      anyModeFailures = true;
    } else {
      visionModesProcessed.Insert(VisionMode::DetectingPets);
    }
    Toc("TotalDetectingPets");
  }
  
  if(IsModeEnabled(VisionMode::DetectingMotion))
  {
    Tic("TotalDetectingMotion");
    if((lastResult = DetectMotion(imageCache)) != RESULT_OK) {
      PRINT_NAMED_ERROR("VisionSystem.Update.DetectMotionFailed", "");
      anyModeFailures = true;
    } else {
      visionModesProcessed.Insert(VisionMode::DetectingMotion);
    }
    Toc("TotalDetectingMotion");
  }

  if(IsModeEnabled(VisionMode::DetectingBrightColors)){
    if (imageCache.HasColor()){
      Tic("TotalDetectingBrightColors");
      lastResult = DetectBrightColors(imageCache);
      Toc("TotalDetectingBrightColors");
      if (lastResult != RESULT_OK){
        PRINT_NAMED_ERROR("VisionSystem.Update.DetectBrightColorsFailed","");
        anyModeFailures = true;
      } else {
        visionModesProcessed.Insert(VisionMode::DetectingBrightColors);
      }
    } else {
      PRINT_NAMED_WARNING("VisionSystem.Update.NoColorImage", "Could not process bright colors. No color image!");
    }
  }
  // Disabling this while VisionMode::BuildingOverheadMap is disabled
  if (IsModeEnabled(VisionMode::BuildingOverheadMap))
  {
    if (imageCache.HasColor()) {
      Tic("UpdateOverheadMap");
      lastResult = UpdateOverheadMap(imageCache);
      Toc("UpdateOverheadMap");
      if (lastResult != RESULT_OK) {
        anyModeFailures = true;
      } else {
        visionModesProcessed.Insert(VisionMode::BuildingOverheadMap);
      }
    }
    else {
      PRINT_NAMED_WARNING("VisionSystem.Update.NoColorImage", "Could not process overhead map. No color image!");
    }
  }
  
  if (IsModeEnabled(VisionMode::DetectingVisualObstacles))
  {
    if (imageCache.HasColor()) {
      Tic("DetectVisualObstacles");
      lastResult = UpdateGroundPlaneClassifier(imageCache);
      Toc("DetectVisualObstacles");
      if (lastResult != RESULT_OK) {
        anyModeFailures = true;
      } else {
        visionModesProcessed.Insert(VisionMode::DetectingVisualObstacles);
      }
    }
    else {
      PRINT_NAMED_WARNING("VisionSystem.Update.NoColorImage", "Could not process visual obstacles. No color image!");
    }
  }

  if(IsModeEnabled(VisionMode::DetectingOverheadEdges))
  {
    Tic("TotalDetectingOverheadEdges");

    lastResult = _overheadEdgeDetector->Detect(imageCache, _poseData, _currentResult);
    
    if(lastResult != RESULT_OK) {
      PRINT_NAMED_ERROR("VisionSystem.Update.DetectOverheadEdgesFailed", "");
      anyModeFailures = true;
    } else {
      visionModesProcessed.Insert(VisionMode::DetectingOverheadEdges);
    }
    Toc("TotalDetectingOverheadEdges");
  }
  
  if(IsModeEnabled(VisionMode::ComputingCalibration))
  {
    switch(kCalibTargetType)
    {
      case CameraCalibrator::CalibTargetType::CHECKERBOARD:
      {
        lastResult = _cameraCalibrator->ComputeCalibrationFromCheckerboard(_currentResult.cameraCalibration,
                                                                           _currentResult.debugImages);
        break;
      }
      case CameraCalibrator::CalibTargetType::QBERT:
      case CameraCalibrator::CalibTargetType::INVERTED_BOX:
      {
        // Marker detection needs to have run before trying to do single target calibration
        DEV_ASSERT(visionModesProcessed.Contains(VisionMode::DetectingMarkers),
                   "VisionSystem.Update.ComputingCalibration.MarkersNotDetected");
        
        CameraCalibrator::CalibTargetType targetType = static_cast<CameraCalibrator::CalibTargetType>(kCalibTargetType);
        lastResult = _cameraCalibrator->ComputeCalibrationFromSingleTarget(targetType,
                                                                           _currentResult.observedMarkers,
                                                                           _currentResult.cameraCalibration,
                                                                           _currentResult.debugImages);
        break;
      }
    }
    if(lastResult != RESULT_OK) {
      PRINT_NAMED_ERROR("VisionSystem.Update.ComputeCalibrationFailed", "");
      anyModeFailures = true;
    } else {
      visionModesProcessed.Insert(VisionMode::ComputingCalibration);
    }
  }
  
  if(IsModeEnabled(VisionMode::DetectingLaserPoints))
  {
    // Skip laser point detection if the Laser FeatureGate is disabled.
    // TODO: Remove this once laser feature is enabled (COZMO-11185)
    if(_context->GetFeatureGate()->IsFeatureEnabled(FeatureType::Laser))
    {
      Tic("TotalDetectingLaserPoints");
      if((lastResult = DetectLaserPoints(imageCache)) != RESULT_OK) {
        PRINT_NAMED_ERROR("VisionSystem.Update.DetectlaserPointsFailed", "");
        anyModeFailures = true;
      } else {
        visionModesProcessed.Insert(VisionMode::DetectingLaserPoints);
      }
      Toc("TotalDetectingLaserPoints");
    }
  }

  // Check for any results from any neural nets thave have been running (asynchronously).
  // Note that any SalientPoints found will be from a different image than the one in the cache and
  // will have their own timestamp which does not match the current VisionProcessingResult.
  CheckForNeuralNetResults();
  
  // Figure out if any modes requiring neural nets are enabled and keep up with the
  // set of networks needed to satisfy those modes (multiple modes could use the same
  // network!)
  std::set<std::string> networksToRun;
  for(const auto& mode : GetVisionModesUsingNeuralNets())
  {
    if(IsModeEnabled(mode))
    {
      std::set<std::string> networkNames;
      const bool success = GetNeuralNetsForVisionMode(mode, networkNames);
      if(ANKI_VERIFY(success, "VisionSystem.Update.NoNetworkForMode", "%s", EnumToString(mode)))
      {
        networksToRun.insert(networkNames.begin(), networkNames.end());
      }
    }
  }
  
  // Run the set of required networks
  for(const auto& networkName : networksToRun)
  {
    auto iter = _neuralNetRunners.find(networkName);
    if(iter == _neuralNetRunners.end())
    {
      // If the network does not exist, something has been configured / set up wrong in vision_config.json or
      // perhaps in registering network names and VisionModes in visionModeHelpers.cpp. Die immediately.
      // Don't waste time sifting through logs trying to figure out why the associated features isn't working.
      LOG_ERROR("VisionSystem.Update.MissingNeuralNet",
                "Requested to run network named %s but no runner for it exists",
                networkName.c_str());
      exit(-1);
    }
    
    const bool started = iter->second->StartProcessingIfIdle(imageCache);
    if(started)
    {
      PRINT_CH_DEBUG("NeuralNets", "VisionSystem.Update.StartedNeuralNet", "Running %s on image at time t:%u",
                     networkName.c_str(), imageCache.GetTimeStamp());
    }
  }
  
  // Check for illumination state
  if(IsModeEnabled(VisionMode::DetectingIllumination) &&
     !IsModeEnabled(VisionMode::CyclingExposure)) // don't check for illumination if cycling exposure
  {
    Tic("DetectingIllumination");
    lastResult = DetectIllumination(imageCache);
    Toc("DetectingIllumination");
    if (lastResult != RESULT_OK) {
      PRINT_NAMED_ERROR("VisionSystem.Update.DetectIlluminationFailed", "");
      anyModeFailures = true;
    } else {
      visionModesProcessed.Insert(VisionMode::DetectingIllumination);
    }
  }

  UpdateMeteringRegions(imageCache.GetTimeStamp(), std::move(detectionsByMode));
  
  // NOTE: This should come after any detectors that add things to "detectionRects"
  //       since it meters exposure based on those.
  const bool isWhiteBalancing = IsModeEnabled(VisionMode::WhiteBalance);
  const bool isAutoExposing   = IsModeEnabled(VisionMode::AutoExposure);
  if(isAutoExposing || isWhiteBalancing)
  {
    Tic("UpdateCameraParams");
    lastResult = UpdateCameraParams(imageCache);
    Toc("UpdateCameraParams");
    
    if(RESULT_OK != lastResult) {
      PRINT_NAMED_ERROR("VisionSystem.Update.UpdateCameraParamsFailed", "");
      anyModeFailures = true;
    } else {
      visionModesProcessed.Enable(VisionMode::AutoExposure, isAutoExposing);
      visionModesProcessed.Enable(VisionMode::WhiteBalance, isWhiteBalancing);
    }
  }
  
  if(IsModeEnabled(VisionMode::Benchmarking))
  {
    Tic("Benchmarking");
    const Result benchMarkResult = _benchmark->Update(imageCache);
    Toc("BenchMarking");
    
    if(RESULT_OK != benchMarkResult) {
      PRINT_NAMED_ERROR("VisionSystem.Update.BenchmarkFailed", "");
      // Continue processing, since this should be independent of other modes
    } else {
      visionModesProcessed.Insert(VisionMode::Benchmarking);
    }
  }
  
  if(IsModeEnabled(VisionMode::SavingImages) && _imageSaver->WantsToSave(_currentResult, imageCache.GetTimeStamp()))
  {
    Tic("SavingImages");
    
    // Check this before calling Save(), since that can modify imageSaver's state
    const bool shouldSaveSensorData = _imageSaver->ShouldSaveSensorData();
    
    const Result saveResult = _imageSaver->Save(imageCache, _frameNumber);
    
    const Result saveSensorResult = (shouldSaveSensorData ? SaveSensorData() : RESULT_OK);
    
    Toc("SavingImages");

    if((RESULT_OK != saveResult) || (RESULT_OK != saveSensorResult)) // || (RESULT_OK != thumbnailResult))
    {
      PRINT_NAMED_ERROR("VisionSystem.Update.SavingImagesFailed", "Image:%s SensorData:%s",
                        (RESULT_OK == saveResult ? "OK" : "FAIL"),
                        (RESULT_OK == saveSensorResult ? "OK" : "FAIL"));
      // Continue processing, since this should be independent of other modes
    }
    else {
      visionModesProcessed.Insert(VisionMode::SavingImages);
    }
  }

  if(IsModeEnabled(VisionMode::ImageViz))
  {
    Tic("ImageViz");

    _currentResult.compressedDisplayImg.Compress(imageCache.GetRGB(), _imageCompressQuality);

    Toc("ImageViz");

    visionModesProcessed.Insert(VisionMode::ImageViz);
  }

  if(kDisplayUndistortedImages)
  {
    Vision::ImageRGB img = imageCache.GetRGB();
    Vision::ImageRGB imgUndistorted(img.GetNumRows(),img.GetNumCols());
    DEV_ASSERT(_camera.IsCalibrated(), "VisionComponent.GetCalibrationImageJpegData.NoCalibration");
    img.Undistort(*_camera.GetCalibration(), imgUndistorted);
    _currentResult.debugImages.emplace_back("undistorted", imgUndistorted);
  }

  // NOTE: This should come at the end because it relies on elements of the current VisionProcessingResult
  //       (i.e. _currentResult) to be populated, as well as any _neuralNetResults, for the purposes of drawing them.
  //       Note that neural net results get drawn on whatever image is current when they complete, for better or worse,
  //       so they are not actually in sync.
  if(IsModeEnabled(VisionMode::MirrorMode))
  {
    // TODO: Add an ImageCache::Size for MirrorMode directly
    const Result result = _mirrorModeManager->CreateMirrorModeImage(imageCache.GetRGB(),
                                                                    _currentResult,
                                                                    _neuralNetResults);
    if(RESULT_OK != result)
    {
      PRINT_NAMED_ERROR("VisionSystem.Update.MirrorModeFailed", "");
    } else {
      visionModesProcessed.Insert(VisionMode::MirrorMode);
    }
  }
  
  // We've computed everything from this image that we're gonna compute.
  // Push the result, along with any neural net results, onto the queue of results all together.
  _mutex.lock();
  _results.push(_currentResult);
  for(auto & result : _neuralNetResults)
  {
    _results.push(result);
  }
  _mutex.unlock();
  
  return (anyModeFailures ? RESULT_FAIL : RESULT_OK);
} // Update()

// - - - - - - - - - - - - - - - - - - - - - - - - - - - - - - - - - - - - - - - - - - - - - - - - - - - - - - - - - - -
Result VisionSystem::SaveSensorData() const {

  const std::string fullFilename = _imageSaver->GetFullFilename(_frameNumber, "json");

  PRINT_CH_DEBUG(kLogChannelName, "VisionSystem.SaveSensorData.Filename", "Saving to %s",
                 fullFilename.c_str());
  
  std::ofstream outFile(fullFilename);
  if (! outFile.is_open()) {
    PRINT_NAMED_ERROR("VisionSystem.SaveSensorData.CantOpenFile", "Can't open file %s for writing",
                      fullFilename.c_str());
    return RESULT_FAIL;
  }

  Json::Value config;
  {

    const HistRobotState& state = _poseData.histState;
    // prox sensor
    const auto& proxData = state.GetProxSensorData();
    if (proxData.foundObject) {
      config["proxSensor"] = proxData.distance_mm;
    }
    else {
      config["proxSensor"] = -1;
    }

    // cliff sensor
    config["frontLeftCliff"]  = state.WasCliffDetected(CliffSensor::CLIFF_FL);
    config["frontRightCliff"] = state.WasCliffDetected(CliffSensor::CLIFF_FR);
    config["backLeftCliff"]   = state.WasCliffDetected(CliffSensor::CLIFF_BL);
    config["backRightCliff"]  = state.WasCliffDetected(CliffSensor::CLIFF_BR);

    // robot motion flags
    // We don't record "WasCameraMoving" since it's HeadMoving || WheelsMoving
    config["wasCarryingObject"] = state.WasCarryingObject();
    config["wasMoving"] = state.WasMoving();
    config["WasHeadMoving"] = state.WasHeadMoving();
    config["WasLiftMoving"] = state.WasLiftMoving();
    config["WereWheelsMoving"] = state.WereWheelsMoving();
    config["wasPickedUp"] = state.WasPickedUp();

    // head angle
    config["headAngle"] = state.GetHeadAngle_rad();
    // lift angle
    config["liftAngle"] = state.GetLiftAngle_rad();

    // camera exposure, gain, white balance
    // Make sure to get parameters for current image, not next image
    // NOTE: Due to latency between interface call and actual register writes,
    // the so-called current params may not actually be current
    config["requestedCamExposure"] = _currentCameraParams.exposureTime_ms;
    config["requestedCamGain"] = _currentCameraParams.gain;
    config["requestedCamWhiteBalanceRed"] = _currentCameraParams.whiteBalanceGainR;
    config["requestedCamWhiteBalanceGreen"] = _currentCameraParams.whiteBalanceGainG;
    config["requestedCamWhiteBalanceBlue"] = _currentCameraParams.whiteBalanceGainB;

    // image timestamp
    config["imageTimestamp"] = (TimeStamp_t)_currentResult.timestamp;
  }

  Json::StyledWriter writer;
  outFile << writer.write(config);
  outFile.close();

  return RESULT_OK;
}

// - - - - - - - - - - - - - - - - - - - - - - - - - - - - - - - - - - - - - - - - - - - - - - - - - - - - - - - - - - -
Vision::CameraParams VisionSystem::GetCurrentCameraParams() const
{
  // Return nextParams if they have not been set yet otherwise use currentParams
  return (_nextCameraParams.first ? _nextCameraParams.second : _currentCameraParams);
}

// - - - - - - - - - - - - - - - - - - - - - - - - - - - - - - - - - - - - - - - - - - - - - - - - - - - - - - - - - - -
Result VisionSystem::SetCameraExposureParams(const s32 currentExposureTime_ms,
                                             const f32 currentGain,
                                             const GammaCurve& gammaCurve)
{
  // TODO: Expose these x values ("knee locations") somewhere. These are specific to the camera.
  // (So I'm keeping them out of Vision::ImagingPipeline and defined in Cozmo namespace)
  static const std::vector<u8> kKneeLocations{
    0, 8, 16, 24, 32, 40, 48, 64, 80, 96, 112, 128, 144, 160, 192, 224, 255
  };
  
  std::vector<u8> gammaVector(gammaCurve.begin(), gammaCurve.end());
  
  Result result = _cameraParamsController->SetGammaTable(kKneeLocations, gammaVector);
  if(RESULT_OK != result)
  {
    PRINT_NAMED_WARNING("VisionSystem.SetCameraExposureParams.BadGammaCurve", "");
  }
  
  const Vision::CameraParams cameraParams(currentExposureTime_ms, currentGain,
                                          _currentCameraParams.whiteBalanceGainR,
                                          _currentCameraParams.whiteBalanceGainG,
                                          _currentCameraParams.whiteBalanceGainB);
  
  SetNextCameraParams(cameraParams);
  
  PRINT_CH_INFO(kLogChannelName, "VisionSystem.SetCameraExposureParams.Success",
                "Current Exposure Time:%dms, Gain:%.3f",
                currentExposureTime_ms, currentGain);

  return RESULT_OK;
}

// - - - - - - - - - - - - - - - - - - - - - - - - - - - - - - - - - - - - - - - - - - - - - - - - - - - - - - - - - - -
Result VisionSystem::GetSerializedFaceData(std::vector<u8>& albumData,
                                           std::vector<u8>& enrollData) const
{
  DEV_ASSERT(nullptr != _faceTracker, "VisionSystem.GetSerializedFaceData.NullFaceTracker");
  return _faceTracker->GetSerializedData(albumData, enrollData);
}

// - - - - - - - - - - - - - - - - - - - - - - - - - - - - - - - - - - - - - - - - - - - - - - - - - - - - - - - - - - -
Result VisionSystem::SetSerializedFaceData(const std::vector<u8>& albumData,
                                           const std::vector<u8>& enrollData,
                                           std::list<Vision::LoadedKnownFace>& loadedFaces)
{
  DEV_ASSERT(nullptr != _faceTracker, "VisionSystem.SetSerializedFaceData.NullFaceTracker");
  return _faceTracker->SetSerializedData(albumData, enrollData, loadedFaces);
}

// - - - - - - - - - - - - - - - - - - - - - - - - - - - - - - - - - - - - - - - - - - - - - - - - - - - - - - - - - - -
Result VisionSystem::LoadFaceAlbum(const std::string& albumName, std::list<Vision::LoadedKnownFace> &loadedFaces)
{
  DEV_ASSERT(nullptr != _faceTracker, "VisionSystem.LoadFaceAlbum.NullFaceTracker");
  return _faceTracker->LoadAlbum(albumName, loadedFaces);
}

// - - - - - - - - - - - - - - - - - - - - - - - - - - - - - - - - - - - - - - - - - - - - - - - - - - - - - - - - - - -
Result VisionSystem::SaveFaceAlbum(const std::string& albumName)
{
  DEV_ASSERT(nullptr != _faceTracker, "VisionSystem.SaveFaceAlbum.NullFaceTracker");
  return _faceTracker->SaveAlbum(albumName);
}
  
// - - - - - - - - - - - - - - - - - - - - - - - - - - - - - - - - - - - - - - - - - - - - - - - - - - - - - - - - - - -
void VisionSystem::SetFaceRecognitionIsSynchronous(bool isSynchronous)
{
  DEV_ASSERT(nullptr != _faceTracker, "VisionSystem.SetFaceRecognitionRunMode.NullFaceTracker");
  _faceTracker->SetRecognitionIsSynchronous(isSynchronous);
}

void VisionSystem::ClearImageCache()
{
  _imageCache->ReleaseMemory();
}

void VisionSystem::AddAllowedTrackedFace(const Vision::FaceID_t faceID)
{
  _faceTracker->AddAllowedTrackedFace(faceID);
}

void VisionSystem::ClearAllowedTrackedFaces()
{
  _faceTracker->ClearAllowedTrackedFaces();
}

f32 VisionSystem::GetBodyTurnSpeedThresh_degPerSec()
{
  return kBodyTurnSpeedThreshBlock_degs;
}

} // namespace Vector
} // namespace Anki<|MERGE_RESOLUTION|>--- conflicted
+++ resolved
@@ -1327,35 +1327,17 @@
 // - - - - - - - - - - - - - - - - - - - - - - - - - - - - - - - - - - - - - - - - - - - - - - - - - - - - - - - - - - -
 void VisionSystem::CheckForNeuralNetResults()
 {
-<<<<<<< HEAD
-  _neuralNetResults.clear();
-  
-=======
->>>>>>> 9577df6d
   for(const auto& neuralNetRunnerEntry : _neuralNetRunners)
   {
     const std::string& networkName = neuralNetRunnerEntry.first;
     const auto& neuralNetRunner = neuralNetRunnerEntry.second;
     
-<<<<<<< HEAD
-    std::list<Vision::SalientPoint> salientPoints;
-    const bool resultReady = neuralNetRunner->GetDetections(salientPoints);
-=======
     const bool resultReady = neuralNetRunner->GetDetections(_currentResult.salientPoints);
->>>>>>> 9577df6d
     if(resultReady)
     {
-      VisionProcessingResult neuralNetResult;
-      std::swap(neuralNetResult.salientPoints, salientPoints);
-      neuralNetResult.timestamp = neuralNetRunner->GetProcessingTimeStamp();
-      
       PRINT_CH_DEBUG(kLogChannelName, "VisionSystem.CheckForNeuralNetResults.GotDetections",
                      "Network:%s NumSalientPoints:%zu",
-<<<<<<< HEAD
-                     networkName.c_str(), neuralNetResult.salientPoints.size());
-=======
                      networkName.c_str(), _currentResult.salientPoints.size());
->>>>>>> 9577df6d
       
       std::set<VisionMode> modes;
       const bool success = GetVisionModesForNeuralNet(networkName, modes);
@@ -1365,9 +1347,6 @@
           
         for(auto & mode : modes)
         {
-<<<<<<< HEAD
-          neuralNetResult.modesProcessed.Insert(mode);
-=======
           _currentResult.modesProcessed.Insert(mode);
         }
         
@@ -1396,19 +1375,10 @@
                           _currentResult.salientPoints.size(), jsonFilename.c_str());
             }
           }
->>>>>>> 9577df6d
         }
           
         if(ANKI_DEV_CHEATS)
         {
-<<<<<<< HEAD
-          AddFakeDetections((TimeStamp_t)neuralNetResult.timestamp, modes);
-        }
-      }
-      
-      _neuralNetResults.emplace_back(std::move(neuralNetResult));
-      
-=======
           const Vision::ImageRGB& neuralNetRunnerImage = neuralNetRunner->GetOrigImg();
           if(!neuralNetRunnerImage.IsEmpty())
           {
@@ -1416,7 +1386,6 @@
           }
         }
       }
->>>>>>> 9577df6d
     } // if(resultReady)
     
   }
@@ -1912,9 +1881,7 @@
   if(IsModeEnabled(VisionMode::MirrorMode))
   {
     // TODO: Add an ImageCache::Size for MirrorMode directly
-    const Result result = _mirrorModeManager->CreateMirrorModeImage(imageCache.GetRGB(),
-                                                                    _currentResult,
-                                                                    _neuralNetResults);
+    const Result result = _mirrorModeManager->CreateMirrorModeImage(imageCache.GetRGB(), _currentResult);
     if(RESULT_OK != result)
     {
       PRINT_NAMED_ERROR("VisionSystem.Update.MirrorModeFailed", "");
