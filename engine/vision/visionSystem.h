--- conflicted
+++ resolved
@@ -21,13 +21,10 @@
 #  define ANKI_COZMO_USE_MATLAB_VISION 0
 #endif
 
-<<<<<<< HEAD
 #include "anki/common/basestation/math/polygon.h"
 #include "anki/common/types.h"
-=======
 
 #include "coretech/common/shared/types.h"
->>>>>>> b3c24355
 
 #include "anki/cozmo/shared/cozmoConfig.h"
 
@@ -317,13 +314,10 @@
     std::unique_ptr<OverheadEdgesDetector>  _overheadEdgeDetector;
     std::unique_ptr<CameraCalibrator>       _cameraCalibrator;
     std::unique_ptr<OverheadMap>            _overheadMap;
-<<<<<<< HEAD
     std::unique_ptr<GroundPlaneClassifier>  _groundPlaneClassifier;
 
-=======
     std::unique_ptr<Vision::Benchmark>      _benchmark;
     
->>>>>>> b3c24355
     // Tool code stuff
     TimeStamp_t                   _firstReadToolCodeTime_ms = 0;
     const TimeStamp_t             kToolCodeMotionTimeout_ms = 1000;
