--- conflicted
+++ resolved
@@ -300,13 +300,9 @@
     std::unique_ptr<MotionDetector>         _motionDetector;
     std::unique_ptr<OverheadEdgesDetector>  _overheadEdgeDetector;
     std::unique_ptr<CameraCalibrator>       _cameraCalibrator;
-<<<<<<< HEAD
+    std::unique_ptr<OverheadMap>            _overheadMap;
     std::unique_ptr<Vision::ObjectDetector> _generalObjectDetector;
     
-=======
-    std::unique_ptr<OverheadMap>            _overheadMap;
-
->>>>>>> 0aab7744
     // Tool code stuff
     TimeStamp_t                   _firstReadToolCodeTime_ms = 0;
     const TimeStamp_t             kToolCodeMotionTimeout_ms = 1000;
