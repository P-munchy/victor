--- conflicted
+++ resolved
@@ -1,531 +1,526 @@
-#ifndef _ANKICORETECH_COMMON_MATRIX_H_
-#define _ANKICORETECH_COMMON_MATRIX_H_
-
-#include "anki/common/config.h"
-#include "anki/common/utilities.h"
-#include "anki/common/memory.h"
-#include "anki/common/DASlight.h"
-#include "anki/common/dataStructures.h"
-
-#include <iostream>
-#include <assert.h>
-
-#if defined(ANKICORETECH_USE_OPENCV)
-#include "opencv2/opencv.hpp"
-#endif
-
-namespace Anki
-{
-  // A Matrix is a lightweight templated class for holding two dimensional data. It does no
-  // reference counting, or allocating/freeing from the heap. The data from Matrix is
-  // OpenCV-compatible, and accessable via get_CvMat_(). The matlabInterface.h can send and receive
-  // Matrix objects from Matlab
-  template<typename T> class Matrix
-  {
-  public:
-    static s32 ComputeRequiredStride(s32 numCols, bool useBoundaryFillPatterns)
-    {
-      assert(numCols > 0);
-      const s32 extraBoundaryPatternBytes = (useBoundaryFillPatterns ? (HEADER_LENGTH+FOOTER_LENGTH) : 0);
-      return static_cast<s32>(Anki::RoundUp<size_t>(sizeof(T)*numCols, Anki::MEMORY_ALIGNMENT)) + extraBoundaryPatternBytes;
-    }
-
-    static s32 ComputeMinimumRequiredMemory(s32 numRows, s32 numCols, bool useBoundaryFillPatterns)
-    {
-      assert(numCols > 0 && numRows > 0);
-      return numRows * Anki::Matrix<T>::ComputeRequiredStride(numCols, useBoundaryFillPatterns);
-    }
-
-    Matrix()
-      : stride(0), useBoundaryFillPatterns(false), data(NULL), rawDataPointer(NULL)
-    {
-      this->size[0] = 0;
-      this->size[1] = 0;
-    }
-
-    // Constructor for a Matrix, pointing to user-allocated data. If the pointer to *data is not
-    // aligned to Anki::MEMORY_ALIGNMENT, this Matrix will start at the next aligned location. Unfortunately, this is more
-    // restrictive than most matrix libraries, and as an example, it may make it hard to convert from
-    // OpenCV to Anki::Matrix, though the reverse is trivial.
-    Matrix(s32 numRows, s32 numCols, void * data, s32 dataLength, bool useBoundaryFillPatterns=false)
-      : stride(ComputeRequiredStride(numCols, useBoundaryFillPatterns))
-    {
-      assert(numCols > 0 && numRows > 0 && dataLength > 0);
-
-      initialize(numRows,
-        numCols,
-        data,
-        dataLength,
-        useBoundaryFillPatterns);
-    }
-
-    // Constructor for a Matrix, pointing to user-allocated MemoryStack
-    Matrix(s32 numRows, s32 numCols, MemoryStack &memory, bool useBoundaryFillPatterns=false)
-      : stride(ComputeRequiredStride(numCols, useBoundaryFillPatterns))
-    {
-      assert(numCols > 0 && numRows > 0);
-
-      const s32 extraBoundaryPatternBytes = (useBoundaryFillPatterns ? static_cast<s32>(Anki::MEMORY_ALIGNMENT) : 0);
-      const s32 numBytesRequested = numRows * this->stride + extraBoundaryPatternBytes;
-      s32 numBytesAllocated = 0;
-
-      void * allocatedBuffer = memory.Allocate(numBytesRequested, &numBytesAllocated);
-
-      initialize(numRows,
-        numCols,
-        reinterpret_cast<T*>(allocatedBuffer),
-        numBytesAllocated,
-        useBoundaryFillPatterns);
-    }
-
-    // Pointer to the data, at a given (y,x) location
-    const inline T* Pointer(s32 index0, s32 index1) const
-    {
-      assert(index0 >= 0 && index1 >= 0 && index0 < size[0] && index1 < size[1] && this->rawDataPointer != NULL && this->data != NULL);
-      return reinterpret_cast<const T*>( reinterpret_cast<const char*>(this->data) + index1*sizeof(T) + index0*stride );
-    }
-
-    // Pointer to the data, at a given (y,x) location
-    inline T* Pointer(s32 index0, s32 index1)
-    {
-      assert(index0 >= 0 && index1 >= 0 && index0 < size[0] && index1 < size[1] && this->rawDataPointer != NULL && this->data != NULL);
-      return reinterpret_cast<T*>( reinterpret_cast<char*>(this->data) + index1*sizeof(T) + index0*stride );
-    }
-
-    // Pointer to the data, at a given (y,x) location
-    template<typename TPoint> const inline T* Pointer(Point2<TPoint> point) const
-    {
-      return Pointer(point.y, point.x);
-    }
-
-    // Pointer to the data, at a given (y,x) location
-    template<typename TPoint> inline T* Pointer(Point2<TPoint> point)
-    {
-      return Pointer(point.y, point.x);
-    }
-
-#if defined(ANKICORETECH_USE_OPENCV)
-    void Show(const std::string windowName, bool waitForKeypress) const {
-      assert(this->rawDataPointer != NULL && this->data != NULL);
-      cv::imshow(windowName, cvMatMirror);
-      if(waitForKeypress) {
-        cv::waitKey();
-      }
-    }
-
-    // Returns a templated cv::Mat_ that shares the same buffer with this Anki::Matrix. No data is copied.
-    cv::Mat_<T>& get_CvMat_()
-    {
-      assert(this->rawDataPointer != NULL && this->data != NULL);
-      return cvMatMirror;
-    }
-#endif // #if defined(ANKICORETECH_USE_OPENCV)
-
-    // Print out the contents of this matrix
-    void Print() const
-    {
-      assert(this->rawDataPointer != NULL && this->data != NULL);
-
-      for(s32 y=0; y<size[0]; y++) {
-        const T * rowPointer = Pointer(y, 0);
-        for(s32 x=0; x<size[1]; x++) {
-          std::cout << rowPointer[x] << " ";
-        }
-        std::cout << "\n";
-      }
-    }
-
-    // If the Matrix was constructed with the useBoundaryFillPatterns=true, then return if any memory was written out of bounds (via fill patterns at the beginning and end)
-    // If the Matrix wasn't constructed with the useBoundaryFillPatterns=true, this method always returns true
-    bool IsValid() const
-    {
-      if(this->rawDataPointer == NULL || this->data == NULL) {
-        return false;
-      }
-
-      if(size[0] < 1 || size[1] < 1) {
-        return false;
-      }
-
-      if(useBoundaryFillPatterns) {
-        const s32 strideWithoutFillPatterns = ComputeRequiredStride(size[1],false);
-
-        for(s32 y=0; y<size[0]; y++) {
-          if((reinterpret_cast<u32*>( reinterpret_cast<char*>(this->data) + y*stride - HEADER_LENGTH)[0]) != FILL_PATTERN_START ||
-            (reinterpret_cast<u32*>( reinterpret_cast<char*>(this->data) + y*stride - HEADER_LENGTH)[1]) != FILL_PATTERN_START ||
-            (reinterpret_cast<u32*>( reinterpret_cast<char*>(this->data) + y*stride + strideWithoutFillPatterns)[0]) != FILL_PATTERN_END ||
-            (reinterpret_cast<u32*>( reinterpret_cast<char*>(this->data) + y*stride + strideWithoutFillPatterns)[1]) != FILL_PATTERN_END) {
-              return false;
-          }
-        }
-
-        return true;
-      } else { // if(useBoundaryFillPatterns) {
-        return true; // Technically, we don't know if the Matrix is valid. But we don't know it's NOT valid, so just return true.
-      } // if(useBoundaryFillPatterns) { ... else
-    }
-
-    // Set every element in the Matrix to this value
-    // Returns the number of values set
-    s32 Set(T value)
-    {
-      assert(this->rawDataPointer != NULL && this->data != NULL);
-
-      for(s32 y=0; y<size[0]; y++) {
-        T * restrict rowPointer = Pointer(y, 0);
-        for(s32 x=0; x<size[1]; x++) {
-          rowPointer[x] = value;
-        }
-      }
-
-      return size[0]*size[1];
-    }
-
-    // Parse a space-seperated string, and copy values to this Matrix.
-    // If the string doesn't contain enough elements, the remainded of the Matrix will be filled with zeros.
-    // Returns the number of values set (not counting extra zeros)
-    s32 Set(const std::string values)
-    {
-      assert(this->rawDataPointer != NULL && this->data != NULL);
-
-      std::istringstream iss(values);
-      s32 numValuesSet = 0;
-
-      for(s32 y=0; y<size[0]; y++) {
-        T * restrict rowPointer = Pointer(y, 0);
-        for(s32 x=0; x<size[1]; x++) {
-          T value;
-          if(iss >> value) {
-            rowPointer[x] = value;
-            numValuesSet++;
-          } else {
-            rowPointer[x] = 0;
-          }
-        }
-      }
-
-      return numValuesSet;
-    }
-
-    // Similar to Matlab's size(matrix, dimension), and dimension is in {0,1}
-    s32 get_size(s32 dimension) const
-    {
-      assert(dimension >= 0 && this->rawDataPointer != NULL && this->data != NULL);
-
-      if(dimension > 1 || dimension < 0)
-        return 0;
-
-      return size[dimension];
-    }
-
-    s32 get_stride() const
-    {
-      return stride;
-    }
-
-    void* get_rawDataPointer()
-    {
-      return rawDataPointer;
-    }
-
-    const void* get_rawDataPointer() const
-    {
-      return rawDataPointer;
-    }
-
-  protected:
-    static const u32 FILL_PATTERN_START = 0X5432EF76; // Bit-inverse of MemoryStack patterns. The pattern will be put twice at the beginning and end of each line.
-    static const u32 FILL_PATTERN_END = 0X7610FE76;
-
-    static const s32 HEADER_LENGTH = 8;
-    static const s32 FOOTER_LENGTH = 8;
-
-    s32 size[2];
-    s32 stride;
-    bool useBoundaryFillPatterns;
-
-    T * data;
-
-    // To enforce alignment, rawDataPointer may be slightly before T * data.
-    // If the inputted data buffer was from malloc, this is the pointer that
-    // should be used to free.
-    void * rawDataPointer;
-
-#if defined(ANKICORETECH_USE_OPENCV)
-    cv::Mat_<T> cvMatMirror;
-#endif // #if defined(ANKICORETECH_USE_OPENCV)
-
-    void initialize(s32 numRows, s32 numCols, void * rawData, s32 dataLength, bool useBoundaryFillPatterns)
-    {
-      assert(numCols > 0 && numRows > 0 && dataLength > 0);
-
-      this->useBoundaryFillPatterns = useBoundaryFillPatterns;
-
-      if(!rawData) {
-        DASError("Anki.Matrix.initialize", "input data buffer is NULL");
-        this->size[0] = 0;
-        this->size[1] = 0;
-        this->data = NULL;
-        this->rawDataPointer = NULL;
-        return;
-      }
-
-      this->rawDataPointer = rawData;
-
-      const size_t extraBoundaryPatternBytes = useBoundaryFillPatterns ? static_cast<size_t>(HEADER_LENGTH) : 0;
-      const s32 extraAlignmentBytes = static_cast<s32>(RoundUp<size_t>(reinterpret_cast<size_t>(rawData)+extraBoundaryPatternBytes, Anki::MEMORY_ALIGNMENT) - extraBoundaryPatternBytes - reinterpret_cast<size_t>(rawData));
-      const s32 requiredBytes = ComputeRequiredStride(numCols,useBoundaryFillPatterns)*numRows + extraAlignmentBytes;
-
-      if(requiredBytes > dataLength) {
-        DASError("Anki.Matrix.initialize", "Input data buffer is not large enough. %d bytes is required.", requiredBytes);
-        this->size[0] = 0;
-        this->size[1] = 0;
-        this->data = NULL;
-        this->rawDataPointer = NULL;
-        return;
-      }
-
-      this->size[0] = numRows;
-      this->size[1] = numCols;
-
-      if(useBoundaryFillPatterns) {
-        const s32 strideWithoutFillPatterns = ComputeRequiredStride(size[1], false);
-        this->data = reinterpret_cast<T*>( reinterpret_cast<char*>(rawData) + extraAlignmentBytes + HEADER_LENGTH );
-        for(s32 y=0; y<size[0]; y++) {
-          // Add the fill patterns just before the data on each line
-          reinterpret_cast<u32*>( reinterpret_cast<char*>(this->data) + y*stride - HEADER_LENGTH)[0] = FILL_PATTERN_START;
-          reinterpret_cast<u32*>( reinterpret_cast<char*>(this->data) + y*stride - HEADER_LENGTH)[1] = FILL_PATTERN_START;
-
-          // And also just after the data (including normal byte-alignment padding)
-          reinterpret_cast<u32*>( reinterpret_cast<char*>(this->data) + y*stride + strideWithoutFillPatterns)[0] = FILL_PATTERN_END;
-          reinterpret_cast<u32*>( reinterpret_cast<char*>(this->data) + y*stride + strideWithoutFillPatterns)[1] = FILL_PATTERN_END;
-        }
-      } else {
-        this->data = reinterpret_cast<T*>( reinterpret_cast<char*>(rawData) + extraAlignmentBytes );
-      }
-
-#if defined(ANKICORETECH_USE_OPENCV)
-      cvMatMirror = cv::Mat_<T>(size[0], size[1], data, stride);
-#endif // #if defined(ANKICORETECH_USE_OPENCV)
-    }
-  }; // class Matrix
-  
-
-  template<> void Matrix<u8>::Print() const
-  {
-    assert(this->rawDataPointer != NULL && this->data != NULL);
-
-    for(s32 y=0; y<size[0]; y++) {
-      const u8 * rowPointer = Pointer(y, 0);
-      for(s32 x=0; x<size[1]; x++) {
-        std::cout << static_cast<s32>(rowPointer[x]) << " ";
-      }
-      std::cout << "\n";
-    }
-  }
-
-  template<> s32 Matrix<u8>::Set(const std::string values)
-  {
-    assert(this->rawDataPointer != NULL && this->data != NULL);
-
-    std::istringstream iss(values);
-    s32 numValuesSet = 0;
-
-    for(s32 y=0; y<size[0]; y++) {
-      u8 * restrict rowPointer = Pointer(y, 0);
-      for(s32 x=0; x<size[1]; x++) {
-        s32 value;
-        if(iss >> value) {
-          rowPointer[x] = static_cast<u8>(value);
-          numValuesSet++;
-        } else {
-          rowPointer[x] = 0;
-        }
-      }
-    }
-
-    return numValuesSet;
-  }
-
-  template<typename T> class FixedPointMatrix : public Matrix<T>
-  {
-  public:
-    FixedPointMatrix()
-      : Matrix<T>(), numFractionalBits(0)
-    {
-    }
-
-    // Constructor for a FixedPointMatrix, pointing to user-allocated data.
-    FixedPointMatrix(s32 numRows, s32 numCols, s32 numFractionalBits, void * data, s32 dataLength, bool useBoundaryFillPatterns=false)
-      : Matrix<T>(numRows, numCols, data, dataLength, useBoundaryFillPatterns), numFractionalBits(numFractionalBits)
-    {
-      assert(numFractionalBits >= 0 && numFractionalBits <= (sizeof(T)*8));
-    }
-
-    // Constructor for a FixedPointMatrix, pointing to user-allocated MemoryStack
-    FixedPointMatrix(s32 numRows, s32 numCols, s32 numFractionalBits, MemoryStack &memory, bool useBoundaryFillPatterns=false)
-      : Matrix<T>(numRows, numCols, memory, useBoundaryFillPatterns), numFractionalBits(numFractionalBits)
-    {
-      assert(numFractionalBits >= 0 && numFractionalBits <= (sizeof(T)*8));
-    }
-
-    FixedPointMatrix(Matrix<T> &mat)
-      : Matrix<T>(mat), numFractionalBits(0)
-    {
-    }
-
-    bool IsValid() const
-    {
-      if(numFractionalBits > (sizeof(T)*8)) {
-        return false;
-      }
-
-      return Matrix<T>::IsValid();
-    }
-
-    s32 get_numFractionalBits() const
-    {
-      return numFractionalBits;
-    }
-
-  protected:
-<<<<<<< HEAD
-    u32 numFractionalBits;
-  }; // class FixedPointMatrix
-=======
-    s32 numFractionalBits;
-  };
-
-  template<typename T> class FixedLengthList : public Matrix<T>
-  {
-  public:
-    FixedLengthList()
-      : Matrix<T>(), capacityUsed(0)
-    {
-    }
-
-    // Constructor for a FixedLengthList, pointing to user-allocated data.
-    FixedLengthList(s32 maximumSize, void * data, s32 dataLength, bool useBoundaryFillPatterns=false)
-      : Matrix<T>(1, maximumSize, data, dataLength, useBoundaryFillPatterns), capacityUsed(0)
-    {
-    }
-
-    // Constructor for a FixedLengthList, pointing to user-allocated MemoryStack
-    FixedLengthList(s32 maximumSize, MemoryStack &memory, bool useBoundaryFillPatterns=false)
-      : Matrix<T>(1, maximumSize, memory, useBoundaryFillPatterns), capacityUsed(0)
-    {
-    }
-
-    bool IsValid() const
-    {
-      if(capacityUsed > this->get_maximumSize()) {
-        return false;
-      }
-
-      return Matrix<T>::IsValid();
-    }
-
-    Result PushBack(const T &value)
-    {
-      if(capacityUsed >= this->get_maximumSize()) {
-        return RESULT_FAIL;
-      }
-
-      *this->Pointer(capacityUsed) = value;
-      capacityUsed++;
-
-      return RESULT_OK;
-    }
-
-    // Will act as a normal pop, except when the list is empty. Then subsequent calls will keep returning the first value in the list.
-    T PopBack()
-    {
-      if(capacityUsed == 0) {
-        return *this->Pointer(0);
-      }
-
-      const T value = *this->Pointer(capacityUsed-1);
-      capacityUsed--;
-
-      return value;
-    }
-
-    void Clear()
-    {
-      this->capacityUsed = 0;
-    }
-
-    // Pointer to the data, at a given location
-    inline T* Pointer(s32 index)
-    {
-      return Matrix<T>::Pointer(0, index);
-    }
-
-    // Pointer to the data, at a given location
-    inline const T* Pointer(s32 index) const
-    {
-      return Matrix<T>::Pointer(0, index);
-    }
-
-    s32 get_maximumSize() const
-    {
-      return Matrix<T>::get_size(1);
-    }
-
-    s32 get_size() const
-    {
-      return capacityUsed;
-    }
-
-  protected:
-    s32 capacityUsed;
-  };
->>>>>>> 21861b76
-
-  template<typename T1, typename T2> bool AreMatricesEqual_Size(const Matrix<T1> &mat1, const Matrix<T2> &mat2)
-  {
-    if(mat1.get_rawDataPointer() && mat2.get_rawDataPointer() &&
-      mat1.get_size(0) == mat2.get_size(0) &&
-      mat1.get_size(1) == mat2.get_size(1)) {
-        return true;
-    }
-
-    return false;
-  } // AreMatricesEqual_Size()
-
-  template<typename T> bool AreMatricesEqual_SizeAndType(const Matrix<T> &mat1, const Matrix<T> &mat2)
-  {
-    if(mat1.get_rawDataPointer() && mat2.get_rawDataPointer() &&
-      mat1.get_size(0) == mat2.get_size(0) &&
-      mat1.get_size(1) == mat2.get_size(1)) {
-        return true;
-    }
-
-    return false;
-  } // AreMatricesEqual_SizeAndType()
-
-  // Factory method to create an AnkiMatrix from the heap. The data of the returned Matrix must be freed by the user.
-  // This is seperate from the normal constructor, as Matrix objects are not supposed to manage memory
-  template<typename T> Matrix<T> AllocateMatrixFromHeap(s32 numRows, s32 numCols, bool useBoundaryFillPatterns=false)
-  {
-    const s32 stride = Anki::Matrix<T>::ComputeRequiredStride(numCols, useBoundaryFillPatterns);
-    const s32 requiredMemory = 64 + 2*Anki::MEMORY_ALIGNMENT + Anki::Matrix<T>::ComputeMinimumRequiredMemory(numRows, numCols, useBoundaryFillPatterns); // The required memory, plus a bit more just in case
-
-    Matrix<T> mat(numRows, numCols, reinterpret_cast<u8*>(calloc(requiredMemory, 1)), requiredMemory, useBoundaryFillPatterns);
-
-    return mat;
-  } // AllocateMatrixFromHeap()
-
-  template<typename T> FixedPointMatrix<T> AllocateFixedPointMatrixFromHeap(s32 numRows, s32 numCols, s32 numFractionalBits, bool useBoundaryFillPatterns=false)
-  {
-    const s32 stride = Anki::FixedPointMatrix<T>::ComputeRequiredStride(numCols, useBoundaryFillPatterns);
-    const s32 requiredMemory = 64 + 2*Anki::MEMORY_ALIGNMENT + Anki::FixedPointMatrix<T>::ComputeMinimumRequiredMemory(numRows, numCols, useBoundaryFillPatterns); // The required memory, plus a bit more just in case
-
-    FixedPointMatrix<T> mat(numRows, numCols, numFractionalBits, reinterpret_cast<u8*>(calloc(requiredMemory, 1)), requiredMemory, useBoundaryFillPatterns);
-
-    return mat;
-  } // AllocateFixedPointMatrixFromHeap()
-  
-} //namespace Anki
-
+#ifndef _ANKICORETECH_COMMON_MATRIX_H_
+#define _ANKICORETECH_COMMON_MATRIX_H_
+
+#include "anki/common/config.h"
+#include "anki/common/utilities.h"
+#include "anki/common/memory.h"
+#include "anki/common/DASlight.h"
+#include "anki/common/dataStructures.h"
+
+#include <iostream>
+#include <assert.h>
+
+#if defined(ANKICORETECH_USE_OPENCV)
+#include "opencv2/opencv.hpp"
+#endif
+
+namespace Anki
+{
+  // A Matrix is a lightweight templated class for holding two dimensional data. It does no
+  // reference counting, or allocating/freeing from the heap. The data from Matrix is
+  // OpenCV-compatible, and accessable via get_CvMat_(). The matlabInterface.h can send and receive
+  // Matrix objects from Matlab
+  template<typename T> class Matrix
+  {
+  public:
+    static s32 ComputeRequiredStride(s32 numCols, bool useBoundaryFillPatterns)
+    {
+      assert(numCols > 0);
+      const s32 extraBoundaryPatternBytes = (useBoundaryFillPatterns ? (HEADER_LENGTH+FOOTER_LENGTH) : 0);
+      return static_cast<s32>(Anki::RoundUp<size_t>(sizeof(T)*numCols, Anki::MEMORY_ALIGNMENT)) + extraBoundaryPatternBytes;
+    }
+
+    static s32 ComputeMinimumRequiredMemory(s32 numRows, s32 numCols, bool useBoundaryFillPatterns)
+    {
+      assert(numCols > 0 && numRows > 0);
+      return numRows * Anki::Matrix<T>::ComputeRequiredStride(numCols, useBoundaryFillPatterns);
+    }
+
+    Matrix()
+      : stride(0), useBoundaryFillPatterns(false), data(NULL), rawDataPointer(NULL)
+    {
+      this->size[0] = 0;
+      this->size[1] = 0;
+    }
+
+    // Constructor for a Matrix, pointing to user-allocated data. If the pointer to *data is not
+    // aligned to Anki::MEMORY_ALIGNMENT, this Matrix will start at the next aligned location. Unfortunately, this is more
+    // restrictive than most matrix libraries, and as an example, it may make it hard to convert from
+    // OpenCV to Anki::Matrix, though the reverse is trivial.
+    Matrix(s32 numRows, s32 numCols, void * data, s32 dataLength, bool useBoundaryFillPatterns=false)
+      : stride(ComputeRequiredStride(numCols, useBoundaryFillPatterns))
+    {
+      assert(numCols > 0 && numRows > 0 && dataLength > 0);
+
+      initialize(numRows,
+        numCols,
+        data,
+        dataLength,
+        useBoundaryFillPatterns);
+    }
+
+    // Constructor for a Matrix, pointing to user-allocated MemoryStack
+    Matrix(s32 numRows, s32 numCols, MemoryStack &memory, bool useBoundaryFillPatterns=false)
+      : stride(ComputeRequiredStride(numCols, useBoundaryFillPatterns))
+    {
+      assert(numCols > 0 && numRows > 0);
+
+      const s32 extraBoundaryPatternBytes = (useBoundaryFillPatterns ? static_cast<s32>(Anki::MEMORY_ALIGNMENT) : 0);
+      const s32 numBytesRequested = numRows * this->stride + extraBoundaryPatternBytes;
+      s32 numBytesAllocated = 0;
+
+      void * allocatedBuffer = memory.Allocate(numBytesRequested, &numBytesAllocated);
+
+      initialize(numRows,
+        numCols,
+        reinterpret_cast<T*>(allocatedBuffer),
+        numBytesAllocated,
+        useBoundaryFillPatterns);
+    }
+
+    // Pointer to the data, at a given (y,x) location
+    const inline T* Pointer(s32 index0, s32 index1) const
+    {
+      assert(index0 >= 0 && index1 >= 0 && index0 < size[0] && index1 < size[1] && this->rawDataPointer != NULL && this->data != NULL);
+      return reinterpret_cast<const T*>( reinterpret_cast<const char*>(this->data) + index1*sizeof(T) + index0*stride );
+    }
+
+    // Pointer to the data, at a given (y,x) location
+    inline T* Pointer(s32 index0, s32 index1)
+    {
+      assert(index0 >= 0 && index1 >= 0 && index0 < size[0] && index1 < size[1] && this->rawDataPointer != NULL && this->data != NULL);
+      return reinterpret_cast<T*>( reinterpret_cast<char*>(this->data) + index1*sizeof(T) + index0*stride );
+    }
+
+    // Pointer to the data, at a given (y,x) location
+    template<typename TPoint> const inline T* Pointer(Point2<TPoint> point) const
+    {
+      return Pointer(point.y, point.x);
+    }
+
+    // Pointer to the data, at a given (y,x) location
+    template<typename TPoint> inline T* Pointer(Point2<TPoint> point)
+    {
+      return Pointer(point.y, point.x);
+    }
+
+#if defined(ANKICORETECH_USE_OPENCV)
+    void Show(const std::string windowName, bool waitForKeypress) const {
+      assert(this->rawDataPointer != NULL && this->data != NULL);
+      cv::imshow(windowName, cvMatMirror);
+      if(waitForKeypress) {
+        cv::waitKey();
+      }
+    }
+
+    // Returns a templated cv::Mat_ that shares the same buffer with this Anki::Matrix. No data is copied.
+    cv::Mat_<T>& get_CvMat_()
+    {
+      assert(this->rawDataPointer != NULL && this->data != NULL);
+      return cvMatMirror;
+    }
+#endif // #if defined(ANKICORETECH_USE_OPENCV)
+
+    // Print out the contents of this matrix
+    void Print() const
+    {
+      assert(this->rawDataPointer != NULL && this->data != NULL);
+
+      for(s32 y=0; y<size[0]; y++) {
+        const T * rowPointer = Pointer(y, 0);
+        for(s32 x=0; x<size[1]; x++) {
+          std::cout << rowPointer[x] << " ";
+        }
+        std::cout << "\n";
+      }
+    }
+
+    // If the Matrix was constructed with the useBoundaryFillPatterns=true, then return if any memory was written out of bounds (via fill patterns at the beginning and end)
+    // If the Matrix wasn't constructed with the useBoundaryFillPatterns=true, this method always returns true
+    bool IsValid() const
+    {
+      if(this->rawDataPointer == NULL || this->data == NULL) {
+        return false;
+      }
+
+      if(size[0] < 1 || size[1] < 1) {
+        return false;
+      }
+
+      if(useBoundaryFillPatterns) {
+        const s32 strideWithoutFillPatterns = ComputeRequiredStride(size[1],false);
+
+        for(s32 y=0; y<size[0]; y++) {
+          if((reinterpret_cast<u32*>( reinterpret_cast<char*>(this->data) + y*stride - HEADER_LENGTH)[0]) != FILL_PATTERN_START ||
+            (reinterpret_cast<u32*>( reinterpret_cast<char*>(this->data) + y*stride - HEADER_LENGTH)[1]) != FILL_PATTERN_START ||
+            (reinterpret_cast<u32*>( reinterpret_cast<char*>(this->data) + y*stride + strideWithoutFillPatterns)[0]) != FILL_PATTERN_END ||
+            (reinterpret_cast<u32*>( reinterpret_cast<char*>(this->data) + y*stride + strideWithoutFillPatterns)[1]) != FILL_PATTERN_END) {
+              return false;
+          }
+        }
+
+        return true;
+      } else { // if(useBoundaryFillPatterns) {
+        return true; // Technically, we don't know if the Matrix is valid. But we don't know it's NOT valid, so just return true.
+      } // if(useBoundaryFillPatterns) { ... else
+    }
+
+    // Set every element in the Matrix to this value
+    // Returns the number of values set
+    s32 Set(T value)
+    {
+      assert(this->rawDataPointer != NULL && this->data != NULL);
+
+      for(s32 y=0; y<size[0]; y++) {
+        T * restrict rowPointer = Pointer(y, 0);
+        for(s32 x=0; x<size[1]; x++) {
+          rowPointer[x] = value;
+        }
+      }
+
+      return size[0]*size[1];
+    }
+
+    // Parse a space-seperated string, and copy values to this Matrix.
+    // If the string doesn't contain enough elements, the remainded of the Matrix will be filled with zeros.
+    // Returns the number of values set (not counting extra zeros)
+    s32 Set(const std::string values)
+    {
+      assert(this->rawDataPointer != NULL && this->data != NULL);
+
+      std::istringstream iss(values);
+      s32 numValuesSet = 0;
+
+      for(s32 y=0; y<size[0]; y++) {
+        T * restrict rowPointer = Pointer(y, 0);
+        for(s32 x=0; x<size[1]; x++) {
+          T value;
+          if(iss >> value) {
+            rowPointer[x] = value;
+            numValuesSet++;
+          } else {
+            rowPointer[x] = 0;
+          }
+        }
+      }
+
+      return numValuesSet;
+    }
+
+    // Similar to Matlab's size(matrix, dimension), and dimension is in {0,1}
+    s32 get_size(s32 dimension) const
+    {
+      assert(dimension >= 0 && this->rawDataPointer != NULL && this->data != NULL);
+
+      if(dimension > 1 || dimension < 0)
+        return 0;
+
+      return size[dimension];
+    }
+
+    s32 get_stride() const
+    {
+      return stride;
+    }
+
+    void* get_rawDataPointer()
+    {
+      return rawDataPointer;
+    }
+
+    const void* get_rawDataPointer() const
+    {
+      return rawDataPointer;
+    }
+
+  protected:
+    static const u32 FILL_PATTERN_START = 0X5432EF76; // Bit-inverse of MemoryStack patterns. The pattern will be put twice at the beginning and end of each line.
+    static const u32 FILL_PATTERN_END = 0X7610FE76;
+
+    static const s32 HEADER_LENGTH = 8;
+    static const s32 FOOTER_LENGTH = 8;
+
+    s32 size[2];
+    s32 stride;
+    bool useBoundaryFillPatterns;
+
+    T * data;
+
+    // To enforce alignment, rawDataPointer may be slightly before T * data.
+    // If the inputted data buffer was from malloc, this is the pointer that
+    // should be used to free.
+    void * rawDataPointer;
+
+#if defined(ANKICORETECH_USE_OPENCV)
+    cv::Mat_<T> cvMatMirror;
+#endif // #if defined(ANKICORETECH_USE_OPENCV)
+
+    void initialize(s32 numRows, s32 numCols, void * rawData, s32 dataLength, bool useBoundaryFillPatterns)
+    {
+      assert(numCols > 0 && numRows > 0 && dataLength > 0);
+
+      this->useBoundaryFillPatterns = useBoundaryFillPatterns;
+
+      if(!rawData) {
+        DASError("Anki.Matrix.initialize", "input data buffer is NULL");
+        this->size[0] = 0;
+        this->size[1] = 0;
+        this->data = NULL;
+        this->rawDataPointer = NULL;
+        return;
+      }
+
+      this->rawDataPointer = rawData;
+
+      const size_t extraBoundaryPatternBytes = useBoundaryFillPatterns ? static_cast<size_t>(HEADER_LENGTH) : 0;
+      const s32 extraAlignmentBytes = static_cast<s32>(RoundUp<size_t>(reinterpret_cast<size_t>(rawData)+extraBoundaryPatternBytes, Anki::MEMORY_ALIGNMENT) - extraBoundaryPatternBytes - reinterpret_cast<size_t>(rawData));
+      const s32 requiredBytes = ComputeRequiredStride(numCols,useBoundaryFillPatterns)*numRows + extraAlignmentBytes;
+
+      if(requiredBytes > dataLength) {
+        DASError("Anki.Matrix.initialize", "Input data buffer is not large enough. %d bytes is required.", requiredBytes);
+        this->size[0] = 0;
+        this->size[1] = 0;
+        this->data = NULL;
+        this->rawDataPointer = NULL;
+        return;
+      }
+
+      this->size[0] = numRows;
+      this->size[1] = numCols;
+
+      if(useBoundaryFillPatterns) {
+        const s32 strideWithoutFillPatterns = ComputeRequiredStride(size[1], false);
+        this->data = reinterpret_cast<T*>( reinterpret_cast<char*>(rawData) + extraAlignmentBytes + HEADER_LENGTH );
+        for(s32 y=0; y<size[0]; y++) {
+          // Add the fill patterns just before the data on each line
+          reinterpret_cast<u32*>( reinterpret_cast<char*>(this->data) + y*stride - HEADER_LENGTH)[0] = FILL_PATTERN_START;
+          reinterpret_cast<u32*>( reinterpret_cast<char*>(this->data) + y*stride - HEADER_LENGTH)[1] = FILL_PATTERN_START;
+
+          // And also just after the data (including normal byte-alignment padding)
+          reinterpret_cast<u32*>( reinterpret_cast<char*>(this->data) + y*stride + strideWithoutFillPatterns)[0] = FILL_PATTERN_END;
+          reinterpret_cast<u32*>( reinterpret_cast<char*>(this->data) + y*stride + strideWithoutFillPatterns)[1] = FILL_PATTERN_END;
+        }
+      } else {
+        this->data = reinterpret_cast<T*>( reinterpret_cast<char*>(rawData) + extraAlignmentBytes );
+      }
+
+#if defined(ANKICORETECH_USE_OPENCV)
+      cvMatMirror = cv::Mat_<T>(size[0], size[1], data, stride);
+#endif // #if defined(ANKICORETECH_USE_OPENCV)
+    }
+  }; // class Matrix
+  
+
+  template<> void Matrix<u8>::Print() const
+  {
+    assert(this->rawDataPointer != NULL && this->data != NULL);
+
+    for(s32 y=0; y<size[0]; y++) {
+      const u8 * rowPointer = Pointer(y, 0);
+      for(s32 x=0; x<size[1]; x++) {
+        std::cout << static_cast<s32>(rowPointer[x]) << " ";
+      }
+      std::cout << "\n";
+    }
+  }
+
+  template<> s32 Matrix<u8>::Set(const std::string values)
+  {
+    assert(this->rawDataPointer != NULL && this->data != NULL);
+
+    std::istringstream iss(values);
+    s32 numValuesSet = 0;
+
+    for(s32 y=0; y<size[0]; y++) {
+      u8 * restrict rowPointer = Pointer(y, 0);
+      for(s32 x=0; x<size[1]; x++) {
+        s32 value;
+        if(iss >> value) {
+          rowPointer[x] = static_cast<u8>(value);
+          numValuesSet++;
+        } else {
+          rowPointer[x] = 0;
+        }
+      }
+    }
+
+    return numValuesSet;
+  }
+
+  template<typename T> class FixedPointMatrix : public Matrix<T>
+  {
+  public:
+    FixedPointMatrix()
+      : Matrix<T>(), numFractionalBits(0)
+    {
+    }
+
+    // Constructor for a FixedPointMatrix, pointing to user-allocated data.
+    FixedPointMatrix(s32 numRows, s32 numCols, s32 numFractionalBits, void * data, s32 dataLength, bool useBoundaryFillPatterns=false)
+      : Matrix<T>(numRows, numCols, data, dataLength, useBoundaryFillPatterns), numFractionalBits(numFractionalBits)
+    {
+      assert(numFractionalBits >= 0 && numFractionalBits <= (sizeof(T)*8));
+    }
+
+    // Constructor for a FixedPointMatrix, pointing to user-allocated MemoryStack
+    FixedPointMatrix(s32 numRows, s32 numCols, s32 numFractionalBits, MemoryStack &memory, bool useBoundaryFillPatterns=false)
+      : Matrix<T>(numRows, numCols, memory, useBoundaryFillPatterns), numFractionalBits(numFractionalBits)
+    {
+      assert(numFractionalBits >= 0 && numFractionalBits <= (sizeof(T)*8));
+    }
+
+    FixedPointMatrix(Matrix<T> &mat)
+      : Matrix<T>(mat), numFractionalBits(0)
+    {
+    }
+
+    bool IsValid() const
+    {
+      if(numFractionalBits > (sizeof(T)*8)) {
+        return false;
+      }
+
+      return Matrix<T>::IsValid();
+    }
+
+    s32 get_numFractionalBits() const
+    {
+      return numFractionalBits;
+    }
+
+  protected:
+    s32 numFractionalBits;
+  }; // class FixedPointMatrix
+
+  template<typename T> class FixedLengthList : public Matrix<T>
+  {
+  public:
+    FixedLengthList()
+      : Matrix<T>(), capacityUsed(0)
+    {
+    }
+
+    // Constructor for a FixedLengthList, pointing to user-allocated data.
+    FixedLengthList(s32 maximumSize, void * data, s32 dataLength, bool useBoundaryFillPatterns=false)
+      : Matrix<T>(1, maximumSize, data, dataLength, useBoundaryFillPatterns), capacityUsed(0)
+    {
+    }
+
+    // Constructor for a FixedLengthList, pointing to user-allocated MemoryStack
+    FixedLengthList(s32 maximumSize, MemoryStack &memory, bool useBoundaryFillPatterns=false)
+      : Matrix<T>(1, maximumSize, memory, useBoundaryFillPatterns), capacityUsed(0)
+    {
+    }
+
+    bool IsValid() const
+    {
+      if(capacityUsed > this->get_maximumSize()) {
+        return false;
+      }
+
+      return Matrix<T>::IsValid();
+    }
+
+    Result PushBack(const T &value)
+    {
+      if(capacityUsed >= this->get_maximumSize()) {
+        return RESULT_FAIL;
+      }
+
+      *this->Pointer(capacityUsed) = value;
+      capacityUsed++;
+
+      return RESULT_OK;
+    }
+
+    // Will act as a normal pop, except when the list is empty. Then subsequent calls will keep returning the first value in the list.
+    T PopBack()
+    {
+      if(capacityUsed == 0) {
+        return *this->Pointer(0);
+      }
+
+      const T value = *this->Pointer(capacityUsed-1);
+      capacityUsed--;
+
+      return value;
+    }
+
+    void Clear()
+    {
+      this->capacityUsed = 0;
+    }
+
+    // Pointer to the data, at a given location
+    inline T* Pointer(s32 index)
+    {
+      return Matrix<T>::Pointer(0, index);
+    }
+
+    // Pointer to the data, at a given location
+    inline const T* Pointer(s32 index) const
+    {
+      return Matrix<T>::Pointer(0, index);
+    }
+
+    s32 get_maximumSize() const
+    {
+      return Matrix<T>::get_size(1);
+    }
+
+    s32 get_size() const
+    {
+      return capacityUsed;
+    }
+
+  protected:
+    s32 capacityUsed;
+  };
+
+  template<typename T1, typename T2> bool AreMatricesEqual_Size(const Matrix<T1> &mat1, const Matrix<T2> &mat2)
+  {
+    if(mat1.get_rawDataPointer() && mat2.get_rawDataPointer() &&
+      mat1.get_size(0) == mat2.get_size(0) &&
+      mat1.get_size(1) == mat2.get_size(1)) {
+        return true;
+    }
+
+    return false;
+  } // AreMatricesEqual_Size()
+
+  template<typename T> bool AreMatricesEqual_SizeAndType(const Matrix<T> &mat1, const Matrix<T> &mat2)
+  {
+    if(mat1.get_rawDataPointer() && mat2.get_rawDataPointer() &&
+      mat1.get_size(0) == mat2.get_size(0) &&
+      mat1.get_size(1) == mat2.get_size(1)) {
+        return true;
+    }
+
+    return false;
+  } // AreMatricesEqual_SizeAndType()
+
+  // Factory method to create an AnkiMatrix from the heap. The data of the returned Matrix must be freed by the user.
+  // This is seperate from the normal constructor, as Matrix objects are not supposed to manage memory
+  template<typename T> Matrix<T> AllocateMatrixFromHeap(s32 numRows, s32 numCols, bool useBoundaryFillPatterns=false)
+  {
+    const s32 stride = Anki::Matrix<T>::ComputeRequiredStride(numCols, useBoundaryFillPatterns);
+    const s32 requiredMemory = 64 + 2*Anki::MEMORY_ALIGNMENT + Anki::Matrix<T>::ComputeMinimumRequiredMemory(numRows, numCols, useBoundaryFillPatterns); // The required memory, plus a bit more just in case
+
+    Matrix<T> mat(numRows, numCols, reinterpret_cast<u8*>(calloc(requiredMemory, 1)), requiredMemory, useBoundaryFillPatterns);
+
+    return mat;
+  } // AllocateMatrixFromHeap()
+
+  template<typename T> FixedPointMatrix<T> AllocateFixedPointMatrixFromHeap(s32 numRows, s32 numCols, s32 numFractionalBits, bool useBoundaryFillPatterns=false)
+  {
+    const s32 stride = Anki::FixedPointMatrix<T>::ComputeRequiredStride(numCols, useBoundaryFillPatterns);
+    const s32 requiredMemory = 64 + 2*Anki::MEMORY_ALIGNMENT + Anki::FixedPointMatrix<T>::ComputeMinimumRequiredMemory(numRows, numCols, useBoundaryFillPatterns); // The required memory, plus a bit more just in case
+
+    FixedPointMatrix<T> mat(numRows, numCols, numFractionalBits, reinterpret_cast<u8*>(calloc(requiredMemory, 1)), requiredMemory, useBoundaryFillPatterns);
+
+    return mat;
+  } // AllocateFixedPointMatrixFromHeap()
+  
+} //namespace Anki
+
 #endif // _ANKICORETECH_COMMON_MATRIX_H_