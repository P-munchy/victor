//
//  robot.h
//  Products_Cozmo
//
//  Created by Andrew Stein on 8/23/13.
//  Copyright (c) 2013 Anki, Inc. All rights reserved.
//

#ifndef __Products_Cozmo__robot__
#define __Products_Cozmo__robot__

#include <queue>

#include "anki/common/types.h"
#include "anki/common/basestation/math/pose.h"

#include "anki/vision/basestation/camera.h"
#include "anki/vision/basestation/visionMarker.h"

#include "anki/planning/shared/path.h"

#include "anki/cozmo/shared/cozmoTypes.h"
#include "anki/cozmo/basestation/block.h"
#include "anki/cozmo/basestation/messages.h"
#include "anki/cozmo/basestation/robotPoseHistory.h"

namespace Anki {
  namespace Cozmo {
    
    // Forward declarations:
    class BlockWorld;
    class IMessageHandler;
    class IPathPlanner;
    class PathDolerOuter;
    
    class BlockDockingSystem
    {
    public:
      
    protected:
      
      
    }; // class BlockDockingSystem
    
    
    class Robot
    {
    public:
      enum State {
        IDLE,
        FOLLOWING_PATH,
        BEGIN_DOCKING,
        DOCKING
      };
      
      Robot(const RobotID_t robotID, IMessageHandler* msgHandler, BlockWorld* world, IPathPlanner* pathPlanner);
      ~Robot();
      
      void Update();
      
      // Accessors
      const RobotID_t        GetID()           const;
      const Pose3d&          GetPose()         const;
      const Vision::Camera&  GetCamera()       const;
      Vision::Camera&        GetCamera();
      
      const f32              GetHeadAngle()    const;
      const f32              GetLiftAngle()    const;
      
      const Pose3d&          GetNeckPose()     const {return _neckPose;}
      const Pose3d&          GetHeadCamPose()  const {return _headCamPose;}
      const Pose3d&          GetLiftPose()     const {return _liftPose;}  // At current lift position!
      const State            GetState()        const;
      
      const Block*           GetDockBlock()    const {return _dockBlock;}
      const Block*           GetCarryingBlock()const {return _carryingBlock;}
      
      void SetState(const State newState);
      void SetPose(const Pose3d &newPose);
      void SetHeadAngle(const f32& angle);
      void SetLiftAngle(const f32& angle);
      void SetCameraCalibration(const Vision::CameraCalibration& calib);
      
      void IncrementPoseFrameID() {++_frameId;}
      PoseFrameID_t GetPoseFrameID() const {return _frameId;}
      
      
      // Clears the path that the robot is executing which also stops the robot
      Result ClearPath();

      // Removes the specified number of segments from the front and back of the path
      Result TrimPath(const u8 numPopFrontSegments, const u8 numPopBackSegments);
      
      // Sends a path to the robot to be immediately executed
      // Puts Robot in FOLLOWING_PATH state. Will transition to IDLE when path is complete.
      Result ExecutePath(const Planning::Path& path);

      // Compute a path to a pose and execute it
      // Puts Robot in FOLLOWING_PATH state. Will transition to IDLE when path is complete.
      Result GetPathToPose(const Pose3d& pose, Planning::Path& path);
      Result ExecutePathToPose(const Pose3d& pose);
      Result ExecutePathToPose(const Pose3d& pose, const Radians headAngle);

      IPathPlanner* GetPathPlanner() { return _pathPlanner; }

      void AbortCurrentPath();
      
      // True if wheel speeds are non-zero in most recent RobotState message
      bool IsMoving() const {return _isMoving;}
      void SetIsMoving(bool t) {_isMoving= t;}
      
      void SetCurrPathSegment(const s8 s) {_currPathSegment = s;}
      s8   GetCurrPathSegment() {return _currPathSegment;}
      bool IsTraversingPath() {return (_currPathSegment >= 0) || _isWaitingForReplan;}

      void SetCarryingBlock(Block* carryBlock) {_carryingBlock = carryBlock;}
      bool IsCarryingBlock() {return _carryingBlock != nullptr;}

      void SetPickingOrPlacing(bool t) {_isPickingOrPlacing = t;}
      bool IsPickingOrPlacing() {return _isPickingOrPlacing;}
      
      ///////// Motor commands  ///////////
      
      // Sends message to move lift at specified speed
      Result MoveLift(const f32 speed_rad_per_sec);
      
      // Sends message to move head at specified speed
      Result MoveHead(const f32 speed_rad_per_sec);
      
      // Sends a message to the robot to move the lift to the specified height
      Result MoveLiftToHeight(const f32 height_mm,
                              const f32 max_speed_rad_per_sec,
                              const f32 accel_rad_per_sec2);
      
      // Sends a message to the robot to move the head to the specified angle
      Result MoveHeadToAngle(const f32 angle_rad,
                             const f32 max_speed_rad_per_sec,
                             const f32 accel_rad_per_sec2);
      
      Result DriveWheels(const f32 lwheel_speed_mmps,
                         const f32 rwheel_speed_mmps);
      
      Result StopAllMotors();
      
      // 
      Result ExecuteDockingSequence(Block* blockToDockWith);
      
      // Sends a message to the robot to dock with the specified marker of the
      // specified block that it should currently be seeing.
      Result DockWithBlock(Block* block,
                           const Vision::KnownMarker* marker,
                           const DockAction_t dockAction);
      
      // Sends a message to the robot to dock with the specified marker of the
      // specified block, which it should currently be seeing. If pixel_radius == u8_MAX,
      // the marker can be seen anywhere in the image (same as above function), otherwise the
      // marker's center must be seen at the specified image coordinates
      // with pixel_radius pixels.
      Result DockWithBlock(Block* block,
                           const Vision::KnownMarker* marker,
                           const DockAction_t dockAction,
                           const u16 image_pixel_x,
                           const u16 image_pixel_y,
                           const u8 pixel_radius);

      // Transitions the block that robot was docking with to the one that it
      // is carrying, and puts it in the robot's pose chain, attached to the
      // lift. Returns RESULT_FAIL if the robot wasn't already docking with
      // a block.
      Result PickUpDockBlock();
      
      // Places the block that the robot was carrying in its current position
      // w.r.t. the world, and removes it from the lift pose chain so it is no
      // longer attached to the robot.  IsCarryingBlock() will now report false.
      Result PlaceCarriedBlock(); //const TimeStamp_t atTime);
      
      // Turn on/off headlight LEDs
      Result SetHeadlight(u8 intensity);
      
      ///////// Messaging ////////
      // TODO: Most of these send functions should be private and wrapped in
      // relevant state modifying functions. e.g. SendStopAllMotors() should be
      // called from StopAllMotors().
      
      // Sync time with physical robot and trigger it robot to send back camera
      // calibration
      Result SendInit() const;
      
      // Send's robot's current pose
      Result SendAbsLocalizationUpdate() const;

      // Update the head angle on the robot
      Result SendHeadAngleUpdate() const;

      // Request camera snapshot from robot
      Result SendImageRequest(const ImageSendMode_t mode) const;

      // Run a test mode
      Result SendStartTestMode(const TestMode mode) const;
      
      // Get the bounding quad of the robot at its current or a given pose
      Quad2f GetBoundingQuadXY(const f32 padding_mm = 0.f) const; // at current pose
      Quad2f GetBoundingQuadXY(const Pose3d& atPose, const f32 paddingScale = 0.f) const; // at specific pose
      
      
      // =========== Pose history =============
      // Returns ref to robot's pose history
      const RobotPoseHistory& GetPoseHistory() {return _poseHistory;}
      
      Result AddRawOdomPoseToHistory(const TimeStamp_t t,
                                     const PoseFrameID_t frameID,
                                     const f32 pose_x, const f32 pose_y, const f32 pose_z,
                                     const f32 pose_angle,
                                     const f32 head_angle,
                                     const f32 lift_angle);
      
      Result AddVisionOnlyPoseToHistory(const TimeStamp_t t,
                                        const RobotPoseStamp& p);

      Result ComputeAndInsertPoseIntoHistory(const TimeStamp_t t_request,
                                             TimeStamp_t& t, RobotPoseStamp** p,
                                             HistPoseKey* key = nullptr,
                                             bool withInterpolation = false);

      Result GetVisionOnlyPoseAt(const TimeStamp_t t_request, RobotPoseStamp** p);
      Result GetComputedPoseAt(const TimeStamp_t t_request, RobotPoseStamp** p, HistPoseKey* key = nullptr);
      
      bool IsValidPoseKey(const HistPoseKey key) const;
      
      // Updates the current pose to the best estimate based on
      // historical poses including vision-based poses.
      // Returns true if the pose is successfully updated, false otherwise.
      bool UpdateCurrPoseFromHistory();
      
    protected:
      // The robot's identifier
      RobotID_t        _ID;
      
      // A reference to the MessageHandler that the robot uses for outgoing comms
      IMessageHandler* _msgHandler;
      
      // A reference to the BlockWorld the robot lives in
<<<<<<< HEAD
      BlockWorld*   world_;
      
      IPathPlanner* pathPlanner_;
      Planning::Path path_;
      PathDolerOuter* pdo_;
      
      Pose3d pose;
      void updatePose();
      PoseFrameID_t frameId_;
      
      Vision::Camera camHead;
=======
      BlockWorld*      _world;
      
      // Path Following
      IPathPlanner*    _pathPlanner;
      Planning::Path   _path;
      s8               _currPathSegment;
      bool             _isWaitingForReplan;
      Pose3d           _goalPose;
      Radians          _goalHeadAngle;
      f32              _goalDistanceThreshold;
      Radians          _goalAngleThreshold;
      
      Vision::Camera   _camera;
      
      // Geometry / Pose
      Pose3d           _pose;
      PoseFrameID_t    _frameId;
      
      const Pose3d _neckPose; // joint around which head rotates
      const Pose3d _headCamPose; // in canonical (untilted) position w.r.t. neck joint
      const Pose3d _liftBasePose; // around which the base rotates/lifts
      Pose3d _liftPose;     // current, w.r.t. liftBasePose
>>>>>>> 084745b3

      f32 _currentHeadAngle;
      f32 _currentLiftAngle;
      
      static const Quad2f CanonicalBoundingBoxXY;
      
      // Pose history
      RobotPoseHistory _poseHistory;

      // State
      bool _isCarryingBlock;
      bool _isPickingOrPlacing;
      Block* _carryingBlock;
      bool _isMoving;
      State _state, _nextState;
      
      // Leaves input liftPose's parent alone and computes its position w.r.t.
      // liftBasePose, given the angle
      static void ComputeLiftPose(const f32 atAngle, Pose3d& liftPose);
      
      // Docking
      Block* _dockBlock;
      const Vision::KnownMarker* _dockMarker;
      DockAction_t _dockAction;
      
      f32 _waitUntilTime;
      
      ///////// Messaging ////////
      
      // Sends message to move lift at specified speed
      Result SendMoveLift(const f32 speed_rad_per_sec) const;
      
      // Sends message to move head at specified speed
      Result SendMoveHead(const f32 speed_rad_per_sec) const;
      
      // Sends a message to the robot to move the lift to the specified height
      Result SendSetLiftHeight(const f32 height_mm,
                               const f32 max_speed_rad_per_sec,
                               const f32 accel_rad_per_sec2) const;
      
      // Sends a message to the robot to move the head to the specified angle
      Result SendSetHeadAngle(const f32 angle_rad,
                              const f32 max_speed_rad_per_sec,
                              const f32 accel_rad_per_sec2) const;
      
      Result SendDriveWheels(const f32 lwheel_speed_mmps,
                             const f32 rwheel_speed_mmps) const;
      
      Result SendStopAllMotors() const;

      // Clears the path that the robot is executing which also stops the robot
      Result SendClearPath() const;

      // Removes the specified number of segments from the front and back of the path
      Result SendTrimPath(const u8 numPopFrontSegments, const u8 numPopBackSegments) const;
      
      // Sends a path to the robot to be immediately executed
      Result SendExecutePath(const Planning::Path& path) const;
      
      // Sends a message to the robot to dock with the specified block
      // that it should currently be seeing. If pixel_radius == u8_MAX,
      // the marker can be seen anywhere in the image (same as above function), otherwise the
      // marker's center must be seen at the specified image coordinates
      // with pixel_radius pixels.
      Result SendDockWithBlock(const Vision::Marker::Code& markerType,
                               const f32 markerWidth_mm,
                               const DockAction_t dockAction,
                               const u16 image_pixel_x,
                               const u16 image_pixel_y,
                               const u8 pixel_radius) const;

      // Turn on/off headlight LEDs
      Result SendHeadlight(u8 intensity);
      
      
    }; // class Robot

    //
    // Inline accessors:
    //
    inline const RobotID_t Robot::GetID(void) const
    { return _ID; }
    
    inline const Pose3d& Robot::GetPose(void) const
    { return _pose; }
    
    inline const Vision::Camera& Robot::GetCamera(void) const
    { return _camera; }
    
    inline Vision::Camera& Robot::GetCamera(void)
    { return _camera; }
    
    inline const Robot::State Robot::GetState() const
    { return _state; }
    
    inline void Robot::SetCameraCalibration(const Vision::CameraCalibration& calib)
    { _camera.SetCalibration(calib); }
    
    inline const f32 Robot::GetHeadAngle() const
    { return _currentHeadAngle; }
    
    inline const f32 Robot::GetLiftAngle() const
    { return _currentLiftAngle; }
    
    //
    // RobotManager class for keeping up with available robots, by their ID
    //
    // TODO: Singleton or not?
#define USE_SINGLETON_ROBOT_MANAGER 0
    
    class RobotManager
    {
    public:
    
#if USE_SINGLETON_ROBOT_MANAGER
      // Return singleton instance
      static RobotManager* getInstance();
#else
      RobotManager();
#endif

      // Sets pointers to other managers
      // TODO: Change these to interface pointers so they can't be NULL
      Result Init(IMessageHandler* msgHandler, BlockWorld* blockWorld, IPathPlanner* pathPlanner);
      
      // Get the list of known robot ID's
      std::vector<RobotID_t> const& GetRobotIDList() const;
      
      // Get a pointer to a robot by ID
      Robot* GetRobotByID(const RobotID_t robotID);
      
      // Check whether a robot exists
      bool DoesRobotExist(const RobotID_t withID) const;
      
      // Add / remove robots
      void AddRobot(const RobotID_t withID);
      void RemoveRobot(const RobotID_t withID);
      
      // Call each Robot's Update() function
      void UpdateAllRobots();
      
      // Return a
      // Return the number of availale robots
      size_t GetNumRobots() const;
      
    protected:
      
#if USE_SINGLETON_ROBOT_MANAGER
      RobotManager(); // protected constructor for singleton class
      
      static RobotManager* singletonInstance_;
#endif
      
      IMessageHandler* _msgHandler;
      BlockWorld*      _blockWorld;
      IPathPlanner*    _pathPlanner;
      
      std::map<RobotID_t,Robot*> _robots;
      std::vector<RobotID_t>     _IDs;
      
    }; // class RobotManager
    
#if USE_SINGLETON_ROBOT_MANAGER
    inline RobotManager* RobotManager::getInstance()
    {
      if(0 == singletonInstance_) {
        singletonInstance_ = new RobotManager();
      }
      return singletonInstance_;
    }
#endif
    
  } // namespace Cozmo
} // namespace Anki

#endif // __Products_Cozmo__robot__<|MERGE_RESOLUTION|>--- conflicted
+++ resolved
@@ -240,19 +240,6 @@
       IMessageHandler* _msgHandler;
       
       // A reference to the BlockWorld the robot lives in
-<<<<<<< HEAD
-      BlockWorld*   world_;
-      
-      IPathPlanner* pathPlanner_;
-      Planning::Path path_;
-      PathDolerOuter* pdo_;
-      
-      Pose3d pose;
-      void updatePose();
-      PoseFrameID_t frameId_;
-      
-      Vision::Camera camHead;
-=======
       BlockWorld*      _world;
       
       // Path Following
@@ -264,6 +251,8 @@
       Radians          _goalHeadAngle;
       f32              _goalDistanceThreshold;
       Radians          _goalAngleThreshold;
+
+      PathDolerOuter* pdo_;
       
       Vision::Camera   _camera;
       
@@ -275,7 +264,6 @@
       const Pose3d _headCamPose; // in canonical (untilted) position w.r.t. neck joint
       const Pose3d _liftBasePose; // around which the base rotates/lifts
       Pose3d _liftPose;     // current, w.r.t. liftBasePose
->>>>>>> 084745b3
 
       f32 _currentHeadAngle;
       f32 _currentLiftAngle;
