--- conflicted
+++ resolved
@@ -74,13 +74,9 @@
       ReturnCode SendExecutePath(const Planning::Path& path) const;
       
       // Sends a message to the robot to dock to the specified block
-<<<<<<< HEAD
-      ReturnCode SendDockWithBlock(const u8 markerType, const f32 markerWidth_mm, const DockAction_t dockAction);
-=======
-      ReturnCode SendDockWithBlock(const u8* blockCode,
+      ReturnCode SendDockWithBlock(const u8 markerType,
                                    const f32 markerWidth_mm,
                                    const DockAction_t dockAction) const;
->>>>>>> 400fd4a3
 
       ReturnCode SendMoveLift(const f32 height_mm,
                               const f32 max_speed_rad_per_sec,
