#ifndef COZMO_CONFIG_H
#define COZMO_CONFIG_H

#include "anki/common/constantsAndMacros.h"
#include "anki/common/types.h"
#include "anki/cozmo/robot/debug.h"
#include "anki/vision/CameraSettings.h"

namespace Anki {
  namespace Cozmo {

    /***************************************************************************
     *
     *                          Physical Robot Geometry
     *
     **************************************************************************/
    
    const f32 WHEEL_DIAMETER_MM  = 28.4f;  // This should be in sync with the CozmoBot proto file
    const f32 HALF_WHEEL_CIRCUM  = WHEEL_DIAMETER_MM * M_PI_2;
    const f32 WHEEL_RAD_TO_MM    = WHEEL_DIAMETER_MM / 2.f;  // or HALF_WHEEL_CIRCUM / PI;
    const f32 WHEEL_DIST_MM      = 47.7f; // distance b/w the front wheels
    const f32 WHEEL_DIST_HALF_MM = WHEEL_DIST_MM / 2.f;
    
    // The height of the lift at various configurations
    // Actual limit in proto is closer to 20.4mm, but there is a weird
    // issue with moving the lift when it is at a limit. The lift arm
    // flies off of the robot and comes back! So for now, we just don't
    // drive the lift down that far. We also skip calibration in sim.

#ifdef SIMULATOR
    // Need a different height in simulation because of the position of the connectors
    const f32 LIFT_HEIGHT_LOWDOCK  = 29.f;
    const f32 LIFT_HEIGHT_HIGHDOCK = 73.f;
    const f32 LIFT_HEIGHT_CARRY    = 88.f;
    
    // Distance between the robot origin and the distance along the robot's x-axis
    // to the lift when it is in the low docking position.
    const f32 ORIGIN_TO_LOW_LIFT_DIST_MM = 26.f;
    const f32 ORIGIN_TO_HIGH_LIFT_DIST_MM = 18.f;
    const f32 ORIGIN_TO_HIGH_PLACEMENT_DIST_MM = 16.f;  // TODO: Technically, this should be the same as ORIGIN_TO_HIGH_LIFT_DIST_MM

#else
    // Not the actual heights achieved by the lift, but the heights that would be achieved if there was no backlash.
    /*
    // Robot #1
    const f32 LIFT_HEIGHT_LOWDOCK  = 11.f;
    const f32 LIFT_HEIGHT_HIGHDOCK = 75.f;
    const f32 LIFT_HEIGHT_CARRY    = 98.f;
    */
    
    // Robot #2 (w/ (lightly stripped) clutch arm)
    /*
    const f32 LIFT_HEIGHT_LOWDOCK  = 26.f;
    const f32 LIFT_HEIGHT_HIGHDOCK = 75.f;
    const f32 LIFT_HEIGHT_CARRY    = 90.5f;
<<<<<<< HEAD
=======
     */
    
    // Robot #1 (clutch-less arm)
    const f32 LIFT_HEIGHT_LOWDOCK  = 23.f;
    const f32 LIFT_HEIGHT_HIGHDOCK = 75.f;
    const f32 LIFT_HEIGHT_CARRY    = 95.f;


#endif

>>>>>>> 94479fec
    
    // Distance between the robot origin and the distance along the robot's x-axis
    // to the lift when it is in the low docking position.
    const f32 ORIGIN_TO_LOW_LIFT_DIST_MM = 24.f;
    const f32 ORIGIN_TO_HIGH_LIFT_DIST_MM = 19.5f;
    const f32 ORIGIN_TO_HIGH_PLACEMENT_DIST_MM = 16.f;  // TODO: Technically, this should be the same as ORIGIN_TO_HIGH_LIFT_DIST_MM

#endif
        
    // Distance between the lift shoulder joint and the lift "wrist" joint where arm attaches to fork assembly
    const f32 LIFT_ARM_LENGTH = 64.f;
    
    // The lift height is defined as the height of the upper lift arm's wrist joint plus this offset.
    const f32 LIFT_FORK_HEIGHT_REL_TO_ARM_END = 0;
    
    // The height of the top of the lift crossbar with respect to the wrist joint
    const f32 LIFT_XBAR_HEIGHT_WRT_WRIST_JOINT = -22.f;
    
    // The distance along the x axis from the wrist joint to the front of the lifter plate
    const f32 LIFT_FRONT_WRT_WRIST_JOINT = 3.5f;
    
    // The height of the "fingers"
    const f32 LIFT_FINGER_HEIGHT = 3.8f;
    
    // TODO: convert to using these in degree form?
    const f32 MIN_HEAD_ANGLE = DEG_TO_RAD(-25.f);
    const f32 MAX_HEAD_ANGLE = DEG_TO_RAD( 35.f);
    
    const f32 NECK_JOINT_POSITION[3] = {-13.f, 0.f, 33.5f + WHEEL_RAD_TO_MM}; // relative to robot origin
    
    //const f32 HEAD_CAM_POSITION[3]   = {8.8f, 0.f, -6.f}; // lens face relative to neck joint
    const f32 HEAD_CAM_POSITION[3]   = {4.8f, 0.f, -6.f}; // camera/PCB interface relative to neck joint
    
    const f32 LIFT_BASE_POSITION[3]  = {-40.0f, 0.f, 29.5f + WHEEL_RAD_TO_MM}; // relative to robot origin
    
    // Amount to recede the front boundary of the robot when we don't want to include the lift.
    // TEMP: Applied by default to robot bounding box params below mostly for demo purposes
    //       so we don't prematurely delete blocks, but we may eventually want to apply it
    //       conditionally (e.g. when carrying a block)
    const f32 ROBOT_BOUNDING_X_LIFT  = 10.f;
    
    const f32 ROBOT_BOUNDING_X       = 88.f - ROBOT_BOUNDING_X_LIFT; // including gripper fingers
    const f32 ROBOT_BOUNDING_Y       = 54.2f;
    const f32 ROBOT_BOUNDING_X_FRONT = 32.1f - ROBOT_BOUNDING_X_LIFT; // distance from robot origin to front of bounding box
    const f32 ROBOT_BOUNDING_Z       = 67.7f; // from ground to top of head
    const f32 ROBOT_BOUNDING_RADIUS  = sqrtf((0.25f*ROBOT_BOUNDING_X*ROBOT_BOUNDING_X) +
                                             (0.25f*ROBOT_BOUNDING_Y*ROBOT_BOUNDING_Y));
    
    const f32 IMU_POSITION[3] = {5.8f, 0.f, -13.5f};  // relative to neck joint
    
    const f32 PREDOCK_DISTANCE_MM = 100;  // ROBOT_BOUNDING_RADIUS + 15.f;
    
    // TODO: This needs to be sync'd with whatever is in BlockDefinitions.h
    const f32 DEFAULT_BLOCK_MARKER_WIDTH_MM = 25.f;
    

    
    /***************************************************************************
     *
     *                          Camera Calibration
     *
     **************************************************************************/
    
    const u8 NUM_RADIAL_DISTORTION_COEFFS = 4;

#ifdef SIMULATOR
    // Note that we are hard-coding an empircally-computed/calibrated focal
    // length, even for the simulated camera! So if we change the simulated FOV
    // of the camera, we need to recalibrate this focal length. This is because,
    // for completely unknown / not-understood reasons, computing the focal
    // length from fov_hor directly does not give us an accurate value for
    // the Webots camera.
    const f32 HEAD_CAM_CALIB_FOV          = 0.92f;
    const f32 HEAD_CAM_CALIB_FOCAL_LENGTH = 338.58f;
    
#else // Real robot:
    
    // TODO: Get these from calibration somehow
    const u16 HEAD_CAM_CALIB_WIDTH  = 320;
    const u16 HEAD_CAM_CALIB_HEIGHT = 240;
    
    /*
    // From Calibration on June 3, 2014
    const f32 HEAD_CAM_CALIB_FOCAL_LENGTH_X = 333.6684040730803f;
    const f32 HEAD_CAM_CALIB_FOCAL_LENGTH_Y = 335.2799828009748f;
    const f32 HEAD_CAM_CALIB_CENTER_X       = 153.5278504171585f;
    const f32 HEAD_CAM_CALIB_CENTER_Y       = 125.0506182422117f;
    const f32 HEAD_CAM_CALIB_DISTORTION[NUM_RADIAL_DISTORTION_COEFFS] = {
      -0.130117292078901f,
      0.043087399840388f,
      -0.000994462251660f,
      -0.000805198826767f
    };
     */
    
    // From Calibration on June 28, 2014, Cozmo Proto 2.1, #2
    const f32 HEAD_CAM_CALIB_FOCAL_LENGTH_X = 328.87251f;
    const f32 HEAD_CAM_CALIB_FOCAL_LENGTH_Y = 331.17332f;
    const f32 HEAD_CAM_CALIB_CENTER_X       = 160.10795f;
    const f32 HEAD_CAM_CALIB_CENTER_Y       = 117.64527f;
    const f32 HEAD_CAM_CALIB_DISTORTION[NUM_RADIAL_DISTORTION_COEFFS] = {
      -0.099922561981334f,
      -0.027386549049312f,
      -0.003826021624417f,
       0.000534816869611f
    };
    
#endif // #ifdef SIMULATOR


    /***************************************************************************
     *
     *                          Timing (non-comms)
     *
     **************************************************************************/
    
    // Cozmo control loop is 200Hz.
    const s32 TIME_STEP = 5;
    
    // Basestation control loop
    const s32 BS_TIME_STEP = 60;
    
    const f32 CONTROL_DT = TIME_STEP*0.001f;

    const f32 ONE_OVER_CONTROL_DT = 1.0f/CONTROL_DT;

#ifdef SIMULATOR
    // Should be less than the timestep of offboard_vision_processing,
    // and roughly reflect image capture time.  If it's larger than or equal
    // to offboard_vision_processing timestep then we may send the same image
    // multiple times.
    const s32 VISION_TIME_STEP = 20;
#endif
    
    
    /***************************************************************************
     *
     *                          Communications
     *
     **************************************************************************/
    
    // Packet headers/footers:
    // TODO: Do we need this?  Only used in simulation I think? (Add #ifdef SIMULATOR?)
    const u8 RADIO_PACKET_HEADER[2] = {0xBE, 0xEF};
    const u8 RADIO_PACKET_FOOTER[2] = {0xFF, 0x0F};

    // The base listening port for robot TCP server.
    // Each robot listens on port (ROBOT_RADIO_BASE_PORT + ROBOT_ID)
    const u16 ROBOT_RADIO_BASE_PORT = 5551;
    
    // Expected message receive latency
    // It is assumed that this value does not fluctuate greatly.
    // The more inaccurate this value is, the more invalid our
    // handling of messages will be.
    const f32 MSG_RECEIVE_LATENCY_SEC = 0.03;
    
    // The effective latency of vehicle messages for basestation modelling purposes
    // This is twice the MSG_RECEIVE_LATENCY_SEC so that the basestation maintains a model
    // of the system one message cycle latency in the future. This way, commanded actions are applied
    // at the time they are expected in the physical world.
    const f32 BASESTATION_MODEL_LATENCY_SEC = 2.f*MSG_RECEIVE_LATENCY_SEC;
    
    // Messages that are purely for advertising when using TCP/UDP. (Maybe belongs somewhere else...)
    // This will eventually be passed in via the GUI.
    // The default 127.0.0.1 works fine for simulated basestation running on the same machine as the simluator.
    const char* const ROBOT_SIM_WORLD_HOST = "127.0.0.1";
    
    // Port on which registered robots advertise.
    const u32 ROBOT_ADVERTISING_PORT = 5100;
    
    // Port on which simulated robot should connect to (de)register for advertisement
    const u32 ROBOT_ADVERTISEMENT_REGISTRATION_PORT = 5101;
    
    typedef struct {
      u16 port;                // Port that robot is accepting connections on
      u8 robotAddr[18];        // IP address as null terminated string
      u8 robotID;
      u8 enableAdvertisement;  // 1 when robot wants to advertise, 0 otherwise.
    } RobotAdvertisementRegistration;
    
    typedef struct  {
      u16 port;
      u8 robotAddr[17];        // IP address as null terminated string
      u8 robotID;
    } RobotAdvertisement;
    
    // If most recent advertisement message is older than this,
    // then it is no longer considered to be advertising.
    const f32 ROBOT_ADVERTISING_TIMEOUT_S = 0.25;

    // Time in between robot advertisements
    const f32 ROBOT_ADVERTISING_PERIOD_S = 0.03;
    
    // How frequently to send robot state messages (in number of main execution
    // loop increments).  So, 6 --> every 30ms, since our loop timestep is 5ms.
    const s32 STATE_MESSAGE_FREQUENCY = 6;
    
#if SIMULATOR
    // Channel number used by CozmoWorldComm Webots receiver
    // for robot messages bound for the basestation.
#define BASESTATION_SIM_COMM_CHANNEL 100
    
#endif

    // Resolution of images that are streamed to basestation (dev purposes)
    const Vision::CameraResolution IMG_STREAM_RES = Vision::CAMERA_RES_QQQVGA;
    
    // Number of frames to skip when streaming images to basestation
    const u8 IMG_STREAM_SKIP_FRAMES = 2;

    
    /***************************************************************************
     *
     *                          Poses and Planner
     *
     **************************************************************************/
    
    // A common distance threshold for pose equality comparison.
    // If two poses are this close to each other, they are considered to be equal
    // (at least in terms of translation).
    const f32 DEFAULT_POSE_EQUAL_DIST_THRESOLD_MM = 5.0f;
    
    
    /***************************************************************************
     *
     *                  ~ ~ ~ ~ ~ MAGIC NUMBERS ~ ~ ~ ~
     *
     ***************************************************************************/
    // Cozmo #2 seems to always dock to the right of the marker by a few mm.
    // There could be any number of factors contributing to this so for now we just adjust the y-offset of the
    // docking error signal by this much.
    const f32 COZMO2_CAM_LATERAL_POSITION_HACK = 2.f;
    
    
  } // namespace Cozmo
} // namespace Anki


#endif // COZMO_CONFIG_H<|MERGE_RESOLUTION|>--- conflicted
+++ resolved
@@ -53,24 +53,17 @@
     const f32 LIFT_HEIGHT_LOWDOCK  = 26.f;
     const f32 LIFT_HEIGHT_HIGHDOCK = 75.f;
     const f32 LIFT_HEIGHT_CARRY    = 90.5f;
-<<<<<<< HEAD
-=======
      */
     
     // Robot #1 (clutch-less arm)
     const f32 LIFT_HEIGHT_LOWDOCK  = 23.f;
     const f32 LIFT_HEIGHT_HIGHDOCK = 75.f;
     const f32 LIFT_HEIGHT_CARRY    = 95.f;
-
-
-#endif
-
->>>>>>> 94479fec
     
     // Distance between the robot origin and the distance along the robot's x-axis
     // to the lift when it is in the low docking position.
     const f32 ORIGIN_TO_LOW_LIFT_DIST_MM = 24.f;
-    const f32 ORIGIN_TO_HIGH_LIFT_DIST_MM = 19.5f;
+    const f32 ORIGIN_TO_HIGH_LIFT_DIST_MM = 16.5f;
     const f32 ORIGIN_TO_HIGH_PLACEMENT_DIST_MM = 16.f;  // TODO: Technically, this should be the same as ORIGIN_TO_HIGH_LIFT_DIST_MM
 
 #endif
