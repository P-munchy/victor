--- conflicted
+++ resolved
@@ -15,14 +15,9 @@
     const u32 PHYSICS_PLUGIN_SERVER_PORT = 5253;
 
     const u32 ALL_PATH_IDs   = u32_MAX;
+    const u32 ALL_QUAD_IDs   = u32_MAX;
     const u32 ALL_OBJECT_IDs = u32_MAX;
-<<<<<<< HEAD
-    const u32 ALL_QUAD_IDs   = u32_MAX;
-
-    const u32 DEFAULT_COLOR_ID = u32_MAX;
-=======
     const u32 OBJECT_ID_RANGE = ALL_OBJECT_IDs - 1;
->>>>>>> db8ee2f3
     
     enum VizObjectType {
       VIZ_ROBOT = 0,
@@ -39,6 +34,7 @@
       1000, // VIZ_CUBOID
       2000, // VIZ_RAMP
       3000, // VIZ_PREDOCKPOSE
+
       u32_MAX - 100 // Last valid object ID allowed
     };
         
