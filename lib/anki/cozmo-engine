<<<<<<< HEAD
tree d4fcabcc3acfbf8af6eaf0ad673192d2efaeddca
parent 73d5cb2a85d341ddee469516afb064e5a37af6bf
author Al Chaussee <alchaussee@users.noreply.github.com> 1464197546 -0700
committer Al Chaussee <alchaussee@users.noreply.github.com> 1464197546 -0700

COZMO-1992 Cozmo stuttering/struggling at slow speeds (#1138)

* COZMO-1992 Cozmo stuttering/struggling at slow speeds

Cozmo was having trouble with moving at slow speeds. Turns out this was due to reseting wheel controller integral gains when moving to another path segment.
=======
tree f56f1e05c7521fd2753e37f80eacd6c77dbcd2c2
parent 5cad583affa89ffa3153895f8411370af3a72d47
parent f8281901d211e1e93f11cb7025da78de5b8835b3
author Jordan Rivas <jordan@anki.com> 1464209537 -0700
committer Jordan Rivas <jordan@anki.com> 1464209537 -0700

Merge pull request #1149 from anki/wip/Jordan/UpdateAudioAssetsV44

Update Audio Assets v44
>>>>>>> f19befb8
<|MERGE_RESOLUTION|>--- conflicted
+++ resolved
@@ -1,15 +1,3 @@
-<<<<<<< HEAD
-tree d4fcabcc3acfbf8af6eaf0ad673192d2efaeddca
-parent 73d5cb2a85d341ddee469516afb064e5a37af6bf
-author Al Chaussee <alchaussee@users.noreply.github.com> 1464197546 -0700
-committer Al Chaussee <alchaussee@users.noreply.github.com> 1464197546 -0700
-
-COZMO-1992 Cozmo stuttering/struggling at slow speeds (#1138)
-
-* COZMO-1992 Cozmo stuttering/struggling at slow speeds
-
-Cozmo was having trouble with moving at slow speeds. Turns out this was due to reseting wheel controller integral gains when moving to another path segment.
-=======
 tree f56f1e05c7521fd2753e37f80eacd6c77dbcd2c2
 parent 5cad583affa89ffa3153895f8411370af3a72d47
 parent f8281901d211e1e93f11cb7025da78de5b8835b3
@@ -18,5 +6,4 @@
 
 Merge pull request #1149 from anki/wip/Jordan/UpdateAudioAssetsV44
 
-Update Audio Assets v44
->>>>>>> f19befb8
+Update Audio Assets v44