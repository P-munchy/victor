--- conflicted
+++ resolved
@@ -1,24 +1,9 @@
-<<<<<<< HEAD
-tree 5f2407fcd6cdac70f5aad539ee3c360886397954
-parent a151b514e43fd06a47b90f96d5250d6ac703d3da
-author Al Chaussee <alchaussee@users.noreply.github.com> 1464299582 -0700
-committer Al Chaussee <alchaussee@users.noreply.github.com> 1464299582 -0700
+tree 51fd4f0ff789cc54e9e8a5b6c42e54fad125c399
+parent 6d1e19a0acba561b5b7857740cbfd0e9c33d0a8d
+parent 3e908a0d80dc28f4a53fff8583254a26c39bd5d3
+author Brad Neuman <bradneuman@gmail.com> 1464334164 -0700
+committer Brad Neuman <bradneuman@gmail.com> 1464334164 -0700
 
-Docking test and hybrid docking improvements (#1158)
+Merge pull request #1181 from anki/brad/demo-work
 
-Improvements to docking test behavior including reseting after failure and support for easily parsing log.
-
-Sets hybrid docking as default docking method
-
-Improvements to hybrid docking including fixing hanns maneuver path and deciding when to plan a new path because our error signal changes the block pose too much.
-
-Switches from using DEG_TO_RAD to DEG_TO_RAD_F32
-=======
-tree 65c3585c209d7ca57b6589401d5d17abce95bb1a
-parent f87237f6b13efeb038c0dee34bb208db7b49d856
-parent 26688881f00d66f6ff8048ca5262144365c885ff
-author Nathan Monson <nathan@anki.com> 1464318153 -0700
-committer Nathan Monson <nathan@anki.com> 1464318153 -0700
-
-Merge branch 'master' of https://github.com/anki/products-cozmo
->>>>>>> 35d7170f
+Demo updates