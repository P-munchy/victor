<<<<<<< HEAD
tree 8a1c872c31652a2051ff09d8904386a67df87c89
parent 92bfbc41b8823a4461bd8f2ed918bdf85c9662b3
author Andrew Stein <astein@neocitrus.com> 1442457897 -0700
committer Andrew Stein <astein@neocitrus.com> 1442457897 -0700

After further discussion with Kevin, slight change to the reasoning about when an animation is "done"
=======
tree b87590920331ba4591c227f7f696446dceda2a56
parent f5cf67e50ad54490b491ac05f00b8c0b5d84eb61
parent f30afdaac0a28f9cf2782c1b32c3a9531dc031ba
author Lee Crippen <lee@anki.com> 1442509259 -0700
committer Lee Crippen <lee@anki.com> 1442509259 -0700

Merge pull request #138 from anki/lee/visionSystem-face-mode-fix

Removing VisionSystem variable for temporarily holding onto mode and …
>>>>>>> 9c6a0661
<|MERGE_RESOLUTION|>--- conflicted
+++ resolved
@@ -1,11 +1,3 @@
-<<<<<<< HEAD
-tree 8a1c872c31652a2051ff09d8904386a67df87c89
-parent 92bfbc41b8823a4461bd8f2ed918bdf85c9662b3
-author Andrew Stein <astein@neocitrus.com> 1442457897 -0700
-committer Andrew Stein <astein@neocitrus.com> 1442457897 -0700
-
-After further discussion with Kevin, slight change to the reasoning about when an animation is "done"
-=======
 tree b87590920331ba4591c227f7f696446dceda2a56
 parent f5cf67e50ad54490b491ac05f00b8c0b5d84eb61
 parent f30afdaac0a28f9cf2782c1b32c3a9531dc031ba
@@ -14,5 +6,4 @@
 
 Merge pull request #138 from anki/lee/visionSystem-face-mode-fix
 
-Removing VisionSystem variable for temporarily holding onto mode and …
->>>>>>> 9c6a0661
+Removing VisionSystem variable for temporarily holding onto mode and …