<<<<<<< HEAD
tree 7e68f99375474647d484a2c972d84a4b5f72d191
parent 7ffa62ae7136a56644d4d7a7c32e359e2b428651
author Lee Crippen <lee@anki.com> 1461636111 -0700
committer Lee Crippen <lee@anki.com> 1461636111 -0700

Updating anki-util pointer to master
* tools/anki-util 8f34e7c...e24957e (4):
  > Merge pull request #223 from anki/Add-type-ToPythonKeywords
  > Merge pull request #222 from anki/pohung/sosloggingcleanup
  > Merge pull request #221 from anki/COZMO-1320-PacketTimingDiagnostics
  < Adding the 3rd party tiny AES128 library
=======
tree f03cd839f254d4ecb2026cb91f7e689f95ed1a37
parent b9fe33dc03fa14292f25073d7f82b5372718de01
parent 729f27e5c6d776036eeee91af300b11897e49d26
author Mark Wesley <mwesley@anki.com> 1461615282 -0700
committer Mark Wesley <mwesley@anki.com> 1461615282 -0700

Merge pull request #909 from anki/COZMO-220-DebugConsoleAndPythonCladSupport

Renamed usage of type in clad vars as it's a python keyword
>>>>>>> 10315083
<|MERGE_RESOLUTION|>--- conflicted
+++ resolved
@@ -1,23 +1,7 @@
-<<<<<<< HEAD
-tree 7e68f99375474647d484a2c972d84a4b5f72d191
-parent 7ffa62ae7136a56644d4d7a7c32e359e2b428651
-author Lee Crippen <lee@anki.com> 1461636111 -0700
-committer Lee Crippen <lee@anki.com> 1461636111 -0700
+tree 8fceb4058278df75c0c9b09e83b94738b2863d19
+parent 99c187c6260a97d0923d8a5504f67cd0981c4638
+parent 53bd06240f9758d284594dcce1e4825710a9e3ca
+author Lee Crippen <lee@anki.com> 1461636920 -0700
+committer Lee Crippen <lee@anki.com> 1461636920 -0700
 
-Updating anki-util pointer to master
-* tools/anki-util 8f34e7c...e24957e (4):
-  > Merge pull request #223 from anki/Add-type-ToPythonKeywords
-  > Merge pull request #222 from anki/pohung/sosloggingcleanup
-  > Merge pull request #221 from anki/COZMO-1320-PacketTimingDiagnostics
-  < Adding the 3rd party tiny AES128 library
-=======
-tree f03cd839f254d4ecb2026cb91f7e689f95ed1a37
-parent b9fe33dc03fa14292f25073d7f82b5372718de01
-parent 729f27e5c6d776036eeee91af300b11897e49d26
-author Mark Wesley <mwesley@anki.com> 1461615282 -0700
-committer Mark Wesley <mwesley@anki.com> 1461615282 -0700
-
-Merge pull request #909 from anki/COZMO-220-DebugConsoleAndPythonCladSupport
-
-Renamed usage of type in clad vars as it's a python keyword
->>>>>>> 10315083
+Merge branch 'master' into lee/COZMO-383-add-ble-app-remove-wip-wifi