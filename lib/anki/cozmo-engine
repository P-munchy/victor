--- conflicted
+++ resolved
@@ -1,19 +1,6 @@
-<<<<<<< HEAD
-tree f68e97da568a31e621e483beaca9ae0e8445a79c
-parent 2be41d6fc883cc1fe9156f4b9440d4399bd9225f
-author Molly Jameson <MollyJameson@users.noreply.github.com> 1463429120 -0700
-committer Molly Jameson <MollyJameson@users.noreply.github.com> 1463429120 -0700
-
--added turn towards motion (#1041)
-
--made it so he drove a bit further to compensate for the centroid being brought in to 5% in the vision system
--Added SET_STATE for debugging
--added a multiplier so more likely to go into this state when in freeplay
-=======
 tree 378442bdd95524aee5372052d3d988d079f20042
 parent cb6304149041d5a62415605251929d0f737b363b
 author nishkar <nishkar@users.noreply.github.com> 1463462773 -0700
 committer nishkar <nishkar@users.noreply.github.com> 1463462773 -0700
 
-Updating anim assets from v143 to v162 (#1049)
->>>>>>> bb99d4be
+Updating anim assets from v143 to v162 (#1049)