--- conflicted
+++ resolved
@@ -1,18 +1,3 @@
-<<<<<<< HEAD
-tree ffa222aff6ce18299ceddf687d86777db05c956b
-parent f0b692562cab15de71e119985ad49f8de953862e
-author Mark Wesley <mwesley@anki.com> 1464224751 -0700
-committer Mark Wesley <mwesley@anki.com> 1464224751 -0700
-
-Increased Thread Priority for ReliableTransport thread(s) (#1156)
-
-We hope this will reduce latency to/from robot and generally reduce repro rate of issues like animation/audio stuttering and hanging.
-Update util pointer to master, brings in:
-
-* ../anki-util be36370...aa6d0b6 (2):
-  > Added ThreadPriority support for Dispatch::Queue (#240)
-  > Merge pull request #239 from anki/add-handle-accessor
-=======
 tree 6350bf245710951fe342f8031c8171faa52c9c7b
 parent d4d4d4b09d9a1650961056f17c9179754194b326
 parent 58b8f7d1f021ee28138afde22375af12d4af58f6
@@ -21,5 +6,4 @@
 
 Merge pull request #1163 from anki/kevin/pitchFix
 
-Robot fixes
->>>>>>> 2cf6427f
+Robot fixes