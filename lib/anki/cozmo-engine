<<<<<<< HEAD
tree be24239e52d4efef70d204f8bc40a9e3775fcbfb
parent 936edb0b8b68d2282d1a3377b9b978cb57ed6804
author Mark Wesley <mwesley@anki.com> 1461609828 -0700
committer Mark Wesley <mwesley@anki.com> 1461609828 -0700

Renamed usage of type in clad vars as it's a python keyword
Removed giant buffer from multiClientComms - it only ever reads small packets that fit on the stack
MulticlientComms now tracks last received time
Small udpTransport.py change to allow a transport to be created that doesn't read/write packet headers (for localhost game<->engine style comms)
Debug console improvements (handle get request, send message back on any var update and any errors)

Updated util to get

  > Merge pull request #223 from anki/Add-type-ToPythonKeywords
  > Merge pull request #222 from anki/pohung/sosloggingcleanup
=======
tree 10f07c80e49e0a5ac81ac88c0e7e923efdf50d39
parent 7bc03af0dc753a44494486fe7334ef5af0eead0d
parent afd50971f759cda24acb01c28961c1efcf122a81
author Pohung Chen <pohungc@gmail.com> 1461614219 -0700
committer Pohung Chen <pohungc@gmail.com> 1461614219 -0700

Merge pull request #910 from anki/pohung/DifficultyFixes

moving speed tap difficulty out of robot unlock system
>>>>>>> 20e6780e
<|MERGE_RESOLUTION|>--- conflicted
+++ resolved
@@ -1,27 +1,9 @@
-<<<<<<< HEAD
-tree be24239e52d4efef70d204f8bc40a9e3775fcbfb
-parent 936edb0b8b68d2282d1a3377b9b978cb57ed6804
-author Mark Wesley <mwesley@anki.com> 1461609828 -0700
-committer Mark Wesley <mwesley@anki.com> 1461609828 -0700
+tree f03cd839f254d4ecb2026cb91f7e689f95ed1a37
+parent b9fe33dc03fa14292f25073d7f82b5372718de01
+parent 729f27e5c6d776036eeee91af300b11897e49d26
+author Mark Wesley <mwesley@anki.com> 1461615282 -0700
+committer Mark Wesley <mwesley@anki.com> 1461615282 -0700
 
-Renamed usage of type in clad vars as it's a python keyword
-Removed giant buffer from multiClientComms - it only ever reads small packets that fit on the stack
-MulticlientComms now tracks last received time
-Small udpTransport.py change to allow a transport to be created that doesn't read/write packet headers (for localhost game<->engine style comms)
-Debug console improvements (handle get request, send message back on any var update and any errors)
+Merge pull request #909 from anki/COZMO-220-DebugConsoleAndPythonCladSupport
 
-Updated util to get
-
-  > Merge pull request #223 from anki/Add-type-ToPythonKeywords
-  > Merge pull request #222 from anki/pohung/sosloggingcleanup
-=======
-tree 10f07c80e49e0a5ac81ac88c0e7e923efdf50d39
-parent 7bc03af0dc753a44494486fe7334ef5af0eead0d
-parent afd50971f759cda24acb01c28961c1efcf122a81
-author Pohung Chen <pohungc@gmail.com> 1461614219 -0700
-committer Pohung Chen <pohungc@gmail.com> 1461614219 -0700
-
-Merge pull request #910 from anki/pohung/DifficultyFixes
-
-moving speed tap difficulty out of robot unlock system
->>>>>>> 20e6780e
+Renamed usage of type in clad vars as it's a python keyword