# Determines what CMake APIs we can rely on
cmake_minimum_required (VERSION 2.8.11)
if (${CMAKE_VERSION} VERSION_GREATER 3.2.2)
  cmake_policy(VERSION 3.2.2)
endif()
if (${CMAKE_VERSION} VERSION_GREATER 3.1 OR
    ${CMAKE_VERSION} VERSION_EQUAL 3.1)
  cmake_policy(SET CMP0054 NEW)
endif()

# Do not allow in source builds
set(CMAKE_DISABLE_SOURCE_CHANGES ON)
set(CMAKE_DISABLE_IN_SOURCE_BUILD ON)

# Make sure we can import out CMake functions
list(APPEND CMAKE_MODULE_PATH "${CMAKE_CURRENT_SOURCE_DIR}/cmake")

# Load in the needed CMake modules
include(CheckIncludeFiles)
include(CheckCCompilerFlag)
include(CheckCXXCompilerFlag)
include(AddCCompilerFlag)
include(AddCXXCompilerFlag)
include(DetermineTargetArchitecture)
include(CMakeDependentOption)

<<<<<<< HEAD
#
# <anki> Work around missing CMAKE_SIZEOF_VOID_P </anki>
#
=======
# <anki>
# Work around missing CMAKE_SIZEOF_VOID_P
#
# Resolves build error
#   FindWinSock.cmake:77 (if):
#   if given arguments:
#     "x86_64" "STREQUAL" "AMD64" "AND" "EQUAL" "4"
# </anki>
>>>>>>> a45cd0a9
if (NOT DEFINED CMAKE_SIZEOF_VOID_P)
  include(CheckTypeSize)
  check_type_size("void*"  CMAKE_SIZEOF_VOID_P)
endif()

# Set up the project
project (civetweb)
set(CIVETWEB_VERSION "1.9.1" CACHE STRING "The version of the civetweb library")
string(REGEX MATCH "([0-9]+)\\.([0-9]+)\\.([0-9]+)" CIVETWEB_VERSION_MATCH "${CIVETWEB_VERSION}")
if ("${CIVETWEB_VERSION_MATCH}" STREQUAL "")
  message(FATAL_ERROR "Must specify a semantic version: major.minor.patch")
endif()
set(CIVETWEB_VERSION_MAJOR "${CMAKE_MATCH_1}")
set(CIVETWEB_VERSION_MINOR "${CMAKE_MATCH_2}")
set(CIVETWEB_VERSION_PATCH "${CMAKE_MATCH_3}")
determine_target_architecture(CIVETWEB_ARCHITECTURE)

# Detect the platform reliably
if (NOT DARWIN AND ${CMAKE_SYSTEM_NAME} MATCHES "Darwin")
   SET(DARWIN YES)
elseif(NOT BSD AND ${CMAKE_SYSTEM_NAME} MATCHES "FreeBSD")
    SET(FREEBSD YES)
elseif(NOT LINUX AND ${CMAKE_SYSTEM_NAME} MATCHES "Linux")
    SET(LINUX YES)
endif()

# C++ wrappers
option(CIVETWEB_ENABLE_THIRD_PARTY_OUTPUT "Shows the output of third party dependency processing" OFF)

# Max Request Size
set(CIVETWEB_MAX_REQUEST_SIZE 16384 CACHE STRING
  "The largest amount of content bytes allowed in a request")
set_property(CACHE CIVETWEB_MAX_REQUEST_SIZE PROPERTY VALUE ${CIVETWEB_MAX_REQUEST_SIZE})
message(STATUS "Max Request Size - ${CIVETWEB_MAX_REQUEST_SIZE}")

# Thread Stack Size
set(CIVETWEB_THREAD_STACK_SIZE 102400 CACHE STRING
  "The stack size in bytes for each thread created")
set_property(CACHE CIVETWEB_THREAD_STACK_SIZE PROPERTY VALUE ${CIVETWEB_THREAD_STACK_SIZE})
message(STATUS "Thread Stack Size - ${CIVETWEB_THREAD_STACK_SIZE}")

# Serve no files from the web server
option(CIVETWEB_SERVE_NO_FILES "Configures the server to serve no static files" OFF)
message(STATUS "Serve no static files - ${CIVETWEB_SERVE_NO_FILES}")

# Serve no files from the web server
option(CIVETWEB_DISABLE_CGI "Disables CGI, so theserver will not execute CGI scripts" OFF)
message(STATUS "Disable CGI support - ${CIVETWEB_DISABLE_CGI}")

# Disable caching
option(CIVETWEB_DISABLE_CACHING "Disables caching, so that no timegm is used." OFF)
message(STATUS "Disable caching support - ${CIVETWEB_DISABLE_CACHING}")

# C++ wrappers
option(CIVETWEB_ENABLE_CXX "Enables the C++ wrapper library" OFF)
message(STATUS "C++ wrappers - ${CIVETWEB_ENABLE_CXX}")

# IP Version 6
option(CIVETWEB_ENABLE_IPV6 "Enables the IP version 6 support" OFF)
message(STATUS "IP Version 6 - ${CIVETWEB_ENABLE_IPV6}")

# Websocket support
# <anki> Websockets ON by default </anki>
option(CIVETWEB_ENABLE_WEBSOCKETS "Enable websockets connections" ON)
message(STATUS "Websockets support - ${CIVETWEB_ENABLE_WEBSOCKETS}")

# Memory debugging
option(CIVETWEB_ENABLE_MEMORY_DEBUGGING "Enable the memory debugging features" OFF)
message(STATUS "Memory Debugging - ${CIVETWEB_ENABLE_MEMORY_DEBUGGING}")

# LUA CGI support
option(CIVETWEB_ENABLE_LUA "Enable Lua CGIs" OFF)
message(STATUS "Lua CGI support - ${CIVETWEB_ENABLE_LUA}")

# Allow builds to complete with warnings (do not set -Werror)
if (LINUX)
# CivetWeb Linux support is stable: Builds must be free from warnings.
  option(CIVETWEB_ALLOW_WARNINGS "Do not stop build if there are warnings" OFF)
else()
# CivetWeb Linux support for other systems is in a setup phase.
  option(CIVETWEB_ALLOW_WARNINGS "Do not stop build if there are warnings" ON)
endif()
message(STATUS "Build if there are warnings - ${CIVETWEB_ALLOW_WARNINGS}")

# Link to the shared LUA library
cmake_dependent_option(
  CIVETWEB_ENABLE_LUA_SHARED  "Link to the shared LUA system library" OFF
 CIVETWEB_ENABLE_LUA OFF)
if (CIVETWEB_ENABLE_LUA)
  message(STATUS "Linking shared Lua library - ${CIVETWEB_ENABLE_LUA_SHARED}")
endif()

# Lua Third Party Settings
if (CIVETWEB_ENABLE_LUA)
  if (NOT CIVETWEB_ENABLE_LUA_SHARED)
    # Lua Version
    set(CIVETWEB_LUA_VERSION 5.2.4 CACHE STRING
      "The version of Lua to build and include statically")
    set_property(CACHE CIVETWEB_LUA_VERSION PROPERTY VALUE ${CIVETWEB_LUA_VERSION})
    message(STATUS "Lua Version - ${CIVETWEB_LUA_VERSION}")
    mark_as_advanced(CIVETWEB_LUA_VERSION)

    # Lua Verification Hash
    set(CIVETWEB_LUA_MD5_HASH 913fdb32207046b273fdb17aad70be13 CACHE STRING
      "The hash of Lua archive to be downloaded")
    set_property(CACHE CIVETWEB_LUA_MD5_HASH PROPERTY VALUE ${CIVETWEB_LUA_MD5_HASH})
    mark_as_advanced(CIVETWEB_LUA_MD5_HASH)
  endif()

  # Lua Filesystem Version
  set(CIVETWEB_LUA_FILESYSTEM_VERSION 1.6.3 CACHE STRING
    "The version of Lua Filesystem to build and include statically")
  set_property(CACHE CIVETWEB_LUA_FILESYSTEM_VERSION PROPERTY VALUE ${CIVETWEB_LUA_FILESYSTEM_VERSION})
  message(STATUS "Lua Filesystem Version - ${CIVETWEB_LUA_FILESYSTEM_VERSION}")
  mark_as_advanced(CIVETWEB_LUA_FILESYSTEM_VERSION)

  # Lua Filesystem Verification Hash
  set(CIVETWEB_LUA_FILESYSTEM_MD5_HASH d0552c7e5a082f5bb2865af63fb9dc95 CACHE STRING
    "The hash of Lua Filesystem archive to be downloaded")
  set_property(CACHE CIVETWEB_LUA_FILESYSTEM_MD5_HASH PROPERTY VALUE ${CIVETWEB_LUA_FILESYSTEM_MD5_HASH})
  mark_as_advanced(CIVETWEB_LUA_FILESYSTEM_MD5_HASH)

  # Lua SQLite Version
  set(CIVETWEB_LUA_SQLITE_VERSION 0.9.3 CACHE STRING
    "The version of Lua SQLite to build and include statically")
  set_property(CACHE CIVETWEB_LUA_SQLITE_VERSION PROPERTY VALUE ${CIVETWEB_LUA_SQLITE_VERSION})
  message(STATUS "Lua SQLite Version - ${CIVETWEB_LUA_SQLITE_VERSION}")
  mark_as_advanced(CIVETWEB_LUA_SQLITE_VERSION)

  # Lua SQLite Verification Hash
  set(CIVETWEB_LUA_SQLITE_MD5_HASH 43234ae08197dfce6da02482ed14ec92 CACHE STRING
    "The hash of Lua SQLite archive to be downloaded")
  set_property(CACHE CIVETWEB_LUA_SQLITE_MD5_HASH PROPERTY VALUE ${CIVETWEB_LUA_SQLITE_MD5_HASH})
  mark_as_advanced(CIVETWEB_LUA_SQLITE_MD5_HASH)

  # Lua XML Version
  set(CIVETWEB_LUA_XML_VERSION 1.8.0 CACHE STRING
    "The version of Lua XML to build and include statically")
  set_property(CACHE CIVETWEB_LUA_XML_VERSION PROPERTY VALUE ${CIVETWEB_LUA_XML_VERSION})
  message(STATUS "Lua XML Version - ${CIVETWEB_LUA_XML_VERSION}")
  mark_as_advanced(CIVETWEB_LUA_XML_VERSION)

  # Lua XML Verification Hash
  set(CIVETWEB_LUA_XML_MD5_HASH 25e4c276c5d8716af1de0c7853aec2b4 CACHE STRING
    "The hash of Lua XML archive to be downloaded")
  set_property(CACHE CIVETWEB_LUA_XML_MD5_HASH PROPERTY VALUE ${CIVETWEB_LUA_XML_MD5_HASH})
  mark_as_advanced(CIVETWEB_LUA_XML_MD5_HASH)

  # SQLite Version
  set(CIVETWEB_SQLITE_VERSION 3.8.9 CACHE STRING
    "The version of SQLite to build and include statically")
  set_property(CACHE CIVETWEB_SQLITE_VERSION PROPERTY VALUE ${CIVETWEB_SQLITE_VERSION})
  message(STATUS "SQLite Version - ${CIVETWEB_SQLITE_VERSION}")
  mark_as_advanced(CIVETWEB_SQLITE_VERSION)

  # SQLite Verification Hash
  set(CIVETWEB_SQLITE_MD5_HASH 02e9c3a6daa8b8587cf6bef828c2e33f CACHE STRING
    "The hash of SQLite archive to be downloaded")
  set_property(CACHE CIVETWEB_SQLITE_MD5_HASH PROPERTY VALUE ${CIVETWEB_SQLITE_MD5_HASH})
  mark_as_advanced(CIVETWEB_SQLITE_MD5_HASH)
endif()

# Duktape CGI support
option(CIVETWEB_ENABLE_DUKTAPE "Enable Duktape CGIs" OFF)
message(STATUS "Duktape CGI support - ${CIVETWEB_ENABLE_DUKTAPE}")

# SSL support
option(CIVETWEB_ENABLE_SSL "Enables the secure socket layer" OFF)
message(STATUS "SSL support - ${CIVETWEB_ENABLE_SSL}")

<<<<<<< HEAD
# <anki> Address sanitization OFF unless enabled </anki>
option(CIVETWEB_ALLOW_SANITIZE "Allow -fsanitize" OFF)

# <anki> Unit tests OFF unless enabled </anki>
option(CIVETWEB_BUILD_TESTING "Enable unit tests" OFF)
=======
# <anki>
# Link-time optimization OFF unless enabled
#
# Resolves link error:
#   ld: fatal error: Optimization level must be between 0 and 3
# See also
#   https://bugs.llvm.org/show_bug.cgi?id=32155
# </anki>
option(CIVETWEB_ALLOW_LTO "Allow link-time optimization" OFF)
message(STATUS "Allow link-time optimization - ${CIVETWEB_ALLOW_LTO}")

# <anki> 
# Address sanitization OFF unless enabled
#
# Resolves link errors:
#   undefined reference to '__ubsan_handle_sub_overflow'
#   undefined reference to '__ubsan_handle_out_of_bounds'
#  ...
# </anki>
option(CIVETWEB_ALLOW_SANITIZE "Allow address sanitization" OFF)
message(STATUS "Allow address sanitization - ${CIVETWEB_ALLOW_SANITIZE}")

# <anki>
# Unit tests OFF unless enabled
#
# Resolves build error:
#   error: 'third_party/lib/libcheck.a', needed by 'bin/main-c-unit-test'
# </anki>
option(CIVETWEB_BUILD_TESTING "Enable unit tests" OFF)
message(STATUS "Enable unit tests - ${CIVETWEB_BUILD_TESTING}")
>>>>>>> a45cd0a9

# Dynamically load or link the SSL libraries
cmake_dependent_option(
  CIVETWEB_ENABLE_SSL_DYNAMIC_LOADING "Dynamically loads the SSL library rather than linking it" ON
  CIVETWEB_ENABLE_SSL OFF)
if (CIVETWEB_ENABLE_SSL)
  message(STATUS "Dynamically load SSL libraries - ${CIVETWEB_ENABLE_SSL_DYNAMIC_LOADING}")
endif()

# Third Party Download location
set(CIVETWEB_THIRD_PARTY_DIR "${CMAKE_BINARY_DIR}/third_party" CACHE STRING
  "The location that third party code is downloaded, built and installed")
set_property(CACHE CIVETWEB_THIRD_PARTY_DIR PROPERTY VALUE ${CIVETWEB_THIRD_PARTY_DIR})

# Unix systems can define the dynamic library names to load
if (CIVETWEB_ENABLE_SSL_DYNAMIC_LOADING AND NOT DARWIN AND UNIX)
  # SSL library name
  set(CIVETWEB_SSL_SSL_LIB "libssl.so" CACHE STRING
    "The name of the SSL library to load")
  set_property(CACHE CIVETWEB_SSL_SSL_LIB PROPERTY VALUE ${CIVETWEB_SSL_SSL_LIB})
  message(STATUS "SSL Library Name - ${CIVETWEB_SSL_SSL_LIB}")

  # Crytography library name
  set(CIVETWEB_SSL_CRYPTO_LIB "libcrypto.so" CACHE STRING
    "The name of the SSL Cryptography library to load")
  set_property(CACHE CIVETWEB_SSL_CRYPTO_LIB PROPERTY VALUE ${CIVETWEB_SSL_CRYPTO_LIB})
  message(STATUS "SSL Cryptography Library Name - ${CIVETWEB_SSL_CRYPTO_LIB}")
endif()

# Allow warnings in 3rd party components
if (CIVETWEB_ENABLE_LUA OR CIVETWEB_ENABLE_DUKTAPE)
SET(CIVETWEB_ALLOW_WARNINGS YES)
endif()

# The C and C++ standards to use
set(CIVETWEB_C_STANDARD auto CACHE STRING
  "The C standard to use; auto determines the latest supported by the compiler")
set_property(CACHE CIVETWEB_C_STANDARD PROPERTY STRINGS auto c11 c99 c89)
set(CIVETWEB_CXX_STANDARD auto CACHE STRING
  "The C++ standard to use; auto determines the latest supported by the compiler")
set_property(CACHE CIVETWEB_CXX_STANDARD PROPERTY STRINGS auto c++14 c++11 c++98)

# Configure the linker
if ("${CMAKE_C_COMPILER_ID}" STREQUAL "GNU")
  find_program(GCC_AR gcc-ar)
  if (GCC_AR)
    set(CMAKE_AR ${GCC_AR})
  endif()
  find_program(GCC_RANLIB gcc-ranlib)
  if (GCC_RANLIB)
    set(CMAKE_RANLIB ${GCC_RANLIB})
  endif()
endif()

# Configure the C compiler
message(STATUS "Configuring C Compiler")
if ("${CIVETWEB_C_STANDARD}" STREQUAL "auto")
  add_c_compiler_flag(-std=c11)
  if (NOT HAVE_C_FLAG_STD_C11)
    add_c_compiler_flag(-std=c99)
    if (NOT HAVE_C_FLAG_STD_C99)
      add_c_compiler_flag(-std=c89)
    endif()
  endif()
else()
  add_c_compiler_flag(-std=${CIVETWEB_C_STANDARD})
endif()
add_c_compiler_flag(-Wall)
add_c_compiler_flag(-Wextra)
add_c_compiler_flag(-Wshadow)
add_c_compiler_flag(-Wconversion)
add_c_compiler_flag(-Wmissing-prototypes)
add_c_compiler_flag(-Weverything)
add_c_compiler_flag(/W4)
add_c_compiler_flag(-Wno-padded)
add_c_compiler_flag(/Wd4820) # padding
add_c_compiler_flag(-Wno-unused-macros)
add_c_compiler_flag(-Wno-format-nonliteral)
add_c_compiler_flag(-Wparentheses)
if (MINGW)
  add_c_compiler_flag(-Wno-format)
endif()
if (NOT CIVETWEB_ALLOW_WARNINGS)
  add_c_compiler_flag(-Werror)
endif()
add_c_compiler_flag(/WX)
add_c_compiler_flag(-pedantic-errors)
add_c_compiler_flag(-fvisibility=hidden)
add_c_compiler_flag(-fstack-protector-strong RELEASE)
<<<<<<< HEAD
add_c_compiler_flag(-flto RELEASE)
=======

if (CIVETWEB_ALLOW_LTO)
  add_c_compiler_flag(-flto RELEASE)
endif()
>>>>>>> a45cd0a9

if (CIVETWEB_ALLOW_SANITIZE)
  add_c_compiler_flag(-fsanitize=undefined DEBUG)
  add_c_compiler_flag(-fsanitize=address DEBUG)
endif()

if (HAVE_C_FLAG_FSANITIZE_ADDRESS)
  add_c_compiler_flag(-static-asan DEBUG)
endif()
add_c_compiler_flag(-fstack-protector-all DEBUG)
if (MINGW)
  add_c_compiler_flag(-mwindows)
endif()

# Coverage build type
set(CMAKE_C_FLAGS_COVERAGE "${CMAKE_C_FLAGS_DEBUG}" CACHE STRING
    "Flags used by the C compiler during coverage builds."
    FORCE)
set(CMAKE_EXE_LINKER_FLAGS_COVERAGE
    "${CMAKE_EXE_LINKER_FLAGS_DEBUG}" CACHE STRING
    "Flags used for linking binaries during coverage builds."
    FORCE)
set(CMAKE_SHARED_LINKER_FLAGS_COVERAGE
    "${CMAKE_SHARED_LINKER_FLAGS_DEBUG}" CACHE STRING
    "Flags used by the shared libraries linker during coverage builds."
    FORCE)
mark_as_advanced(
    CMAKE_CXX_FLAGS_COVERAGE
    CMAKE_C_FLAGS_COVERAGE
    CMAKE_EXE_LINKER_FLAGS_COVERAGE
    CMAKE_SHARED_LINKER_FLAGS_COVERAGE)
set(CMAKE_BUILD_TYPE "${CMAKE_BUILD_TYPE}" CACHE STRING
    "Choose the type of build, options are: None Debug Release RelWithDebInfo MinSizeRel Coverage."
    FORCE)
add_c_compiler_flag(--coverage COVERAGE)

# Configure the C++ compiler
if (CIVETWEB_ENABLE_CXX)
  message(STATUS "Configuring C++ Compiler")
  if ("${CIVETWEB_CXX_STANDARD}" STREQUAL "auto")
    add_cxx_compiler_flag(-std=c++14)
    if (NOT HAVE_CXX_FLAG_STD_CXX14)
      add_cxx_compiler_flag(-std=c++11)
      if (NOT HAVE_CXX_FLAG_STD_CXX11)
        add_cxx_compiler_flag(-std=c++98)
      endif()
    endif()
  else()
    add_cxx_compiler_flag(-std=${CIVETWEB_CXX_STANDARD})
  endif()
  add_cxx_compiler_flag(-Wall)
  add_cxx_compiler_flag(-Wextra)
  add_cxx_compiler_flag(-Wshadow)
  add_cxx_compiler_flag(-Wmissing-prototypes)
  add_cxx_compiler_flag(-Weverything)
  add_cxx_compiler_flag(/W4)
  add_cxx_compiler_flag(-Wno-padded)
  add_cxx_compiler_flag(/Wd4820) # padding
  add_cxx_compiler_flag(-Wno-unused-macros)
  add_cxx_compiler_flag(-Wno-format-nonliteral)
  if (MINGW)
    add_cxx_compiler_flag(-Wno-format)
  endif()
  if (NOT CIVETWEB_ALLOW_WARNINGS)
    add_cxx_compiler_flag(-Werror)
  endif()
  add_cxx_compiler_flag(/WX)
  add_cxx_compiler_flag(-pedantic-errors)
  add_cxx_compiler_flag(-fvisibility=hidden)
  add_cxx_compiler_flag(-fstack-protector-strong RELEASE)
  add_cxx_compiler_flag(-flto RELEASE)
  add_cxx_compiler_flag(-fsanitize=undefined DEBUG)
  add_cxx_compiler_flag(-fsanitize=address DEBUG)
  if (HAVE_CXX_FLAG_FSANITIZE_ADDRESS)
    add_cxx_compiler_flag(-static-asan DEBUG)
  endif()
  add_cxx_compiler_flag(-fstack-protector-all DEBUG)
  if (MINGW)
    add_cxx_compiler_flag(-mwindows)
  endif()
  set(CMAKE_CXX_FLAGS_COVERAGE "${CMAKE_CXX_FLAGS_DEBUG}" CACHE STRING
      "Flags used by the C++ compiler during coverage builds."
      FORCE)
  add_cxx_compiler_flag(--coverage COVERAGE)
endif()

# Set up the definitions
if (${CMAKE_BUILD_TYPE} MATCHES "[Dd]ebug")
  add_definitions(-DDEBUG)
endif()
if (CIVETWEB_ENABLE_IPV6)
  add_definitions(-DUSE_IPV6)
endif()
if (CIVETWEB_ENABLE_WEBSOCKETS)
  add_definitions(-DUSE_WEBSOCKET)
endif()
if (CIVETWEB_SERVE_NO_FILES)
  add_definitions(-DNO_FILES)
endif()
if (CIVETWEB_DISABLE_CGI)
  add_definitions(-DNO_CGI)
endif()
if (CIVETWEB_DISABLE_CACHING)
  add_definitions(-DNO_CACHING)
endif()
if (CIVETWEB_ENABLE_LUA)
  add_definitions(-DUSE_LUA)
endif()
if (CIVETWEB_ENABLE_DUKTAPE)
  add_definitions(-DUSE_DUKTAPE)
endif()
if (CIVETWEB_ENABLE_MEMORY_DEBUGGING)
  add_definitions(-DMEMORY_DEBUGGING)
endif()
if (NOT CIVETWEB_ENABLE_SSL)
  add_definitions(-DNO_SSL)
elseif (NOT CIVETWEB_ENABLE_SSL_DYNAMIC_LOADING)
  add_definitions(-DNO_SSL_DL)
else()
  if(CIVETWEB_SSL_SSL_LIB)
    add_definitions(-DSSL_LIB="${CIVETWEB_SSL_SSL_LIB}")
  endif()
  if(CIVETWEB_SSL_CRYPTO_LIB)
    add_definitions(-DCRYPTO_LIB="${CIVETWEB_SSL_CRYPTO_LIB}")
  endif()
endif()
add_definitions(-DUSE_STACK_SIZE=${CIVETWEB_THREAD_STACK_SIZE})
add_definitions(-DMAX_REQUEST_SIZE=${CIVETWEB_MAX_REQUEST_SIZE})

# Build the targets
add_subdirectory(src)

# Enable the testing of the library/executable
<<<<<<< HEAD
include(CTest)
if (CIVETWEB_BUILD_TESTING)
=======
if (CIVETWEB_BUILD_TESTING)

  include(CTest)

>>>>>>> a45cd0a9
  # Check unit testing framework Version
  set(CIVETWEB_CHECK_VERSION 0.11.0 CACHE STRING
    "The version of Check unit testing framework to build and include statically")
  set_property(CACHE CIVETWEB_CHECK_VERSION PROPERTY VALUE ${CIVETWEB_CHECK_VERSION})
  message(STATUS "Check Unit Testing Framework Version - ${CIVETWEB_CHECK_VERSION}")
  mark_as_advanced(CIVETWEB_CHECK_VERSION)

  # Check unit testing framework Verification Hash
  # Hash for Check 0.10.0: 67a34c40b5bc888737f4e5ae82e9939f
  # Hash for Check 0.11.0: 1b14ee307dca8e954a8219c34484d7c4
  set(CIVETWEB_CHECK_MD5_HASH 1b14ee307dca8e954a8219c34484d7c4 CACHE STRING
    "The hash of Check unit testing framework archive to be downloaded")
  set_property(CACHE CIVETWEB_CHECK_MD5_HASH PROPERTY VALUE ${CIVETWEB_CHECK_MD5_HASH})
  mark_as_advanced(CIVETWEB_CHECK_MD5_HASH)

  # Build the testing
  add_subdirectory(test)
endif()

# Set up CPack
include(InstallRequiredSystemLibraries)
set(CPACK_PACKAGE_VENDOR "civetweb Contributors")
set(CPACK_PACKAGE_CONTACT "civetweb@github.com")
set(CPACK_PACKAGE_VERSION_MAJOR "${CIVETWEB_VERSION_MAJOR}")
set(CPACK_PACKAGE_VERSION_MINOR "${CIVETWEB_VERSION_MINOR}")
set(CPACK_PACKAGE_VERSION_PATCH "${CIVETWEB_VERSION_PATCH}")
set(CPACK_PACKAGE_DESCRIPTION_SUMMARY "A HTTP library and server")
set(CPACK_PACKAGE_DESCRIPTION_FILE "${CMAKE_CURRENT_SOURCE_DIR}/README.md")
set(CPACK_RESOURCE_FILE_LICENSE "${CMAKE_CURRENT_SOURCE_DIR}/LICENSE.md")
set(CPACK_STRIP_FILES TRUE)
set(CPACK_PACKAGE_DEPENDS "openssl")
if (CIVETWEB_ENABLE_LUA_SHARED)
  set(CPACK_PACKAGE_DEPENDS "lua, ${CPACK_PACKAGE_DEPENDS}")
endif()

# RPM Packaging
set(CPACK_RPM_PACKAGE_GROUP "Development/Libraries")
set(CPACK_RPM_PACKAGE_LICENSE "MIT")
set(CPACK_RPM_PACKAGE_ARCHITECTURE "${CIVETWEB_ARCHITECTURE}")
set(CPACK_RPM_PACKAGE_REQUIRES "${CPACK_PACKAGE_DEPENDS}")

# Debian Packaging
set(CPACK_DEBIAN_PACKAGE_ARCHITECTURE "${CIVETWEB_ARCHITECTURE}")
set(CPACK_DEBIAN_PACKAGE_HOMEPAGE "https://github.com/civetweb/civetweb")
set(CPACK_DEBIAN_PACKAGE_DEPENDS "${CPACK_PACKAGE_DEPENDS}")

# WiX Packaging
# TODO: www.cmake.org/cmake/help/v3.0/module/CPackWIX.html

# Finalize CPack settings
include(CPack)

# <anki> Declare alias for external use </anki>
add_library(civetweb ALIAS c-library)
<|MERGE_RESOLUTION|>--- conflicted
+++ resolved
@@ -24,11 +24,6 @@
 include(DetermineTargetArchitecture)
 include(CMakeDependentOption)
 
-<<<<<<< HEAD
-#
-# <anki> Work around missing CMAKE_SIZEOF_VOID_P </anki>
-#
-=======
 # <anki>
 # Work around missing CMAKE_SIZEOF_VOID_P
 #
@@ -37,7 +32,6 @@
 #   if given arguments:
 #     "x86_64" "STREQUAL" "AMD64" "AND" "EQUAL" "4"
 # </anki>
->>>>>>> a45cd0a9
 if (NOT DEFINED CMAKE_SIZEOF_VOID_P)
   include(CheckTypeSize)
   check_type_size("void*"  CMAKE_SIZEOF_VOID_P)
@@ -208,13 +202,6 @@
 option(CIVETWEB_ENABLE_SSL "Enables the secure socket layer" OFF)
 message(STATUS "SSL support - ${CIVETWEB_ENABLE_SSL}")
 
-<<<<<<< HEAD
-# <anki> Address sanitization OFF unless enabled </anki>
-option(CIVETWEB_ALLOW_SANITIZE "Allow -fsanitize" OFF)
-
-# <anki> Unit tests OFF unless enabled </anki>
-option(CIVETWEB_BUILD_TESTING "Enable unit tests" OFF)
-=======
 # <anki>
 # Link-time optimization OFF unless enabled
 #
@@ -245,7 +232,6 @@
 # </anki>
 option(CIVETWEB_BUILD_TESTING "Enable unit tests" OFF)
 message(STATUS "Enable unit tests - ${CIVETWEB_BUILD_TESTING}")
->>>>>>> a45cd0a9
 
 # Dynamically load or link the SSL libraries
 cmake_dependent_option(
@@ -335,20 +321,10 @@
 add_c_compiler_flag(-pedantic-errors)
 add_c_compiler_flag(-fvisibility=hidden)
 add_c_compiler_flag(-fstack-protector-strong RELEASE)
-<<<<<<< HEAD
-add_c_compiler_flag(-flto RELEASE)
-=======
 
 if (CIVETWEB_ALLOW_LTO)
   add_c_compiler_flag(-flto RELEASE)
 endif()
->>>>>>> a45cd0a9
-
-if (CIVETWEB_ALLOW_SANITIZE)
-  add_c_compiler_flag(-fsanitize=undefined DEBUG)
-  add_c_compiler_flag(-fsanitize=address DEBUG)
-endif()
-
 if (HAVE_C_FLAG_FSANITIZE_ADDRESS)
   add_c_compiler_flag(-static-asan DEBUG)
 endif()
@@ -476,15 +452,10 @@
 add_subdirectory(src)
 
 # Enable the testing of the library/executable
-<<<<<<< HEAD
-include(CTest)
 if (CIVETWEB_BUILD_TESTING)
-=======
-if (CIVETWEB_BUILD_TESTING)
 
   include(CTest)
 
->>>>>>> a45cd0a9
   # Check unit testing framework Version
   set(CIVETWEB_CHECK_VERSION 0.11.0 CACHE STRING
     "The version of Check unit testing framework to build and include statically")
