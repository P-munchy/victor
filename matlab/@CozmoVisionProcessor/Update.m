function Update(this)

<<<<<<< HEAD
% Compute how many bytes we need to read to get the buffer up to the
% current desired size
numBytesToRead = this.desiredBufferSize - length(this.serialBuffer);

% If the number of bytes available is less than this amount, wait for a
% future call when we have enough
if this.serialDevice.BytesAvailable < numBytesToRead
    pause(.01)
=======
% Read whatever is available in the serial port:
numBytes = this.serialDevice.BytesAvailable;
if numBytes <= 0
>>>>>>> c39a4b7d
    return;
end

newData = row(fread(this.serialDevice, [1 numBytesToRead], 'uint8'));

this.serialBuffer = [this.serialBuffer uint8(newData)];

this.StatusMessage(3, 'Received %d bytes. Buffer now %d bytes long.\n', ...
    length(newData), length(this.serialBuffer));

% Find the headers and footers
headerIndex = strfind(this.serialBuffer, this.HEADER);
footerIndex = strfind(this.serialBuffer, this.FOOTER);

% Process all the packets in the serial buffer
i_footer = 1;
i_header = 1;
while i_header <= length(headerIndex) && i_footer <= length(footerIndex) && ...
        length(this.serialBuffer) >= headerIndex(i_header) + length(this.HEADER)
    
    headerSuffix = this.serialBuffer(headerIndex(i_header) + length(this.HEADER));
    
    % Find the next footer that is after this header
    while i_footer <= length(footerIndex) && ...
            footerIndex(i_footer) < headerIndex(i_header)
        
        i_footer = i_footer + 1;
    end
    
    if i_footer <= length(footerIndex) && length(this.serialBuffer) >= footerIndex(i_footer)+length(this.FOOTER)
        
        footerSuffix = this.serialBuffer(footerIndex(i_footer) + length(this.FOOTER));
        if headerSuffix == footerSuffix
            % If header and footer must have same suffix, this must
            % be a valid packet.  Process it.
            packetStart = headerIndex(i_header) + length(this.HEADER) + 1;
            packetEnd   = footerIndex(i_footer) - 1;
            packet = this.serialBuffer(packetStart:packetEnd);
            
            this.ProcessPacket(headerSuffix, packet);
            
        else
            % If they don't match, we've got garbage between this
            % header/footer pair, so just move on to the next
            % header...
            
        end
    end
    
    i_header = i_header + 1;
end % FOR each header

% Kill what's in the buffer, whether we processed it above or
% ignored it as garbage.
<<<<<<< HEAD
if ~isempty(headerIndex) 
    
    if isempty(footerIndex) && length(headerIndex)==1 && headerIndex==1
        % We've got a full buffer, with a header right at the beginning.
        % We have to increase the desired buffer size or else we'll never
        % see the footer.
        
        % TODO: is this a reasonable thing to do?  What if we make the
        % desired size *too* large and then we are stuck waiting forever
        % for bytes that will never come from the robot?
        this.desiredBufferSize = this.desiredBufferSize * 2;

    else
        if headerIndex(end) > footerIndex(end)
            % If we've got a final header that had no footer after it,
            % we potentially have a partial message.  Keep that in the
            % buffer, to hopefully have its remainder appended on the
            % next Update.
            this.serialBuffer(1:(headerIndex(end)-1)) = [];
        else
            % Get rid of everythign up to the last footer, which we
            % presumably processed above
            this.serialBuffer(1:footerIndex(end)+length(this.FOOTER)) = [];
        end
=======
if isempty(headerIndex)
    this.serialBuffer = [];
    
else
    if isempty(footerIndex) || footerIndex(end) < headerIndex(end)
        this.serialBuffer(1:(headerIndex(end)-1)) = [];
        
    else
        this.serialBuffer = [];
>>>>>>> c39a4b7d
    end
end
        
end % FUNCTION: Update()<|MERGE_RESOLUTION|>--- conflicted
+++ resolved
@@ -1,23 +1,12 @@
 function Update(this)
 
-<<<<<<< HEAD
-% Compute how many bytes we need to read to get the buffer up to the
-% current desired size
-numBytesToRead = this.desiredBufferSize - length(this.serialBuffer);
-
-% If the number of bytes available is less than this amount, wait for a
-% future call when we have enough
-if this.serialDevice.BytesAvailable < numBytesToRead
-    pause(.01)
-=======
 % Read whatever is available in the serial port:
 numBytes = this.serialDevice.BytesAvailable;
 if numBytes <= 0
->>>>>>> c39a4b7d
     return;
 end
 
-newData = row(fread(this.serialDevice, [1 numBytesToRead], 'uint8'));
+newData = row(fread(this.serialDevice, [1 numBytes], 'uint8'));
 
 this.serialBuffer = [this.serialBuffer uint8(newData)];
 
@@ -68,32 +57,6 @@
 
 % Kill what's in the buffer, whether we processed it above or
 % ignored it as garbage.
-<<<<<<< HEAD
-if ~isempty(headerIndex) 
-    
-    if isempty(footerIndex) && length(headerIndex)==1 && headerIndex==1
-        % We've got a full buffer, with a header right at the beginning.
-        % We have to increase the desired buffer size or else we'll never
-        % see the footer.
-        
-        % TODO: is this a reasonable thing to do?  What if we make the
-        % desired size *too* large and then we are stuck waiting forever
-        % for bytes that will never come from the robot?
-        this.desiredBufferSize = this.desiredBufferSize * 2;
-
-    else
-        if headerIndex(end) > footerIndex(end)
-            % If we've got a final header that had no footer after it,
-            % we potentially have a partial message.  Keep that in the
-            % buffer, to hopefully have its remainder appended on the
-            % next Update.
-            this.serialBuffer(1:(headerIndex(end)-1)) = [];
-        else
-            % Get rid of everythign up to the last footer, which we
-            % presumably processed above
-            this.serialBuffer(1:footerIndex(end)+length(this.FOOTER)) = [];
-        end
-=======
 if isempty(headerIndex)
     this.serialBuffer = [];
     
@@ -103,7 +66,6 @@
         
     else
         this.serialBuffer = [];
->>>>>>> c39a4b7d
     end
 end
         
