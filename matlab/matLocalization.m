function [xMat,yMat,orient] = matLocalization(img, varargin)

%% Params
orientationSample = 2; % just for speed
derivSigma = 2;
pixPerMM = 6;
squareWidth = 10;
lineWidth = 1.5;
camera = [];
DEBUG_DISPLAY = false;
embeddedConversions = [];

parseVarargin(varargin{:});

%% Init
if isa(img, 'uint8')
    img = double(img)/255;
end

if size(img,3)>1
    img = mean(img,3);
end

[nrows,ncols] = size(img);

assert(min(img(:))>=0 && max(img(:))<=1, ...
    'Image should be on the interval [0 1].');

%% Image Orientation
imgOrig = img;

[img, xgrid, ygrid, imgCen] = matLocalization_step1_undoRadialDistortion(camera, img, embeddedConversions, DEBUG_DISPLAY);

[orient, mag] = matLocalization_step2_downsampleAndComputeGradientAngles(img, orientationSample, derivSigma, embeddedConversions, DEBUG_DISPLAY);

<<<<<<< HEAD
orient = -(localMaxima-1)*pi/180; % subtract 1 because of +1 in accumarray above
if orient(2) > orient(1)
    orient = orient([2 1]);
    localMaxima = localMaxima([2 1]);
end
orientDiff = orient(1) - orient(2); 
if abs(orientDiff - pi/2) > 5*pi/180
    warning('Found two orientation peaks, but they are not ~90 degrees apart.');
end

% Fit a parabola to the peak orientation to get sub-bin orientation
% precision
assert(length(counts)==180, 'Expecting 180 orientation bins');
if localMaxima(1)==1
    bins = [180 1 2]';
elseif localMaxima(1)==180
    bins = [179 180 1]';
else
    bins = localMaxima(1) + [-1 0 1]';
end
% solve for parameters of parabola:
A = [bins.^2 bins ones(3,1)];
p = A \ counts(bins)';

% Find max location of the parabola *in terms of bins*.  Remember to
% subtract 1 again because of +1 in accumarray above.  Then convert to
% radians.
orient = -(-p(2)/(2*p(1)) - 1) * pi/180; 

%% Grid Square localization   
xgridRot =  xgrid*cos(orient) + ygrid*sin(orient) + imgCen(1);
ygridRot = -xgrid*sin(orient) + ygrid*cos(orient) + imgCen(2);

% Note that we use a value of 1 (white) for pixels outside the image, which
% will effectively give less weight to lines/squares that are closer to
% the image borders naturally. (Still true now that i'm using a derivative
% stencil?)
%imgRot = interp2(imgOrig, xgridRot, ygridRot, 'nearest', 1);
inbounds = xgridRot >= 1 & xgridRot <= ncols & ygridRot >= 1 & ygridRot <= nrows;
index = round(ygridRot(inbounds)) + (round(xgridRot(inbounds))-1)*nrows;
imgRot = ones(nrows,ncols);
imgRot(inbounds) = imgOrig(index);
=======
[orient1] = matLocalization_step3_computeImageOrientation(orient, mag, embeddedConversions, DEBUG_DISPLAY);

%% Grid Square localization   
>>>>>>> c61ba3eb

[imgRot] = matLocalization_step4_rotateImage(imgOrig, orient1, imgCen, xgrid, ygrid, embeddedConversions, DEBUG_DISPLAY);

[xcenIndex, ycenIndex] = matLocalization_step5_findGrideSquareCenter(imgRot, squareWidth, pixPerMM, lineWidth, embeddedConversions, DEBUG_DISPLAY);


%% Square Identification
[xMat, yMat, xvecRot, yvecRot, orient1] = matLocalization_step6_identifySquare(imgRot, orient1, squareWidth, lineWidth, pixPerMM, imgCen, xcenIndex, ycenIndex, embeddedConversions, DEBUG_DISPLAY);


<<<<<<< HEAD
% Note we're using the rotated, undistorted image for identifying the code
marker = MatMarker2D(imgRot, corners, maketform('affine', tform.tdata.Tinv));

if marker.isValid
    % Get camera/image position on mat, in mm:
    xvec = imgCen(1)-xcenIndex;
    yvec = imgCen(2)-ycenIndex;
    xvecRot =  xvec*cos(-marker.upAngle) + yvec*sin(-marker.upAngle);
    yvecRot = -xvec*sin(-marker.upAngle) + yvec*cos(-marker.upAngle);
    xMat = xvecRot/pixPerMM + marker.X*squareWidth - squareWidth/2;
    yMat = yvecRot/pixPerMM + marker.Y*squareWidth - squareWidth/2;
    
    orient = orient + marker.upAngle;
    
else
    xMat = -1;
    yMat = -1;
    xvecRot = -1;
    yvecRot = -1;
end
=======
%% Debug output
>>>>>>> c61ba3eb

if nargout == 0 || DEBUG_DISPLAY
    % Location of the center of the square in original (distorted) image
    % coordinates:
    xcen = xgridRot(ycenIndex,xcenIndex);
    ycen = ygridRot(ycenIndex,xcenIndex);

    h_fig = namedFigure('MatLocalization');
    
    % Plot the input image with image/marker centers, or update the
    % existing one:
    h_imgOrig = findobj(h_fig, 'Tag', 'imgOrig');
    if isempty(h_imgOrig)
        h_imgOrigAxes = subplot(2,2,1, 'Parent', h_fig);
        hold(h_imgOrigAxes, 'off')
        imagesc(imgOrig, 'Parent', h_imgOrigAxes, 'Tag', 'imgOrig');
        axis(h_imgOrigAxes, 'xy', 'tight', 'off');
        hold(h_imgOrigAxes, 'on');
        plot(xcen, ycen, 'bx', 'Parent', h_imgOrigAxes, 'Tag', 'imgOrigMarkerCen');
        plot(imgCen(1), imgCen(2), 'r.', 'Parent', h_imgOrigAxes, 'Tag', 'imgOrigCen');
    else
        set(h_imgOrig, 'CData', imgOrig);
        h_imgOrigAxes = get(h_imgOrig, 'Parent');
        set(findobj(h_imgOrigAxes, 'Tag', 'imgOrigMarkerCen'), ...
            'XData', xcen, 'YData', ycen);
        set(findobj(h_imgOrigAxes, 'Tag', 'imgOrigCen'), ...
            'XData', imgCen(1), 'YData', imgCen(2));
    end
       
    % Draw the rotated/warped image, with MatMarker2D and image center, or
    % update the existing ones
    h_imgRot = findobj(h_fig, 'Tag', 'imgRot');
    if isempty(h_imgRot)
        h_imgRotAxes = subplot(2,2,2, 'Parent', h_fig);
        hold(h_imgRotAxes, 'off');
        imagesc(imgRot, 'Parent', h_imgRotAxes, 'Tag', 'imgRot');
        axis(h_imgRotAxes, 'image', 'off');
        hold(h_imgRotAxes, 'on');
        plot(imgCen(1), imgCen(2), 'r.', 'MarkerSize', 12, ...
            'Parent', h_imgRotAxes, 'Tag', 'imgRotCen');
    else
        set(h_imgRot, 'CData', imgRot);
        h_imgRotAxes = get(h_imgRot, 'Parent');
        delete(findobj(h_imgRotAxes, 'Tag', 'MatMarker2D'));
        set(findobj(h_imgRotAxes, 'Tag', 'imgRotCen'), ...
            'XData', imgCen(1), 'YData', imgCen(2));
    end
    draw(marker, 'where', h_imgRotAxes, 'drawTextLabels', 'short');
    title(h_imgRotAxes, sprintf('Orientation = %.1f degrees', orient*180/pi));
    
    % Draw the (thresholded) marker means, or update the existing ones:
    if marker.isValid
        meansRot = imrotate(marker.means, -marker.upAngle * 180/pi, 'nearest');
        meansRot = meansRot > marker.threshold;
        titleStr = sprintf('X = %d, Y = %d', marker.X, marker.Y);
    else
        meansRot = marker.means;
        titleStr = 'Invalid Marker';
    end
    h_meansImg = findobj(h_fig, 'Tag', 'meansImg');
    if isempty(h_meansImg)
        h_meansImgAxes = subplot(2,3,4, 'Parent', h_fig);
        imagesc(meansRot, 'Parent', h_meansImgAxes, 'Tag', 'meansImg', [0 1]);
        axis(h_meansImgAxes, 'image');
    else
        set(h_meansImg, 'CData', meansRot);
        h_meansImgAxes = get(h_meansImg, 'Parent');
    end
    title(h_meansImgAxes, titleStr);
    
    
    % Draw image boundaries on the mat:
    xImg = ncols/2*[-1 1 1 -1 -1] / pixPerMM;
    yImg = nrows/2*[-1 -1 1 1 -1] / pixPerMM;
    xImgRot = xImg*cos(-orient) + yImg*sin(-orient) + xMat;
    yImgRot = -xImg*sin(-orient) + yImg*cos(-orient) + yMat;
    
    % Compute the marker center location on the mat, in mm:
    xMarkerCen = xMat - xvecRot/pixPerMM;
    yMarkerCen = yMat - yvecRot/pixPerMM;
    xMarker = squareWidth/2*[-1 1 1 -1 -1] + xMarkerCen;
    yMarker = squareWidth/2*[-1 -1 1 1 -1] + yMarkerCen;
    
    h_matAxes = subplot(2,3,[5 6], 'Parent', h_fig);
    if ~strcmp(get(h_matAxes, 'Tag'), 'GridMat')
        gridMat('matSize', 1000, 'axesHandle', h_matAxes);
        set(h_matAxes, 'Tag', 'GridMat');
        hold on
        plot(xMat, yMat, 'ro', 'MarkerSize', 12, ...
            'Tag', 'MatPosition', 'Parent', h_matAxes);
        plot(xMat, yMat, 'r.', 'MarkerSize', 12, ...
            'Tag', 'MatPositionHistory', 'Parent', h_matAxes);
        plot(xImgRot, yImgRot, 'r', 'LineWidth', 2, ...
            'Tag', 'MatPositionRect', 'Parent', h_matAxes);
        plot(xMarkerCen, yMarkerCen, 'bx', 'LineWidth', 2, ...
            'Tag', 'MatMarkerCen', 'Parent', h_matAxes);
        plot(xMarker, yMarker, 'g', 'LineWidth', 3, ...
            'Tag', 'MatMarker', 'Parent', h_matAxes);
    else 
        set(findobj(h_matAxes, 'Tag', 'MatPosition'), ...
            'XData', xMat, 'YData', yMat);
        h_history = findobj(h_matAxes, 'Tag', 'MatPositionHistory');
        xMatHistory = column(get(h_history, 'XData'));
        yMatHistory = column(get(h_history, 'YData'));
        set(h_history, ...
            'XData', [xMatHistory((max(1,end-100)):end); xMat], ...
            'YData', [yMatHistory((max(1,end-100)):end); yMat]);
        set(findobj(h_matAxes, 'Tag', 'MatPositionRect'), ...
            'XData', xImgRot, 'YData', yImgRot);
        set(findobj(h_matAxes, 'Tag', 'MatMarkerCen'), ...
            'XData', xMarkerCen, 'YData', yMarkerCen);
        set(findobj(h_matAxes, 'Tag', 'MatMarker'), ...
            'XData', xMarker, 'YData', yMarker);
    end
    
    viewWin = 50;
    set(h_matAxes, 'XLim', [max(0, xMat-viewWin) min(1000, xMat+viewWin)], ...
        'YLim', [max(0, yMat-viewWin) min(1000, yMat+viewWin)]);
end



% keyboard<|MERGE_RESOLUTION|>--- conflicted
+++ resolved
@@ -33,54 +33,9 @@
 
 [orient, mag] = matLocalization_step2_downsampleAndComputeGradientAngles(img, orientationSample, derivSigma, embeddedConversions, DEBUG_DISPLAY);
 
-<<<<<<< HEAD
-orient = -(localMaxima-1)*pi/180; % subtract 1 because of +1 in accumarray above
-if orient(2) > orient(1)
-    orient = orient([2 1]);
-    localMaxima = localMaxima([2 1]);
-end
-orientDiff = orient(1) - orient(2); 
-if abs(orientDiff - pi/2) > 5*pi/180
-    warning('Found two orientation peaks, but they are not ~90 degrees apart.');
-end
-
-% Fit a parabola to the peak orientation to get sub-bin orientation
-% precision
-assert(length(counts)==180, 'Expecting 180 orientation bins');
-if localMaxima(1)==1
-    bins = [180 1 2]';
-elseif localMaxima(1)==180
-    bins = [179 180 1]';
-else
-    bins = localMaxima(1) + [-1 0 1]';
-end
-% solve for parameters of parabola:
-A = [bins.^2 bins ones(3,1)];
-p = A \ counts(bins)';
-
-% Find max location of the parabola *in terms of bins*.  Remember to
-% subtract 1 again because of +1 in accumarray above.  Then convert to
-% radians.
-orient = -(-p(2)/(2*p(1)) - 1) * pi/180; 
-
-%% Grid Square localization   
-xgridRot =  xgrid*cos(orient) + ygrid*sin(orient) + imgCen(1);
-ygridRot = -xgrid*sin(orient) + ygrid*cos(orient) + imgCen(2);
-
-% Note that we use a value of 1 (white) for pixels outside the image, which
-% will effectively give less weight to lines/squares that are closer to
-% the image borders naturally. (Still true now that i'm using a derivative
-% stencil?)
-%imgRot = interp2(imgOrig, xgridRot, ygridRot, 'nearest', 1);
-inbounds = xgridRot >= 1 & xgridRot <= ncols & ygridRot >= 1 & ygridRot <= nrows;
-index = round(ygridRot(inbounds)) + (round(xgridRot(inbounds))-1)*nrows;
-imgRot = ones(nrows,ncols);
-imgRot(inbounds) = imgOrig(index);
-=======
 [orient1] = matLocalization_step3_computeImageOrientation(orient, mag, embeddedConversions, DEBUG_DISPLAY);
 
 %% Grid Square localization   
->>>>>>> c61ba3eb
 
 [imgRot] = matLocalization_step4_rotateImage(imgOrig, orient1, imgCen, xgrid, ygrid, embeddedConversions, DEBUG_DISPLAY);
 
@@ -91,30 +46,7 @@
 [xMat, yMat, xvecRot, yvecRot, orient1] = matLocalization_step6_identifySquare(imgRot, orient1, squareWidth, lineWidth, pixPerMM, imgCen, xcenIndex, ycenIndex, embeddedConversions, DEBUG_DISPLAY);
 
 
-<<<<<<< HEAD
-% Note we're using the rotated, undistorted image for identifying the code
-marker = MatMarker2D(imgRot, corners, maketform('affine', tform.tdata.Tinv));
-
-if marker.isValid
-    % Get camera/image position on mat, in mm:
-    xvec = imgCen(1)-xcenIndex;
-    yvec = imgCen(2)-ycenIndex;
-    xvecRot =  xvec*cos(-marker.upAngle) + yvec*sin(-marker.upAngle);
-    yvecRot = -xvec*sin(-marker.upAngle) + yvec*cos(-marker.upAngle);
-    xMat = xvecRot/pixPerMM + marker.X*squareWidth - squareWidth/2;
-    yMat = yvecRot/pixPerMM + marker.Y*squareWidth - squareWidth/2;
-    
-    orient = orient + marker.upAngle;
-    
-else
-    xMat = -1;
-    yMat = -1;
-    xvecRot = -1;
-    yvecRot = -1;
-end
-=======
 %% Debug output
->>>>>>> c61ba3eb
 
 if nargout == 0 || DEBUG_DISPLAY
     % Location of the center of the square in original (distorted) image
