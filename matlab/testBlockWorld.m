
% function W = testBlockWorld(varargin)

% The main function for testing the fiducial detection for both the mat and
% the blocks.

% Usage examples:
% testBlockWorld('calibration', calibration, 'matCalibration', matCalibration, 'frames', frames, 'matFrames', matFrames, 'drawResults', true);
% testBlockWorld('calibration', calibration, 'matCalibration', matCalibration, 'frames', frames, 'matFrames', matFrames, 'drawResults', true, 'doPause', false);
% testBlockWorld('calibration', calibration, 'matCalibration', matCalibration, 'frames', frames, 'matFrames', matFrames, 'drawResults', false, 'doPause', false);

function W = testBlockWorld(varargin)

device = 0;
calibration = [];
matDevice = 1;
matCalibration = [];
frames = {};
matFrames = {};
<<<<<<< HEAD
=======
calibToolboxPath = '~/Code/3rdparty/toolbox_calib';
cameraCapturePath = '~/Code/CameraCapture';
drawResults = true;
doPause = true;
embeddedConversions = EmbeddedConversionsManager('homographyEstimationType', 1);
>>>>>>> c61ba3eb

parseVarargin(varargin{:});

if ~isempty(frames) && ~isempty(matFrames)
    assert(length(matFrames)==length(frames), ...
        'frames and matFrames should be same length.');
end

if drawResults
    cla(findobj(namedFigure('BlockWorld 3D'), 'Type', 'axes'))
end

T_update = 0;
T_draw = 0;

if drawResults
    h_fig(1) = namedFigure('BlockWorld 3D');
    h_fig(2) = namedFigure('BlockWorld Reproject');

    set(h_fig, 'CurrentCharacter', ' ');

    chars = [get(h_fig(1), 'CurrentCharacter') ...
        get(h_fig(2), 'CurrentCharacter')];
end

if nargin > 1 && ~isempty(frames)
    % From canned frames
    
    W = BlockWorld('CameraCalibration', calibration, ...
                   'MatCameraCalibration', matCalibration, ...
                   'embeddedConversions', embeddedConversions);

    for i = 1:length(frames)
        t = tic;
        if isempty(matFrames)
            W.update(frames{i});
        else
            W.update(frames{i}, matFrames{i});
        end
        T_update = T_update + toc(t);
        
<<<<<<< HEAD
        t = tic;
        draw(W);
        %title(i)
        T_draw = T_draw + toc(t);
        
        if doPause && i < length(frames)
            % wait for keystroke (not mouse click)
            while waitforbuttonpress ~= 1, end 
        end
        
        chars = [get(h_fig(1), 'CurrentCharacter') ...
            get(h_fig(2), 'CurrentCharacter')];
        
        if doPause && any(chars == 'r')
            % Press 'r' to switch to pauseless "Run" mode
            doPause = false;
                            
        elseif any(chars == 'q') || any(chars == 27)
            % Press q or ESC to stop
            break;
        end
=======
        if drawResults
            t = tic;
            
            draw(W);
            %title(i)
            T_draw = T_draw + toc(t);

            chars = [get(h_fig(1), 'CurrentCharacter') ...
                get(h_fig(2), 'CurrentCharacter')];

            if any(chars == 'q') || any(chars == 27)
                break;
            end

            if doPause
                if i < length(frames)
                    waitforbuttonpress;
                end

                % Press 'r' to switch to pauseless "Run" mode
                if any(chars == 'r')
                    doPause = false;
                end
            end
        end            
>>>>>>> c61ba3eb
    end
    
else
    C = onCleanup(@()clear('mexCameraCapture'));
    
    % From live camera feed
    W = BlockWorld('CameraCalibration', calibration, ...
                   'CameraDevice', device, 'MatCameraDevice', matDevice, ...
                   'MatCameraCalibration', matCalibration, ...
                   'embeddedConversions', embeddedConversions);
    
    while ~any(chars==27) % Until ESC is pressed
        
        t = tic;
        W.update();
        T_update = T_update + toc(t);
        
        if drawResults
            t = tic;
            draw(W);
            T_draw = T_draw + toc(t);

            %pause
            chars = [get(h_fig(1), 'CurrentCharacter') ...
                get(h_fig(2), 'CurrentCharacter')];
        end
    end
    
end

T = T_update + T_draw;
fprintf('Updates took a total of %.2f seconds, or %.1f%%.\n', ...
    T_update, 100*T_update/T);
fprintf('Drawing took a total of %.2f seconds, or %.1f%%.\n', ...
    T_draw, 100*T_draw/T);

if nargout == 0
    clear W;
end

end
    
    
    <|MERGE_RESOLUTION|>--- conflicted
+++ resolved
@@ -17,14 +17,9 @@
 matCalibration = [];
 frames = {};
 matFrames = {};
-<<<<<<< HEAD
-=======
-calibToolboxPath = '~/Code/3rdparty/toolbox_calib';
-cameraCapturePath = '~/Code/CameraCapture';
 drawResults = true;
 doPause = true;
 embeddedConversions = EmbeddedConversionsManager('homographyEstimationType', 1);
->>>>>>> c61ba3eb
 
 parseVarargin(varargin{:});
 
@@ -66,55 +61,29 @@
         end
         T_update = T_update + toc(t);
         
-<<<<<<< HEAD
-        t = tic;
-        draw(W);
-        %title(i)
-        T_draw = T_draw + toc(t);
-        
-        if doPause && i < length(frames)
-            % wait for keystroke (not mouse click)
-            while waitforbuttonpress ~= 1, end 
-        end
-        
-        chars = [get(h_fig(1), 'CurrentCharacter') ...
-            get(h_fig(2), 'CurrentCharacter')];
-        
-        if doPause && any(chars == 'r')
-            % Press 'r' to switch to pauseless "Run" mode
-            doPause = false;
-                            
-        elseif any(chars == 'q') || any(chars == 27)
-            % Press q or ESC to stop
-            break;
-        end
-=======
         if drawResults
             t = tic;
-            
             draw(W);
             %title(i)
             T_draw = T_draw + toc(t);
-
+            
+            if doPause && i < length(frames)
+                % wait for keystroke (not mouse click)
+                while waitforbuttonpress ~= 1, end
+            end
+            
             chars = [get(h_fig(1), 'CurrentCharacter') ...
                 get(h_fig(2), 'CurrentCharacter')];
-
-            if any(chars == 'q') || any(chars == 27)
+            
+            if doPause && any(chars == 'r')
+                % Press 'r' to switch to pauseless "Run" mode
+                doPause = false;
+                
+            elseif any(chars == 'q') || any(chars == 27)
+                % Press q or ESC to stop
                 break;
             end
-
-            if doPause
-                if i < length(frames)
-                    waitforbuttonpress;
-                end
-
-                % Press 'r' to switch to pauseless "Run" mode
-                if any(chars == 'r')
-                    doPause = false;
-                end
-            end
-        end            
->>>>>>> c61ba3eb
+        end % IF drawResults
     end
     
 else
