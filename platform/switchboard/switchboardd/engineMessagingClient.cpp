/**
 * File: engineMessagingClient.cpp
 *
 * Author: shawnb
 * Created: 3/08/2018
 *
 * Description: Communication point for message coming from /
 *              going to the engine process. Currently this is
 *              using a tcp connection where engine acts as the
 *              server, and this is the client.
 *
 * Copyright: Anki, Inc. 2018
 *
 **/

#include <stdio.h>
#include <chrono>
#include <thread>
#include <iomanip>
#include "anki-ble/log.h"
#include <iomanip>
#include "anki-wifi/wifi.h"
#include "switchboardd/engineMessagingClient.h"
#include "clad/externalInterface/messageEngineToGame.h"
#include "clad/externalInterface/messageGameToEngine.h"
#include "switchboardd/log.h"

using GMessageTag = Anki::Cozmo::ExternalInterface::MessageGameToEngineTag;
using GMessage = Anki::Cozmo::ExternalInterface::MessageGameToEngine;
using EMessageTag = Anki::Cozmo::ExternalInterface::MessageEngineToGameTag;
using EMessage = Anki::Cozmo::ExternalInterface::MessageEngineToGame;
namespace Anki {
namespace Switchboard {

uint8_t EngineMessagingClient::sMessageData[2048];

EngineMessagingClient::EngineMessagingClient(struct ev_loop* evloop)
: loop_(evloop)
{}

bool EngineMessagingClient::Init() {
  ev_timer_init(&_handleEngineMessageTimer.timer,
                &EngineMessagingClient::sEvEngineMessageHandler,
                kEngineMessageFrequency_s,
                kEngineMessageFrequency_s);
  _handleEngineMessageTimer.client = this;
  return true;
}

bool Anki::Switchboard::EngineMessagingClient::Connect() {
  bool connected = _client.Connect(Anki::Victor::ENGINE_SWITCH_CLIENT_PATH, Anki::Victor::ENGINE_SWITCH_SERVER_PATH);

  if(connected) {
    ev_timer_start(loop_, &_handleEngineMessageTimer.timer);
  }

  // Send connection message
  static uint8_t connectionByte = 0;
  _client.Send((char*)(&connectionByte), sizeof(connectionByte));

  return connected;
}

bool EngineMessagingClient::Disconnect() {
  bool disconnected = true;
  ev_timer_stop(loop_, &_handleEngineMessageTimer.timer);
  if (_client.IsConnected()) {
    disconnected = _client.Disconnect();
  }
  return disconnected;
}

void EngineMessagingClient::sEvEngineMessageHandler(struct ev_loop* loop, struct ev_timer* w, int revents) {
  struct ev_EngineMessageTimerStruct *wData = (struct ev_EngineMessageTimerStruct*)w;

  int recvSize;

  while((recvSize = wData->client->_client.Recv((char*)sMessageData, sizeof(sMessageData))) > kMessageHeaderLength) {
    // Get message tag, and adjust for header size
    const uint8_t* msgPayload = (const uint8_t*)&sMessageData[kMessageHeaderLength];

    const EMessageTag messageTag = (EMessageTag)*msgPayload;

    switch(messageTag) {
      case EMessageTag::EnterPairing:
      case EMessageTag::ExitPairing:
      case EMessageTag::WifiConnectRequest:
      {
        EMessage message;
        uint16_t msgSize = *(uint16_t*)sMessageData;
        size_t unpackedSize = message.Unpack(msgPayload, msgSize);

        if(unpackedSize != (size_t)msgSize) {
          Log::Error("Received message from engine but had mismatch size when unpacked.");
          continue;
        }

        if(messageTag == EMessageTag::WifiConnectRequest)
        {
          wData->client->HandleWifiConnectRequest(std::string((char*)&message.Get_WifiConnectRequest().ssid),
                                                  std::string((char*)&message.Get_WifiConnectRequest().pwd),
                                                  message.Get_WifiConnectRequest().disconnectAfterConnection);
        }
        else
        {
          // Emit signal for message
          wData->client->_pairingStatusSignal.emit(message);
        }
      }
        break;
      case EMessageTag::WifiScanRequest:
      {
        // Handle request to Run WiFi scan
        wData->client->HandleWifiScanRequest();
      }
        break;
      case EMessageTag::WifiConnectRequest:
      {
        EMessage message;
        uint16_t msgSize = *(uint16_t*)sMessageData;
        size_t unpackedSize = message.Unpack(msgPayload, msgSize);

        if(unpackedSize != (size_t)msgSize) {
          Log::Error("Received message from engine but had mismatch size when unpacked.");
          continue;
        } 

        // Handle request to Run WiFi scan
        wData->client->HandleWifiConnectRequest(message.Get_WifiConnectRequest().ssid);
      }
        break;
      default:
        break;
    }
  }
}

void EngineMessagingClient::HandleWifiScanRequest() {
  std::vector<Anki::WiFiScanResult> wifiResults;
  WifiScanErrorCode code = Anki::ScanForWiFiAccessPoints(wifiResults);

  const uint8_t statusCode = (uint8_t)code;

  Anki::Cozmo::SwitchboardInterface::WifiScanResponse rsp;
  rsp.status_code = statusCode;
  rsp.ssid_count = wifiResults.size();

  Log::Write("Sending wifi scan results.");
  SendMessage(GMessage::CreateWifiScanResponse(std::move(rsp)));
}

<<<<<<< HEAD
void EngineMessagingClient::HandleWifiConnectRequest(const std::string& ssid,
                                                     const std::string& pwd,
                                                     bool disconnectAfterConnection) {
  // Convert ssid to hex string
=======
void EngineMessagingClient::HandleWifiConnectRequest(const std::string& ssid) {
>>>>>>> df57eefc
  std::stringstream ss;
  for(char c : ssid)
  {
    ss << std::hex << std::setfill('0') << std::setw(2) << (int)c;
  }
  const std::string ssidHex = ss.str();
<<<<<<< HEAD

  Anki::Cozmo::SwitchboardInterface::WifiConnectResponse rcp;
  rcp.status_code = 255;

  std::vector<Anki::WiFiScanResult> wifiResults;
  Anki::WifiScanErrorCode code = Anki::ScanForWiFiAccessPoints(wifiResults);

  if(code == Anki::WifiScanErrorCode::SUCCESS)
  {
    // Scan was a success, look though results for an AP with matching ssid
    bool ssidInRange = false;
    for(const auto& result : wifiResults)
    {
      if(strcmp(ssidHex.c_str(), result.ssid.c_str()) == 0)
      {
        ssidInRange = true;

        Log::Write("HandleWifiConnectRequest: Found requested ssid from scan, attempting to connect");
        bool res = Anki::ConnectWiFiBySsid(result.ssid,
                                           pwd,
=======
  Log::Write("%s %s", ssid.c_str(), ssidHex.c_str());

  Anki::Cozmo::SwitchboardInterface::WifiConnectResponse rcp;
  rcp.status_code = 255;
    
  std::vector<Anki::WiFiScanResult> wifiResults;
  Anki::WifiScanErrorCode code = Anki::ScanForWiFiAccessPoints(wifiResults);
  
  if(code == Anki::WifiScanErrorCode::SUCCESS)
  {
    bool ssidInRange = false;
    for(const auto& result : wifiResults)
    {
      Log::Write("SSID %s", result.ssid.c_str());
      if(strcmp(ssidHex.c_str(), result.ssid.c_str()) == 0)
      {
        ssidInRange = true;
        
        Log::Write("HandleWifiConnectRequest: Found requested ssid from scan, attempting to connect");
        bool res = Anki::ConnectWiFiBySsid(result.ssid,
                                           "KlaatuBaradaNikto!",
>>>>>>> df57eefc
                                           (uint8_t)result.auth,
                                           result.hidden,
                                           nullptr,
                                           nullptr);

<<<<<<< HEAD
        if(res != 0)
        {
          Log::Write("HandleWifiConnectRequest: Failed to connect to ssid");
        }

        rcp.status_code = (res ? 0 : 1);
        break;
      }
    }

=======
        if(!res)
        {
          Log::Write("HandleWifiConnectRequest: Failed to connect to ssid");
        }
        
        rcp.status_code = (uint8_t)(res ? 0 : 1);
        break;
      }
    }
    
>>>>>>> df57eefc
    if(!ssidInRange)
    {
      Log::Write("HandleWifiConnectRequest: Requested ssid not in range");
    }
  }
  else
  {
    Log::Write("HandleWifiConnectRequest: Wifi scan failed");
    rcp.status_code = (uint8_t)code;
  }

<<<<<<< HEAD
  if(disconnectAfterConnection)
  {
    // Immediately disconnect from ssid
    // Will do nothing if not connected to ssid
    (void)Anki::RemoveWifiService(ssidHex);
  }

=======
  (void)Anki::RemoveWifiService(ssidHex);
  
>>>>>>> df57eefc
  SendMessage(GMessage::CreateWifiConnectResponse(std::move(rcp)));
}

void EngineMessagingClient::SendMessage(const GMessage& message) {
  uint16_t message_size = message.Size();
  uint8_t buffer[message_size + kMessageHeaderLength];
  message.Pack(buffer + kMessageHeaderLength, message_size);
  memcpy(buffer, &message_size, kMessageHeaderLength);

  _client.Send((char*)buffer, sizeof(buffer));
}

void EngineMessagingClient::SetPairingPin(std::string pin) {
  Anki::Cozmo::SwitchboardInterface::SetBLEPin sbp;
  sbp.pin = std::stoul(pin);
  SendMessage(GMessage::CreateSetBLEPin(std::move(sbp)));
}

void EngineMessagingClient::ShowPairingStatus(Anki::Cozmo::SwitchboardInterface::ConnectionStatus status) {
  Anki::Cozmo::SwitchboardInterface::SetConnectionStatus scs;
  scs.status = status;

  SendMessage(GMessage::CreateSetConnectionStatus(std::move(scs)));
}

} // Switchboard
} // Anki<|MERGE_RESOLUTION|>--- conflicted
+++ resolved
@@ -114,21 +114,6 @@
         wData->client->HandleWifiScanRequest();
       }
         break;
-      case EMessageTag::WifiConnectRequest:
-      {
-        EMessage message;
-        uint16_t msgSize = *(uint16_t*)sMessageData;
-        size_t unpackedSize = message.Unpack(msgPayload, msgSize);
-
-        if(unpackedSize != (size_t)msgSize) {
-          Log::Error("Received message from engine but had mismatch size when unpacked.");
-          continue;
-        } 
-
-        // Handle request to Run WiFi scan
-        wData->client->HandleWifiConnectRequest(message.Get_WifiConnectRequest().ssid);
-      }
-        break;
       default:
         break;
     }
@@ -149,21 +134,16 @@
   SendMessage(GMessage::CreateWifiScanResponse(std::move(rsp)));
 }
 
-<<<<<<< HEAD
 void EngineMessagingClient::HandleWifiConnectRequest(const std::string& ssid,
                                                      const std::string& pwd,
                                                      bool disconnectAfterConnection) {
   // Convert ssid to hex string
-=======
-void EngineMessagingClient::HandleWifiConnectRequest(const std::string& ssid) {
->>>>>>> df57eefc
   std::stringstream ss;
   for(char c : ssid)
   {
     ss << std::hex << std::setfill('0') << std::setw(2) << (int)c;
   }
   const std::string ssidHex = ss.str();
-<<<<<<< HEAD
 
   Anki::Cozmo::SwitchboardInterface::WifiConnectResponse rcp;
   rcp.status_code = 255;
@@ -184,35 +164,11 @@
         Log::Write("HandleWifiConnectRequest: Found requested ssid from scan, attempting to connect");
         bool res = Anki::ConnectWiFiBySsid(result.ssid,
                                            pwd,
-=======
-  Log::Write("%s %s", ssid.c_str(), ssidHex.c_str());
-
-  Anki::Cozmo::SwitchboardInterface::WifiConnectResponse rcp;
-  rcp.status_code = 255;
-    
-  std::vector<Anki::WiFiScanResult> wifiResults;
-  Anki::WifiScanErrorCode code = Anki::ScanForWiFiAccessPoints(wifiResults);
-  
-  if(code == Anki::WifiScanErrorCode::SUCCESS)
-  {
-    bool ssidInRange = false;
-    for(const auto& result : wifiResults)
-    {
-      Log::Write("SSID %s", result.ssid.c_str());
-      if(strcmp(ssidHex.c_str(), result.ssid.c_str()) == 0)
-      {
-        ssidInRange = true;
-        
-        Log::Write("HandleWifiConnectRequest: Found requested ssid from scan, attempting to connect");
-        bool res = Anki::ConnectWiFiBySsid(result.ssid,
-                                           "KlaatuBaradaNikto!",
->>>>>>> df57eefc
                                            (uint8_t)result.auth,
                                            result.hidden,
                                            nullptr,
                                            nullptr);
 
-<<<<<<< HEAD
         if(res != 0)
         {
           Log::Write("HandleWifiConnectRequest: Failed to connect to ssid");
@@ -223,18 +179,6 @@
       }
     }
 
-=======
-        if(!res)
-        {
-          Log::Write("HandleWifiConnectRequest: Failed to connect to ssid");
-        }
-        
-        rcp.status_code = (uint8_t)(res ? 0 : 1);
-        break;
-      }
-    }
-    
->>>>>>> df57eefc
     if(!ssidInRange)
     {
       Log::Write("HandleWifiConnectRequest: Requested ssid not in range");
@@ -246,7 +190,6 @@
     rcp.status_code = (uint8_t)code;
   }
 
-<<<<<<< HEAD
   if(disconnectAfterConnection)
   {
     // Immediately disconnect from ssid
@@ -254,10 +197,6 @@
     (void)Anki::RemoveWifiService(ssidHex);
   }
 
-=======
-  (void)Anki::RemoveWifiService(ssidHex);
-  
->>>>>>> df57eefc
   SendMessage(GMessage::CreateWifiConnectResponse(std::move(rcp)));
 }
 
