{
<<<<<<< HEAD
  'includes': [
    '../../coretech/project/gyp/face-library.gypi'
  ],
  
=======
  'includes' : [
    '../../coretech/project/gyp/opencv.gypi',
  ],

>>>>>>> 68c7b55c
  'variables': {

    # TODO: should this be passed in, or shared?
    'coretech_defines': [
      'ANKICORETECH_USE_MATLAB=1',
      'ANKICORETECH_USE_GTEST=0',
      'ANKICORETECH_USE_OPENCV=1',
      'ANKICORETECH_EMBEDDED_USE_MATLAB=1',
      'ANKICORETECH_EMBEDDED_USE_GTEST=0',
      'ANKICORETECH_EMBEDDED_USE_OPENCV=1',
    ],
    
    'coretechDir' : ['../../coretech'],

    'common_mex_sources': [
      '<(coretechDir)/common/matlab/mex/mexWrappers.cpp',
      '<(coretechDir)/common/shared/src/matlabConverters.cpp',
      '<(coretechDir)/common/shared/src/sharedMatlabInterface.cpp',
      '<(coretechDir)/common/robot/src/matlabInterface.cpp'
    ],

    # TODO: Find this programmatically or pass it in
    'matlabRootDir' : ['/Applications/MATLAB_R2015a.app'],
    
    # TODO: Get this programmatically (via configure.py?) using a call to <(matlabRootDir)/bin/mexext
    'mexext' : ['mexmaci64'],  
   
    'compiler_flags': [
      '-Wno-unused-function',
      '-Wno-overloaded-virtual',
      '-Wno-deprecated-declarations',
      '-Wno-unused-variable',
    ],
    
    'compiler_c_flags' : [
      '-std=c11',
      '<@(compiler_flags)',
    ],
    
    'compiler_cpp_flags' : [
      '-std=c++11',
      '-stdlib=libc++',
      '<@(compiler_flags)'
    ],
    
    'linker_flags' : [
        '-g',
    ],

    # Set default ARCHS based on platform
    # We need an a new variables scope so that vars
    # can be overridden before they are used for conditionals.
    # see: http://src.chromium.org/svn/trunk/src/build/common.gypi
    'variables': {
      'arch_group%': 'universal',
    },

    
  }, # end variables

  'target_defaults': {
    'cflags': ['<@(compiler_c_flags)'],
    'cflags_cc': ['<@(compiler_cpp_flags)'],
    'ldflags': ['<@(linker_flags)'],
    'defines': ['<@(coretech_defines)'],
    'type': 'shared_library', # Mex files are really just shared libraries!
    'variables': {
      'mac_target_archs': [ '$(ARCHS_STANDARD)' ]
    },
    'include_dirs': [
      '<(matlabRootDir)/extern/include',
      '../../include',
      '<(coretechDir)/common/include',
      '<(coretechDir)/vision/include',
      '<@(opencv_includes)',
    ],
    'libraries': [
      '<@(opencv_libs)',
      'libmx.dylib',
      'libmex.dylib',
      'libeng.dylib',
<<<<<<< HEAD
      '$(SDKROOT)/System/Library/Frameworks/AppKit.framework',
      '<@(face_library_libs)',
=======
      'AppKit.framework',
>>>>>>> 68c7b55c
    ],
    'xcode_settings': {
      'OTHER_CFLAGS': ['<@(compiler_c_flags)'],
      'OTHER_CPLUSPLUSFLAGS': ['<@(compiler_cpp_flags)'],
      'ALWAYS_SEARCH_USER_PATHS': 'NO',
      'FRAMEWORK_SEARCH_PATHS':'$(SDKROOT)/System/Library/Frameworks',
      'CLANG_CXX_LANGUAGE_STANDARD':'c++11',
      'CLANG_CXX_LIBRARY':'libc++',
      'DEBUG_INFORMATION_FORMAT': 'dwarf',
      'GCC_DEBUGGING_SYMBOLS': 'full',
      #'GCC_PREFIX_HEADER': '../../source/anki/basestation/basestation.pch',
      #'GCC_PRECOMPILE_PREFIX_HEADER': 'YES',
      'GCC_ENABLE_SYMBOL_SEPARATION': 'YES',
      # 'GENERATE_MASTER_OBJECT_FILE': 'YES',
      'EXECUTABLE_PREFIX': '',              # Note that mex files should not have "lib" prefix
      'EXECUTABLE_EXTENSION': '<(mexext)',  # Note that mex files use special extension, not .dylib
    },
    'configurations': {
      'Debug': {
          'cflags': ['-O0'],
          'cflags_cc': ['-O0'],
          'xcode_settings': {
            'OTHER_CFLAGS': ['-O0'],
            'OTHER_CPLUSPLUSFLAGS': ['-O0'],
<<<<<<< HEAD
            'OTHER_LDFLAGS': [
              '-L<(coretech_external_path)/build/opencv-2.4.8/lib/Debug',
              '-L<(coretech_external_path)/build/opencv-2.4.8/3rdparty/lib/Debug',
              '-L<(matlabRootDir)/bin/maci64',
=======
            'LIBRARY_SEARCH_PATHS': [
              '<(matlabRootDir)/bin/maci64'
>>>>>>> 68c7b55c
            ],
           },
          'defines': [
            '_LIBCPP_DEBUG=0',
            'DEBUG=1',
          ],
      },
      'Profile': {
          'cflags': ['-Os'],
          'cflags_cc': ['-Os'],
          'xcode_settings': {
            'OTHER_CFLAGS': ['-Os'],
            'OTHER_CPLUSPLUSFLAGS': ['-Os'],
            'LIBRARY_SEARCH_PATHS': [
              '<(matlabRootDir)/bin/maci64'
            ],
           },
          'defines': [
            'NDEBUG=1',
            'PROFILE=1',
          ],
      },
      'Release': {
          'cflags': ['-Os'],
          'cflags_cc': ['-Os'],
          'xcode_settings': {
            'OTHER_CFLAGS': ['-Os'],
            'OTHER_CPLUSPLUSFLAGS': ['-Os'],
            'LIBRARY_SEARCH_PATHS': [
              '<(matlabRootDir)/bin/maci64'
            ],
           },
          'defines': [
            'NDEBUG=1',
            'RELEASE=1',
          ],
      },
    },
  }, # end target_defaults



  'targets': [
    {
      'target_name': 'mexDetectFiducialMarkers',        
      'sources': [
        '<(coretechDir)/vision/robot/mex/mexDetectFiducialMarkers.cpp',
        '<@(common_mex_sources)',
      ],
      'dependencies': [
        '<(ce-cti_gyp_path):ctiCommon',
        '<(ce-cti_gyp_path):ctiCommonRobot',
        '<(ce-cti_gyp_path):ctiVision',
        '<(ce-cti_gyp_path):ctiVisionRobot',
        '<(ce-util_gyp_path):jsoncpp',
        '<(ce-util_gyp_path):util',
        '<(ce-util_gyp_path):utilEmbedded',
      ],
    }, # end mexDetectFiducialMarkers

    {
      'target_name': 'mexUnique',        
      'sources': [
        '<(coretechDir)/common/robot/mex/mexUnique.cpp',
        '<@(common_mex_sources)',
      ],
      'dependencies': [
        '<(ce-cti_gyp_path):ctiCommon',
        '<(ce-cti_gyp_path):ctiCommonRobot',
        '<(ce-util_gyp_path):jsoncpp',
        '<(ce-util_gyp_path):util',
        '<(ce-util_gyp_path):utilEmbedded',
      ],
    }, # end mexUnique
    
    {
      'target_name': 'mexRegionprops',
      'sources': [
        '<(coretechDir)/vision/robot/mex/mexRegionprops.cpp',
        '<@(common_mex_sources)',
      ],
      'dependencies': [
        '<(ce-cti_gyp_path):ctiCommon',
        '<(ce-cti_gyp_path):ctiCommonRobot',
        '<(ce-util_gyp_path):jsoncpp',
        '<(ce-util_gyp_path):util',
        '<(ce-util_gyp_path):utilEmbedded',
      ],
    }, # end mexRegionprops
    
    {
      'target_name': 'mexHist',
      'sources': [
        '<(coretechDir)/vision/robot/mex/mexHist.cpp',
        '<@(common_mex_sources)',
      ],
      'dependencies': [
        '<(ce-cti_gyp_path):ctiCommon',
        '<(ce-cti_gyp_path):ctiCommonRobot',
        '<(ce-util_gyp_path):jsoncpp',
        '<(ce-util_gyp_path):util',
        '<(ce-util_gyp_path):utilEmbedded',
      ],
    }, # end mexHist
    
    {
      'target_name': 'mexRefineQuadrilateral',
      'sources': [
        '<(coretechDir)/vision/robot/mex/mexRefineQuadrilateral.cpp',
        '<@(common_mex_sources)',
      ],
      'dependencies': [
        '<(ce-cti_gyp_path):ctiCommonRobot',
        '<(ce-cti_gyp_path):ctiVisionRobot',
        '<(ce-util_gyp_path):jsoncpp',
        '<(ce-util_gyp_path):util',
        '<(ce-util_gyp_path):utilEmbedded',
      ],
    }, # end mexRefineQuadrilateral
    
    {
      'target_name': 'mexClosestIndex',
      'sources': [
        '<(coretechDir)/vision/robot/mex/mexClosestIndex.cpp',
        '<@(common_mex_sources)',
      ],
      'dependencies': [
        '<(ce-cti_gyp_path):ctiCommonRobot',
        '<(ce-util_gyp_path):jsoncpp',
        '<(ce-util_gyp_path):util',
        '<(ce-util_gyp_path):utilEmbedded',
      ],
    }, # end mexClosestIndex
    
    {
      'target_name': 'mexCameraCapture',
      'sources': [
        '<(coretechDir)/vision/matlab/CameraCapture/mexCameraCapture.cpp',
        '<@(common_mex_sources)',
      ],
      'libraries': [
        '$(SDKROOT)/System/Library/Frameworks/QTKit.framework',
        '$(SDKROOT)/System/Library/Frameworks/CoreVideo.framework',
      ],
      'dependencies': [
        '<(ce-cti_gyp_path):ctiCommonRobot',
        '<(ce-cti_gyp_path):ctiVisionRobot',
      ],
    }, # end mexCameraCapture
    

  ] # end targets

} # Final closing brace
<|MERGE_RESOLUTION|>--- conflicted
+++ resolved
@@ -1,15 +1,9 @@
 {
-<<<<<<< HEAD
-  'includes': [
-    '../../coretech/project/gyp/face-library.gypi'
-  ],
-  
-=======
   'includes' : [
     '../../coretech/project/gyp/opencv.gypi',
+    '../../coretech/project/gyp/face-library.gypi',
   ],
 
->>>>>>> 68c7b55c
   'variables': {
 
     # TODO: should this be passed in, or shared?
@@ -91,12 +85,8 @@
       'libmx.dylib',
       'libmex.dylib',
       'libeng.dylib',
-<<<<<<< HEAD
-      '$(SDKROOT)/System/Library/Frameworks/AppKit.framework',
+      'AppKit.framework',
       '<@(face_library_libs)',
-=======
-      'AppKit.framework',
->>>>>>> 68c7b55c
     ],
     'xcode_settings': {
       'OTHER_CFLAGS': ['<@(compiler_c_flags)'],
@@ -121,15 +111,8 @@
           'xcode_settings': {
             'OTHER_CFLAGS': ['-O0'],
             'OTHER_CPLUSPLUSFLAGS': ['-O0'],
-<<<<<<< HEAD
-            'OTHER_LDFLAGS': [
-              '-L<(coretech_external_path)/build/opencv-2.4.8/lib/Debug',
-              '-L<(coretech_external_path)/build/opencv-2.4.8/3rdparty/lib/Debug',
-              '-L<(matlabRootDir)/bin/maci64',
-=======
             'LIBRARY_SEARCH_PATHS': [
               '<(matlabRootDir)/bin/maci64'
->>>>>>> 68c7b55c
             ],
            },
           'defines': [
