--- conflicted
+++ resolved
@@ -1,9 +1,6 @@
 {
   'includes': [
-<<<<<<< HEAD
-=======
     '../../lib/anki/cozmo-engine/coretech/project/gyp/opencv.gypi',
->>>>>>> 7d4b60ab
     '../../lib/anki/cozmo-engine/coretech/project/gyp/face-library.gypi'
   ],
 
