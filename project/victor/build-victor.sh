--- conflicted
+++ resolved
@@ -43,16 +43,12 @@
 CMAKE_GENERATOR=Ninja
 FEATURES=""
 
-<<<<<<< HEAD
 # TODO: provide command line option?
 # NOTE: these can't both be true (but can both be false)
 USE_TENSORFLOW=0
 USE_TENSORFLOW_LITE=0
 
-while getopts ":x:c:p:t:g:F:hvfdCTe" opt; do
-=======
 while getopts ":x:c:p:t:g:F:hvfdCTeI" opt; do
->>>>>>> 6f3e7504
     case $opt in
         h)
             usage
