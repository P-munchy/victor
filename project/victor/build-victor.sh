#!/bin/bash

set -e

SCRIPT_PATH=$(dirname $([ -L $0 ] && echo "$(dirname $0)/$(readlink -n $0)" || echo $0))
_SCRIPT_NAME=`basename ${0}`
TOPLEVEL=$(cd "${SCRIPT_PATH}/../.." && pwd)
BUILD_TOOLS="${TOPLEVEL}/tools/build/tools"

function usage() {
    echo "$_SCRIPT_NAME [OPTIONS]"
    echo "  -h                      print this message"
    echo "  -v                      print verbose output"
    echo "  -c [CONFIGURATION]      build configuration {Debug,Release}"
    echo "  -p [PLATFORM]           build target platform {android,mac}"
    echo "  -g [CMAKE_GENERATOR]    CMake generator {Ninja,Xcode}"
    echo "  -f                      force-run filelist updates and cmake configure before building"
    echo "  -d                      DEBUG: generate file lists and exit"
    echo "  -x [CMAKE_EXE]          path to cmake executable"
    echo "  -C                      generate build config and exit without building"
}

#
# defaults
#
VERBOSE=0
CONFIGURE=0
GEN_SRC_ONLY=0
RUN_BUILD=1
CMAKE_EXE="${HOME}/.anki/cmake/dist/3.8.1/CMake.app/Contents/bin/cmake"

CONFIGURATION=Debug
PLATFORM=android
CMAKE_GENERATOR=Ninja

# TODO: provide command line option?
USE_TENSORFLOW=1

while getopts ":x:c:p:g:hvfdC" opt; do
    case $opt in
        h)
            usage
            exit 1
            ;;
        v)
            VERBOSE=1
            ;;
        f)
            CONFIGURE=1
            ;;
        C)
            CONFIGURE=1
            RUN_BUILD=0
            ;;
        d)
            CONFIGURE=1
            GEN_SRC_ONLY=1
            ;;
        x)
            CMAKE_EXE="${OPTARG}"
            ;;
        b)
            BUILD_DIR="${OPTARG}"
            ;;
        c)
            CONFIGURATION="${OPTARG}"
            ;; 
        p)
            PLATFORM="${OPTARG}"
            ;;
        g)
            CMAKE_GENERATOR="${OPTARG}"
            ;;
        :)
            echo "Option -${OPTARG} required an argument." >&2
            usage
            exit 1
            ;;
    esac
done

# Move past getops args
shift $(($OPTIND - 1))

#
# settings
#


if [ ! -d "${TOPLEVEL}/generated" ] || [ ! -d "${TOPLEVEL}/EXTERNALS" ]; then
    echo "Missing ${TOPLEVEL}/generated or ${TOPLEVEL}/EXTERNALS"
    echo "Attempting to run fetch-build-deps.sh"
    ${TOPLEVEL}/project/victor/scripts/fetch-build-deps.sh
fi

PLATFORM=`echo $PLATFORM | tr "[:upper:]" "[:lower:]"`

#
# Validate configuration
#
case "${CONFIGURATION}" in
  [Dd][Ee][Bb][Uu][Gg])
    CONFIGURATION="Debug"
    ;;
  [Rr][Ee][Ll][Ee][Aa][Ss][Ee])
    CONFIGURATION="Release"
    ;;
  *)
    echo "Unknown configuration '${CONFIGURATION}'. Configuration should be Debug or Release."
    exit 1
    ;;
esac

# For non-ninja builds, add generator type to build dir
BUILD_SYSTEM_TAG=""
if [ ${CMAKE_GENERATOR} != "Ninja" ]; then
    BUILD_SYSTEM_TAG="-${CMAKE_GENERATOR}"
fi
: ${BUILD_DIR:="${TOPLEVEL}/_build/${PLATFORM}/${CONFIGURATION}${BUILD_SYSTEM_TAG}"}

case ${CMAKE_GENERATOR} in
    "Ninja")
        PROJECT_FILE="build.ninja"
        ;;
    "Xcode")
        PROJECT_FILE="cozmo.xcodeproj"
        ;;
    "*")
        PROJECT_FILE=""
        ;;
esac

if [ ${PROJECT_FILE}+_} ]; then
    # found
    if [ ! -e "${BUILD_DIR}/${PROJECT_FILE}" ]; then
        CONFIGURE=1
    fi
else
    # not found
    echo "Unsupported CMake generator: ${CMAKE_GENERATOR}"
    exit 1
fi

: ${CMAKE_MODULE_DIR:="${TOPLEVEL}/cmake"}

if [ ! -f ${CMAKE_EXE} ]; then
  echo "CMake executable not found. For use with Android, install CMake with Android SDK"
  exit 1
fi

#
# generate source file lists
#

if [ $CONFIGURE -eq 1 ]; then
    mkdir -p ${BUILD_DIR}

    GEN_SRC_DIR="${TOPLEVEL}/generated/cmake"
    mkdir -p "${GEN_SRC_DIR}"

    if [ $VERBOSE -eq 1 ]; then
        METABUILD_VERBOSE="-v"
    else
        METABUILD_VERBOSE=""
    fi
    ${BUILD_TOOLS}/metabuild/metabuild.py $METABUILD_VERBOSE -o ${GEN_SRC_DIR} \
        androidHAL/BUILD.in \
        animProcess/BUILD.in \
        clad/BUILD.in \
<<<<<<< HEAD
        engine/BUILD.in \
        coretech/BUILD.in \
=======
>>>>>>> e368475b
        coretech/common/BUILD.in \
        coretech/common/clad/BUILD.in \
        coretech/vision/BUILD.in \
        coretech/vision/clad/BUILD.in \
        coretech/planning/BUILD.in \
        coretech/messaging/BUILD.in \
        engine/BUILD.in \
        lib/util/source/anki/util/BUILD.in \
        lib/util/source/anki/utilUnitTest/BUILD.in \
        resources/BUILD.in \
        robot/BUILD.in \
        robot/clad/BUILD.in \
        robot2/BUILD.in \
        simulator/BUILD.in \
        test/BUILD.in

    if [ $GEN_SRC_ONLY -eq 1 ]; then
        exit 0
    fi
fi

pushd ${BUILD_DIR} > /dev/null 2>&1

if [ $CONFIGURE -eq 1 ]; then

    if [ $VERBOSE -eq 1 ]; then
        VERBOSE_ARG="-DCMAKE_VERBOSE_MAKEFILE=ON"
    else
        VERBOSE_ARG=""
    fi

    PLATFORM_ARGS=""
    if [ "$PLATFORM" == "mac" ]; then
        PLATFORM_ARGS=(
            -DMACOSX=1
            -DANDROID=0
        )
    elif [ "$PLATFORM" == "android" ]; then
        #
        # If ANDROID_NDK is set, use it, else provide default location
        #
        if [ -z "${ANDROID_NDK+x}" ]; then
          ANDROID_NDK=`${TOPLEVEL}/tools/build/tools/ankibuild/android.py`
        fi

        PLATFORM_ARGS=(
            -DMACOSX=0
            -DANDROID=1
<<<<<<< HEAD
            -DANDROID_NDK=${ANDROID_NDK_ROOT}
=======
            -DANDROID_NDK="${ANDROID_NDK}"
>>>>>>> e368475b
            -DCMAKE_TOOLCHAIN_FILE="${CMAKE_MODULE_DIR}/android.toolchain.patched.cmake"
            -DANDROID_TOOLCHAIN_NAME=clang
            -DANDROID_ABI='armeabi-v7a with NEON'
            -DANDROID_NATIVE_API_LEVEL=24
            -DANDROID_PLATFORM=android-24
            -DANDROID_STL=c++_shared
            -DANDROID_CPP_FEATURES='rtti exceptions'
        )
    else
        echo "unknown platform: ${PLATFORM}"
        exit 1
    fi

    $CMAKE_EXE ${TOPLEVEL} \
        ${VERBOSE_ARG} \
        -G${CMAKE_GENERATOR} \
        -DCMAKE_BUILD_TYPE=${CONFIGURATION} \
        -DBUILD_SHARED_LIBS=1 \
        -DUSE_TENSORFLOW=${USE_TENSORFLOW} \
        "${PLATFORM_ARGS[@]}"
        
fi

if [ $RUN_BUILD -ne 1 ]; then
    exit 0
fi

# Use shake (http://shakebuild.com/) to execute ninja files (if available)
# Shake provides a `--digest-and-input` option that uses digests of inputs instead
# of only file mtimes and therefore avoid unnecessary rebuilds caused by branch changes
set +e
which shake > /dev/null 2>&1
: ${USE_SHAKE:=$?}
set -e

if [ $USE_SHAKE -eq 0 ]; then
  VERBOSE_ARG=""
  if [ $VERBOSE -eq 1 ]; then
    VERBOSE_ARG="--verbose"
  fi
  shake --digest-and-input --report -j $VERBOSE_ARG $*
else
  $CMAKE_EXE --build . $*
fi

popd > /dev/null 2>&1<|MERGE_RESOLUTION|>--- conflicted
+++ resolved
@@ -167,11 +167,6 @@
         androidHAL/BUILD.in \
         animProcess/BUILD.in \
         clad/BUILD.in \
-<<<<<<< HEAD
-        engine/BUILD.in \
-        coretech/BUILD.in \
-=======
->>>>>>> e368475b
         coretech/common/BUILD.in \
         coretech/common/clad/BUILD.in \
         coretech/vision/BUILD.in \
@@ -220,11 +215,7 @@
         PLATFORM_ARGS=(
             -DMACOSX=0
             -DANDROID=1
-<<<<<<< HEAD
-            -DANDROID_NDK=${ANDROID_NDK_ROOT}
-=======
             -DANDROID_NDK="${ANDROID_NDK}"
->>>>>>> e368475b
             -DCMAKE_TOOLCHAIN_FILE="${CMAKE_MODULE_DIR}/android.toolchain.patched.cmake"
             -DANDROID_TOOLCHAIN_NAME=clang
             -DANDROID_ABI='armeabi-v7a with NEON'
