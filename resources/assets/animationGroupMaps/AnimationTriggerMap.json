{
  "Pairs": [
    {
      "CladEvent": "DEPRECATED_AcknowledgeFaceInitPause",
      "AnimName": "ag_pause_idle"
    },
    {
      "CladEvent": "DEPRECATED_AcknowledgeFaceNamed",
      "AnimName": "ag_freeplay_reacttoface_sayname"
    },
    {
      "CladEvent": "DEPRECATED_AcknowledgeFaceUnnamed",
      "AnimName": "ag_freeplay_reacttoface_unidentified"
    },
    {
      "CladEvent": "DEPRECATED_AcknowledgeObject",
      "AnimName": "ag_reacttoblock_react_short"
    },
    {
      "CladEvent": "AlreadyAtFace",
      "AnimName": "ag_vc_reaction_alreadyhere"
    },
    {
      "CladEvent": "DEPRECATED_AskToBeRightedLeft",
      "AnimName": "ag_reacttocliff_stuckleftside_01"
    },
    {
      "CladEvent": "DEPRECATED_AskToBeRightedRight",
      "AnimName": "ag_reacttocliff_stuckrightside_01"
    },
    {
      "CladEvent": "AudioOnlyHuh",
      "AnimName": "ag_explorer_huh"
    },
    {
      "CladEvent": "DEPRECATED_AudioTestAnim",
      "AnimName": "ag_audio_test"
    },
    {
      "CladEvent": "DEPRECATED_BlockReact",
      "AnimName": "ag_blockreact"
    },
    {
      "CladEvent": "DEPRECATED_PatternGuessNewIdea",
      "AnimName": "ag_patternguessnewidea"
    },
    {
      "CladEvent": "DEPRECATED_PatternGuessThinking",
      "AnimName": "ag_patternguessthinking"
    },
    {
      "CladEvent": "ChargerDockingBackupDriveEnd",
      "AnimName": "ag_chargerdocking_driving_end"
    },
    {
      "CladEvent": "ChargerDockingBackupDriveLoop",
      "AnimName": "ag_chargerdocking_driving_loop"
    },
    {
      "CladEvent": "ChargerDockingBackupDriveStart",
      "AnimName": "ag_chargerdocking_drive_start"
    },
    {
      "CladEvent": "ChargerDockingLeftTurn",
      "AnimName": "ag_chargerdocking_leftturn"
    },
    {
      "CladEvent": "ChargerDockingRaiseLift",
      "AnimName": "ag_chargerdocking_liftup"
    },
    {
      "CladEvent": "ChargerDockingRequest",
      "AnimName": "ag_chargerdocking_request"
    },
    {
      "CladEvent": "ChargerDockingRequestGetout",
      "AnimName": "ag_chargerdocking_requestgetout"
    },
    {
      "CladEvent": "ChargerDockingRequestPickup",
      "AnimName": "ag_chargerdocking_pickup"
    },
    {
      "CladEvent": "ChargerDockingRequestWaitLoop",
      "AnimName": "ag_chargerdocking_requestwait"
    },
    {
      "CladEvent": "ChargerDockingRightTurn",
      "AnimName": "ag_chargerdocking_rightturn"
    },
    {
      "CladEvent": "ChargerDockingSearch",
      "AnimName": "ag_chargerdocking_searchforcharger"
    },
    {
      "CladEvent": "ChargerDockingSettle",
      "AnimName": "ag_chargerdocking_settle"
    },
    {
      "CladEvent": "ChargerDockingSevereRequest",
      "AnimName": "ag_chargerdocking_severerequest"
    },
    {
      "CladEvent": "ChargerDockingSevereRequestGetout",
      "AnimName": "ag_chargerdocking_severegetout"
    },
    {
      "CladEvent": "ChargerReaction",
      "AnimName": "ag_chargerdocking_reaction"
    },
    {
      "CladEvent": "ConnectWakeUp",
      "AnimName": "ag_connectwakeup"
    },
    {	
      "CladEvent": "DEPRECATED_ComeHere_SearchForFace",	
      "AnimName": "ag_vc_reaction_nofaceheardyou"	
    },  
    {
      "CladEvent": "DEPRECATED_CubeMovedSense",
      "AnimName": "ag_reacttoblock_blockpickup_01"
    },
    {
      "CladEvent": "DEPRECATED_CubeMovedUpset",
      "AnimName": "ag_reacttoblock_blockgone_01"
    },
    {
      "CladEvent": "CubePounceFake",
      "AnimName": "ag_keepaway_fakeout"
    },
    {
      "CladEvent": "CubePounceLoseHand",
      "AnimName": "ag_keepaway_losehand"
    },
    {
      "CladEvent": "DEPRECATED_CubePounceLoseRound",
      "AnimName": "ag_cubepounce_loseround"
    },
    {
      "CladEvent": "CubePounceLoseSession",
      "AnimName": "ag_keepaway_losegame"
    },
    {
      "CladEvent": "CubePouncePounceNormal",
      "AnimName": "ag_keepaway_pounce"
    },
    {
      "CladEvent": "CubePouncePounceClose",
      "AnimName": "ag_keepaway_pounce_mousetrap"
    },
    {
      "CladEvent": "CubePounceWinHand",
      "AnimName": "ag_keepaway_winhand"
    },
    {
      "CladEvent": "DEPRECATED_CubePounceWinRound",
      "AnimName": "ag_cubepounce_winround"
    },
    {
      "CladEvent": "CubePounceWinSession",
      "AnimName": "ag_keepaway_wingame"
    },
    {
      "CladEvent": "CubePounceGetIn",
      "AnimName": "ag_keepaway_getin_02"
    },
    {
      "CladEvent": "CubePounceGetOut",
      "AnimName": "ag_keepaway_getout"
    },
    {
      "CladEvent": "CubePounceGetOutBored",
      "AnimName": "ag_keepaway_getout_bored"
    },
    {
      "CladEvent": "CubePounceGetReady",
      "AnimName": "ag_keepaway_getready"
    },
    {
      "CladEvent": "CubePounceGetUnready",
      "AnimName": "ag_keepaway_unready"
    },
    {
      "CladEvent": "CubePounceIdleLiftUp",
      "AnimName": "ag_keepaway_idle"
    },
    {
      "CladEvent": "CubePounceIdleLiftDown",
      "AnimName": "ag_keepaway_idleliftdown"
    },
    {
      "CladEvent": "DEPRECATED_DanceMambo",
      "AnimName": "ag_dancing_mambo"
    },
    {
      "CladEvent": "DEPRECATED_DemoSpeedTapCozmoWin",
      "AnimName": "ag_demo_win_01"
    },
    {
      "CladEvent": "DEPRECATED_DemoSpeedTapCozmoLose",
      "AnimName": "ag_demo_lose_01"
    },
    {
      "CladEvent": "DEPRECATED_DizzyReactionHard",
      "AnimName": "ag_dizzy_reaction_hard"
    },
    {
      "CladEvent": "DEPRECATED_DizzyReactionMedium",
      "AnimName": "ag_dizzy_reaction_medium"
    },
    {
      "CladEvent": "DEPRECATED_DizzyReactionSoft",
      "AnimName": "ag_dizzy_reaction_soft"
    },
    {
      "CladEvent": "DEPRECATED_DizzyShakeLoop",
      "AnimName": "ag_dizzy_shake_loop"
    },
    {
      "CladEvent": "DEPRECATED_DizzyShakeStop",
      "AnimName": "ag_dizzy_shake_stop"
    },
    {
      "CladEvent": "DEPRECATED_DizzyStillPickedUp",
      "AnimName": "ag_dizzy_pickup"
    },
    {
      "CladEvent": "DriveEndAngry",
      "AnimName": "ag_driving_upset_end"
    },
    {
      "CladEvent": "DriveEndDefault",
      "AnimName": "ag_driving01_enddriving"
    },
    {
      "CladEvent": "DriveEndHappy",
      "AnimName": "ag_play_needisfull_enddriving"
    },
    {
      "CladEvent": "DriveEndLaunch",
      "AnimName": "ag_driving01_enddriving"
    },
    {
      "CladEvent": "DriveLoopAngry",
      "AnimName": "ag_driving_upset_loop"
    },
    {
      "CladEvent": "DriveLoopDefault",
      "AnimName": "ag_driving01_drivingloop"
    },
    {
      "CladEvent": "DriveLoopHappy",
      "AnimName": "ag_play_needisfull_drivingloop"
    },
    {
      "CladEvent": "DriveLoopLaunch",
      "AnimName": "ag_driving01_drivingloop"
    },
    {
      "CladEvent": "DriveStartAngry",
      "AnimName": "ag_driving_upset_start"
    },
    {
      "CladEvent": "DriveStartDefault",
      "AnimName": "ag_driving01_startdriving"
    },
    {
      "CladEvent": "DriveStartHappy",
      "AnimName": "ag_play_needisfull_startdriving"
    },
    {
      "CladEvent": "DriveStartLaunch",
      "AnimName": "ag_driving01_startdriving"
    },
    {
      "CladEvent": "DEPRECATED_FacePlantRoll",
      "AnimName": "ag_reacttocliff_faceplantroll_01"
    },
    {
      "CladEvent": "DEPRECATED_FacePlantRollArmUp",
      "AnimName": "ag_reacttocliff_faceplantroll_armup_01"
    },
    {
      "CladEvent": "DEPRECATED_FailedToRightFromFace",
      "AnimName": "ag_reacttocliff_turtlerollfail_01"
    },
    {
      "CladEvent": "DEPRECATED_FeedingEat",
      "AnimName": "ag_energy_eatingfullyfull"
    },
    {
      "CladEvent": "DEPRECATED_FeedingInterrupted",
      "AnimName": "ag_energy_interruptions"
    },
    {
      "CladEvent": "DEPRECATED_FeedingPlaceLiftOnCube",
      "AnimName": "ag_energy_liftoncubelvl1"
    },
    {
      "CladEvent": "FistBumpIdle",
      "AnimName": "ag_fistbump_idle"
    },
    {
      "CladEvent": "FistBumpRequestOnce",
      "AnimName": "ag_fistbump_requestonce"
    },
    {
      "CladEvent": "FistBumpRequestRetry",
      "AnimName": "ag_fistbump_requesttwice"
    },
    {
      "CladEvent": "FistBumpSuccess",
      "AnimName": "ag_fistbump_success"
    },
    {
      "CladEvent": "FistBumpLeftHanging",
      "AnimName": "ag_fistbump_fail"
    },
    {
      "CladEvent": "DEPRECATED_FlipDownFromBack",
      "AnimName": "ag_reacttocliff_turtleroll_01"
    },
    {
      "CladEvent": "DEPRECATED_FrustratedByFailure",
      "AnimName": "ag_reacttoblock_frustrated"
    },
    {
      "CladEvent": "FrustratedByFailureMajor",
      "AnimName": "ag_reacttoblock_frustrated"
    },
    {
      "CladEvent": "DEPRECATED_GameSetupGetIn",
      "AnimName": "ag_gamesetup_getin"
    },
    {
      "CladEvent": "DEPRECATED_GameSetupGetOut",
      "AnimName": "ag_gamesetup_getout"
    },
    {
      "CladEvent": "DEPRECATED_GameSetupIdle",
      "AnimName": "ag_gamesetup_idle"
    },
    {
      "CladEvent": "DEPRECATED_GameSetupReaction",
      "AnimName": "ag_gamesetup_reaction"
    },
    {
      "CladEvent": "GoToSleepGetIn",
      "AnimName": "ag_gotosleep_getin"
    },
    {
      "CladEvent": "DEPRECATED_GoToSleepGetOut",
      "AnimName": "ag_gotosleep_wakeup"
    },
    {
      "CladEvent": "GoToSleepOff",
      "AnimName": "ag_gotosleep_off"
    },
    {
      "CladEvent": "GoToSleepSleeping",
      "AnimName": "ag_gotosleep_sleeping"
    },
    {
      "CladEvent": "DEPRECATED_Hiccup",
      "AnimName": "ag_hiccups"
    },
    {
      "CladEvent": "DEPRECATED_HiccupGetIn",
      "AnimName": "ag_hiccup_getin"
    },
    {
      "CladEvent": "DEPRECATED_HiccupPlayerCure",
      "AnimName": "ag_hiccup_playercure_getout"
    },
    {
      "CladEvent": "DEPRECATED_HiccupRobotOnBack",
      "AnimName": "ag_hiccup_puton_bottom"
    },
    {
      "CladEvent": "DEPRECATED_HiccupRobotOnFace",
      "AnimName": "ag_hiccup_puton_face"
    },
    {
      "CladEvent": "DEPRECATED_HiccupRobotPickedUp",
      "AnimName": "ag_hiccup_player_pickup"
    },
    {
      "CladEvent": "DEPRECATED_HiccupSelfCure",
      "AnimName": "ag_hiccup_selfcure_getout"
    },
    {
      "CladEvent": "DEPRECATED_HikingDrivingStart",
      "AnimName": "ag_hiking_startdriving"
    },
    {
      "CladEvent": "DEPRECATED_HikingDrivingLoop",
      "AnimName": "ag_hiking_drivingloop"
    },
    {
      "CladEvent": "DEPRECATED_HikingDrivingEnd",
      "AnimName": "ag_hiking_enddriving"
    },
    {
      "CladEvent": "DEPRECATED_HikingIntro",
      "AnimName": "ag_hiking_getin"
    },
    {
      "CladEvent": "DEPRECATED_HikingObserve",
      "AnimName": "ag_hiking_observe"
    },
    {
      "CladEvent": "DEPRECATED_HikingInterestingEdgeThought",
      "AnimName": "ag_hiking_interestingedgethought"
    },
    {
      "CladEvent": "HikingLookAround",
      "AnimName": "ag_hiking_lookaround"
    },
    {
      "CladEvent": "DEPRECATED_HikingReactToEdge",
      "AnimName": "ag_hiking_rtedge"
    },
    {
      "CladEvent": "DEPRECATED_HikingReactToNewArea",
      "AnimName": "ag_hiking_rtnewarea"
    },
    {
      "CladEvent": "DEPRECATED_HikingSquintEnd",
      "AnimName": "ag_hiking_edgesquintgetout"
    },
    {
      "CladEvent": "DEPRECATED_HikingSquintLoop",
      "AnimName": "ag_hiking_edgesquintloop"
    },
    {
      "CladEvent": "HikingSquintStart",
      "AnimName": "ag_hiking_edgesquintgetin"
    },
    {
      "CladEvent": "DEPRECATED_HikingReactToPossibleMarker",
      "AnimName": "ag_hiking_rtpmarker"
    },
    {
      "CladEvent": "DEPRECATED_HikingWakeUpOffCharger",
      "AnimName": "ag_hiking_getin"
    },
    {
      "CladEvent": "ICantDoThat",
      "AnimName": "ag_timer_emote"
    },
    {
      "CladEvent": "DEPRECATED_IdleOnCharger",
      "AnimName": "ag_sleeploop"
    },
    {
      "CladEvent": "InteractWithFaceTrackingIdle",
      "AnimName": "ag_pause_idle"
    },
    {
      "CladEvent": "InteractWithFacesInitialNamed",
      "AnimName": "ag_freeplay_reacttoface_sayname"
    },
    {
      "CladEvent": "InteractWithFacesInitialUnnamed",
      "AnimName": "ag_freeplay_reacttoface_unidentified"
    },
    {
      "CladEvent": "DEPRECATED_LaserAcknowledge",
      "AnimName": "ag_laser_react_01"
    },
    {
      "CladEvent": "DEPRECATED_LaserDriveEnd",
      "AnimName": "ag_pouncedriveend"
    },
    {
      "CladEvent": "DEPRECATED_LaserDriveLoop",
      "AnimName": "ag_laserdriveloop"
    },
    {
      "CladEvent": "DEPRECATED_LaserDriveStart",
      "AnimName": "ag_laserdrivestart"
    },
    {
      "CladEvent": "DEPRECATED_LaserFace",
      "AnimName": "ag_pouncedriveface"
    },
    {
      "CladEvent": "DEPRECATED_LaserGetOut",
      "AnimName": "ag_pouncedriveface_getout"
    },
    {
      "CladEvent": "DEPRECATED_LaserPounce",
      "AnimName": "ag_pounceonmotionpounce"
    },
    {
      "CladEvent": "LookInPlaceForFacesBodyPause",
      "AnimName": "ag_lookinplaceforfaces_bodymovepause"
    },
    {
      "CladEvent": "LookInPlaceForFacesHeadMovePause",
      "AnimName": "ag_lookinplaceforfaces_headmovepauses"
    },
    {
      "CladEvent": "DEPRECATED_MajorFail",
      "AnimName": "ag_majorfail"
    },
    {
      "CladEvent": "DEPRECATED_MajorWin",
      "AnimName": "ag_majorwin"
    },
    {
      "CladEvent": "DEPRECATED_MeetCozmoGetIn",
      "AnimName" : "ag_meetcozmo_getin"
    },
    {
      "CladEvent": "MeetCozmoLookFaceGetIn",
      "AnimName" : "ag_meetcozmo_lookface_getin"
    },
    {
      "CladEvent": "MeetCozmoLookFaceGetOut",
      "AnimName" : "ag_meetcozmo_lookface_getout"
    },
    {
      "CladEvent": "MeetCozmoScanningIdle",
      "AnimName" : "ag_meetcozmo_lookface"
    },
    {
      "CladEvent": "MeetCozmoFirstEnrollmentSayName",
      "AnimName" : "ag_meetcozmo_sayname_01"
    },
    {
      "CladEvent": "MeetCozmoFirstEnrollmentRepeatName",
      "AnimName" : "ag_meetcozmo_sayname_02"
    },
    {
      "CladEvent": "MeetCozmoFirstEnrollmentCelebration",
      "AnimName" : "ag_meetcozmo_celebration"
    },
    {
      "CladEvent": "MeetCozmoReEnrollmentSayName",
      "AnimName" : "ag_meetcozmo_reenrollment_sayname"
    },
    {
      "CladEvent": "MeetCozmoRenameFaceSayName",
      "AnimName" : "ag_meetcozmo_reenrollment_sayname"
    },
    {
      "CladEvent": "MeetCozmoLookFaceInterrupt",
      "AnimName": "ag_meetcozmo_interrupt"
    },
    {
      "CladEvent": "MeetCozmoDuplicateName",
      "AnimName": "ag_pounceonmotionfail"
    },
    {
      "CladEvent": "MeetCozmoConfusion",
      "AnimName": "ag_attention_lookatdevice"
    },
    {
      "CladEvent": "DEPRECATED_NamedFaceInitialGreeting",
      "AnimName" : "ag_greeting_happy"
    },
    {
      "CladEvent": "DEPRECATED_NeutralFace",
      "AnimName" : "ag_neutral_face"
    },
    {
      "CladEvent": "NothingToDoBoredIdle",
      "AnimName": "ag_hiking_lookaround"
    },
    {
      "CladEvent": "DEPRECATED_NothingToDoBoredIntro",
      "AnimName": "ag_bored"
    },
    {
      "CladEvent": "DEPRECATED_NothingToDoBoredEvent",
      "AnimName": "ag_bored_event"
    },
    {
      "CladEvent": "DEPRECATED_NothingToDoBoredOutro",
      "AnimName": "ag_bored_getout"
    },
    {
      "CladEvent": "DEPRECATED_OnLearnedPlayerName",
      "AnimName": "ag_freeplay_reacttoface_longname"
    },
    {
      "CladEvent": "DEPRECATED_OnSawNewNamedFace",
      "AnimName": "ag_interactfaces_enrolled"
    },
    {
      "CladEvent": "DEPRECATED_OnSawNewUnnamedFace",
      "AnimName": "ag_interactfaces_unenrolled"
    },
    {
      "CladEvent": "DEPRECATED_OnSawOldNamedFace",
      "AnimName": "ag_interactfaces_enrolled"
    },
    {
      "CladEvent": "DEPRECATED_OnSawOldUnnamedFace",
      "AnimName": "ag_interactfaces_unenrolled"
    },
    {
      "CladEvent": "DEPRECATED_OnSpeedtapCozmoConfirm",
      "AnimName": "ag_speedtap_tap"
    },
    {
      "CladEvent": "DEPRECATED_OnSpeedtapFakeout",
      "AnimName": "ag_speedtap_fake"
    },
    {
      "CladEvent": "DEPRECATED_OnSpeedtapGameCozmoWinHighIntensity",
      "AnimName": "ag_speedtap_wingame_intensity03"
    },
    {
      "CladEvent": "DEPRECATED_OnSpeedtapGameCozmoWinLowIntensity",
      "AnimName": "ag_speedtap_wingame_intensity02"
    },
    {
      "CladEvent": "DEPRECATED_OnSpeedtapGamePlayerWinHighIntensity",
      "AnimName": "ag_speedtap_losegame_intensity03"
    },
    {
      "CladEvent": "DEPRECATED_OnSpeedtapGamePlayerWinLowIntensity",
      "AnimName": "ag_speedtap_losegame_intensity02"
    },
    {
      "CladEvent": "DEPRECATED_OnSpeedtapGetOut",
      "AnimName": "ag_speedtap_getout"
    },
    {
      "CladEvent": "DEPRECATED_OnSpeedtapHandCozmoWin",
      "AnimName": "ag_speedtap_winhand"
    },
    {
      "CladEvent": "DEPRECATED_OnSpeedtapHandPlayerWin",
      "AnimName": "ag_speedtap_losehand"
    },
    {
      "CladEvent": "DEPRECATED_OnSpeedtapIdle",
      "AnimName": "ag_speedtap_peek"
    },
    {
      "CladEvent": "DEPRECATED_OnSpeedtapRoundCozmoWinHighIntensity",
      "AnimName": "ag_speedtap_winround_intensity02"
    },
    {
      "CladEvent": "DEPRECATED_OnSpeedtapRoundCozmoWinLowIntensity",
      "AnimName": "ag_speedtap_winround_intensity01"
    },
    {
      "CladEvent": "DEPRECATED_OnSpeedtapRoundPlayerWinHighIntensity",
      "AnimName": "ag_speedtap_loseround_intensity02"
    },
    {
      "CladEvent": "DEPRECATED_OnSpeedtapRoundPlayerWinLowIntensity",
      "AnimName": "ag_speedtap_loseround_intensity01"
    },
    {
      "CladEvent": "DEPRECATED_OnSpeedtapTap",
      "AnimName": "ag_speedtap_tap"
    },
    {
      "CladEvent": "DEPRECATED_OnWaitForCubesMinigameSetup",
      "AnimName": "ag_speedtap_wait"
    },
    {
      "CladEvent": "DEPRECATED_OnWiggle",
      "AnimName": "ag_faceenrollment_wiggle"
    },
    {
      "CladEvent": "DEPRECATED_PetDetectionCat",
      "AnimName": "ag_petdetection_cat"
    },
    {
      "CladEvent": "DEPRECATED_PetDetectionDog",
      "AnimName": "ag_petdetection_dog"
    },
    {
      "CladEvent": "DEPRECATED_PetDetectionShort",
      "AnimName": "ag_petdetection_shortreaction"
    },
    {
      "CladEvent": "DEPRECATED_PetDetectionShort_Cat",
      "AnimName": "ag_petdetection_shortcat"
    },
    {
      "CladEvent": "DEPRECATED_PetDetectionShort_Dog",
      "AnimName": "ag_petdetection_shortdog"
    },
    {
      "CladEvent": "DEPRECATED_PetDetectionSneeze",
      "AnimName": "ag_petdetection_misc"
    },
    {
      "CladEvent": "DEPRECATED_PettingGetin",
      "AnimName": "ag_petting_getin_01"
    },
    {
      "CladEvent": "PettingLevel1",
      "AnimName": "ag_petting_lvl1"
    },
    {
      "CladEvent": "PettingLevel2",
      "AnimName": "ag_petting_lvl2"
    },
    {
      "CladEvent": "PettingLevel3",
      "AnimName": "ag_petting_lvl3"
    },
    {
      "CladEvent": "PettingBlissLoop",
      "AnimName": "ag_petting_blissloop"
    },
    {
      "CladEvent": "PettingBlissGetout",
      "AnimName": "ag_petting_bliss_getout"
    },
    {
      "CladEvent": "PettingLevel4",
      "AnimName": "ag_petting_lvl4"
    },
    {
      "CladEvent": "PettingLevel1Getout",
      "AnimName": "ag_petting_lvl1_getout"
    },
    {
      "CladEvent": "PettingLevel2Getout",
      "AnimName": "ag_petting_lvl2_getout"
    },
    {
      "CladEvent": "PettingLevel3Getout",
      "AnimName": "ag_petting_lvl3_getout"
    },
    {
      "CladEvent": "PettingLevel4Getout",
      "AnimName": "ag_petting_lvl4_getout"
    },
    {
      "CladEvent":"PickupCubePreperation",
      "AnimName": "ag_reacttoblock_react_short"
    },
    {
      "CladEvent": "DEPRECATED_PlacedOnCharger",
      "AnimName": "ag_reacttocharger"
    },
    {
      "CladEvent": "PopAWheelieInitial",
      "AnimName": "ag_rollcube_initial"
    },
    {
      "CladEvent": "PopAWheeliePreActionNamedFace",
      "AnimName": "ag_freeplay_reacttoface_identified"
    },
    {
      "CladEvent": "PopAWheeliePreActionUnnamedFace",
      "AnimName": "ag_freeplay_reacttoface_unidentified"
    },
    {
      "CladEvent": "PopAWheelieRealign",
      "AnimName": "ag_rollcube_realign"
    },
    {
      "CladEvent": "PopAWheelieRetry",
      "AnimName": "ag_rollcube_retry"
    },
    {
      "CladEvent": "DEPRECATED_PounceDriveEnd",
      "AnimName": "ag_pouncedriveend"
    },
    {
      "CladEvent": "DEPRECATED_PounceDriveLoop",
      "AnimName": "ag_pouncedriveloop"
    },
    {
      "CladEvent": "DEPRECATED_PounceDriveStart",
      "AnimName": "ag_pouncedrivestart"
    },
    {
      "CladEvent": "DEPRECATED_PounceFace",
      "AnimName": "ag_pouncedriveface"
    },
    {
      "CladEvent": "PounceFail",
      "AnimName": "ag_pounceonmotionfail"
    },
    {
      "CladEvent": "DEPRECATED_PounceGetOut",
      "AnimName": "ag_pouncedriveface_getout"
    },
    {
      "CladEvent": "DEPRECATED_PounceInitial",
      "AnimName": "ag_pouncewarninginitial"
    },
    {
      "CladEvent": "DEPRECATED_PouncePounce",
      "AnimName": "ag_pounceonmotionpounce"
    },
    {
      "CladEvent": "PounceSuccess",
      "AnimName": "ag_pounceonmotionsuccess"
    },
    {
      "CladEvent": "PounceWProxForward",
      "AnimName": "ag_quick_pounce_forward"
    },
    {
      "CladEvent": "DEPRECATED_PounceWProxLeft",
      "AnimName": "ag_quick_pounce_left"
    },
    {
      "CladEvent": "DEPRECATED_PounceWProxRight",
      "AnimName": "ag_quick_pounce_right"
    },
    {
      "CladEvent": "PutDownBlockKeepAlive",
      "AnimName": "ag_lookatface_keepalive"
    },
    {
      "CladEvent": "PutDownBlockPutDown",
      "AnimName": "ag_putdownblock"
    },
    {
      "CladEvent": "ReactToBlockPickupSuccess",
      "AnimName": "ag_pickupcube_success"
    },
    {
      "CladEvent": "DEPRECATED_ReactToBlockRetryPickup",
      "AnimName": "ag_rollcube_retry"
    },
    {
      "CladEvent": "ReactToCliff",
      "AnimName": "ag_reacttocliff_edge"
    },
    {
      "CladEvent": "ReactToObstacle",
      "AnimName": "ag_rtobstacle_react_01"
    },
    {
      "CladEvent": "DEPRECATED_ReactToNewBlockAsk",
      "AnimName": "ag_askforblock"
    },
    {
      "CladEvent": "DEPRECATED_ReactToNewBlockBig",
      "AnimName": "ag_reacttonewblock"
    },
    {
      "CladEvent": "DEPRECATED_ReactToNewBlockSmall",
      "AnimName": "ag_reacttonewblockonground"
    },
    {
      "CladEvent": "DEPRECATED_ReactToOnLeftSide",
      "AnimName": "ag_reacttocliff_stuckleftside_01"
    },
    {
      "CladEvent": "DEPRECATED_ReactToOnRightSide",
      "AnimName": "ag_reacttocliff_stuckrightside_01"
    },
    {
      "CladEvent": "DEPRECATED_ReactToPerchedOnBlock",
      "AnimName": "ag_reacttoblock_stuckonblock"
    },
    {
      "CladEvent": "DEPRECATED_ReactToPickup",
      "AnimName": "ag_reacttocliff_pickup"
    },
    {
      "CladEvent": "DEPRECATED_ReactToPokeReaction",
      "AnimName": "ag_pokereaction"
    },
    {
      "CladEvent": "DEPRECATED_ReactToPokeStartled",
      "AnimName": "ag_pokestartled"
    },
    {
      "CladEvent": "ReactToCliffDetectorStop",
      "AnimName": "ag_reacttocliff_huh_01"
    },
    {
      "CladEvent": "DEPRECATED_ReactToUnexpectedMovement",
      "AnimName": "ag_reacttostop"
    },
    {
      "CladEvent": "DEPRECATED_RollBlockInitial",
      "AnimName": "ag_rollcube_initial"
    },
    {
      "CladEvent": "DEPRECATED_RollBlockPreActionNamedFace",
      "AnimName": "ag_freeplay_reacttoface_identified"
    },
    {
      "CladEvent": "DEPRECATED_RollBlockPreActionUnnamedFace",
      "AnimName": "ag_freeplay_reacttoface_unidentified"
    },
    {
      "CladEvent": "DEPRECATED_RollBlockPutDown",
      "AnimName": "ag_putdownblock"
    },
    {
      "CladEvent": "DEPRECATED_RollBlockRealign",
      "AnimName": "ag_rollcube_realign"
    },
    {
      "CladEvent": "DEPRECATED_RollBlockRetry",
      "AnimName": "ag_rollcube_retry"
    },
    {
      "CladEvent": "RollBlockSuccess",
      "AnimName": "ag_rollcube_success"
    },
    {
      "CladEvent": "DEPRECATED_SdkTextToSpeech",
      "AnimName": "ag_sdk_speak"
    },
    {
      "CladEvent": "DEPRECATED_SearchForFace_Search",
      "AnimName": "ag_vc_reaction_nofaceheardyou"
    },
    {
      "CladEvent": "DEPRECATED_SearchForFace_FoundFace",
      "AnimName": "ag_vc_reaction_nofaceheardyou_getout"
    },
    {
      "CladEvent": "DEPRECATED_Shiver",
      "AnimName": "ag_shiver"
    },
    {
      "CladEvent": "DEPRECATED_Shocked",
      "AnimName": "ag_shocked"
    },
    {
      "CladEvent": "DEPRECATED_Singing_80bpm",
      "AnimName": "ag_cozmosings_80bpm"
    },
    {
      "CladEvent": "DEPRECATED_Singing_100bpm",
      "AnimName": "ag_cozmosings_100bpm"
    },
    {
      "CladEvent": "DEPRECATED_Singing_120bpm",
      "AnimName": "ag_cozmosings_120bpm"
    },
    {
      "CladEvent": "DEPRECATED_Singing_GetIn",
      "AnimName": "ag_cozmosings_getin"
    },
    {
      "CladEvent": "DEPRECATED_Singing_GetOut",
      "AnimName": "ag_cozmosings_getout"
    },
    {
      "CladEvent": "DEPRECATED_Sleeping",
      "AnimName": "ag_sleeping"
    },
    {
      "CladEvent": "SoundOnlyLiftEffortPickup",
      "AnimName": "ag_lifteffortpickup"
    },
    {
      "CladEvent": "SoundOnlyLiftEffortPlaceHigh",
      "AnimName": "ag_lifteffortplacehigh"
    },
    {
      "CladEvent": "SoundOnlyLiftEffortPlaceLow",
      "AnimName": "ag_lifteffortplacelow"
    },
    {
      "CladEvent": "SoundOnlyLiftEffortPlaceRoll",
      "AnimName": "ag_lifteffortroll"
    },
    {
      "CladEvent": "DEPRECATED_SoundOnlyRamIntoBlock",
      "AnimName": "ag_reacttoblock_audioblockcrash"
    },
    {
      "CladEvent": "DEPRECATED_SoundOnlyTurnSmall",
      "AnimName": "ag_soundonlyturnsmall"
    },
    {
      "CladEvent": "DEPRECATED_SpeedTapDrivingEnd",
      "AnimName": "ag_speedtap_enddriving"
    },
    {
      "CladEvent": "DEPRECATED_SpeedTapDrivingLoop",
      "AnimName": "ag_speedtap_drivingloop"
    },
    {
      "CladEvent": "DEPRECATED_SpeedTapDrivingStart",
      "AnimName": "ag_speedtap_startdriving"
    },
    {
      "CladEvent": "DEPRECATED_StackBlocksSuccess",
      "AnimName": "ag_stackcube_success"
    },
    {
      "CladEvent": "DEPRECATED_StartSleeping",
      "AnimName": "ag_startsleeping"
    },
    {
      "CladEvent": "SuccessfulWheelie",
      "AnimName": "ag_reacttocliff_wheelie_01"
    },
    {
      "CladEvent": "DEPRECATED_Surprise",
      "AnimName": "ag_surprise"
    },
    {
      "CladEvent": "TimerCancelTimer",
      "AnimName": "ag_timer_timecancel"
    },
    {
      "CladEvent": "TimerSetGetIn",
      "AnimName": "ag_timer_set_getin"
    },
    {
      "CladEvent": "TimerSetGetOut",
      "AnimName": "ag_timer_set_getout"
    },
    {
      "CladEvent": "TimerRingGetIn",
      "AnimName": "ag_codelab_tinyorchestra_celebration"
    },
    {
      "CladEvent": "TimerRing",
      "AnimName": "ag_timer_beep"
    },
    {
      "CladEvent": "TimerRingGetOut",
      "AnimName": "ag_codelab_getout"
    },
    {
      "CladEvent": "DEPRECATED_TurtleRoll",
      "AnimName": "ag_reacttocliff_turtleroll_01"
    },
    {
      "CladEvent": "UnitTestAnim",
      "AnimName": "ag_askforblock"
    },
    {	
      "CladEvent": "VC_ListeningGetIn",
      "AnimName": "ag_vc_listening"
    },
    {
      "CladEvent": "VC_ListeningLoop",
      "AnimName": "ag_vc_listening_loop"
    },
    {
      "CladEvent": "VC_ListeningGetOut",
      "AnimName": "ag_vc_listening_getout"
    },
    {
      "CladEvent": "DEPRECATED_VC_IntentHeard",
      "AnimName": "ag_vc_reaction_yesfaceheardyou"
    },
    {
      "CladEvent": "DEPRECATED_VC_IntentUnknown",
      "AnimName": "ag_vc_reaction_whatwasthat"
    },
    {
      "CladEvent": "DEPRECATED_VC_NoIntentHeard",
      "AnimName": "ag_vc_reaction_whatwasthat"
    },
    {
      "CladEvent": "VC_IntentNeutral",
      "AnimName": "ag_codelab_idk"
    },
    {	
      "CladEvent": "DEPRECATED_VC_NoFollowupCommand_NoFace",	
      "AnimName": "ag_vc_reaction_whatwasthat"	
    },	
    {	
      "CladEvent": "DEPRECATED_VC_NoFollowupCommand_WithFace",	
      "AnimName": "ag_vc_reaction_yesfaceheardyou"	
    },
    {
      "CladEvent": "DEPRECATED_WaitOnSideLoop",
      "AnimName": "ag_reacttocliff_wait"
    },
    {
      "CladEvent": "WakeupGetout",
      "AnimName": "ag_gotosleep_wakeup"
    },    
    {
      "CladEvent": "ObservingLookUp",
      "AnimName": "ag_generic_look_up_01"
    },
    {
      "CladEvent": "ObservingLookStraight",
      "AnimName": "ag_generic_look_stright_01"
    },
    {
      "CladEvent": "ObservingIdleEyesOnly",
      "AnimName": "ag_keepalive_eyesonly_loop_01"
    },
    {
      "CladEvent": "ObservingIdleWithHeadLookingUp",
      "AnimName": "ag_generic_look_up_idle"
    },
    {
      "CladEvent": "ObservingIdleWithHeadLookingStraight",
      "AnimName": "ag_keepalive_eyesandhead_loop_01"
    },
    {
      "CladEvent": "DEPRECATED_LookDownForLaser",
      "AnimName": "ag_vc_laser_lookdown"
    },
    {
      "CladEvent": "DEPRECATED_ReactToSoundOffChargerAsleepAmbient",
      "AnimName": "ag_rtsound_offcharger_asleep_ambient"
    },
    {
      "CladEvent": "ReactToSoundOffChargerAsleepFront",
      "AnimName": "ag_rtsound_offcharger_asleep_front"
    },
    {
      "CladEvent": "ReactToSoundOffChargerAsleepFrontLeft",
      "AnimName": "ag_rtsound_offcharger_asleep_45left"
    },
    {
      "CladEvent": "ReactToSoundOffChargerAsleepFrontRight",
      "AnimName": "ag_rtsound_offcharger_asleep_45right"
    },
    {
      "CladEvent": "ReactToSoundOffChargerAsleepLeft",
      "AnimName": "ag_rtsound_offcharger_asleep_left"
    },
    {
      "CladEvent": "ReactToSoundOffChargerAsleepRight",
      "AnimName": "ag_rtsound_offcharger_asleep_right"
    },
    {
      "CladEvent": "ReactToSoundOffChargerAsleepBehind",
      "AnimName": "ag_rtsound_offcharger_asleep_behind"
    },
    {
      "CladEvent": "ReactToSoundOffChargerAsleepBehindLeft",
      "AnimName": "ag_rtsound_offcharger_asleep_135left"
    },
    {
      "CladEvent": "ReactToSoundOffChargerAsleepBehindRight",
      "AnimName": "ag_rtsound_offcharger_asleep_135right"
    },
    {
      "CladEvent": "DEPRECATED_ReactToSoundOffChargerObserveAmbient",
      "AnimName": "ag_rtsound_offcharger_observe_ambient"
    },
    {
      "CladEvent": "ReactToSoundOffChargerObserveFront",
      "AnimName": "ag_rtsound_offcharger_observe_front"
    },
    {
      "CladEvent": "ReactToSoundOffChargerObserveFrontLeft",
      "AnimName": "ag_rtsound_offcharger_observe_45left"
    },
    {
      "CladEvent": "ReactToSoundOffChargerObserveFrontRight",
      "AnimName": "ag_rtsound_offcharger_observe_45right"
    },
    {
      "CladEvent": "ReactToSoundOffChargerObserveLeft",
      "AnimName": "ag_rtsound_offcharger_observe_left"
    },
    {
      "CladEvent": "ReactToSoundOffChargerObserveRight",
      "AnimName": "ag_rtsound_offcharger_observe_right"
    },
    {
      "CladEvent": "ReactToSoundOffChargerObserveBehind",
      "AnimName": "ag_rtsound_offcharger_observe_behind"
    },
    {
      "CladEvent": "ReactToSoundOffChargerObserveBehindLeft",
      "AnimName": "ag_rtsound_offcharger_observe_135left"
    },
    {
      "CladEvent": "ReactToSoundOffChargerObserveBehindRight",
      "AnimName": "ag_rtsound_offcharger_observe_135right"
    },
    {
      "CladEvent": "DEPRECATED_ReactToSoundOnChargerAsleepAmbient",
      "AnimName": "ag_rtsound_oncharger_asleep_ambient"
    },
    {
      "CladEvent": "ReactToSoundOnChargerAsleepFront",
      "AnimName": "ag_rtsound_oncharger_asleep_front"
    },
    {
      "CladEvent": "ReactToSoundOnChargerAsleepLeft",
      "AnimName": "ag_rtsound_oncharger_asleep_left"
    },
    {
      "CladEvent": "ReactToSoundOnChargerAsleepRight",
      "AnimName": "ag_rtsound_oncharger_asleep_right"
    },
    {
      "CladEvent": "ReactToSoundOnChargerAsleepBehind",
      "AnimName": "ag_rtsound_oncharger_asleep_behind"
    },
    {
      "CladEvent": "DEPRECATED_ReactToSoundOnChargerObserveAmbient",
      "AnimName": "ag_rtsound_oncharger_observe_ambient"
    },
    {
      "CladEvent": "ReactToSoundOnChargerObserveFront",
      "AnimName": "ag_rtsound_oncharger_observe_front"
    },
    {
      "CladEvent": "ReactToSoundOnChargerObserveLeft",
      "AnimName": "ag_rtsound_oncharger_observe_left"
    },
    {
      "CladEvent": "ReactToSoundOnChargerObserveRight",
      "AnimName": "ag_rtsound_oncharger_observe_right"
    },
    {
      "CladEvent": "ReactToSoundOnChargerObserveBehind",
      "AnimName": "ag_rtsound_oncharger_observe_behind"
    },
    {
      "CladEvent": "ReactToTriggerWordOffChargerFrontLeft",
      "AnimName": "ag_vc_wakeword_turnleft_45degrees"
    },
    {
      "CladEvent": "ReactToTriggerWordOffChargerFrontRight",
      "AnimName": "ag_vc_wakeword_turnright_45degrees"
    },
    {
      "CladEvent": "ReactToTriggerWordOffChargerLeft",
      "AnimName": "ag_vc_wakeword_turnleft"
    },
    {
      "CladEvent": "ReactToTriggerWordOffChargerRight",
      "AnimName": "ag_vc_wakeword_turnright"
    },
    {
      "CladEvent": "ReactToTriggerWordOffChargerBehind",
      "AnimName": "ag_vc_wakeword_turn_behind_left"
    },
    {
      "CladEvent": "ReactToTriggerWordOffChargerBehindLeft",
      "AnimName": "ag_vc_wakeword_turnleft_135degrees"
    },
    {
      "CladEvent": "ReactToTriggerWordOffChargerBehindRight",
      "AnimName": "ag_vc_wakeword_turnright_135degrees"
    },
    {
      "CladEvent": "ReactToUnclaimedIntent",
      "AnimName": "ag_pounceonmotionfail"
    },
    {
      "CladEvent": "ReactToGoodBye",
      "AnimName": "ag_vc_goodbye"
    },
    {
      "CladEvent": "ReactToGoodMorning",
      "AnimName": "ag_vc_goodmorning"
    },
    {
      "CladEvent": "ReactToGoodNight",
      "AnimName": "ag_gotosleep_getin"
    },
    {
      "CladEvent": "ReactToGreeting",
      "AnimName": "ag_vc_greeting"
    },
    {
      "CladEvent": "ReactToTouchInitial",
      "AnimName": "ag_petting_reacttotouch_01"
    },
    {
      "CladEvent": "ReactToMotionRightGetout",
      "AnimName": "ag_rtmotion_right_getout"
    },
    {
      "CladEvent": "ReactToMotionLeftGetout",
      "AnimName": "ag_rtmotion_left_getout"
    },
    {
      "CladEvent": "ReactToMotionUpGetout",
      "AnimName": "ag_rtmotion_up_getout"
    },
    {
      "CladEvent": "ReactToMotionRight",
      "AnimName": "ag_rtmotion_lookright"
    },
    {
      "CladEvent": "ReactToMotionLeft",
      "AnimName": "ag_rtmotion_lookleft"
    },
    {
      "CladEvent": "ReactToMotionUp",
      "AnimName": "ag_rtmotion_lookup"
    },
    {
      "CladEvent": "ReactToMotionTurnRight",
      "AnimName": "ag_rtmotion_turn45right"
    },
    {
      "CladEvent": "ReactToMotionTurnLeft",
      "AnimName": "ag_rtmotion_turn45left"
    },
    {
      "CladEvent": "ReactToMotionTurnUp",
      "AnimName": "ag_rtmotion_forwardup"
    },
    {
      "CladEvent": "ObservingOnChargerGetIn",
      "AnimName": "ag_observe_oncharger_getin"
    },
    {
      "CladEvent": "ObservingOnChargerGetOut",
      "AnimName": "ag_observe_oncharger_getout"
    },
    {
      "CladEvent": "ObservingOnCharger",
      "AnimName": "ag_observe_oncharger_observing"
    },
    {
<<<<<<< HEAD
      "CladEvent": "ReactToCubeTapCubeTappedLvl1",
      "AnimName": "ag_cubetapping_reacttocubetap"
    },
    {
      "CladEvent": "ReactToCubeTapCubeTappedLvl2",
      "AnimName": "ag_cubetapping_reacttocubetap_lvl2"
    },
    {
      "CladEvent": "ReactToCubeTapCubeTappedLvl3",
      "AnimName": "ag_cubetapping_reacttocubetap_lvl3"
    },
    {
      "CladEvent": "ReactToCubeSearchForCubeLvl1",
      "AnimName": "ag_cubetapping_searchforcube"
    },
    {
      "CladEvent": "ReactToCubeSearchForCubeLvl2",
      "AnimName": "ag_cubetapping_searchforcube_lvl2"
    },
    {
      "CladEvent": "ReactToCubeSearchForCubeLvl3",
      "AnimName": "ag_cubetapping_searchforcube_lvl3"
    },
    {
      "CladEvent": "ReactToCubeTapCubeFound",
=======
      "CladEvent": "DEPRECATED_ReactToCubeTapCubeTapped",
      "AnimName": "ag_cubetapping_reacttocubetap"
    },
    {
      "CladEvent": "DEPRECATED_ReactToCubeSearchForCube",
      "AnimName": "ag_cubetapping_searchforcube"
    },
    {
      "CladEvent": "DEPRECATED_ReactToCubeTapCubeFound",
>>>>>>> 82fbf5d1
      "AnimName": "ag_cubetapping_reacttofoundcube"
    },
    {
      "CladEvent": "DEPRECATED_ReactToCubeTapCubeNotFound",
      "AnimName": "ag_cubetapping_reacttofoundcube"
    },
    {
      "CladEvent": "DEPRECATED_ReactToCubeTapFoundFace",
      "AnimName": "ag_cubetapping_reacttoface"
    },
    {
      "CladEvent": "DEPRECATED_ReactToCubeTapInteractionLoop",
      "AnimName": "ag_cubetapping_idleloop"
    },
    {
      "CladEvent": "DEPRECATED_ReactToCubeTapInteractionGetOut",
      "AnimName": "ag_cubetapping_getout"
    }
  ]
}<|MERGE_RESOLUTION|>--- conflicted
+++ resolved
@@ -1317,7 +1317,6 @@
       "AnimName": "ag_observe_oncharger_observing"
     },
     {
-<<<<<<< HEAD
       "CladEvent": "ReactToCubeTapCubeTappedLvl1",
       "AnimName": "ag_cubetapping_reacttocubetap"
     },
@@ -1343,21 +1342,10 @@
     },
     {
       "CladEvent": "ReactToCubeTapCubeFound",
-=======
-      "CladEvent": "DEPRECATED_ReactToCubeTapCubeTapped",
-      "AnimName": "ag_cubetapping_reacttocubetap"
-    },
-    {
-      "CladEvent": "DEPRECATED_ReactToCubeSearchForCube",
-      "AnimName": "ag_cubetapping_searchforcube"
-    },
-    {
-      "CladEvent": "DEPRECATED_ReactToCubeTapCubeFound",
->>>>>>> 82fbf5d1
       "AnimName": "ag_cubetapping_reacttofoundcube"
     },
     {
-      "CladEvent": "DEPRECATED_ReactToCubeTapCubeNotFound",
+      "CladEvent": "ReactToCubeTapCubeNotFound",
       "AnimName": "ag_cubetapping_reacttofoundcube"
     },
     {
@@ -1365,11 +1353,11 @@
       "AnimName": "ag_cubetapping_reacttoface"
     },
     {
-      "CladEvent": "DEPRECATED_ReactToCubeTapInteractionLoop",
+      "CladEvent": "ReactToCubeTapInteractionLoop",
       "AnimName": "ag_cubetapping_idleloop"
     },
     {
-      "CladEvent": "DEPRECATED_ReactToCubeTapInteractionGetOut",
+      "CladEvent": "ReactToCubeTapInteractionGetOut",
       "AnimName": "ag_cubetapping_getout"
     }
   ]
