{
  "behaviorID" : "Socialize",
  "behaviorClass" : "DispatcherQueue",

  "resetTimers": ["Socializing"],

  "behaviors" : [
    "DriveOffChargerFace",
    "ShortLookAroundForFaceAndCube",
    "InteractWithFaces",
<<<<<<< HEAD
    "SocializeGame",
    "ReactToGazeDirection"
=======
    "ReactToGazeDirection",
    "SocializeGame"
>>>>>>> 87698938
  ]
}<|MERGE_RESOLUTION|>--- conflicted
+++ resolved
@@ -8,12 +8,7 @@
     "DriveOffChargerFace",
     "ShortLookAroundForFaceAndCube",
     "InteractWithFaces",
-<<<<<<< HEAD
-    "SocializeGame",
-    "ReactToGazeDirection"
-=======
     "ReactToGazeDirection",
     "SocializeGame"
->>>>>>> 87698938
   ]
 }