--- conflicted
+++ resolved
@@ -56,11 +56,8 @@
       { "channel": "TextToSpeech",         "enabled": false },
       { "channel": "MicData",              "enabled": true },
       { "channel": "FaceInfoScreenManager", "enabled": true },
-<<<<<<< HEAD
+      { "channel": "RobotStats",            "enabled": true },
       { "channel": "KnowledgeGraph",       "enabled": true }
-=======
-      { "channel": "RobotStats",            "enabled": true }
->>>>>>> d332f1be
     ],
     "levels":
     [
