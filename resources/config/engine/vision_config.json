--- conflicted
+++ resolved
@@ -14,11 +14,8 @@
     "DetectingBlinkAmount"       : false,
     "DetectingLaserPoints"       : false,
     "ComputingStatistics"        : false,
-<<<<<<< HEAD
+    "BuildingOverheadMap"        : false,
     "DetectingGeneralObjects"    : true
-=======
-    "BuildingOverheadMap"        : false
->>>>>>> 0aab7744
   },
   
   "InitialModeSchedules" :
@@ -92,7 +89,13 @@
   	"IncreaseFactor"    : 100.0,  // The higher this number, the more sensitive is motion detection to motion
   	"DecreaseFactor"    : 1.0,    // The higher this number, the more quickly motion detection forgets about motion
   	"MaxValue"          : 3.0,    // The higher this value, the sooner peripheral motion detection wilkl be triggered
-<<<<<<< HEAD
+    "CentroidStability" : 0.6     // Hop quickly should peripheral motion detection track the source of motion.
+  },
+
+  "OverheadMap" :
+  {
+    "NumRows"          : 1000,    // Size of the overhead map. Bigger sizes do not impact computation, only memory
+    "NumCols"          : 1000
     "CentroidStability" : 0.6     // Hop quickly should peripheral motion detection track the source of motion. 
   },
   
@@ -161,14 +164,5 @@
     //"output_layer"  : "InceptionV3/Predictions/Reshape_1",
     //"top_K"         : 1  // Only 1 supported for now
 
-=======
-    "CentroidStability" : 0.6     // Hop quickly should peripheral motion detection track the source of motion.
-  },
-
-  "OverheadMap" :
-  {
-    "NumRows"          : 1000,    // Size of the overhead map. Bigger sizes do not impact computation, only memory
-    "NumCols"          : 1000
->>>>>>> 0aab7744
   }
 }