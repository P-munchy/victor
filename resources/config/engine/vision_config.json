--- conflicted
+++ resolved
@@ -169,13 +169,8 @@
         "pollPeriod_ms"       : 10,
         "timeoutDuration_sec" : 10.0
       }
-<<<<<<< HEAD
-  ]
-  
-=======
     ]
 
->>>>>>> 7c503388
     // // OBJECTNESS MODEL
     // "ProfilingPrintFrequency_ms"     : 10000,
     // "ProfilingEventLogFrequency_ms"  : 30000,
