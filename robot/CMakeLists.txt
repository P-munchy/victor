--- conflicted
+++ resolved
@@ -81,13 +81,8 @@
       SIMULATOR
   )
   set(PLATFORM_SRCS
-<<<<<<< HEAD
-      ${CMAKE_SOURCE_DIR}/robot2/hal/sim/src/sim_hal.cpp
-      ${CMAKE_SOURCE_DIR}/robot2/hal/sim/src/sim_radio.cpp
-=======
       ${CMAKE_SOURCE_DIR}/robot/hal/sim/src/sim_hal.cpp
       ${CMAKE_SOURCE_DIR}/robot/hal/src/radio.cpp
->>>>>>> 3cb9f877
       ${CMAKE_SOURCE_DIR}/simulator/robot/sim_overlayDisplay.cpp
   )
 endif()
