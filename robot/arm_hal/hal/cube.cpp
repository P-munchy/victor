--- conflicted
+++ resolved
@@ -95,15 +95,10 @@
         uint8_t count = shocks - g_AccelStatus[id].shockCount;
         memcpy(&g_AccelStatus[id], (void*)&g_dataToHead.cubeStatus, sizeof(AcceleratorPacket));
         
-<<<<<<< HEAD
         //DisplayStatus(id);
 
         if (count > 0 && count < 16) {
-          ActiveObjectTapped m;
-=======
-        if (count) {
           ObjectTapped m;
->>>>>>> 148614ca
           m.numTaps = count;
           m.objectID = id;
           RobotInterface::SendMessage(m);
