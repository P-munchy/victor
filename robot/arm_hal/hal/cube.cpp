<<<<<<< HEAD
#include <string.h>

#include "lib/stm32f4xx.h"
#include "anki/cozmo/robot/hal.h"
#include "anki/cozmo/robot/spineData.h"
#include "hal/portable.h"
#include "messages.h"
#include "clad/types/activeObjectTypes.h"

//#define OLD_CUBE_EXPERIMENT 1 // for testing

#define MAX_CUBES 20
#define NUM_BLOCK_LEDS 4

static LEDPacket         g_LedStatus[MAX_CUBES];
static AcceleratorPacket g_AccelStatus[MAX_CUBES];

uint32_t isqrt(uint32_t a_nInput)
{
    uint32_t op  = a_nInput;
    uint32_t res = 0;
    uint32_t one = 1uL << 30; // The second-to-top bit is set: use 1u << 14 for uint16_t type; use 1uL<<30 for uint32_t type


    // "one" starts at the highest power of four <= than the argument.
    while (one > op)
    {
        one >>= 2;
    }

    while (one != 0)
    {
        if (op >= res + one)
        {
            op = op - (res + one);
            res = res +  2 * one;
        }
        res >>= 1;
        one >>= 2;
    }
    return res;
}

namespace Anki
{
  namespace Cozmo
  {
    namespace HAL
    {
      extern volatile ONCHIP GlobalDataToHead g_dataToHead;
      extern volatile ONCHIP GlobalDataToBody g_dataToBody;

      void ManageCubes(void) {
        #ifndef OLD_CUBE_EXPERIMENT
        // LED status
        static int blockID = 0;

        blockID = (blockID+1) % MAX_CUBES;
        memcpy((void*)&g_dataToBody.cubeStatus, &g_LedStatus[blockID], sizeof(LEDPacket));
        g_dataToBody.cubeToUpdate = blockID;

        // Tap detection
        if (g_dataToHead.common.source != SPI_SOURCE_BODY){
          return ;
        }

        uint8_t id = g_dataToHead.cubeToUpdate;
        
        if (id >= MAX_CUBES) {
          return ;
        }

        uint8_t shocks = g_dataToHead.cubeStatus.shockCount;
        uint8_t count = shocks - g_AccelStatus[id].shockCount;
        memcpy(&g_AccelStatus[id], (void*)&g_dataToHead.cubeStatus, sizeof(AcceleratorPacket));
        
        if (count) {
          ActiveObjectTapped m;
          m.numTaps = count;
          m.objectID = id;
          RobotInterface::SendMessage(m);
        }
        #endif
      }

      Result SetBlockLight(const u32 blockID, const LightState* lights)
      {
        if (blockID >= MAX_CUBES) {
          return RESULT_FAIL;
        }
       
        uint8_t *light  = g_LedStatus[blockID].ledStatus;
        uint32_t sum = 0;
        static const int order[] = {0,3,2,1};
        
        for (int c = 0; c < NUM_BLOCK_LEDS; c++) {
          uint32_t color = lights[order[c]].onColor;
          
          for (int ch = 24; ch > 0; ch -= 8) {
            uint8_t status = (color >> ch) & 0xFF;
            uint32_t bright = status;
            sum += bright * bright;
            *(light++) = bright;
          }
        }

        uint32_t sq_sum = isqrt(sum);
        
        g_LedStatus[blockID].ledDark = (sq_sum & ~0xFF) ? 0 : (0x255 - sq_sum);
        
        return RESULT_OK;
      }
    }
  }
}
=======
#include <string.h>

#include "lib/stm32f4xx.h"
#include "anki/cozmo/robot/hal.h"
#include "anki/cozmo/robot/spineData.h"
#include "hal/portable.h"

// When accel processing moves to engine, these can go away
#include "anki/cozmo/shared/activeBlockTypes.h"

//#define OLD_CUBE_EXPERIMENT 1 // for testing

#define MAX_CUBES 20
#define NUM_BLOCK_LEDS 4

static LEDPacket         g_LedStatus[MAX_CUBES];
static AcceleratorPacket g_AccelStatus[MAX_CUBES];

uint32_t isqrt(uint32_t a_nInput)
{
    uint32_t op  = a_nInput;
    uint32_t res = 0;
    uint32_t one = 1uL << 30; // The second-to-top bit is set: use 1u << 14 for uint16_t type; use 1uL<<30 for uint32_t type


    // "one" starts at the highest power of four <= than the argument.
    while (one > op)
    {
        one >>= 2;
    }

    while (one != 0)
    {
        if (op >= res + one)
        {
            op = op - (res + one);
            res = res +  2 * one;
        }
        res >>= 1;
        one >>= 2;
    }
    return res;
}

#include <stdio.h>

namespace Anki
{
  namespace Cozmo
  {
    namespace HAL
    {
      extern volatile ONCHIP GlobalDataToHead g_dataToHead;
      extern volatile ONCHIP GlobalDataToBody g_dataToBody;

      void DisplayStatus(int id) {
        static char cnt[4];
        char msg[512];
        char *wr = msg;
        
        cnt[id]++;
        
        for (int b = 0; b < 6; b++)
          wr += sprintf(wr, "%2x ", ((u8*)&g_dataToHead.cubeStatus)[b]);
        
        for (int i = 0; i < 4; i++) {
          wr += sprintf(wr, "\n%2x:", cnt[i]);
          for (int b = 0; b < 6; b++) {
            wr += sprintf(wr, " %2x", ((u8*)&g_AccelStatus[i])[b]);
          }
        }

        FacePrintf(msg);
      }
        
      
      void ManageCubes(void) {
        #ifndef OLD_CUBE_EXPERIMENT
        // LED status
        static int blockID = 0;

        blockID = (blockID+1) % MAX_CUBES;
        memcpy((void*)&g_dataToBody.cubeStatus, &g_LedStatus[blockID], sizeof(LEDPacket));
        g_dataToBody.cubeToUpdate = blockID;

        // Tap detection
        if (g_dataToHead.common.source != SPI_SOURCE_BODY){
          return ;
        }

        uint8_t id = g_dataToHead.cubeToUpdate;
        
        if (id >= MAX_CUBES) {
          return ;
        }

        uint8_t shocks = g_dataToHead.cubeStatus.shockCount;
        uint8_t count = shocks - g_AccelStatus[id].shockCount;
        memcpy(&g_AccelStatus[id], (void*)&g_dataToHead.cubeStatus, sizeof(AcceleratorPacket));
        
        //DisplayStatus(id);

        if (count > 0 && count < 16) {
          Messages::ActiveObjectTapped m;
          m.numTaps = count;
          m.objectID = id;
          RadioSendMessage(GET_MESSAGE_ID(Messages::ActiveObjectTapped), &m);
        }        
        
        
        // Detect if block moved from accel data
        const u8 START_MOVING_COUNT_THRESH = 5;  // Determines number of motion tics that much be observed before Moving msg is sent
        const u8 STOP_MOVING_COUNT_THRESH = 20;  // Determines number of no-motion tics that much be observed before StoppedMoving msg is sent
        static u8 movingTimeoutCtr[MAX_CUBES] = {0};
        static bool isMoving[MAX_CUBES] = {false};
        static UpAxis prevUpAxis[MAX_CUBES] = {UP_AXIS_UNKNOWN};
        
        s8 ax = g_AccelStatus[id].x;
        s8 ay = g_AccelStatus[id].y;
        s8 az = g_AccelStatus[id].z;
        
        
        // Compute upAxis
        // Send ObjectMoved message if upAxis changes
        s8 maxAccelVal = 0;
        UpAxis upAxis = UP_AXIS_UNKNOWN;
        if (abs(ax) > maxAccelVal) {
          upAxis = ax > 0 ? UP_AXIS_Xpos : UP_AXIS_Xneg;
          maxAccelVal = abs(ax);
        }
        if (abs(ay) > maxAccelVal) {
          upAxis = ay > 0 ? UP_AXIS_Ypos : UP_AXIS_Yneg;
          maxAccelVal = abs(ay);
        }
        if (abs(az) > maxAccelVal) {
          upAxis = az > 0 ? UP_AXIS_Zpos : UP_AXIS_Zneg;
          maxAccelVal = abs(az);
        }
        bool upAxisChanged = (prevUpAxis[id] != UP_AXIS_UNKNOWN) && (prevUpAxis[id] != upAxis);
        prevUpAxis[id] = upAxis;
        
        
        // Compute acceleration due to movement
        s32 accSqrd = ax*ax + ay*ay + az*az;
        bool isMovingNow = !NEAR(accSqrd, 64*64, 500);  // 64 == 1g
        
        if (isMovingNow) {
          if (movingTimeoutCtr[id] < STOP_MOVING_COUNT_THRESH) {
            ++movingTimeoutCtr[id];
          }
        } else if (movingTimeoutCtr[id] > 0) {
          --movingTimeoutCtr[id];
        }
        
        if (upAxisChanged ||
            ((movingTimeoutCtr[id] >= START_MOVING_COUNT_THRESH) && !isMoving[id])) {
          Messages::ActiveObjectMoved m;
          m.objectID = id;
          m.xAccel = ax;
          m.yAccel = ay;
          m.zAccel = az;
          m.upAxis = upAxis;  // This should get processed on engine eventually
          RadioSendMessage(GET_MESSAGE_ID(Messages::ActiveObjectMoved), &m);
          isMoving[id] = true;
          movingTimeoutCtr[id] = STOP_MOVING_COUNT_THRESH;
        } else if ((movingTimeoutCtr[id] == 0) && isMoving[id]) {
          Messages::ActiveObjectStoppedMoving m;
          m.objectID = id;
          m.upAxis = upAxis;  // This should get processed on engine eventually
          m.rolled = 0;  // This should get processed on engine eventually
          RadioSendMessage(GET_MESSAGE_ID(Messages::ActiveObjectStoppedMoving), &m);
          isMoving[id] = false;
        }
              
        
        #endif
      }

      #ifndef OLD_CUBE_EXPERIMENT

      Result SetBlockLight(const u8 blockID, const u32* onColor, const u32* offColor,
                           const u32* onPeriod_ms, const u32* offPeriod_ms,
                           const u32* transitionOnPeriod_ms, const u32* transitionOffPeriod_ms)
      {
        if (blockID >= MAX_CUBES) {
          return RESULT_FAIL;
        }
       
        uint8_t *light  = g_LedStatus[blockID].ledStatus;
        uint32_t sum = 0;
        int order[] = {0,3,2,1};
        
        for (int c = 0; c < NUM_BLOCK_LEDS; c++) {
          uint32_t color = onColor[order[c]];
          
          for (int ch = 24; ch > 0; ch -= 8) {
            uint8_t status = (color >> ch) & 0xFF;
            uint32_t bright = status;
            sum += bright * bright;
            *(light++) = bright;
          }
        }

        uint32_t sq_sum = isqrt(sum);
        
        g_LedStatus[blockID].ledDark = (sq_sum & ~0xFF) ? 0 : (0x255 - sq_sum);
        
        return RESULT_OK;
      }
      #else

      Result SetBlockLight(const u8 blockID, const u32* onColor, const u32* offColor,
                           const u32* onPeriod_ms, const u32* offPeriod_ms,
                           const u32* transitionOnPeriod_ms, const u32* transitionOffPeriod_ms)
      {
         u8 buffer[256];
         const u32 size = Messages::GetSize(Messages::SetBlockLights_ID);
         Anki::Cozmo::Messages::SetBlockLights m;
         m.blockID = blockID;

         for (int i=0; i<NUM_BLOCK_LEDS; ++i) {
           m.onColor[i] = onColor[i];
           m.offColor[i] = offColor[i];
           m.onPeriod_ms[i] = onPeriod_ms[i];
           m.offPeriod_ms[i] = offPeriod_ms[i];
           m.transitionOnPeriod_ms[i] = (transitionOnPeriod_ms == NULL ? 0 : transitionOnPeriod_ms[i]);
           m.transitionOffPeriod_ms[i] = (transitionOffPeriod_ms == NULL ? 0 : transitionOffPeriod_ms[i]);
         }
         buffer[0] = Messages::SetBlockLights_ID;
         memcpy(buffer + 1, &m, size);
         return RadioSendPacket(buffer, size+1, blockID + 1) ? RESULT_OK : RESULT_FAIL;
      }
#endif
    }
  }
}
>>>>>>> c5e7746d
<|MERGE_RESOLUTION|>--- conflicted
+++ resolved
@@ -1,4 +1,3 @@
-<<<<<<< HEAD
 #include <string.h>
 
 #include "lib/stm32f4xx.h"
@@ -51,6 +50,27 @@
       extern volatile ONCHIP GlobalDataToHead g_dataToHead;
       extern volatile ONCHIP GlobalDataToBody g_dataToBody;
 
+      void DisplayStatus(int id) {
+        static char cnt[4];
+        char msg[512];
+        char *wr = msg;
+        
+        cnt[id]++;
+        
+        for (int b = 0; b < 6; b++)
+          wr += sprintf(wr, "%2x ", ((u8*)&g_dataToHead.cubeStatus)[b]);
+        
+        for (int i = 0; i < 4; i++) {
+          wr += sprintf(wr, "\n%2x:", cnt[i]);
+          for (int b = 0; b < 6; b++) {
+            wr += sprintf(wr, " %2x", ((u8*)&g_AccelStatus[i])[b]);
+          }
+        }
+
+        FacePrintf(msg);
+      }
+        
+      
       void ManageCubes(void) {
         #ifndef OLD_CUBE_EXPERIMENT
         // LED status
@@ -75,11 +95,77 @@
         uint8_t count = shocks - g_AccelStatus[id].shockCount;
         memcpy(&g_AccelStatus[id], (void*)&g_dataToHead.cubeStatus, sizeof(AcceleratorPacket));
         
-        if (count) {
+        //DisplayStatus(id);
+
+        if (count > 0 && count < 16) {
           ActiveObjectTapped m;
           m.numTaps = count;
           m.objectID = id;
           RobotInterface::SendMessage(m);
+        }        
+        
+        
+        // Detect if block moved from accel data
+        const u8 START_MOVING_COUNT_THRESH = 5;  // Determines number of motion tics that much be observed before Moving msg is sent
+        const u8 STOP_MOVING_COUNT_THRESH = 20;  // Determines number of no-motion tics that much be observed before StoppedMoving msg is sent
+        static u8 movingTimeoutCtr[MAX_CUBES] = {0};
+        static bool isMoving[MAX_CUBES] = {false};
+        static UpAxis prevUpAxis[MAX_CUBES] = {UP_AXIS_UNKNOWN};
+        
+        s8 ax = g_AccelStatus[id].x;
+        s8 ay = g_AccelStatus[id].y;
+        s8 az = g_AccelStatus[id].z;
+        
+        
+        // Compute upAxis
+        // Send ObjectMoved message if upAxis changes
+        s8 maxAccelVal = 0;
+        UpAxis upAxis = UP_AXIS_UNKNOWN;
+        if (abs(ax) > maxAccelVal) {
+          upAxis = ax > 0 ? UP_AXIS_Xpos : UP_AXIS_Xneg;
+          maxAccelVal = abs(ax);
+        }
+        if (abs(ay) > maxAccelVal) {
+          upAxis = ay > 0 ? UP_AXIS_Ypos : UP_AXIS_Yneg;
+          maxAccelVal = abs(ay);
+        }
+        if (abs(az) > maxAccelVal) {
+          upAxis = az > 0 ? UP_AXIS_Zpos : UP_AXIS_Zneg;
+          maxAccelVal = abs(az);
+        }
+        bool upAxisChanged = (prevUpAxis[id] != UP_AXIS_UNKNOWN) && (prevUpAxis[id] != upAxis);
+        prevUpAxis[id] = upAxis;
+        
+        
+        // Compute acceleration due to movement
+        s32 accSqrd = ax*ax + ay*ay + az*az;
+        bool isMovingNow = !NEAR(accSqrd, 64*64, 500);  // 64 == 1g
+        
+        if (isMovingNow) {
+          if (movingTimeoutCtr[id] < STOP_MOVING_COUNT_THRESH) {
+            ++movingTimeoutCtr[id];
+          }
+        } else if (movingTimeoutCtr[id] > 0) {
+          --movingTimeoutCtr[id];
+        }
+        
+        if (upAxisChanged || ((movingTimeoutCtr[id] >= START_MOVING_COUNT_THRESH) && !isMoving[id])) {
+          ActiveObjectMoved m;
+          m.objectID = id;
+          m.xAccel = ax;
+          m.yAccel = ay;
+          m.zAccel = az;
+          m.upAxis = upAxis;  // This should get processed on engine eventually
+          RobotInterface::SendMessage(m);
+          isMoving[id] = true;
+          movingTimeoutCtr[id] = STOP_MOVING_COUNT_THRESH;
+        } else if ((movingTimeoutCtr[id] == 0) && isMoving[id]) {
+          Messages::ActiveObjectStoppedMoving m;
+          m.objectID = id;
+          m.upAxis = upAxis;  // This should get processed on engine eventually
+          m.rolled = 0;  // This should get processed on engine eventually
+          RobotInterface::SendMessage(m);
+          isMoving[id] = false;
         }
         #endif
       }
@@ -91,7 +177,7 @@
         }
        
         uint8_t *light  = g_LedStatus[blockID].ledStatus;
-        uint32_t sum = 0;
+        uint32_t sum = 0;
         static const int order[] = {0,3,2,1};
         
         for (int c = 0; c < NUM_BLOCK_LEDS; c++) {
@@ -113,242 +199,4 @@
       }
     }
   }
-}
-=======
-#include <string.h>
-
-#include "lib/stm32f4xx.h"
-#include "anki/cozmo/robot/hal.h"
-#include "anki/cozmo/robot/spineData.h"
-#include "hal/portable.h"
-
-// When accel processing moves to engine, these can go away
-#include "anki/cozmo/shared/activeBlockTypes.h"
-
-//#define OLD_CUBE_EXPERIMENT 1 // for testing
-
-#define MAX_CUBES 20
-#define NUM_BLOCK_LEDS 4
-
-static LEDPacket         g_LedStatus[MAX_CUBES];
-static AcceleratorPacket g_AccelStatus[MAX_CUBES];
-
-uint32_t isqrt(uint32_t a_nInput)
-{
-    uint32_t op  = a_nInput;
-    uint32_t res = 0;
-    uint32_t one = 1uL << 30; // The second-to-top bit is set: use 1u << 14 for uint16_t type; use 1uL<<30 for uint32_t type
-
-
-    // "one" starts at the highest power of four <= than the argument.
-    while (one > op)
-    {
-        one >>= 2;
-    }
-
-    while (one != 0)
-    {
-        if (op >= res + one)
-        {
-            op = op - (res + one);
-            res = res +  2 * one;
-        }
-        res >>= 1;
-        one >>= 2;
-    }
-    return res;
-}
-
-#include <stdio.h>
-
-namespace Anki
-{
-  namespace Cozmo
-  {
-    namespace HAL
-    {
-      extern volatile ONCHIP GlobalDataToHead g_dataToHead;
-      extern volatile ONCHIP GlobalDataToBody g_dataToBody;
-
-      void DisplayStatus(int id) {
-        static char cnt[4];
-        char msg[512];
-        char *wr = msg;
-        
-        cnt[id]++;
-        
-        for (int b = 0; b < 6; b++)
-          wr += sprintf(wr, "%2x ", ((u8*)&g_dataToHead.cubeStatus)[b]);
-        
-        for (int i = 0; i < 4; i++) {
-          wr += sprintf(wr, "\n%2x:", cnt[i]);
-          for (int b = 0; b < 6; b++) {
-            wr += sprintf(wr, " %2x", ((u8*)&g_AccelStatus[i])[b]);
-          }
-        }
-
-        FacePrintf(msg);
-      }
-        
-      
-      void ManageCubes(void) {
-        #ifndef OLD_CUBE_EXPERIMENT
-        // LED status
-        static int blockID = 0;
-
-        blockID = (blockID+1) % MAX_CUBES;
-        memcpy((void*)&g_dataToBody.cubeStatus, &g_LedStatus[blockID], sizeof(LEDPacket));
-        g_dataToBody.cubeToUpdate = blockID;
-
-        // Tap detection
-        if (g_dataToHead.common.source != SPI_SOURCE_BODY){
-          return ;
-        }
-
-        uint8_t id = g_dataToHead.cubeToUpdate;
-        
-        if (id >= MAX_CUBES) {
-          return ;
-        }
-
-        uint8_t shocks = g_dataToHead.cubeStatus.shockCount;
-        uint8_t count = shocks - g_AccelStatus[id].shockCount;
-        memcpy(&g_AccelStatus[id], (void*)&g_dataToHead.cubeStatus, sizeof(AcceleratorPacket));
-        
-        //DisplayStatus(id);
-
-        if (count > 0 && count < 16) {
-          Messages::ActiveObjectTapped m;
-          m.numTaps = count;
-          m.objectID = id;
-          RadioSendMessage(GET_MESSAGE_ID(Messages::ActiveObjectTapped), &m);
-        }        
-        
-        
-        // Detect if block moved from accel data
-        const u8 START_MOVING_COUNT_THRESH = 5;  // Determines number of motion tics that much be observed before Moving msg is sent
-        const u8 STOP_MOVING_COUNT_THRESH = 20;  // Determines number of no-motion tics that much be observed before StoppedMoving msg is sent
-        static u8 movingTimeoutCtr[MAX_CUBES] = {0};
-        static bool isMoving[MAX_CUBES] = {false};
-        static UpAxis prevUpAxis[MAX_CUBES] = {UP_AXIS_UNKNOWN};
-        
-        s8 ax = g_AccelStatus[id].x;
-        s8 ay = g_AccelStatus[id].y;
-        s8 az = g_AccelStatus[id].z;
-        
-        
-        // Compute upAxis
-        // Send ObjectMoved message if upAxis changes
-        s8 maxAccelVal = 0;
-        UpAxis upAxis = UP_AXIS_UNKNOWN;
-        if (abs(ax) > maxAccelVal) {
-          upAxis = ax > 0 ? UP_AXIS_Xpos : UP_AXIS_Xneg;
-          maxAccelVal = abs(ax);
-        }
-        if (abs(ay) > maxAccelVal) {
-          upAxis = ay > 0 ? UP_AXIS_Ypos : UP_AXIS_Yneg;
-          maxAccelVal = abs(ay);
-        }
-        if (abs(az) > maxAccelVal) {
-          upAxis = az > 0 ? UP_AXIS_Zpos : UP_AXIS_Zneg;
-          maxAccelVal = abs(az);
-        }
-        bool upAxisChanged = (prevUpAxis[id] != UP_AXIS_UNKNOWN) && (prevUpAxis[id] != upAxis);
-        prevUpAxis[id] = upAxis;
-        
-        
-        // Compute acceleration due to movement
-        s32 accSqrd = ax*ax + ay*ay + az*az;
-        bool isMovingNow = !NEAR(accSqrd, 64*64, 500);  // 64 == 1g
-        
-        if (isMovingNow) {
-          if (movingTimeoutCtr[id] < STOP_MOVING_COUNT_THRESH) {
-            ++movingTimeoutCtr[id];
-          }
-        } else if (movingTimeoutCtr[id] > 0) {
-          --movingTimeoutCtr[id];
-        }
-        
-        if (upAxisChanged ||
-            ((movingTimeoutCtr[id] >= START_MOVING_COUNT_THRESH) && !isMoving[id])) {
-          Messages::ActiveObjectMoved m;
-          m.objectID = id;
-          m.xAccel = ax;
-          m.yAccel = ay;
-          m.zAccel = az;
-          m.upAxis = upAxis;  // This should get processed on engine eventually
-          RadioSendMessage(GET_MESSAGE_ID(Messages::ActiveObjectMoved), &m);
-          isMoving[id] = true;
-          movingTimeoutCtr[id] = STOP_MOVING_COUNT_THRESH;
-        } else if ((movingTimeoutCtr[id] == 0) && isMoving[id]) {
-          Messages::ActiveObjectStoppedMoving m;
-          m.objectID = id;
-          m.upAxis = upAxis;  // This should get processed on engine eventually
-          m.rolled = 0;  // This should get processed on engine eventually
-          RadioSendMessage(GET_MESSAGE_ID(Messages::ActiveObjectStoppedMoving), &m);
-          isMoving[id] = false;
-        }
-              
-        
-        #endif
-      }
-
-      #ifndef OLD_CUBE_EXPERIMENT
-
-      Result SetBlockLight(const u8 blockID, const u32* onColor, const u32* offColor,
-                           const u32* onPeriod_ms, const u32* offPeriod_ms,
-                           const u32* transitionOnPeriod_ms, const u32* transitionOffPeriod_ms)
-      {
-        if (blockID >= MAX_CUBES) {
-          return RESULT_FAIL;
-        }
-       
-        uint8_t *light  = g_LedStatus[blockID].ledStatus;
-        uint32_t sum = 0;
-        int order[] = {0,3,2,1};
-        
-        for (int c = 0; c < NUM_BLOCK_LEDS; c++) {
-          uint32_t color = onColor[order[c]];
-          
-          for (int ch = 24; ch > 0; ch -= 8) {
-            uint8_t status = (color >> ch) & 0xFF;
-            uint32_t bright = status;
-            sum += bright * bright;
-            *(light++) = bright;
-          }
-        }
-
-        uint32_t sq_sum = isqrt(sum);
-        
-        g_LedStatus[blockID].ledDark = (sq_sum & ~0xFF) ? 0 : (0x255 - sq_sum);
-        
-        return RESULT_OK;
-      }
-      #else
-
-      Result SetBlockLight(const u8 blockID, const u32* onColor, const u32* offColor,
-                           const u32* onPeriod_ms, const u32* offPeriod_ms,
-                           const u32* transitionOnPeriod_ms, const u32* transitionOffPeriod_ms)
-      {
-         u8 buffer[256];
-         const u32 size = Messages::GetSize(Messages::SetBlockLights_ID);
-         Anki::Cozmo::Messages::SetBlockLights m;
-         m.blockID = blockID;
-
-         for (int i=0; i<NUM_BLOCK_LEDS; ++i) {
-           m.onColor[i] = onColor[i];
-           m.offColor[i] = offColor[i];
-           m.onPeriod_ms[i] = onPeriod_ms[i];
-           m.offPeriod_ms[i] = offPeriod_ms[i];
-           m.transitionOnPeriod_ms[i] = (transitionOnPeriod_ms == NULL ? 0 : transitionOnPeriod_ms[i]);
-           m.transitionOffPeriod_ms[i] = (transitionOffPeriod_ms == NULL ? 0 : transitionOffPeriod_ms[i]);
-         }
-         buffer[0] = Messages::SetBlockLights_ID;
-         memcpy(buffer + 1, &m, size);
-         return RadioSendPacket(buffer, size+1, blockID + 1) ? RESULT_OK : RESULT_FAIL;
-      }
-#endif
-    }
-  }
-}
->>>>>>> c5e7746d
+}