--- conflicted
+++ resolved
@@ -8,7 +8,6 @@
 #include "portable.h"
 #include "../hal/hardware.h"
 
-// Pins preconfigured by the K02
 GPIO_PIN_SOURCE(PRE_CONFIGURED_1, PTA, 18);
 GPIO_PIN_SOURCE(PRE_CONFIGURED_2, PTA, 19);
 
@@ -18,59 +17,28 @@
   // Clear any I/Os that are default driven in K02
   // PTA0-3 are taken care of (SWD and POWER pins)
   // PTA18 and 19 are driven by default
-<<<<<<< HEAD
-  GPIO_IN(PTA, (1<<18) | (1<<19));
-  SOURCE_SETUP(PTA, 18, SourceGPIO);
-  SOURCE_SETUP(PTA, 19, SourceGPIO);
-
-  // Setup initial state for power on sequencing
-  // Initial state of the machine (Powered down, disabled)
-  GPIO_RESET(GPIO_POWEREN, PIN_POWEREN);
-  GPIO_SET(GPIO_CAM_PWDN, PIN_CAM_PWDN);
-  GPIO_RESET(GPIO_CAM_RESET_N, PIN_CAM_RESET_N);
-  GPIO_RESET(GPIO_OLED_RESET_N, PIN_OLED_RESET_N);
-
-  // Configure pins as outputs
-  GPIO_OUT(GPIO_POWEREN, PIN_POWEREN);
-  SOURCE_SETUP(GPIO_POWEREN, SOURCE_POWEREN, SourceGPIO);
-  GPIO_OUT(GPIO_CAM_PWDN, PIN_CAM_PWDN);
-  SOURCE_SETUP(GPIO_CAM_PWDN, SOURCE_CAM_PWDN, SourceGPIO);
-  GPIO_OUT(GPIO_CAM_RESET_N, PIN_CAM_RESET_N);
-  SOURCE_SETUP(GPIO_CAM_RESET_N, SOURCE_CAM_RESET_N, SourceGPIO);
-  GPIO_OUT(GPIO_OLED_RESET_N, PIN_OLED_RESET_N);
-  SOURCE_SETUP(GPIO_OLED_RESET_N, SOURCE_OLED_RESET_N, SourceGPIO);
-  MicroWait(3000);
-=======
   GPIO_IN(PRE_CONFIGURED_1);
   GPIO_IN(PRE_CONFIGURED_2);
   SOURCE_SETUP(PRE_CONFIGURED_1, SourceGPIO);
   SOURCE_SETUP(PRE_CONFIGURED_2, SourceGPIO);
-  
+
+  // Setup initial state for power on sequencing
   // Initial state of the machine (Powered down, disabled)
+  GPIO_RESET(POWEREN);
   GPIO_SET(CAM_PWDN);
+  GPIO_RESET(CAM_RESET_N);
+  GPIO_RESET(OLED_RESET_N);
+
+  // Configure pins as outputs
+  GPIO_OUT(POWEREN);
+  SOURCE_SETUP(POWEREN, SourceGPIO);
   GPIO_OUT(CAM_PWDN);
   SOURCE_SETUP(CAM_PWDN, SourceGPIO);
-
-  GPIO_RESET(CAM_OLED_RESET_N);
-  GPIO_OUT(CAM_OLED_RESET_N);
-  SOURCE_SETUP(CAM_OLED_RESET_N, SourceGPIO);
-
-  #ifdef HEAD_1_0
-  // Drive the OLED reset line low on startup
-  GPIO_RESET(OLED_RST);
-  GPIO_OUT(OLED_RST);
-  SOURCE_SETUP(OLED_RST, SourceGPIO);
-  #endif
-  
-  #ifndef HEAD_1_0
-  GPIO_SET(nV18_EN);
-  GPIO_OUT(nV18_EN);
-  SOURCE_SETUP(nV18_EN, SourceGPIO);
-  #endif
-  GPIO_RESET(POWEREN);
-  GPIO_OUT(POWEREN);
-  SOURCE_SETUP(POWEREN, SourceGPIO);
->>>>>>> d54585df
+  GPIO_OUT(CAM_RESET_N);
+  SOURCE_SETUP(CAM_RESET_N, SourceGPIO);
+  GPIO_OUT(OLED_RESET_N);
+  SOURCE_SETUP(OLED_RESET_N, SourceGPIO);
+  MicroWait(3000);
 
   // Configure spine communication
   GPIO_IN(BODY_UART_RX);
@@ -131,45 +99,24 @@
   GPIO_IN(WS);
   SOURCE_SETUP(WS, SourceGPIO | SourcePullUp);
 
-<<<<<<< HEAD
   // Power-up Sequence
-  GPIO_SET(GPIO_OLED_RESET_N, PIN_OLED_RESET_N);
+  GPIO_SET(OLED_RESET_N);
   MicroWait(3000);
 
-  GPIO_SET(GPIO_POWEREN, PIN_POWEREN);
+  GPIO_SET(POWEREN);
   MicroWait(10);
 
-  GPIO_RESET(GPIO_CAM_PWDN, PIN_CAM_PWDN);
+  GPIO_RESET(CAM_PWDN);
   MicroWait(10);
 
-  GPIO_SET(GPIO_CAM_RESET_N, PIN_CAM_RESET_N);
+  GPIO_SET(CAM_RESET_N);
   MicroWait(10);
-=======
-  // Power sequencing
-  #ifndef HEAD_1_0
-  GPIO_RESET(nV18_EN);                    // Enable 1v8 rail
-  MicroWait(1000);
-  GPIO_SET(CAM_OLED_RESET_N);    // Release /RESET
-  MicroWait(10);
-  #endif
-  GPIO_SET(POWEREN);                      // Enable 2v8 / 3v3 rail
-  MicroWait(1000);
-  GPIO_RESET(CAM_OLED_RESET_N);  // Assert /RESET
-  MicroWait(10);
-  GPIO_RESET(CAM_PWDN);                  // Release camera /PWDN
-  MicroWait(10);
-  #ifdef HEAD_1_0
-  GPIO_SET(OLED_RST);                    // Release /RESET (OLED)
-  #endif
-  GPIO_SET(CAM_OLED_RESET_N);    // Release /RESET
-  MicroWait(5000);
->>>>>>> d54585df
 
   // Wait for Espressif to toggle out 4 words of I2SPI
   for (int i = 0; i < 32 * 512; i++)
   {
-    while (GPIO_READ(WS))  ;
-    while (!GPIO_READ(WS)) ;
+    while (GPIO_READ(WS))     ;
+    while (!GPIO_READ(WS))  ;
   }
 
   GPIO_IN(MISO);
