--- conflicted
+++ resolved
@@ -256,13 +256,6 @@
   bool enable
 }
 
-// Enable/disable charging
-// When charging is enabled all motors are disabled
-message EnableCharging
-{
-  bool enable
-}
-
 // ========== V2 Animation process messages ===========
 
 message PlayAnim
@@ -404,7 +397,6 @@
   // Init
   GetManufacturingInfo          getMfgInfo                  = 0x01,
   SyncTime                      syncTime                    = 0x02,
-  EnableCharging                enableCharging              = 0x03,
 
   // Debug / Test
   StartControllerTestMode       startControllerTestMode     = 0x0A,
@@ -469,18 +461,14 @@
   LockAnimTracks                lockAnimTracks              = 0x51,
   //      FREE SLOT                                         = 0x52,
   AbortAnimation                abortAnimation              = 0x53,
-<<<<<<< HEAD
+
   StartRecordingMics            startRecordingMics          = 0x54,
   DrawTextOnScreen              drawTextOnScreen            = 0x55,
+
   DisplayProceduralFace         displayProceduralFace       = 0x56,
   SetFaceHue                    setFaceHue                  = 0x57,
-
-=======
-  DisplayProceduralFace         displayProceduralFace       = 0x54,
-  SetFaceHue                    setFaceHue                  = 0x55,
-  DisplayFaceImageBinaryChunk   displayFaceImageBinaryChunk = 0x56,
-  DisplayFaceImageRGBChunk      displayFaceImageRGBChunk    = 0x57,
->>>>>>> 9f6c0080
+  DisplayFaceImageBinaryChunk   displayFaceImageBinaryChunk = 0x58,
+  DisplayFaceImageRGBChunk      displayFaceImageRGBChunk    = 0x59,
 
   AudioEngine::Multiplexer::PostAudioEvent        postAudioEvent       = 0x70,
   AudioEngine::Multiplexer::StopAllAudioEvents    stopAllAudioEvents   = 0x71,
