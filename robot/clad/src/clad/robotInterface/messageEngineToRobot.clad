/** Clad definitions of all messages sent from the Cozmo engine to the robot and from one part of the robot to another.
 * This file name is now out of date since it should be messageToRobot since messages may not be coming from the engine.
 *
 * Used in the engine, all three robot processors and the test fixture, however, we don't have to build and flash in
 * lockstep because of strict tag space partitioning.
 */

#include "clad/audio/audioMessage.clad"
#include "clad/types/imageTypes.clad"
#include "clad/types/robotStatusAndActions.clad"
#include "clad/types/ledTypes.clad"
#include "clad/types/animationTypes.clad"
#include "clad/types/robotTestModes.clad"
#include "clad/types/dockingSignals.clad"
#include "clad/types/imu.clad"
#include "clad/types/controllerChannels.clad"
#include "clad/types/proceduralFaceTypes.clad"
#include "clad/robotInterface/messageToActiveObject.clad"
#include "clad/robotInterface/messageFromActiveObject.clad"
#include "clad/robotInterface/otaMessages.clad"
#include "clad/types/cameraFOVInfo.clad"
#include "clad/types/motorTypes.clad"


namespace Anki {
namespace Cozmo {
  
  structure SetPropSlot
  {
    uint_32 factory_id,
    uint_8  slot
  }

  message SetCubeGamma
  {
    uint_8  gamma
  }

namespace RobotInterface {

/** Pipe from engine to robot.
 * This cannot be an auto union because we need explicit tag values to partition the RTIP and WiFi code
 * and to make debugging from message dumps more sane.
 */

message StartMotorCalibration
{
  bool calibrateHead,
  bool calibrateLift
}

message DriveWheels
{
  float_32 lwheel_speed_mmps,
  float_32 rwheel_speed_mmps,
  float_32 lwheel_accel_mmps2 = 0.0,
  float_32 rwheel_accel_mmps2 = 0.0
}

message DriveWheelsCurvature
{
  float_32 speed,               // Target speed in mm/sec (or rad/s if curvatureRadius_mm == 0)
                                // If curvatureRadius_mm == 0, the speed is in rad/s where +ve means CCW rotation.
  float_32 accel,               // Acceleration to approach target speed in mm/sec^2
                                // (or rad/s^2 if curvatureRadius_mm == 0)
                                // 0: Max acceleration

  int_16 curvatureRadius_mm     // Radius of arc to drive
                                // u16_MAX or u16_MIN: Straight
                                // +ve: curves left, -ve: curves right
                                // 0: Point turn
}

message MoveLift
{
  float_32 speed_rad_per_sec,
}

message MoveHead
{
  float_32 speed_rad_per_sec,
}

message SetLiftHeight
{
  float_32 height_mm,
  float_32 max_speed_rad_per_sec,
  float_32 accel_rad_per_sec2,
  float_32 duration_sec,
}

message SetHeadAngle
{
  float_32 angle_rad,
  float_32 max_speed_rad_per_sec,
  float_32 accel_rad_per_sec2,
  float_32 duration_sec,
}

message HeadAngleUpdate
{
  float_32 newAngle,
}

// This is a turn in place to an absolute angle
message SetBodyAngle
{
  float_32 angle_rad,              // Absolute angle the robot should achieve at the end of the turn.
  float_32 max_speed_rad_per_sec,  // Maximum speed of the turn (sign determines the direction of the turn)
  float_32 accel_rad_per_sec2,     // Accel/decel to use during the turn
  float_32 angle_tolerance,
  uint_16 num_half_revolutions,    // Used for turns greater than 180 degrees (e.g. "turn 720 degrees")
  bool use_shortest_direction      // If true, robot should take the shortest path to angle_rad and disregard
                                   // the sign of max_speed and num_half_revolutions. If false, consider sign
                                   // of max_speed and num_half_revolutions to determine which direction to
                                   // turn and how far to turn (e.g. for turns longer than 360 deg)
}

message TurnInPlaceAtSpeed
{
  float_32 speed_rad_per_sec,
  float_32 accel_rad_per_sec2,
}

message StopAllMotors
{
}

message ClearPath
{
  uint_16 pathID,
}

message PathSegmentSpeed
{
  float_32 target,
  float_32 accel,
  float_32 decel,
}

message AppendPathSegmentLine
{
  float_32 x_start_mm,
  float_32 y_start_mm,
  float_32 x_end_mm,
  float_32 y_end_mm,
  PathSegmentSpeed speed,
}

message AppendPathSegmentArc
{
  float_32 x_center_mm,
  float_32 y_center_mm,
  float_32 radius_mm,
  float_32 startRad,
  float_32 sweepRad,
  PathSegmentSpeed speed,
}

message AppendPathSegmentPointTurn
{
  float_32 x_center_mm,
  float_32 y_center_mm,
  float_32 startRad,
  float_32 targetRad,
  float_32 angleTolerance,
  PathSegmentSpeed speed, // targetSpeed indicates rotational speed in rad/s
  bool     useShortestDir
}

message TrimPath
{
  uint_8 numPopFrontSegments,
  uint_8 numPopBackSegments,
}

message ExecutePath
{
  uint_16 pathID,
  bool    useManualSpeed,
}

message AbsoluteLocalizationUpdate
{
  uint_32 timestamp,
  uint_32 pose_frame_id,
  uint_32 origin_id,
  float_32 xPosition,
  float_32 yPosition,
  float_32 headingAngle,
}

// Used only for testing with simulated robots. Engine will never send this message if it is talking
// talking to a simulated robot
message ForceDelocalizeSimulatedRobot
{

}

message SyncTime
{
  uint_32 syncTime,

  // Other random things to send to robot on init
  // which can eventually be made constant
  float_32 driveCenterOffset
}

message ControllerGains
{
  float_32 kp,
  float_32 ki,
  float_32 kd,
  float_32 maxIntegralError,
  ControllerChannel controller
}

message RollActionParams
{
   float_32 liftHeight_mm,
   float_32 driveSpeed_mmps,
   float_32 driveAccel_mmps2,
   uint_32 driveDuration_ms,
   float_32 backupDist_mm,
}

message SetMotionModelParams
{
  float_32 slipFactor,
}

message BackpackSetLayer
{
  uint_8 layer
}

message GetManufacturingInfo
{
}

message AbortAnimation
{
  uint_8 tag
}

message CheckLiftLoad
{
}

// Enable/Disable power to lift completely.
// Once disabled, must be re-enabled before motor can be commanded again.
// Only works for MOTOR_LIFT and MOTOR_HEAD.
message EnableMotorPower
{
  MotorID motorID,
  bool    enable
}

message EnableReadToolCodeMode
{
  float_32 headPower,
  float_32 liftPower,
  bool enable
}

message EnableStopOnCliff
{
  bool enable
}

message SetCliffDetectThresholds
{
  uint_16 thresholds[4],  // New cliff threshold values for each sensor
}

message EnableBraceWhenFalling
{
  bool enable
}

// ========== V2 Animation process messages ===========

// TODO: Make animation files referencable by integer tag so we don't have to send a string.
message RequestAvailableAnimations
{
}

message PlayAnim
{
  uint_32 animID,
  uint_32 numLoops = 1,
  uint_8  tag
}

message LockAnimTracks
{
  uint_8 whichTracks    // See AnimTrackFlags
}

message RecordHeading
{
}

message TurnToRecordedHeading
{
  int_16 offset_deg,        // Offset from recorded angle
  int_16 speed_degPerSec,
  int_16 accel_degPerSec2,
  int_16 decel_degPerSec2,
  uint_16 tolerance_deg,
  uint_16 numHalfRevs,
  bool useShortestDir,
}

message SetBackpackLights
{
  LightState lights[3],
  uint_8 layer = 0      // 0 is BPL_USER
}

<<<<<<< HEAD
message StartRecordingMics
{
  uint_32 duration_ms,
  bool    runFFT,
  string  path
}

structure ColorRGB
{
  uint_8 r,
  uint_8 g,
  uint_8 b
}

message DrawTextOnScreen
{
  ColorRGB textColor,
  ColorRGB bgColor,
  string   text
=======
// DisplayProceduralFace
message DisplayProceduralFace 
{
    ProceduralFaceParameters  faceParams,
    uint_32                   duration_ms     // Use uint_32 max value to keep the image on the screen
}

// SetFaceHue
message SetFaceHue
{
    float_32 hue // [0,1]
>>>>>>> 3d73d71c
}

// ====================================================

enum uint_32 ToRobotAddressSpace
{
  GLOBAL_INVALID_TAG = 0,
  TO_SUPERVISOR_START = 0x01,
  TO_SUPERVISOR_END   = 0x4F,
  TO_ANIM_START = 0x50,
  TO_ANIM_END   = 0xAF,
  TO_ENG_START  = 0xB0,
  TO_ENG_UNREL  = 0xF0,
  TO_ENG_END    = 0xFE
}

/// *************** Overall message pipe ******************************* ///

/** Pipe from engine to animation process and robot (supervisor) process
 * This cannot be an auto union because we need explicit tag values to partition the messages between the engine (not
 * included in this file), anim process, and robot process. And significantly to make debugging from message dumps
 * more sane.
 */
union EngineToRobot
{
  // 0x00 Is invalid message

  // 0x01 to 0x4f: Messages to robot (supervisor) process

  // Init
  GetManufacturingInfo          getMfgInfo                  = 0x01,
  SyncTime                      syncTime                    = 0x02,

  // Debug / Test
  StartControllerTestMode       startControllerTestMode     = 0x0A,
  ControllerGains               setControllerGains          = 0x0B,
  SetMotionModelParams          setMotionModelParams        = 0x0C,
  RollActionParams              rollActionParams            = 0x0D,

  // Motor control
  DriveWheels                   drive                       = 0x10,
  DriveWheelsCurvature          driveCurvature              = 0x11,
  MoveLift                      moveLift                    = 0x12,
  MoveHead                      moveHead                    = 0x13,
  SetLiftHeight                 liftHeight                  = 0x14,
  SetHeadAngle                  headAngle                   = 0x15,
  HeadAngleUpdate               headAngleUpdate             = 0x16,
  SetBodyAngle                  setBodyAngle                = 0x17,
  TurnInPlaceAtSpeed            turnInPlaceAtSpeed          = 0x18,
  RecordHeading                 recordHeading               = 0x19,
  TurnToRecordedHeading         turnToRecordedHeading       = 0x1A,  
  EnableMotorPower              enableMotorPower            = 0x1B,    
  StopAllMotors                 stop                        = 0x1C,

  // Lights
  BackpackSetLayer              setBackpackLayer            = 0x1D,
  SetBackpackLights             setBackpackLights           = 0x1E,

  // Path messages
  ClearPath                     clearPath                   = 0x20,
  AppendPathSegmentLine         appendPathSegLine           = 0x21,
  AppendPathSegmentArc          appendPathSegArc            = 0x22,
  AppendPathSegmentPointTurn    appendPathSegPointTurn      = 0x23,
  TrimPath                      trimPath                    = 0x24,
  ExecutePath                   executePath                 = 0x25,

  // Docking messages
  DockWithObject                dockWithObject              = 0x26,
  AbortDocking                  abortDocking                = 0x27,
  PlaceObjectOnGround           placeObjectOnGround         = 0x28,
  DockingErrorSignal            dockingErrorSignal          = 0x2A,
  CarryStateUpdate              setCarryState               = 0x2B,
  CameraFOVInfo                 cameraFOVInfo               = 0x2C,  

  // Localization
  AbsoluteLocalizationUpdate    absLocalizationUpdate       = 0x2D,
  ForceDelocalizeSimulatedRobot forceDelocalizeSimulatedRobot = 0x2E, // Used for simulation only, no-op for physical  

  // Sensor messages
  IMURequest                    imuRequest                  = 0x30,  
  CheckLiftLoad                 checkLiftLoad               = 0x31,  
  SetCliffDetectThresholds      setCliffDetectThresholds    = 0x32,

  // Calibration
  EnableReadToolCodeMode        enableReadToolCodeMode      = 0x33,
  StartMotorCalibration         startMotorCalibration       = 0x34,
  
  // Reactions
  EnableStopOnCliff             enableStopOnCliff           = 0x35,
  EnableBraceWhenFalling        enableBraceWhenFalling      = 0x36,


  // TODO: These cube messages will need to be modified and moved to a 
  //       separate file once we update block connection logic for BLE
  CubeLights                    setCubeLights               = 0x4B,
  SetPropSlot                   setPropSlot                 = 0x4C,
  StreamObjectAccel             streamObjectAccel           = 0x4D,
  SetCubeGamma                  setCubeGamma                = 0x4E,
  CubeID                        setCubeID                   = 0x4F,
  

  // 0x50 to 0xAF: To Anim Process
  PlayAnim                      playAnim                    = 0x50,
  LockAnimTracks                lockAnimTracks              = 0x51,
  RequestAvailableAnimations    requestAvailableAnimations  = 0x52,
  AbortAnimation                abortAnimation              = 0x53,
<<<<<<< HEAD
  StartRecordingMics            startRecordingMics          = 0x54,
  DrawTextOnScreen              drawTextOnScreen            = 0x55,

=======
  DisplayProceduralFace         displayProceduralFace       = 0x54,
  SetFaceHue                    setFaceHue                  = 0x55,
>>>>>>> 3d73d71c

  AudioEngine::Multiplexer::PostAudioEvent        postAudioEvent       = 0x70,
  AudioEngine::Multiplexer::StopAllAudioEvents    stopAllAudioEvents   = 0x71,
  AudioEngine::Multiplexer::PostAudioGameState    postAudioGameState   = 0x72,
  AudioEngine::Multiplexer::PostAudioSwitchState  postAudioSwitchState = 0x73,
  AudioEngine::Multiplexer::PostAudioParameter    postAudioParameter   = 0x74,


  // 0xB0 to 0xFE: To engine, see messageRobotToEngine.clad
}


} // namespace Robot Interface
} // namespace Cozmo
} // namespace Anki<|MERGE_RESOLUTION|>--- conflicted
+++ resolved
@@ -318,7 +318,6 @@
   uint_8 layer = 0      // 0 is BPL_USER
 }
 
-<<<<<<< HEAD
 message StartRecordingMics
 {
   uint_32 duration_ms,
@@ -338,7 +337,8 @@
   ColorRGB textColor,
   ColorRGB bgColor,
   string   text
-=======
+}
+
 // DisplayProceduralFace
 message DisplayProceduralFace 
 {
@@ -350,7 +350,6 @@
 message SetFaceHue
 {
     float_32 hue // [0,1]
->>>>>>> 3d73d71c
 }
 
 // ====================================================
@@ -457,14 +456,11 @@
   LockAnimTracks                lockAnimTracks              = 0x51,
   RequestAvailableAnimations    requestAvailableAnimations  = 0x52,
   AbortAnimation                abortAnimation              = 0x53,
-<<<<<<< HEAD
   StartRecordingMics            startRecordingMics          = 0x54,
   DrawTextOnScreen              drawTextOnScreen            = 0x55,
-
-=======
-  DisplayProceduralFace         displayProceduralFace       = 0x54,
-  SetFaceHue                    setFaceHue                  = 0x55,
->>>>>>> 3d73d71c
+  DisplayProceduralFace         displayProceduralFace       = 0x56,
+  SetFaceHue                    setFaceHue                  = 0x57,
+
 
   AudioEngine::Multiplexer::PostAudioEvent        postAudioEvent       = 0x70,
   AudioEngine::Multiplexer::StopAllAudioEvents    stopAllAudioEvents   = 0x71,
