/** Clad definitions of all messages sent from the Cozmo engine to the robot and from one part of the robot to another.
 * This file name is now out of date since it should be messageToRobot since messages may not be coming from the engine.
 *
 * Used in the engine, all three robot processors and the test fixture, however, we don't have to build and flash in
 * lockstep because of strict tag space partitioning.
 */

#include "clad/audio/audioMessage.clad"
#include "clad/robotInterface/otaMessages.clad"
#include "clad/types/animationTypes.clad"
#include "clad/types/cameraFOVInfo.clad"
#include "clad/types/controllerChannels.clad"
#include "clad/types/dockingSignals.clad"
#include "clad/types/imu.clad"
#include "clad/types/keepFaceAliveParameters.clad"
#include "clad/types/ledTypes.clad"
#include "clad/types/motorTypes.clad"
#include "clad/types/proceduralFaceTypes.clad"
#include "clad/types/proxMessages.clad"
#include "clad/types/robotStatusAndActions.clad"
#include "clad/types/robotTestModes.clad"
#include "clad/types/sayTextStyles.clad"
#include "clad/types/switchboardToRobot.clad"

namespace Anki {
namespace Cozmo {

namespace RobotInterface {

/** Pipe from engine to robot.
 * This cannot be an auto union because we need explicit tag values to partition the RTIP and WiFi code
 * and to make debugging from message dumps more sane.
 */

message StartMotorCalibration
{
  bool calibrateHead,
  bool calibrateLift
}

message DriveWheels
{
  float_32 lwheel_speed_mmps,
  float_32 rwheel_speed_mmps,
  float_32 lwheel_accel_mmps2 = 0.0,
  float_32 rwheel_accel_mmps2 = 0.0
}

message DriveWheelsCurvature
{
  float_32 speed,               // Target speed in mm/sec (or rad/s if curvatureRadius_mm == 0)
                                // If curvatureRadius_mm == 0, the speed is in rad/s where +ve means CCW rotation.
  float_32 accel,               // Acceleration to approach target speed in mm/sec^2
                                // (or rad/s^2 if curvatureRadius_mm == 0)
                                // 0: Max acceleration

  int_16 curvatureRadius_mm     // Radius of arc to drive
                                // u16_MAX or u16_MIN: Straight
                                // +ve: curves left, -ve: curves right
                                // 0: Point turn
}

message MoveLift
{
  float_32 speed_rad_per_sec,
}

message MoveHead
{
  float_32 speed_rad_per_sec,
}

message SetLiftHeight
{
  float_32 height_mm,
  float_32 max_speed_rad_per_sec,
  float_32 accel_rad_per_sec2,
  float_32 duration_sec,
  uint_8   actionID,
}

message SetHeadAngle
{
  float_32 angle_rad,
  float_32 max_speed_rad_per_sec,
  float_32 accel_rad_per_sec2,
  float_32 duration_sec,
  uint_8   actionID,
}

message HeadAngleUpdate
{
  float_32 newAngle,
}

// This is a turn in place to an absolute angle
message SetBodyAngle
{
  float_32 angle_rad,              // Absolute angle the robot should achieve at the end of the turn.
  float_32 max_speed_rad_per_sec,  // Maximum speed of the turn (sign determines the direction of the turn)
  float_32 accel_rad_per_sec2,     // Accel/decel to use during the turn
  float_32 angle_tolerance,
  uint_16 num_half_revolutions,    // Used for turns greater than 180 degrees (e.g. "turn 720 degrees")
  bool use_shortest_direction,     // If true, robot should take the shortest path to angle_rad and disregard
                                   // the sign of max_speed and num_half_revolutions. If false, consider sign
                                   // of max_speed and num_half_revolutions to determine which direction to
                                   // turn and how far to turn (e.g. for turns longer than 360 deg)
  uint_8   actionID,
}

message TurnInPlaceAtSpeed
{
  float_32 speed_rad_per_sec,
  float_32 accel_rad_per_sec2,
}

message StopAllMotors
{
}

message ClearPath
{
  uint_16 pathID,
}

message PathSegmentSpeed
{
  float_32 target,
  float_32 accel,
  float_32 decel,
}

message AppendPathSegmentLine
{
  float_32 x_start_mm,
  float_32 y_start_mm,
  float_32 x_end_mm,
  float_32 y_end_mm,
  PathSegmentSpeed speed,
}

message AppendPathSegmentArc
{
  float_32 x_center_mm,
  float_32 y_center_mm,
  float_32 radius_mm,
  float_32 startRad,
  float_32 sweepRad,
  PathSegmentSpeed speed,
}

message AppendPathSegmentPointTurn
{
  float_32 x_center_mm,
  float_32 y_center_mm,
  float_32 startRad,
  float_32 targetRad,
  float_32 angleTolerance,
  PathSegmentSpeed speed, // targetSpeed indicates rotational speed in rad/s
  bool     useShortestDir
}

message TrimPath
{
  uint_8 numPopFrontSegments,
  uint_8 numPopBackSegments,
}

message ExecutePath
{
  uint_16 pathID,
}

message AbsoluteLocalizationUpdate
{
  uint_32 timestamp,
  uint_32 pose_frame_id,
  uint_32 origin_id,
  float_32 xPosition,
  float_32 yPosition,
  float_32 headingAngle,
}

// Used only for testing with simulated robots. Engine will never send this message if it is talking
// talking to a simulated robot
message ForceDelocalizeSimulatedRobot
{

}

message SyncRobot
{

}

// Tells syscon to pull the plug
message Shutdown
{
}

message ControllerGains
{
  float_32 kp,
  float_32 ki,
  float_32 kd,
  float_32 maxIntegralError,
  ControllerChannel controller
}

message RollActionParams
{
   float_32 liftHeight_mm,
   float_32 driveSpeed_mmps,
   float_32 driveAccel_mmps2,
   uint_32 driveDuration_ms,
   float_32 backupDist_mm,
}

message SetMotionModelParams
{
  float_32 slipFactor,
}

message BackpackSetLayer
{
  uint_8 layer
}

message GetManufacturingInfo
{
}

message CheckLiftLoad
{
}

// Enable/Disable power to lift completely.
// Once disabled, must be re-enabled before motor can be commanded again.
// Only works for MOTOR_LIFT and MOTOR_HEAD.
message EnableMotorPower
{
  MotorID motorID,
  bool    enable
}

message EnableReadToolCodeMode
{
  float_32 headPower,
  float_32 liftPower,
  bool enable
}

message EnableStopOnCliff
{
  bool enable
}

message EnableBraceWhenFalling
{
  bool enable
}

// ========== V2 Animation process messages ===========

message PlayAnim
{
  uint_32 numLoops = 1,
  uint_8  tag,
  string animName,
}

// Aborts the currently executing animation
message AbortAnimation
{
}

message EnableKeepFaceAlive
{
  uint_32 disableTimeout_ms,  // If enable == false, the amount of time to wait before actually disabling
  bool    enable
}

message SetDefaultKeepFaceAliveParameters
{
}

message SetKeepFaceAliveParameter
{
  float_32               value,
  KeepFaceAliveParameter param,
  bool                   setToDefault = 0, // If true, value is ignored
}

message AddOrUpdateEyeShift
{
  float_32 xPix,
  float_32 yPix,
  uint_32 duration_ms,
  float_32 xMax,
  float_32 yMax,
  float_32 lookUpMaxScale,
  float_32 lookDownMinScale,
  float_32 outerEyeScaleIncrease,
  string name,
}

message RemoveEyeShift
{
  uint_32 disableTimeout_ms,
  string name,
}

message AddSquint
{
  float_32 squintScaleX,
  float_32 squintScaleY,
  float_32 upperLidAngle,
  string name,
}

message RemoveSquint
{
  uint_32 disableTimeout_ms,
  string name,
}


message LockAnimTracks
{
  uint_8 whichTracks    // See AnimTrackFlags
}

message AddAnim
{
  string animPath
}

message RecordHeading
{
}

message TurnToRecordedHeading
{
  int_16 offset_deg,        // Offset from recorded angle
  int_16 speed_degPerSec,
  int_16 accel_degPerSec2,
  int_16 decel_degPerSec2,
  uint_16 tolerance_deg,
  uint_16 numHalfRevs,
  bool useShortestDir,
}

message SetBackpackLights
{
  LightState lights[3],
  uint_8 layer = 0      // 0 is BPL_USER
}

message SetSystemLight
{
  LightState light
}

message StartRecordingMics
{
  uint_32 duration_ms,
  bool    runFFT,
  string  path
}

structure ColorRGB
{
  uint_8 r,
  uint_8 g,
  uint_8 b
}

message DrawTextOnScreen
{
  // Whether or not to override what is currently on screen, otherwise draws to "CustomText" debug
  // screen which will show when selected with the backpack button
  bool drawNow = 0,
  ColorRGB textColor,
  ColorRGB bgColor,
  string   text
}

// DisplayProceduralFace
message DisplayProceduralFace
{
    ProceduralFaceParameters  faceParams,
    uint_32                   duration_ms     // Use uint_32 max value to keep the image on the screen
}

// SetFaceHue
message SetFaceHue
{
    float_32 hue // [0,1]
}

// SetFaceSaturation
message SetFaceSaturation
{
    float_32 saturation // [0,1]
}


// TODO: Move to messageGameToEngine.clad or shared file
// DisplayFaceImageBinaryChunk
// Bit-image: one bit for each of 184x96 pixels = 2208 bytes
// If index == 0, this is the top half of the image
// If index == 1, this is the bottom half of the image
// Image is actually drawn when index == 1 as long as the associated
// top half (i.e. index == 0) message with matching tag was received.
// The duration_ms that is actually used is whichever last image half
// is sent. Just make sure they're the same for both halves!
message DisplayFaceImageBinaryChunk {
    uint_32  duration_ms,     // Use uint_32 max value to keep the image on the screen
    uint_8   faceData[1104],  // TODO: Make size a clad const
    uint_8   imageId,         // ID for this image, used only to track chunks of the same image
    uint_8   chunkIndex
}

// Format: 1200 pixels, 8-bits each (grayscale)
message DisplayFaceImageGrayscaleChunk {
    uint_32  duration_ms,     // Use uint_32 max value to keep the image on the screen
    uint_8   faceData[1200],  // TODO: Make size a clad const
    uint_16  numPixels,       // Number of pixels in faceData
    uint_8   imageId,         // ID for this image, used only to track chunks of the same image
    uint_8   chunkIndex
}

// Format: 600 pixels, 16-bits each (RGB565)
message DisplayFaceImageRGBChunk {
    uint_32  duration_ms,     // Use uint_32 max value to keep the image on the screen
    uint_16  faceData[600],   // TODO: Make size a clad const
    uint_16  numPixels,       // Number of pixels in faceData
    uint_8   imageId,         // ID for this image, used only to track chunks of the same image
    uint_8   chunkIndex
}

// SetDebugConsoleVarMessage - for getting console vars to AnimProcess (until we have nicer web interface)
message SetDebugConsoleVarMessage {
  uint_8 varName[64],   // Array of chars, zero-terminated
  uint_8 tryValue[16]   //   "
}

message RunDebugConsoleFuncMessage {
  uint_8 funcName[64],   // Array of chars, zero-terminated
  uint_8 funcArgs[64]   //   "
}

//
// Sent from engine to robot (anim process) to initiate TTS
//
message TextToSpeechStart {
  float_32 durationScalar, // Duration adjustment
  float_32 pitchScalar,    // Pitch adjustment
  SayTextVoiceStyle style, // Audio processing style
  uint_8 ttsID,            // ID of utterance
  string text              // Text to be pronounced
}

//
// Sent from robot (anim process) to engine to cancel TTS
//
message TextToSpeechStop {
  uint_8 ttsID  // ID of utterance
}

// ====================================================

enum uint_32 ToRobotAddressSpace
{
  GLOBAL_INVALID_TAG = 0,
  TO_SUPERVISOR_START = 0x01,
  TO_SUPERVISOR_END   = 0x4F,
  TO_ANIM_START = 0x50,
  TO_ANIM_END   = 0xAF,
  TO_ENG_START  = 0xB0,
  TO_ENG_UNREL  = 0xF0,
  TO_ENG_END    = 0xFE
}

/// *************** Overall message pipe ******************************* ///

/** Pipe from engine to animation process and robot (supervisor) process
 * This cannot be an auto union because we need explicit tag values to partition the messages between the engine (not
 * included in this file), anim process, and robot process. And significantly to make debugging from message dumps
 * more sane.
 */
union EngineToRobot
{
  // 0x00 Is invalid message

  // 0x01 to 0x4f: Messages to robot (supervisor) process

  // Init
  GetManufacturingInfo          getMfgInfo                  = 0x01,
<<<<<<< HEAD
  SyncTime                      syncTime                    = 0x02,
  Shutdown                      shutdown                    = 0x03,
=======
  SyncRobot                     syncRobot                   = 0x02,
>>>>>>> 8a3b0af6

  // Debug / Test
  StartControllerTestMode       startControllerTestMode     = 0x0A,
  ControllerGains               setControllerGains          = 0x0B,
  SetMotionModelParams          setMotionModelParams        = 0x0C,
  RollActionParams              rollActionParams            = 0x0D,

  // Motor control
  DriveWheels                   drive                       = 0x10,
  DriveWheelsCurvature          driveCurvature              = 0x11,
  MoveLift                      moveLift                    = 0x12,
  MoveHead                      moveHead                    = 0x13,
  SetLiftHeight                 liftHeight                  = 0x14,
  SetHeadAngle                  headAngle                   = 0x15,
  HeadAngleUpdate               headAngleUpdate             = 0x16,
  SetBodyAngle                  setBodyAngle                = 0x17,
  TurnInPlaceAtSpeed            turnInPlaceAtSpeed          = 0x18,
  RecordHeading                 recordHeading               = 0x19,
  TurnToRecordedHeading         turnToRecordedHeading       = 0x1A,
  EnableMotorPower              enableMotorPower            = 0x1B,
  StopAllMotors                 stop                        = 0x1C,

  // Lights
  BackpackSetLayer              setBackpackLayer            = 0x1D,
  SetBackpackLights             setBackpackLights           = 0x1E,
  SetSystemLight                setSystemLight              = 0x1F,

  // Path messages
  ClearPath                     clearPath                   = 0x20,
  AppendPathSegmentLine         appendPathSegLine           = 0x21,
  AppendPathSegmentArc          appendPathSegArc            = 0x22,
  AppendPathSegmentPointTurn    appendPathSegPointTurn      = 0x23,
  TrimPath                      trimPath                    = 0x24,
  ExecutePath                   executePath                 = 0x25,

  // Docking messages
  DockWithObject                dockWithObject              = 0x26,
  AbortDocking                  abortDocking                = 0x27,
  PlaceObjectOnGround           placeObjectOnGround         = 0x28,
  DockingErrorSignal            dockingErrorSignal          = 0x2A,
  CarryStateUpdate              setCarryState               = 0x2B,
  CameraFOVInfo                 cameraFOVInfo               = 0x2C,

  // Localization
  AbsoluteLocalizationUpdate    absLocalizationUpdate       = 0x2D,
  ForceDelocalizeSimulatedRobot forceDelocalizeSimulatedRobot = 0x2E, // Used for simulation only, no-op for physical

  // Sensor messages
  IMURequest                    imuRequest                  = 0x30,
  CheckLiftLoad                 checkLiftLoad               = 0x31,
  SetCliffDetectThresholds      setCliffDetectThresholds    = 0x32,

  // Calibration
  EnableReadToolCodeMode        enableReadToolCodeMode      = 0x33,
  StartMotorCalibration         startMotorCalibration       = 0x34,

  // Reactions
  EnableStopOnCliff             enableStopOnCliff           = 0x35,
  EnableBraceWhenFalling        enableBraceWhenFalling      = 0x36,

  // 0x50 to 0xAF: To Anim Process
  PlayAnim                      playAnim                    = 0x50,
  LockAnimTracks                lockAnimTracks              = 0x51,
  AddAnim                       addAnim                     = 0x52,
  AbortAnimation                abortAnimation              = 0x53,

  StartRecordingMics            startRecordingMics          = 0x54,
  DrawTextOnScreen              drawTextOnScreen            = 0x55,

  DisplayProceduralFace         displayProceduralFace       = 0x56,
  SetFaceHue                    setFaceHue                  = 0x57,
  SetFaceSaturation             setFaceSaturation           = 0x58,
  DisplayFaceImageBinaryChunk   displayFaceImageBinaryChunk = 0x59,
  DisplayFaceImageRGBChunk      displayFaceImageRGBChunk    = 0x5A,

  SetDefaultKeepFaceAliveParameters setDefaultKeepFaceAliveParameters = 0x5B,
  SetKeepFaceAliveParameter     setKeepFaceAliveParameter   = 0x5C,
  EnableKeepFaceAlive           enableKeepFaceAlive         = 0x5D,
  AddOrUpdateEyeShift           addOrUpdateEyeShift         = 0x5E,
  RemoveEyeShift                removeEyeShift              = 0x5F,
  AddSquint                     addSquint                   = 0x60,
  RemoveSquint                  removeSquint                = 0x61,
  
  DisplayFaceImageGrayscaleChunk   displayFaceImageGrayscaleChunk      = 0x62,


  AudioEngine::Multiplexer::PostAudioEvent        postAudioEvent       = 0x70,
  AudioEngine::Multiplexer::StopAllAudioEvents    stopAllAudioEvents   = 0x71,
  AudioEngine::Multiplexer::PostAudioGameState    postAudioGameState   = 0x72,
  AudioEngine::Multiplexer::PostAudioSwitchState  postAudioSwitchState = 0x73,
  AudioEngine::Multiplexer::PostAudioParameter    postAudioParameter   = 0x74,

  SetDebugConsoleVarMessage     setDebugConsoleVarMessage   = 0x90,
  RunDebugConsoleFuncMessage    runDebugConsoleFuncMessage  = 0x91,
  TextToSpeechStart             textToSpeechStart           = 0x92,
  TextToSpeechStop              textToSpeechStop            = 0x93,

  SwitchboardInterface::SetConnectionStatus setConnectionStatus = 0xA0,
  SwitchboardInterface::SetBLEPin           setBLEPin           = 0xA1,

  // 0xB0 to 0xFE: To engine, see messageRobotToEngine.clad
}


} // namespace RobotInterface
} // namespace Cozmo
} // namespace Anki<|MERGE_RESOLUTION|>--- conflicted
+++ resolved
@@ -497,12 +497,8 @@
 
   // Init
   GetManufacturingInfo          getMfgInfo                  = 0x01,
-<<<<<<< HEAD
-  SyncTime                      syncTime                    = 0x02,
+  SyncRobot                     syncRobot                   = 0x02,
   Shutdown                      shutdown                    = 0x03,
-=======
-  SyncRobot                     syncRobot                   = 0x02,
->>>>>>> 8a3b0af6
 
   // Debug / Test
   StartControllerTestMode       startControllerTestMode     = 0x0A,
