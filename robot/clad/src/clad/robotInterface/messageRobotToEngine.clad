/** Clad definitions of all messages sent from the Cozmo robot to the Cozmo engine
 * This file is used on both the RTIP and WiFi chips on the robot but because we use explicit union tags, we don't have
 * to recompile the code in lock step.
 */


#include "clad/types/robotStatusAndActions.clad"
#include "clad/types/rtipTraces.clad"
#include "clad/types/imageTypes.clad"
#include "clad/types/dockingSignals.clad"
#include "clad/types/imu.clad"
#include "clad/types/proxMessages.clad"
#include "clad/types/powerMessages.clad"
#include "clad/robotInterface/messageFromActiveObject.clad"

namespace Anki {
namespace Cozmo {
namespace RobotInterface {

/// *************** RTIP to Engine messages ******************************* ///

message PrintTraceInt
{
  int_32    value,
  RtipTrace name,
}

message PrintTraceDouble
{
  float_64  value,
  RtipTrace name,
}

message MainCycleTimeError
{
  uint_32 numMainTooLongErrors,
  uint_32 avgMainTooLateTime,
  uint_32 numMainTooLateErrors,
  uint_32 avgMainTooLongTime,
}

message DataDump
{
  uint_32 id,
  uint_8  data[uint_8],
}

message TimeProfileStat
{
  uint_32 avg,
  uint_32 max,
  bool    isHeader,
  string  profName,
}

message SyncTimeAck
{
}


/// *************** WiFi to Engine messages ******************************* ///

message PrintText
{
  string text
}

message AnimationState
{
  uint_32 timestamp,
  int_32  numAnimBytesPlayed,
  RobotStatusFlag status, // RobotStatusFlag packs as a uint_16
  uint_8 tag,
}

message CameraCalibration
{
  float_32 focalLength_x,
  float_32 focalLength_y,
  float_32 center_x,
  float_32 center_y,
  float_32 skew,
  uint_16  nrows,
  uint_16  ncols,
  bool     isPhysicalRobots,
}

message RobotAvailable
{
  uint_32 robotID,
}

<<<<<<< HEAD
message FlashWriteAcknowledge
{
  uint_32 address,      ///< The address we wrote to
  uint_8  length,       ///< The number of 32 bit words we wrote, will be 0 on failure
  bool    writeNotErase ///< True if acknowledging a write, false if acknowledging an erase
}
=======
>>>>>>> ebb671fb

/// *************** Overall message pipe ******************************* ///

/** Pipe from robot to engine.
 * This cannot be an auto union because we need explicit tag values to partition the RTIP and WiFi code
 * and to make debugging from message dumps more sane.
 */
union RobotToEngine {
  // From RTIP 0x01 to 0x7F
  RobotState                 state                  = 0x01,
  PrintTraceInt              traceInt               = 0x02,
  PrintTraceDouble           traceDbl               = 0x03,
  MainCycleTimeError         mainCycleTimeError     = 0x04,
  GoalPose                   goalPose               = 0x05,
  ObjectMoved                activeObjectMoved      = 0x06,
  ObjectStoppedMoving        activeObjectStopped    = 0x07,
  ObjectTapped               activeObjectTapped     = 0x08,
  DataDump                   dataDump               = 0x09,
  BlockPickedUp              blockPickedUp          = 0x0A,
  BlockPlaced                blockPlaced            = 0x0B,
  RampTraverseStart          rampTraverseStarted    = 0x0C,
  RampTraverseComplete       rampTraverseCompleted  = 0x0D,
  BridgeTraverseStart        bridgeTraverseStarted  = 0x0E,
  BridgeTraverseComplete     bridgeTraverseCompleted= 0x0F,
  TimeProfileStat            timeProfStat           = 0x10,
  IMUDataChunk               imuDataChunk           = 0x11,
  CliffEvent                 cliffEvent             = 0x12,
  ChargerEvent               chargerEvent           = 0x13,
  SyncTimeAck                syncTimeAck            = 0x14,
  
  // From WiFi 0x80 to 0xFE
  AnimationState             animState              = 0x80,
  PrintText                  printText              = 0x81,
  ImageChunk                 image                  = 0x82,
  CameraCalibration          cameraCalibration      = 0x83,
  RobotAvailable             robotAvailable         = 0x84,
  FlashWriteAcknowledge      flashWriteAck          = 0x85,
}


} // namespace RobotInterface
} // namespace Cozmo
} // namespace Anki<|MERGE_RESOLUTION|>--- conflicted
+++ resolved
@@ -90,15 +90,12 @@
   uint_32 robotID,
 }
 
-<<<<<<< HEAD
 message FlashWriteAcknowledge
 {
   uint_32 address,      ///< The address we wrote to
   uint_8  length,       ///< The number of 32 bit words we wrote, will be 0 on failure
   bool    writeNotErase ///< True if acknowledging a write, false if acknowledging an erase
 }
-=======
->>>>>>> ebb671fb
 
 /// *************** Overall message pipe ******************************* ///
 
