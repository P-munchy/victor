/** Clad message definitions for the messages sent from the WiFi to the engine.
 */


namespace Anki {
namespace Cozmo {

enum uint_8 AnimTrackFlag {
  DISABLE_ALL_TRACKS = 0,
  HEAD_TRACK = 0x01,
  LIFT_TRACK = 0x02,
  BODY_TRACK = 0x04,
  FACE_IMAGE_TRACK = 0x08,
  FACE_POS_TRACK   = 0x10,
  BACKPACK_LIGHTS_TRACK = 0x20,
  AUDIO_TRACK = 0x40,
  BLINK_TRACK = 0x80,
  ENABLE_ALL_TRACKS = 0xFF
}

enum int_32 AnimConstants
{
  AUDIO_SAMPLE_SIZE     = 800,
  AUDIO_BYTES_PER_DROP  = 4,
  SCREEN_BYTES_PER_DROP = 4,
  MAX_FACE_FRAME_SIZE   = 1024,
<<<<<<< HEAD
  KEYFRAME_BUFFER_SIZE  = 16384,
  NUM_TRACKS            = 8,
=======
  KEYFRAME_BUFFER_SIZE  = 16384
>>>>>>> 86bc93fc
}

namespace AnimKeyFrame {

  message AudioSample // Don't touch this definition, AudioSample messages are processed as raw bytes on the robot
  {
    uint_8 sample[800] // AUDIO_SAMPLE_SIZE above
  }

  message AudioSilence
  { // Must not contain any members
  }

  message HeadAngle
  {
    uint_16 time_ms,
    int_8   angle_deg,
  }

  message LiftHeight
  {
    uint_16 time_ms,
    uint_8  height_mm,
  }

  message FacePosition
  {
    int_8 xCen,
    int_8 yCen,
  }
  
  message Blink
  {
    bool enable,
    bool blinkNow,
  }
  
  message FaceImage
  {
    uint_8 image[uint_16:1024], // MAX_FACE_FRAME_SIZE above
  }
  
  message BackpackLights
  {
    uint_32 colors[5],
  }
  
  message BodyMotion
  {
    int_16 speed,              // Commanded speed in mm/sec or deg/sec
    int_16 curvatureRadius_mm, // +ve: curves left, -ve: curves right, ...
                               // ...u16_MAX/MIN: drive straight...
                               // ...0: turn in place (+ve speed: left, -ve speed: right)
  }

  message EnableAnimTracks
  {
    uint_8 whichTracks
  }

  message DisableAnimTracks
  {
    uint_8 whichTracks
  }

  message StartOfAnimation
  {
    uint_8 tag
  }

  message EndOfAnimation
  {
  }

} // namespace AnimKeyFrame

} // namespace Cozmo
} // namespace Anki<|MERGE_RESOLUTION|>--- conflicted
+++ resolved
@@ -24,12 +24,8 @@
   AUDIO_BYTES_PER_DROP  = 4,
   SCREEN_BYTES_PER_DROP = 4,
   MAX_FACE_FRAME_SIZE   = 1024,
-<<<<<<< HEAD
   KEYFRAME_BUFFER_SIZE  = 16384,
-  NUM_TRACKS            = 8,
-=======
-  KEYFRAME_BUFFER_SIZE  = 16384
->>>>>>> 86bc93fc
+  NUM_TRACKS            = 8
 }
 
 namespace AnimKeyFrame {
