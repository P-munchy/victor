--- conflicted
+++ resolved
@@ -21,13 +21,8 @@
   UXGA,      // 1600 x 1200
   QXGA,      // 2048 x 1536
   QUXGA,     // 3200 x 2400
-<<<<<<< HEAD
-  HD720,     // 1280 x 720
-  TEST,
-=======
   HD,        // 1280 x 720
   NHD,       // 640 x 360
->>>>>>> 992010b4
   ImageResolutionCount,
   ImageResolutionNone
 }
