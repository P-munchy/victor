#include <fcntl.h>
#include <errno.h>
#include <stdlib.h>
#include <stdint.h>
#include <unistd.h>
#include <sys/ioctl.h>
#include <linux/spi/spidev.h>
#include <linux/fb.h>

#include "core/common.h"
#include "core/clock.h"
#include "core/gpio.h"

#include "core/lcd.h"

#define FALSE 0
#define TRUE (!FALSE)


static const int MAX_TRANSFER = 0x1000;

<<<<<<< HEAD
=======
static int lcd_use_fb; // use /dev/fb0?

>>>>>>> 103c5447
#define GPIO_LCD_WRX   110
#define GPIO_LCD_RESET 55

static GPIO RESET_PIN;
static GPIO DnC_PIN;


#define RSHIFT 0x1C

typedef struct {
  uint8_t cmd;
  uint8_t data_bytes;
  uint8_t data[14];
  uint32_t delay_ms;
} INIT_SCRIPT;

static const INIT_SCRIPT init_scr[] = {
  { 0x10, 1, { 0x00 }, 120}, // Sleep in
  { 0x2A, 4, { 0x00, RSHIFT, (LCD_FRAME_WIDTH + RSHIFT - 1) >> 8, (LCD_FRAME_WIDTH + RSHIFT - 1) & 0xFF } }, // Column address set
  { 0x2B, 4, { 0x00, 0x00, (LCD_FRAME_HEIGHT -1) >> 8, (LCD_FRAME_HEIGHT -1) & 0xFF } }, // Row address set
  { 0x36, 1, { 0x00 }, 0 }, // Memory data access control
  { 0x3A, 1, { 0x55 }, 0 }, // Interface pixel format (16 bit/pixel 65k RGB data)
  { 0xB0, 2, { 0x00, 0x08 } }, // RAM control (LSB first)
  { 0xB2, 5, { 0x0C, 0x0C, 0x00, 0x33, 0x33 }, 0 }, // Porch setting
  { 0xB7, 1, { 0x72 }, 0 }, // Gate control (VGH 14.97v, VGL -8.23v)
  { 0xBB, 1, { 0x3B }, 0 }, // VCOMS setting (1.575v)
  { 0xC0, 1, { 0x2C }, 0 }, // LCM control
  { 0xC2, 1, { 0x01 }, 0 }, // VDV and VRH command enable
  { 0xC3, 1, { 0x14 }, 0 }, // VRH set
  { 0xC4, 1, { 0x20 }, 0 }, // VDV set
  { 0xC6, 1, { 0x0F }, 0 }, // Frame rate control in normal mode (60hz)
  { 0xD0, 2, { 0xA4, 0xA1 }, 0 }, // Power control 1
  { 0xE0, 14, { 0xD0, 0x10, 0x16, 0x0A, 0x0A, 0x26, 0x3C, 0x53, 0x53, 0x18, 0x15, 0x12, 0x36, 0x3C }, 0 }, // Positive voltage gamma control
  { 0xE1, 14, { 0xD0, 0x11, 0x19, 0x0A, 0x09, 0x25, 0x3D, 0x35, 0x54, 0x17, 0x15, 0x12, 0x36, 0x3C }, 0 }, // Negative voltage gamma control
  { 0xE9, 3, { 0x05, 0x05, 0x01 }, 0 }, // Equalize time control
  { 0x21, 1, { 0x00 }, 0 }, // Display inversion on
  { 0 }
};

static const INIT_SCRIPT display_on_scr[] = {
  { 0x11, 1, { 0x00 }, 120 }, // Sleep out
  { 0x29, 1, { 0x00 }, 120 }, // Display on
  {0}
};


/************* LCD SPI Interface ***************/


static int lcd_fd;

static int lcd_spi_init()
{
  // SPI setup
  static const uint8_t    MODE = 0;
  int lcd_fd = open("/dev/spidev1.0", O_RDWR);
  if (!lcd_fd) {
    error_exit(app_DEVICE_OPEN_ERROR, "Can't open LCD SPI interface\n");
  }
  ioctl(lcd_fd, SPI_IOC_RD_MODE, &MODE);
  /* if (err<0) { */
  /*   error_exit(app_IO_ERROR, "Can't configure LCD SPI. (%d)\n", errno); */
  /* } */
  return lcd_fd;
}

static void lcd_spi_transfer(int cmd, int bytes, const void* data) {
  const uint8_t* tx_buf = data;

  gpio_set_value(DnC_PIN, cmd ? gpio_LOW : gpio_HIGH);

  while (bytes > 0) {
    const size_t count = bytes > MAX_TRANSFER ? MAX_TRANSFER : bytes;

    (void)write(lcd_fd, tx_buf, count);

    bytes -= count;
    tx_buf += count;
  }
}

static void lcd_run_script(const INIT_SCRIPT* script)
{
  int idx;
  for (idx = 0; script[idx].cmd; idx++) {
    lcd_spi_transfer(TRUE, 1, &script[idx].cmd);
    lcd_spi_transfer(FALSE, script[idx].data_bytes, script[idx].data);
    milliwait(script[idx].delay_ms);
  }
}

/************ LCD Framebuffer device *************/
static int lcd_fb_init(void)
{
  struct fb_fix_screeninfo fixed_info;
  int _fd = open("/dev/fb0", O_RDWR | O_NONBLOCK);
  if (_fd <= 0)
    return -1;

  if (ioctl(_fd, FBIOGET_FSCREENINFO, &fixed_info) < 0)
    return -1;

  return _fd;
}

/************ LCD Device Interface *************/

static void lcd_device_init()
{
  // Init registers and put the display in sleep mode
  lcd_run_script(init_scr);

  // Clear lcd memory before turning display on
  // as the contents of memory are set randomly on
  // power on
  lcd_clear_screen();
  // Turn display on
  lcd_run_script(display_on_scr);
}

void lcd_clear_screen(void) {
  const LcdFrame frame={{0}};
  lcd_draw_frame(&frame);
}

void lcd_draw_frame(const LcdFrame* frame) {
   if (lcd_use_fb) {
      lseek(lcd_fd, 0, SEEK_SET);
      (void)write(lcd_fd, frame->data, sizeof(frame->data));
   } else {
      static const uint8_t WRITE_RAM = 0x2C;
      lcd_spi_transfer(TRUE, 1, &WRITE_RAM);
      lcd_spi_transfer(FALSE, sizeof(frame->data), frame->data);
   }
}

void lcd_draw_frame2(const uint16_t* frame, size_t size) {
   if (lcd_use_fb) {
      lseek(lcd_fd, 0, SEEK_SET);
      (void)write(lcd_fd, frame, size);
   } else {
      static const uint8_t WRITE_RAM = 0x2C;
      lcd_spi_transfer(TRUE, 1, &WRITE_RAM);
      lcd_spi_transfer(FALSE, size, frame);
   }
}


#define MAX(a,b) (((a)>(b))?(a):(b))
#define MIN(a,b) (((a)<(b))?(a):(b))

static const char* BACKLIGHT_DEVICES[] = {
  "/sys/class/leds/face-backlight-left/brightness",
  "/sys/class/leds/face-backlight-right/brightness"
};

static void _led_set_brightness(const int brightness, const char* led)
{
  int fd = open(led,O_WRONLY);
  if (fd) {
    char buf[3];
    snprintf(buf,3,"%02d\n",brightness);
    (void)write(fd, buf, 3);
    close(fd);
  }
}

void lcd_set_brightness(int brightness)
{
  int l;
  brightness = MIN(brightness, 20);
  brightness = MAX(brightness, 0);
  for (l=0; l<2; ++l) {
    _led_set_brightness(brightness, BACKLIGHT_DEVICES[l]);
  }
}

int lcd_init(void) {

  lcd_set_brightness(10);

  lcd_fd = lcd_fb_init();
  if (lcd_fd > 0) {
    lcd_use_fb = TRUE;
    return 0; // use framebuffer device
  }

  // IO Setup
  DnC_PIN = gpio_create(GPIO_LCD_WRX, gpio_DIR_OUTPUT, gpio_HIGH);

  RESET_PIN = gpio_create_open_drain_output(GPIO_LCD_RESET, gpio_HIGH);

  // SPI setup

  lcd_fd = lcd_spi_init();

  // Send reset signal
  microwait(50);
  gpio_set_value(RESET_PIN, 0);
  microwait(50);
  gpio_set_value(RESET_PIN, 1);
  microwait(50);

  lcd_device_init();

  return 0;
}


void lcd_shutdown(void) {
  //todo: turn off screen?

  if (lcd_use_fb) {
    close(lcd_fd);
    return;
  }

  if (lcd_fd) {
    static const uint8_t SLEEP = 0x10;
    lcd_spi_transfer(TRUE, 1, &SLEEP);
    close(lcd_fd);
  }
  if (DnC_PIN) {
    gpio_close(DnC_PIN);
  }
  if (RESET_PIN) {
    gpio_close(RESET_PIN);
  }

}<|MERGE_RESOLUTION|>--- conflicted
+++ resolved
@@ -19,11 +19,8 @@
 
 static const int MAX_TRANSFER = 0x1000;
 
-<<<<<<< HEAD
-=======
 static int lcd_use_fb; // use /dev/fb0?
 
->>>>>>> 103c5447
 #define GPIO_LCD_WRX   110
 #define GPIO_LCD_RESET 55
 
