/**
 * @file Espressif UART driver
 * Originally based on file from Espressif IoT SDK
 * @author Daniel Casner <daniel@anki.com>
 */
#include "ets_sys.h"
#include "osapi.h"
#include "driver/uart.h"
#include "osapi.h"
#include "driver/uart_register.h"
#include "mem.h"
#include "os_type.h"
#include "user_interface.h"
<<<<<<< HEAD

#define UART_DEBUG_ONLY

#define OS_UART UART0
#define OS_UART_LOSSLESS
=======
#include "telnet.h"
#include "client.h"
>>>>>>> 2561d7dd

// UartDev is defined and initialized in rom code.
extern UartDevice    UartDev;

#define min(a, b) (a < b ? a : b)

#ifndef UART_DEBUG_ONLY
// System task
#define    uartTaskQueueLen    10
os_event_t uartTaskQueue[uartTaskQueueLen];
#endif

LOCAL void uart_rx_intr_handler(void *para);

const uint8 UART_PACKET_HEADER[] = {0xbe, 0xef};
#define UART_PACKET_HEADER_LEN 2

inline void uart_rx_intr_disable(uint8 uart_no)
{
  CLEAR_PERI_REG_MASK(UART_INT_ENA(uart_no), UART_RXFIFO_FULL_INT_ENA|UART_RXFIFO_TOUT_INT_ENA);
}

inline void uart_rx_intr_enable(uint8 uart_no)
{
  SET_PERI_REG_MASK(UART_INT_ENA(uart_no), UART_RXFIFO_FULL_INT_ENA|UART_RXFIFO_TOUT_INT_ENA);
}

inline void uart_tx_intr_disable(uint8 uart_no)
{
  CLEAR_PERI_REG_MASK(UART_INT_ENA(uart_no), UART_TXFIFO_EMPTY_INT_ENA);
}

inline void uart_tx_intr_enable(uint8 uart_no)
{
  SET_PERI_REG_MASK(UART_INT_ENA(uart_no), UART_TXFIFO_EMPTY_INT_ENA);
}


/******************************************************************************
 * FunctionName : uart_config
 * Description  : Internal used function
 *                UART0 used for data TX/RX, RX buffer size is 0x100, interrupt enabled
 *                UART1 just used for debug output
 * Parameters   : uart_no, use UART0 or UART1 defined ahead
 * Returns      : NONE
*******************************************************************************/
LOCAL void ICACHE_FLASH_ATTR
uart_config(uint8 uart_no)
{
    if (uart_no == UART1)
    {
        PIN_FUNC_SELECT(PERIPHS_IO_MUX_GPIO2_U, FUNC_U1TXD_BK);
    }
    else
    {
#ifndef UART_DEBUG_ONLY
        ETS_UART_INTR_ATTACH(uart_rx_intr_handler,  &(UartDev.rcv_buff));
#endif
        PIN_PULLUP_DIS(PERIPHS_IO_MUX_U0TXD_U);
        PIN_FUNC_SELECT(PERIPHS_IO_MUX_U0TXD_U, FUNC_U0TXD);
    }
    uart_div_modify(uart_no, UART_CLK_FREQ / (UartDev.baut_rate));//SET BAUDRATE

    WRITE_PERI_REG(UART_CONF0(uart_no), UartDev.exist_parity   //SET BIT AND PARITY MODE
                                                                        | UartDev.parity
                                                                        | (UartDev.stop_bits << UART_STOP_BIT_NUM_S)
                                                                        | (UartDev.data_bits << UART_BIT_NUM_S));

    //clear rx and tx fifo,not ready
    SET_PERI_REG_MASK(UART_CONF0(uart_no), UART_RXFIFO_RST | UART_TXFIFO_RST);    //RESET FIFO
    CLEAR_PERI_REG_MASK(UART_CONF0(uart_no), UART_RXFIFO_RST | UART_TXFIFO_RST);

    if (uart_no == UART0){
        //set rx fifo trigger
        WRITE_PERI_REG(UART_CONF1(uart_no),
        ((64   & UART_RXFIFO_FULL_THRHD) << UART_RXFIFO_FULL_THRHD_S) |
        ((0x10 & UART_TXFIFO_EMPTY_THRHD)<<UART_TXFIFO_EMPTY_THRHD_S));
#ifndef UART_DEBUG_ONLY
        SET_PERI_REG_MASK(UART_INT_ENA(uart_no), UART_RXFIFO_TOUT_INT_ENA |UART_FRM_ERR_INT_ENA);
#endif
    }else{
        WRITE_PERI_REG(UART_CONF1(uart_no),((UartDev.rcv_buff.TrigLvl & UART_RXFIFO_FULL_THRHD) << UART_RXFIFO_FULL_THRHD_S));//TrigLvl default val == 1
    }
    //clear all interrupt
    WRITE_PERI_REG(UART_INT_CLR(uart_no), 0xffff);
#ifndef UART_DEBUG_ONLY
    if (uart_no == UART0)
    {
      //enable rx_interrupt
      SET_PERI_REG_MASK(UART_INT_ENA(uart_no), UART_RXFIFO_FULL_INT_ENA|UART_RXFIFO_OVF_INT_ENA);
    }
#endif
}

/******************************************************************************
 * FunctionName : uart_tx_one_char
 * Description  : Internal used function
 *                Use uart1 interface to transfer one char
 * Parameters   : uint8 uart - which UART to use
 *              : uint8 TxChar - character to tx
 * Returns      : OK
*******************************************************************************/
STATUS uart_tx_one_char(uint8 uart, uint8 TxChar)
{
    while (true){ // Wait for FIFO available
        uint32 fifo_cnt = READ_PERI_REG(UART_STATUS(uart)) & (UART_TXFIFO_CNT<<UART_TXFIFO_CNT_S);
        if ((fifo_cnt >> UART_TXFIFO_CNT_S & UART_TXFIFO_CNT) < 126) {
            break;
        }
    }
    WRITE_PERI_REG(UART_FIFO(uart) , TxChar);
    return OK;
}


/******************************************************************************
* FunctionName : uart_tx_one_char_no_wait
* Description  : uart tx a single char without waiting for fifo
* Parameters   : uint8 uart - uart port
*                uint8 TxChar - char to tx
* Returns      : OK if byte queued, BUSY if no space in FIFO
*******************************************************************************/
STATUS uart_tx_one_char_no_wait(uint8 uart, uint8 TxChar)
{
  uint8 fifo_cnt = (( READ_PERI_REG(UART_STATUS(uart))>>UART_TXFIFO_CNT_S)& UART_TXFIFO_CNT);
  if (fifo_cnt < 126) // If space available in buffer
  {
    WRITE_PERI_REG(UART_FIFO(uart) , TxChar); // Queue byte
    return OK;
  }
  else
  {
    return BUSY;
  }
}

/******************************************************************************
 * FunctionName : uart_tx_buffer
 * Description  : Transfer buffer out specified UART, waits for FIFO
 * Parameters   : uint8 uart - The uart to TX on
 *                uint8 *buf - point to send buffer
 *                uint16 len - buffer len
 * Returns      :
*******************************************************************************/
void ICACHE_FLASH_ATTR
uart_tx_buffer(uint8 uart, uint8 *buf, uint16 len)
{
    uint16 i;
    for (i = 0; i < len; i++)
    {
        uart_tx_one_char(uart, buf[i]);
    }
}

/******************************************************************************
* FunctionName : os_put_char
* Description  : Write char function for os_printf etc. Writes to UART1, aka the
*                debug port.
*******************************************************************************/
void os_put_char(uint8 c)
{
#ifdef OS_UART_LOSSLESS
  uart_tx_one_char(OS_UART, c);
#else
  uart_tx_one_char_no_wait(OS_UART, c);
#endif
}

<<<<<<< HEAD
#ifndef UART_DEBUG_ONLY
/** Handles raw UART RX
 * Does packet header synchronization and passes data to handleUartPacketRx
 * @param flags Any (error) flags that would affect packet processing
 */
LOCAL void handleUartRawRx(uint8 flag)
{
  static UDPPacket* outPkt = NULL;
  static int32  ebiup  = 0; // Counter for extrenous bytes in UART pipe
  static uint8  ebuf[16];   // Buffer for extreneous bytes
  static uint16 pktLen = 0;
  static uint8  phase  = 0;
  bool continueTask = true;
  uint8 byte;

  uart_tx_intr_disable(UART0);

  if (flag != UART_SIG_RX_RDY)
  {
    os_printf("UART RX error: %d\r\n", flag);
    phase = 0;
    if (outPkt != NULL)
    {
      clientFreePacket(outPkt);
    }
  }

  while (continueTask && ((READ_PERI_REG(UART_STATUS(UART0))>>UART_RXFIFO_CNT_S)&UART_RXFIFO_CNT))
  {
    byte = (READ_PERI_REG(UART_FIFO(UART0)) & 0xFF);
    switch (phase)
    {
      case 0: // Not synchronized / looking for header byte 1
      {
        if (byte == UART_PACKET_HEADER[0]) phase++;
        else
        {
          if (0 <= ebiup && ebiup < 15) ebuf[ebiup] = byte;
          ebiup++;
        }
        break;
      }
      case 1: // Header byte 2
      {
        if (byte == UART_PACKET_HEADER[1]) phase++;
        else phase = 0;
        break;
      }
      case 2: // Low length byte
      {
        pktLen = byte;
        phase++;
        break;
      }
      case 3: // High length byte
      {
        pktLen |= (byte << 8);
        phase++;
        break;
      }
      case 4: // Skip unused byte
      {
        phase++;
        break;
      }
      case 5:
      {
        phase++;
        break;
      }
      case 6: // Start of payload
      {
        if (ebiup > 0)
        {
          ebuf[15] = 0;
          os_printf("EBIUP: %d \"%s\"\r\n", ebiup, ebuf);
          ebiup = 0;
        }

        outPkt = clientGetBuffer();
        if (outPkt == NULL)
        {
          //os_printf("WARN: no radio buffer for %02x[%d]\r\n", byte, pktLen);
          phase = 0;
          ebiup = 1-pktLen; // Expect to receive that many bytes before seeing header again
          break;
        }
        else
        {
          outPkt->len = 0;
        }
        phase++;
        // No break, explicit fall through to next case
      }
      case 7:
      {
        outPkt->data[outPkt->len++] = byte;
        //os_printf("RX %02x\t%d\t%d\r\n", byte, outPkt->len, pktLen);
        if (outPkt->len >= pktLen)
        {
          phase = 0;
          clientQueuePacket(outPkt);
          continueTask = false;
        }
        break;
      }
      default:
      {
        os_printf("ERROR: uart RX phase default\r\n");
        phase = 0;
      }
    }
  }

  if ((phase != 0) || (continueTask == false)) // In the middle of a packet or more in queue but need to yield
  {
    system_os_post(uartTaskPrio, UART_SIG_RX_RDY, 0); // Queue task to keep reading
  }
  else // Otherwise
  {
    uart_tx_intr_enable(UART0); // Re-enable the interrupt for when we have more data
  }
}

=======
>>>>>>> 2561d7dd
/** Length of the TX buffer
 * @warning Must be a power of 2
 */
#define TX_BUF_LEN 8192
/** Mask for TX buffer indexing
 */
#define TX_BUF_LENMSK (TX_BUF_LEN - 1)
/** Current write index for TX buffer
 */
static uint16 txWind = 0;
/** Current read index for TX buffer
 */
static uint16 txRind = 0;
/** Buffer for writing out TX data
 */
static uint8 txBuf[TX_BUF_LEN];

// Queue a packet for writing out the serial port
STATUS ICACHE_FLASH_ATTR uartQueuePacket(uint8* data, uint16 len)
{
  uint16 available = TX_BUF_LEN - ((txWind - txRind) & TX_BUF_LENMSK);
  uint16 writeOne;

  if ((len + 6) > available)
  {
    telnetPrintf("RFRX, no space %d > %d\r\n", len + 6, available);
    return BUSY;
  }

  txBuf[txWind] = 0xbe;                txWind = (txWind + 1) & TX_BUF_LENMSK;
  txBuf[txWind] = 0xef;                txWind = (txWind + 1) & TX_BUF_LENMSK;
  txBuf[txWind] = (len & 0xff);        txWind = (txWind + 1) & TX_BUF_LENMSK;
  txBuf[txWind] = ((len >> 8) & 0xff); txWind = (txWind + 1) & TX_BUF_LENMSK;
  txBuf[txWind] = 0x00;                txWind = (txWind + 1) & TX_BUF_LENMSK;
  txBuf[txWind] = 0x00;                txWind = (txWind + 1) & TX_BUF_LENMSK;

  writeOne = min(len, TX_BUF_LEN - txWind);
  os_memcpy(txBuf + txWind, data, writeOne);
  if (writeOne < len)
  {
    os_memcpy(txBuf, data + writeOne, len - writeOne);
  }
  txWind = (txWind + len) & TX_BUF_LENMSK;

  system_os_post(uartTaskPrio, 0, 0); // 0, 0 indicates tx task

  return OK;
}

/// Used to escape rx isr before when things aren't set up yet
static bool uartStarted;

/** Length of the TX buffer
 * @warning Must be a power of 2
 */
#define RX_BUF_LEN 8192
/** Mask for TX buffer indexing
 */
#define RX_BUF_LENMSK (TX_BUF_LEN - 1)
/** Current write index for TX buffer
 */
static volatile uint16 rxWind = 0;
/** Current read index for TX buffer
 */
static volatile uint16 rxRind = 0;
/** Buffer for writing out TX data
 */
static uint8 rxBuf[RX_BUF_LEN];

/******************************************************************************
* FunctionName : uart_rx_intr_handler
* Description  : Internal used function
*                UART0 interrupt handler, add self handle code inside
* Parameters   : void *para - point to ETS_UART_INTR_ATTACH's arg
* Returns      : NONE
*******************************************************************************/
LOCAL void
uart_rx_intr_handler(void *para)
{
  /* uart0 and uart1 intr combine togther, when interrupt occur, see reg 0x3ff20020, bit2, bit0 represents
  * uart1 and uart0 respectively
  * However, since UART1 rx is not enabled, we can assume this is UART0
  */
  //RcvMsgBuff *pRxBuff = (RcvMsgBuff *)para;
  static uint8* pktStart = 0;
  static uint16 pktLen   = 0;
  static uint16 pktByte  = 0;
  static uint8 phase     = 0;

  if(UART_FRM_ERR_INT_ST == (READ_PERI_REG(UART_INT_ST(UART0)) & UART_FRM_ERR_INT_ST)) // Frame error
  {
    WRITE_PERI_REG(UART_INT_CLR(UART0), UART_FRM_ERR_INT_CLR);
    phase = 0;
    os_put_char('!'); os_put_char('F'); os_put_char('E');
  }
  else if(UART_RXFIFO_TOUT_INT_ST == (READ_PERI_REG(UART_INT_ST(UART0)) & UART_RXFIFO_TOUT_INT_ST)) // RX timeout
  {
    WRITE_PERI_REG(UART_INT_CLR(UART0), UART_RXFIFO_TOUT_INT_CLR);
    phase = 0;
    os_put_char('!'); os_put_char('T'); os_put_char('E');
  }
  else if(UART_TXFIFO_EMPTY_INT_ST == (READ_PERI_REG(UART_INT_ST(UART0)) & UART_TXFIFO_EMPTY_INT_ST)) // TX fifo empty
  {
    // This shouldn't happen as we aren't planning to enable this interrupt
    WRITE_PERI_REG(UART_INT_CLR(UART0), UART_TXFIFO_EMPTY_INT_CLR);
    os_put_char('!'); os_put_char('T'); os_put_char('X');
  }
  else if(UART_RXFIFO_OVF_INT_ST == (READ_PERI_REG(UART_INT_ST(UART0)) & UART_RXFIFO_OVF_INT_ST)) // RX overflow
  {
    SET_PERI_REG_MASK  (UART_CONF0(UART0), UART_RXFIFO_RST);    //RESET FIFO
    CLEAR_PERI_REG_MASK(UART_CONF0(UART0), UART_RXFIFO_RST);
    WRITE_PERI_REG(UART_INT_CLR(UART0), UART_RXFIFO_OVF_INT_CLR);
    os_put_char('!'); os_put_char('O'); os_put_char('F');
  }
  else if(UART_RXFIFO_FULL_INT_ST == (READ_PERI_REG(UART_INT_ST(UART0)) & UART_RXFIFO_FULL_INT_ST)) // FIFO at threshold
  {
    while ((READ_PERI_REG(UART_STATUS(UART0))>>UART_RXFIFO_CNT_S)&UART_RXFIFO_CNT) // While data in the FIFO
    {
      const uint8 byte = (READ_PERI_REG(UART_FIFO(UART0)) & 0xFF);
      if (uartStarted == false) continue; // Skip everything else when not started
      switch (phase)
      {
        case 0: // Not synchronized / looking for header byte 1
        {
          if (byte == UART_PACKET_HEADER[0]) phase++;
          break;
        }
        case 1: // Header byte 2
        {
          if (byte == UART_PACKET_HEADER[1]) phase++;
          else phase = 0;
          break;
        }
        case 2: // Low length byte
        {
          pktLen = byte;
          phase++;
          break;
        }
        case 3: // High length byte
        {
          pktLen |= (byte << 8);
          phase++;
          break;
        }
        case 4: // Skip unused byte
        {
          phase++;
          break;
        }
        case 5:
        {
          phase++;
          break;
        }
        case 6: // Start of payload
        {
          pktStart = rxBuf + rxWind;
          pktByte = 0;
          phase++;
          // Explicit fallthrough to next case
        }
        case 7: // Payload
        {
          const uint16 available = RX_BUF_LEN - ((rxWind - rxRind) & RX_BUF_LENMSK);
          if (available == 0)
          {
            phase = 0;
            os_put_char('!'); os_put_char('O'); os_put_char('G');
          }
          rxBuf[rxWind] = byte;
          rxWind = (rxWind + 1) & RX_BUF_LENMSK;
          pktByte++;

          if (pktByte >= pktLen)
          {
            if (system_os_post(uartTaskPrio, (uint32)pktStart, (uint32)pktByte) == false)
            {
              os_put_char('!'); os_put_char('O'); os_put_char('S');
            }
            phase = 0;
          }
          break;
        }
        default:
        {
          os_printf("ERROR: uart RX phase default\r\n");
          phase = 0;
        }
      }
    }
    WRITE_PERI_REG(UART_INT_CLR(UART0), UART_RXFIFO_FULL_INT_CLR);
  }
}


/** OS Task for handling UART communication
 * Most of the actual work is handled uartHandleRawRx and uartHandleRawTx
 * @param event event->sig indicates what the task should process
 */
LOCAL void ICACHE_FLASH_ATTR uartTask(os_event_t *event)
{
  if (event->sig == 0) // TX event
  {
    while (txRind != txWind) // While have stuff to write
    {
      if (uart_tx_one_char_no_wait(UART0, txBuf[txRind]) == OK) // while have room to write it
      {
        txRind = (txRind + 1) & TX_BUF_LENMSK;
      }
      else // Ran out of FIFO before tx buffer
      {
        system_os_post(uartTaskPrio, 0, 0); // Repost the task
        break;
      }
    }
  }
  else // RX event
  {
    const uint16 pktLen = event->par;
    uint8* pktStart = (uint8*)event->sig;
    const int32 wrapAround = ((pktStart - rxBuf) + pktLen) - RX_BUF_LEN;

    if (pktStart < rxBuf || pktStart > (rxBuf + RX_BUF_LEN)) {
      telnetPrintf("FATAL: uart pktStart out of bounds %p %p..%p\r\n", pktStart, rxBuf, rxBuf+RX_BUF_LEN);
      return;
    }
    else if (wrapAround > 0) // Packet data wraps around buffer and isn't contiguous in memory
    {
      uint8* pktBuf = (uint8*)os_malloc(pktLen);
      if (pktBuf == NULL)
      {
        telnetPrintf("Couldn't allocate memory to assemble radio tx packet\r\n");
        rxRind = (rxRind + pktLen) % RX_BUF_LENMSK;
        return;
      }
      else
      {
        const uint16 firstCopy = pktLen - wrapAround;
        os_memcpy(pktBuf, pktStart, firstCopy);
        os_memcpy(pktBuf + firstCopy, rxBuf, pktLen - firstCopy);
        clientQueuePacket(pktBuf, pktLen);
        os_free(pktBuf);
      }
    }
    else // Packet data is contiguous in memory
    {
      clientQueuePacket(pktStart, pktLen);
    }
    rxRind = (rxRind + pktLen) % RX_BUF_LENMSK;
  }
}

#endif // ifndef UART_DEBUG_ONLY

/******************************************************************************
* FunctionName : uart_init
* Description  : user interface for init uart
* Parameters   : UartBautRate uart0_br - uart0 bautrate
*                UartBautRate uart1_br - uart1 bautrate
* Returns      : NONE
*******************************************************************************/
void ICACHE_FLASH_ATTR
uart_init(UartBautRate uart0_br, UartBautRate uart1_br)
{
<<<<<<< HEAD
#ifndef UART_DEBUG_ONLY
=======
  uartStarted = false;

>>>>>>> 2561d7dd
  system_os_task(uartTask, uartTaskPrio, uartTaskQueue, uartTaskQueueLen); // Setup task queue for handling UART
#endif

  UartDev.baut_rate = uart0_br;
  uart_config(UART0);
  UartDev.baut_rate = uart1_br;
  uart_config(UART1);
<<<<<<< HEAD
  uart_rx_intr_disable(UART0); // Don't receive RX interrupts at first
#ifndef UART_DEBUG_ONLY
  ETS_UART_INTR_ENABLE(); // What does this do? If we don't call it, it nothing works
#endif
=======
  ETS_UART_INTR_ENABLE(); // What does this do? If we don't call it, it nothing works
  uart_rx_intr_disable(UART0);
>>>>>>> 2561d7dd

  os_install_putc1(os_put_char);
}

void ICACHE_FLASH_ATTR uart_start()
{
  uartStarted = true;
  uart_rx_intr_enable(UART0);
}

void ICACHE_FLASH_ATTR
UART_SetWordLength(uint8 uart_no, UartBitsNum4Char len)
{
    SET_PERI_REG_BITS(UART_CONF0(uart_no),UART_BIT_NUM,len,UART_BIT_NUM_S);
}

void ICACHE_FLASH_ATTR
UART_SetStopBits(uint8 uart_no, UartStopBitsNum bit_num)
{
    SET_PERI_REG_BITS(UART_CONF0(uart_no),UART_STOP_BIT_NUM,bit_num,UART_STOP_BIT_NUM_S);
}

void ICACHE_FLASH_ATTR
UART_SetLineInverse(uint8 uart_no, UART_LineLevelInverse inverse_mask)
{
    CLEAR_PERI_REG_MASK(UART_CONF0(uart_no), UART_LINE_INV_MASK);
    SET_PERI_REG_MASK(UART_CONF0(uart_no), inverse_mask);
}

void ICACHE_FLASH_ATTR
UART_SetParity(uint8 uart_no, UartParityMode Parity_mode)
{
    CLEAR_PERI_REG_MASK(UART_CONF0(uart_no), UART_PARITY |UART_PARITY_EN);
    if(Parity_mode==NONE_BITS){
    }else{
        SET_PERI_REG_MASK(UART_CONF0(uart_no), Parity_mode|UART_PARITY_EN);
    }
}

void ICACHE_FLASH_ATTR
UART_SetBaudrate(uint8 uart_no,uint32 baud_rate)
{
    uart_div_modify(uart_no, UART_CLK_FREQ / baud_rate);
}

void ICACHE_FLASH_ATTR
UART_SetFlowCtrl(uint8 uart_no,UART_HwFlowCtrl flow_ctrl,uint8 rx_thresh)
{
    if(flow_ctrl&USART_HardwareFlowControl_RTS){
        PIN_FUNC_SELECT(PERIPHS_IO_MUX_MTDO_U, FUNC_U0RTS);
        SET_PERI_REG_BITS(UART_CONF1(uart_no),UART_RX_FLOW_THRHD,rx_thresh,UART_RX_FLOW_THRHD_S);
        SET_PERI_REG_MASK(UART_CONF1(uart_no), UART_RX_FLOW_EN);
    }else{
        CLEAR_PERI_REG_MASK(UART_CONF1(uart_no), UART_RX_FLOW_EN);
    }
    if(flow_ctrl&USART_HardwareFlowControl_CTS){
        PIN_FUNC_SELECT(PERIPHS_IO_MUX_MTCK_U, FUNC_UART0_CTS);
        SET_PERI_REG_MASK(UART_CONF0(uart_no), UART_TX_FLOW_EN);
    }else{
        CLEAR_PERI_REG_MASK(UART_CONF0(uart_no), UART_TX_FLOW_EN);
    }
}

void ICACHE_FLASH_ATTR
UART_WaitTxFifoEmpty(uint8 uart_no , uint32 time_out_us) //do not use if tx flow control enabled
{
    uint32 t_s = system_get_time();
    while (READ_PERI_REG(UART_STATUS(uart_no)) & (UART_TXFIFO_CNT << UART_TXFIFO_CNT_S)){
        if(( system_get_time() - t_s )> time_out_us){
            break;
        }
    }
}

void ICACHE_FLASH_ATTR
UART_ResetFifo(uint8 uart_no)
{
    SET_PERI_REG_MASK(UART_CONF0(uart_no), UART_RXFIFO_RST | UART_TXFIFO_RST);
    CLEAR_PERI_REG_MASK(UART_CONF0(uart_no), UART_RXFIFO_RST | UART_TXFIFO_RST);
}

void ICACHE_FLASH_ATTR
UART_ClearIntrStatus(uint8 uart_no,uint32 clr_mask)
{
    WRITE_PERI_REG(UART_INT_CLR(uart_no), clr_mask);
}

void ICACHE_FLASH_ATTR
UART_SetIntrEna(uint8 uart_no,uint32 ena_mask)
{
    SET_PERI_REG_MASK(UART_INT_ENA(uart_no), ena_mask);
}<|MERGE_RESOLUTION|>--- conflicted
+++ resolved
@@ -11,16 +11,14 @@
 #include "mem.h"
 #include "os_type.h"
 #include "user_interface.h"
-<<<<<<< HEAD
 
 #define UART_DEBUG_ONLY
 
 #define OS_UART UART0
 #define OS_UART_LOSSLESS
-=======
+
 #include "telnet.h"
 #include "client.h"
->>>>>>> 2561d7dd
 
 // UartDev is defined and initialized in rom code.
 extern UartDevice    UartDev;
@@ -189,133 +187,6 @@
 #endif
 }
 
-<<<<<<< HEAD
-#ifndef UART_DEBUG_ONLY
-/** Handles raw UART RX
- * Does packet header synchronization and passes data to handleUartPacketRx
- * @param flags Any (error) flags that would affect packet processing
- */
-LOCAL void handleUartRawRx(uint8 flag)
-{
-  static UDPPacket* outPkt = NULL;
-  static int32  ebiup  = 0; // Counter for extrenous bytes in UART pipe
-  static uint8  ebuf[16];   // Buffer for extreneous bytes
-  static uint16 pktLen = 0;
-  static uint8  phase  = 0;
-  bool continueTask = true;
-  uint8 byte;
-
-  uart_tx_intr_disable(UART0);
-
-  if (flag != UART_SIG_RX_RDY)
-  {
-    os_printf("UART RX error: %d\r\n", flag);
-    phase = 0;
-    if (outPkt != NULL)
-    {
-      clientFreePacket(outPkt);
-    }
-  }
-
-  while (continueTask && ((READ_PERI_REG(UART_STATUS(UART0))>>UART_RXFIFO_CNT_S)&UART_RXFIFO_CNT))
-  {
-    byte = (READ_PERI_REG(UART_FIFO(UART0)) & 0xFF);
-    switch (phase)
-    {
-      case 0: // Not synchronized / looking for header byte 1
-      {
-        if (byte == UART_PACKET_HEADER[0]) phase++;
-        else
-        {
-          if (0 <= ebiup && ebiup < 15) ebuf[ebiup] = byte;
-          ebiup++;
-        }
-        break;
-      }
-      case 1: // Header byte 2
-      {
-        if (byte == UART_PACKET_HEADER[1]) phase++;
-        else phase = 0;
-        break;
-      }
-      case 2: // Low length byte
-      {
-        pktLen = byte;
-        phase++;
-        break;
-      }
-      case 3: // High length byte
-      {
-        pktLen |= (byte << 8);
-        phase++;
-        break;
-      }
-      case 4: // Skip unused byte
-      {
-        phase++;
-        break;
-      }
-      case 5:
-      {
-        phase++;
-        break;
-      }
-      case 6: // Start of payload
-      {
-        if (ebiup > 0)
-        {
-          ebuf[15] = 0;
-          os_printf("EBIUP: %d \"%s\"\r\n", ebiup, ebuf);
-          ebiup = 0;
-        }
-
-        outPkt = clientGetBuffer();
-        if (outPkt == NULL)
-        {
-          //os_printf("WARN: no radio buffer for %02x[%d]\r\n", byte, pktLen);
-          phase = 0;
-          ebiup = 1-pktLen; // Expect to receive that many bytes before seeing header again
-          break;
-        }
-        else
-        {
-          outPkt->len = 0;
-        }
-        phase++;
-        // No break, explicit fall through to next case
-      }
-      case 7:
-      {
-        outPkt->data[outPkt->len++] = byte;
-        //os_printf("RX %02x\t%d\t%d\r\n", byte, outPkt->len, pktLen);
-        if (outPkt->len >= pktLen)
-        {
-          phase = 0;
-          clientQueuePacket(outPkt);
-          continueTask = false;
-        }
-        break;
-      }
-      default:
-      {
-        os_printf("ERROR: uart RX phase default\r\n");
-        phase = 0;
-      }
-    }
-  }
-
-  if ((phase != 0) || (continueTask == false)) // In the middle of a packet or more in queue but need to yield
-  {
-    system_os_post(uartTaskPrio, UART_SIG_RX_RDY, 0); // Queue task to keep reading
-  }
-  else // Otherwise
-  {
-    uart_tx_intr_enable(UART0); // Re-enable the interrupt for when we have more data
-  }
-}
-
-=======
->>>>>>> 2561d7dd
 /** Length of the TX buffer
  * @warning Must be a power of 2
  */
@@ -581,12 +452,9 @@
 void ICACHE_FLASH_ATTR
 uart_init(UartBautRate uart0_br, UartBautRate uart1_br)
 {
-<<<<<<< HEAD
+  uartStarted = false;
+
 #ifndef UART_DEBUG_ONLY
-=======
-  uartStarted = false;
-
->>>>>>> 2561d7dd
   system_os_task(uartTask, uartTaskPrio, uartTaskQueue, uartTaskQueueLen); // Setup task queue for handling UART
 #endif
 
@@ -594,15 +462,11 @@
   uart_config(UART0);
   UartDev.baut_rate = uart1_br;
   uart_config(UART1);
-<<<<<<< HEAD
   uart_rx_intr_disable(UART0); // Don't receive RX interrupts at first
 #ifndef UART_DEBUG_ONLY
   ETS_UART_INTR_ENABLE(); // What does this do? If we don't call it, it nothing works
 #endif
-=======
-  ETS_UART_INTR_ENABLE(); // What does this do? If we don't call it, it nothing works
   uart_rx_intr_disable(UART0);
->>>>>>> 2561d7dd
 
   os_install_putc1(os_put_char);
 }
