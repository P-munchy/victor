#include "mem.h"
#include "c_types.h"
#include "ets_sys.h"
#include "osapi.h"
#include "gpio.h"
#include "os_type.h"
#include "user_interface.h"
#include "client.h"
#include "driver/uart.h"
<<<<<<< HEAD
#include "task0.h"
#include "upgrade_controller.h"
=======
#include "user_config.h"

/// USER_TASK_PRIO_0 is the lowest (idle) task priority
#define userTaskPrio USER_TASK_PRIO_0

/// The depth of the user idle task
#define    userTaskQueueLen    4
/// Queue for user idle task
os_event_t userTaskQueue[userTaskQueueLen];
>>>>>>> 2c4a0569

/** User "idle" task
 * Called by OS with lowest priority.
 * Always requeues itself.
 */
LOCAL bool ICACHE_FLASH_ATTR userTask(uint32 param)
{
  static const uint32 INTERVAL = 100000;
  static uint32 counter = 0;
  if (counter++ > INTERVAL)
  {
    uart_tx_one_char_no_wait(UART1, '.'); // Print a dot to show we're executing
    counter = 0;
  }
  return true;
}

/** System calls this method before initalizing the radio.
 * This method is only nessisary to call system_phy_set_rfoption which may only be called here.
 * I think everything else should still happen in user_init and system_init_done
 */
void ICACHE_FLASH_ATTR user_rf_pre_init(void)
{
  system_phy_set_rfoption(1); // Do all the calibration, don't care how much power we burn
  system_phy_set_max_tpw(82); // Set the maximum  TX power allowed
}

/** Callback after all the chip system initalization is done.
 * We shouldn't do any networking until after this is done.
 */
static void ICACHE_FLASH_ATTR system_init_done(void)
{
  // Enable upgrade controller
  upgradeControllerInit();

  // Setup the block relay
  blockRelayInit();

  // Setup Basestation client
  clientInit();

  // Enable UART0 RX interrupt
  // Only after clientInit
  uart_rx_intr_enable(UART0);

  // Set up shared background tasks
  task0Init();

  //task0Post(userTask, 0);

  os_printf("user initalization complete\r\n");
}

/** User initialization function
 * This function is responsible for setting all the wireless parameters and
 * Setting up any user application code to run on the espressif.
 * It is called automatically from the os main function.
 */
void ICACHE_FLASH_ATTR
user_init(void)
{
    uint32 i;
    int8 err;

    wifi_status_led_uninstall();

    REG_SET_BIT(0x3ff00014, BIT(0));
    err = system_update_cpu_freq(160);

    uart_init(BIT_RATE_5000000, BIT_RATE_115200);
    uart_rx_intr_disable(UART0);

    os_printf("Espressif booting up...\r\nCPU set freq rslt = %d\r\n", err);

#ifdef COZMO_AS_AP
    struct softap_config ap_config;
    // Create config for Wifi AP
    err = wifi_softap_get_config(&ap_config);
    if (err == false)
    {
      os_printf("Error getting wifi softap config\r\n");
    }

    // Get the mac address
    uint8 macaddr[6];
    err = wifi_get_macaddr(SOFTAP_IF, macaddr);
    if (err == false)
    {
      os_printf("Error getting mac address info\r\n");
    }

    //os_sprintf(ap_config.ssid,     "AnkiTorpedo");
    os_sprintf(ap_config.ssid,     AP_SSID_FMT, macaddr[4], macaddr[5]);
    os_sprintf(ap_config.password, AP_KEY);
    ap_config.ssid_len = 0;
    ap_config.channel = 2;
    ap_config.authmode = AUTH_WPA2_PSK;
    ap_config.max_connection = 8;
    ap_config.ssid_hidden = 0; // No hidden SSIDs, they create security problems
    ap_config.beacon_interval = 33; // Must be 50 or lower for iOS devices to connect

    // Setup ESP module to AP mode and apply settings
    wifi_set_opmode(SOFTAP_MODE);
    wifi_softap_set_config(&ap_config);
    wifi_set_phy_mode(PHY_MODE_11G);
    // Disable radio sleep
    wifi_set_sleep_type(NONE_SLEEP_T);

    // Disable DHCP server before setting static IP info
    wifi_softap_dhcps_stop();

    // Create ip config
    struct ip_info ipinfo;
    ipinfo.gw.addr = ipaddr_addr(AP_GATEWAY);
    ipinfo.ip.addr = ipaddr_addr(AP_IP);
    ipinfo.netmask.addr = ipaddr_addr(AP_NETMASK);

    // Assign ip config
    err = wifi_set_ip_info(SOFTAP_IF, &ipinfo);
    if (err == false)
    {
      os_printf("Couldn't set IP info\r\n");
    }

    // Configure DHCP range
    struct dhcps_lease dhcpconf;
    dhcpconf.start_ip.addr = ipaddr_addr(DHCP_START);
    dhcpconf.end_ip.addr   = ipaddr_addr(DHCP_END);
    err = wifi_softap_set_dhcps_lease(&dhcpconf);
    if (err == false)
    {
      os_printf("Couldn't set DHCP server lease information\r\n");
    }
    uint8 dhcps_offer_mode = 0; // Disable default gateway information
    err = wifi_softap_set_dhcps_offer_option(OFFER_ROUTER, &dhcps_offer_mode);
    if (err == false)
    {
      os_printf("Couldn't configure DHCPS offer mode\r\n");
    }

    // Start DHCP server
    err = wifi_softap_dhcps_start();
    if (err == false)
    {
      os_printf("Couldn't start DHCP server\r\n");
    }

#else // Cozmo as station
    struct station_config sta_config;
    err = wifi_station_get_config_default(&sta_config);
    if (err != 0)
    {
      os_printf("Error getting wifi station default config\r\n");
    }

    // Setup station parameters
    os_sprintf(sta_config.ssid, STATION_SSID);
    os_sprintf(sta_config.password, STATION_KEY);
    #ifdef STATION_BSSID
    os_sprintf(sta_config.bssid, STATION_BSSID)
    sta_config.bssid_set = 1;
    #else
    sta_config.bssid_set = 0;
    #endif

    // Setup ESP module to station mode and apply settings
    // Setup ESP module to AP mode and apply settings
    wifi_set_opmode(STATION_MODE);
    wifi_station_set_config(&sta_config);
    wifi_set_phy_mode(PHY_MODE_11G);
    // Disable radio sleep
    wifi_set_sleep_type(NONE_SLEEP_T);

    // Create ip config
    struct ip_info ipinfo;
    ipinfo.gw.addr = ipaddr_addr(STATION_GATEWAY);
    ipinfo.ip.addr = ipaddr_addr(STATION_IP);
    ipinfo.netmask.addr = ipaddr_addr(STATION_NETMASK);

    // Assign ip config
    err = wifi_set_ip_info(SOFTAP_IF, &ipinfo);
    if (err == false)
    {
      os_printf("Couldn't set IP info\r\n");
    }

#endif

    // Register callback
    system_init_done_cb(&system_init_done);
}<|MERGE_RESOLUTION|>--- conflicted
+++ resolved
@@ -7,20 +7,9 @@
 #include "user_interface.h"
 #include "client.h"
 #include "driver/uart.h"
-<<<<<<< HEAD
 #include "task0.h"
 #include "upgrade_controller.h"
-=======
 #include "user_config.h"
-
-/// USER_TASK_PRIO_0 is the lowest (idle) task priority
-#define userTaskPrio USER_TASK_PRIO_0
-
-/// The depth of the user idle task
-#define    userTaskQueueLen    4
-/// Queue for user idle task
-os_event_t userTaskQueue[userTaskQueueLen];
->>>>>>> 2c4a0569
 
 /** User "idle" task
  * Called by OS with lowest priority.
