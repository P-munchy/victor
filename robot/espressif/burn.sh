#!/usr/bin/env bash

if [[ -d $CORETECH_EXTERNAL_DIR ]]; then
  ESPTOOL=$CORETECH_EXTERNAL_DIR/espressif/esptool/esptool.py
else
  echo "You must have CORETECH_EXTERNAL_DIR defined" 1>&2
  exit 1
fi

if which python3; then
  PYTHON=python2
else.o
  PYTHON=python
fi

$PYTHON $ESPTOOL --port $1 --baud 230400 write_flash 0x00000 bin/boot_v1.2.bin \
                                                     0x01000 bin/upgrade/user1.1024.new.2.bin \
<<<<<<< HEAD
                                                     0x81000 bin/upgrade/user2.1024.new.2.bin \
                                                     0xfc000 bin/esp_init_data_default.bin \
                                                     0xfe000 bin/blank.bin
=======
                                                     0x41000 bin/upgrade/user2.1024.new.2.bin \
                                                     0x7c000 bin/esp_init_data_default.bin \
                                                     0x7e000 bin/blank.bin
>>>>>>> c2df97f6
<|MERGE_RESOLUTION|>--- conflicted
+++ resolved
@@ -15,12 +15,6 @@
 
 $PYTHON $ESPTOOL --port $1 --baud 230400 write_flash 0x00000 bin/boot_v1.2.bin \
                                                      0x01000 bin/upgrade/user1.1024.new.2.bin \
-<<<<<<< HEAD
                                                      0x81000 bin/upgrade/user2.1024.new.2.bin \
                                                      0xfc000 bin/esp_init_data_default.bin \
-                                                     0xfe000 bin/blank.bin
-=======
-                                                     0x41000 bin/upgrade/user2.1024.new.2.bin \
-                                                     0x7c000 bin/esp_init_data_default.bin \
-                                                     0x7e000 bin/blank.bin
->>>>>>> c2df97f6
+                                                     0xfe000 bin/blank.bin