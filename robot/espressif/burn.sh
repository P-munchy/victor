#!/usr/bin/env bash

if [[ -d $CORETECH_EXTERNAL_DIR ]]; then
  ESPTOOL=$CORETECH_EXTERNAL_DIR/espressif/esptool/esptool.py
else
  echo "You must have CORETECH_EXTERNAL_DIR defined" 1>&2
  exit 1
fi

<<<<<<< HEAD
python2 $ESPTOOL --port $1 --baud 230400 write_flash 0x00000 bin/boot_v1.2.bin \
                                                     0x01000 bin/upgrade/user1.512.new.0.bin \
                                                     0x41000 bin/upgrade/user2.512.new.0.bin \
                                                     0x7c000 bin/esp_init_data_default.bin \
                                                     0x7e000 bin/blank.bin
=======
if which python3; then
  PYTHON=python2
else
  PYTHON=python
fi

$PYTHON $ESPTOOL --port $1 --baud 230400 write_flash 0x00000 bin/eagle.flash.bin 0x40000 bin/eagle.irom0text.bin
>>>>>>> 042cb2c4
<|MERGE_RESOLUTION|>--- conflicted
+++ resolved
@@ -7,18 +7,14 @@
   exit 1
 fi
 
-<<<<<<< HEAD
-python2 $ESPTOOL --port $1 --baud 230400 write_flash 0x00000 bin/boot_v1.2.bin \
-                                                     0x01000 bin/upgrade/user1.512.new.0.bin \
-                                                     0x41000 bin/upgrade/user2.512.new.0.bin \
-                                                     0x7c000 bin/esp_init_data_default.bin \
-                                                     0x7e000 bin/blank.bin
-=======
 if which python3; then
   PYTHON=python2
 else
   PYTHON=python
 fi
 
-$PYTHON $ESPTOOL --port $1 --baud 230400 write_flash 0x00000 bin/eagle.flash.bin 0x40000 bin/eagle.irom0text.bin
->>>>>>> 042cb2c4
+$PYTHON $ESPTOOL --port $1 --baud 230400 write_flash 0x00000 bin/boot_v1.2.bin \
+                                                     0x01000 bin/upgrade/user1.512.new.0.bin \
+                                                     0x41000 bin/upgrade/user2.512.new.0.bin \
+                                                     0x7c000 bin/esp_init_data_default.bin \
+                                                     0x7e000 bin/blank.bin