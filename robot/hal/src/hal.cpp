--- conflicted
+++ resolved
@@ -341,11 +341,9 @@
 
   shutdownSignal_ = shutdownSignal;
 
-<<<<<<< HEAD
   EnableBatteryCharging(true);
-=======
+
   memset(&_sysconVersionInfo, 0, sizeof(_sysconVersionInfo));
->>>>>>> bb07bf45
 
   InitIMU();
 
@@ -541,11 +539,7 @@
     if(haveValidSyscon_)
     {
       EventStart(EventType::WRITE_SPINE);
-<<<<<<< HEAD
-      const bool hasPowerFlagsToSend = h2bp->powerFlags > 0;
-      if (desiredPowerMode_ == POWER_MODE_CALM && !commander_is_active && !hasPowerFlagsToSend) {
-=======
-
+      
       // Repeatedly request syscon version until we get it
       // Sometimes the initial request in HAL::Init is lost due to
       // an "RX Buffer Overrun Detected" or an invalid crc error
@@ -553,8 +547,8 @@
       // the response is not immediate
       request_version();
       
-      if (desiredPowerMode_ == POWER_MODE_CALM && !commander_is_active) {
->>>>>>> bb07bf45
+      const bool hasPowerFlagsToSend = h2bp->powerFlags > 0;
+      if (desiredPowerMode_ == POWER_MODE_CALM && !commander_is_active && !hasPowerFlagsToSend) {
         if (++calmModeSkipFrameCount_ > NUM_CALM_MODE_SKIP_FRAMES) {
           spine_set_lights(&spine_, &(h2bp->lightState));
           calmModeSkipFrameCount_ = 0;
