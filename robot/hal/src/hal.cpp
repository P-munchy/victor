--- conflicted
+++ resolved
@@ -48,24 +48,9 @@
   // so we cache the last non-0xFFFF value and return this as the latest touch sensor reading
   u16 lastValidTouchIntensity_;
 
-<<<<<<< HEAD
-
   struct spine_ctx spine_;
   uint8_t frameBuffer_[SPINE_B2H_FRAME_LEN];
   uint8_t readBuffer_[4096];
-  TimeStamp_t nextSleepTimeMs_ = 1000;
-  bool processedPartialFrame_ = false;
-  bool processedIMU_ = false;
-  uint32_t lastFrameCounter_ = 0;
-  Result lastResult_;
-
-  bool chargingEnabled_ = false;
-
-=======
-  struct spine_ctx spine_;
-  uint8_t frameBuffer_[SPINE_B2H_FRAME_LEN];
-  uint8_t readBuffer_[4096];
->>>>>>> bb52c1ac
 } // "private" namespace
 
 // Forward Declarations
@@ -139,12 +124,7 @@
   // Set ID
   robotID_ = Anki::Cozmo::DEFAULT_ROBOT_ID;
 
-<<<<<<< HEAD
-  InitMotor();
-
-=======
 //#if IMU_WORKING
->>>>>>> bb52c1ac
   InitIMU();
 
   if (InitRadio() != RESULT_OK) {
@@ -188,40 +168,6 @@
   return RESULT_OK;
 }  // Init()
 
-<<<<<<< HEAD
-void ForwardMicData(void)
-{
-  // static_assert(MICDATA_SAMPLES_COUNT ==
-  //               (sizeof(RobotInterface::MicData::data) / sizeof(RobotInterface::MicData::data[0])),
-  //               "bad mic data sample count define");
-  RobotInterface::MicData micData;
-  micData.sequenceID = bodyData_->framecounter;
-  micData.timestamp = HAL::GetTimeStamp();
-#if MICDATA_ENABLED
-  std::copy(bodyData_->audio, bodyData_->audio + MICDATA_SAMPLES_COUNT, micData.data);
-  RobotInterface::SendMessage(micData);
-#endif
-}
-
-
-
-void handle_payload_data(const uint8_t frame_buffer[]) {
-  const struct spine_frame_b2h* frame = (const struct spine_frame_b2h*)frame_buffer;
-  memcpy(frameBuffer_, frame_buffer, sizeof(frameBuffer_));
-
-  bodyData_ = (BodyToHead*)(frameBuffer_ + sizeof(struct SpineMessageHeader));
-
-  if (ccc_commander_is_active()) {
-    ccc_payload_process(bodyData_);
-  }
-
-  // BRC: Should accumulate all of the audio data and send it in one shot
-  ForwardMicData();
-}
-
-
-=======
->>>>>>> bb52c1ac
 Result spine_get_frame() {
   Result result = RESULT_FAIL_IO_TIMEOUT;
   uint8_t frame_buffer[SPINE_B2H_FRAME_LEN];
@@ -234,19 +180,9 @@
       continue;
     } else if (r > 0) {
       const struct SpineMessageHeader* hdr = (const struct SpineMessageHeader*)frame_buffer;
-      // LOGD("Handling payload type %x\n", hdr->payload_type);
       if (hdr->payload_type == PAYLOAD_DATA_FRAME) {
-<<<<<<< HEAD
-        handle_payload_data(frame_buffer);  //payload starts immediately after header
-        result = RESULT_OK;
-        continue;
-      }
-      else if (hdr->payload_type == PAYLOAD_CONT_DATA) {
-        ccc_data_process( (ContactData*)(hdr+1) );
-=======
         memcpy(frameBuffer_, frame_buffer, sizeof(frameBuffer_));
         bodyData_ = (BodyToHead*)(frameBuffer_ + sizeof(struct SpineMessageHeader));
->>>>>>> bb52c1ac
         result = RESULT_OK;
         continue;
       }
@@ -278,16 +214,6 @@
   //  struct HeadToBody* h2bp = (commander_is_active) ? ccc_data_get_response() : &headData_;
   struct HeadToBody* h2bp =  &headData_;
 
-<<<<<<< HEAD
-
-  // Send zero motor power when charging is enabled
-  if(chargingEnabled_)
-  {
-    memset(h2bp->motorPower, 0, sizeof(h2bp->motorPower));
-  }
-
-=======
->>>>>>> bb52c1ac
   spine_write_h2b_frame(&spine_, h2bp);
 
   struct ContactData* ccc_response = ccc_text_response();
