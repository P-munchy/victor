--- conflicted
+++ resolved
@@ -126,14 +126,11 @@
 
   EventStart(EventType::ROBOT_IO_READ);
 
-<<<<<<< HEAD
-=======
   if(check_select_timeout(spine))
   {
     return -1;
   }
 
->>>>>>> e4f214ec
   ssize_t r = read(fd, readBuffer_, sizeof(readBuffer_));
 
   EventAddToMisc(EventType::ROBOT_IO_READ, (uint32_t)r);
@@ -160,12 +157,9 @@
   bool initialized = false;
   int read_count = 0;
 
-<<<<<<< HEAD
   assert(shutdownSignal != nullptr);
 
   while (!initialized && *shutdownSignal == 0) {
-=======
-  while (!initialized) {
     // If we spend more than 2 seconds waiting for the first frame,
     // something must be wrong. Likely there is no body or head to body
     // connection
@@ -176,7 +170,6 @@
       return RESULT_FAIL;
     }
 
->>>>>>> e4f214ec
     ssize_t r = spine_parse_frame(spine, &frameBuffer_, sizeof(frameBuffer_), NULL);
 
     if (r < 0) {
@@ -251,17 +244,15 @@
     spine_set_mode(&spine_, RobotMode_RUN);
 
     AnkiDebug("HAL.Init.WaitingForDataFrame", "");
-<<<<<<< HEAD
-    const Result result = spine_wait_for_first_frame(&spine_, shutdownSignal);
-=======
-    const Result res =  spine_wait_for_first_frame(&spine_);
+
+    const Result res =  spine_wait_for_first_frame(&spine_, shutdownSignal);
     if(res != RESULT_OK)
     {
       AnkiError("HAL.Init.NoFirstFrame", "");
       return res;
     }
     AnkiDebug("HAL.Init.GotFirstFrame", "");
->>>>>>> e4f214ec
+
     request_version();  //get version so we have it when we need it.
     if (RESULT_OK != result) {
       AnkiError("HAL.Init.SpineWait", "Unable to synchronize spine (result %d)", result);
