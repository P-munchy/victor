--- conflicted
+++ resolved
@@ -241,7 +241,7 @@
   uint32_t now = GetMicroCounter();
 
   Result result = RESULT_OK;
-  bool commander_is_active;
+  bool commander_is_active = false;
 
 #ifdef HAL_DUMMY_BODY
   ProcessIMUEvents();
@@ -251,22 +251,14 @@
 
   headData_.framecounter++;
 
-<<<<<<< HEAD
   //Packet throttle.
   if (now-last_packet_send >= MIN_CCC_XMIT_SPACING_US ) {
-
     //check if the charge contact commander is active,
     //if so, override normal operation
-    commander_is_active = ccc_commander_is_active();
-    struct HeadToBody* h2bp = (commander_is_active) ? ccc_data_get_response() : &headData_;
-=======
-  //check if the charge contact commander is active,
-  //if so, override normal operation
-  // bool commander_is_active = ccc_commander_is_active();
-  // struct HeadToBody* h2bp = (commander_is_active) ? ccc_data_get_response() : &headData_;
-  struct HeadToBody* h2bp =  &headData_;
->>>>>>> 16dbc7fa
-
+    // commander_is_active = ccc_commander_is_active();
+    // struct HeadToBody* h2bp = (commander_is_active) ? ccc_data_get_response() : &headData_;
+    struct HeadToBody* h2bp =  &headData_;
+    
     spine_write_h2b_frame(&spine_, h2bp);
 
     struct ContactData* ccc_response = ccc_text_response();
