#include "anki/cozmo/robot/hal.h"
#include "movidius.h"

namespace Anki
{
  namespace Cozmo
  {
    namespace HAL
    {
      const u32 BAUDRATE = 1500000;
      const u8 TX_PIN = 69;
      const u32 TX_MODE = D_GPIO_MODE_1;
      const u8 RX_PIN = 70;
      const u32 RX_MODE = D_GPIO_MODE_1;
      static const u32 IRQ = IRQ_UART;
      static const u32 IRQ_LEVEL = 5;
      
      const u8 ADC_CS = 39;
      const u8 FLASH_CS = 72;

      static void UARTIRQ(u32 source);

      static const u8 BUFFER_SIZE = 128;
      static const u8 BUFFER_MASK = 0x7f;
      static volatile u8 m_buffer[BUFFER_SIZE];
      static volatile u8 m_currentRead = 0;
      static volatile u8 m_currentWrite = 0;

      void UARTInit()
      {
        DrvCprSysDeviceAction(ENABLE_CLKS, DEV_UART);

        // Setup the interrupt trigger
        DrvIcbDisableIrq(IRQ);
        DrvIcbIrqClear(IRQ);
        swcLeonSetPIL(0);
        DrvIcbSetIrqHandler(IRQ, UARTIRQ);
        DrvIcbConfigureIrq(IRQ, IRQ_LEVEL, POS_EDGE_INT);
        DrvIcbEnableIrq(IRQ);

        // Calculate the mask to enable specific features
        u32 mask =  (1 << 31) |  // FIFO write enable
                    (1 << 12) |  // Output enable
                    (1 << 2)  |  // Receive interrupt enable
                    (1 << 1)  |  // TX enable
                    (1 << 0);    // RX enable
        // Calculate the baudrate prescaler
        u32 scaler = (DrvCprGetSysClockKhz() * 1000) / (BAUDRATE << 3) - 1;
        SET_REG_WORD(UART_CTRL_ADR, mask);
        SET_REG_WORD(UART_SCALER_ADR, scaler);
        
        u32 pad = D_GPIO_PAD_NO_PULL |
          D_GPIO_PAD_DRIVE_2mA |
          D_GPIO_PAD_VOLT_2V5 |
          D_GPIO_PAD_SLEW_SLOW |
          D_GPIO_PAD_SCHMITT_ON |
          D_GPIO_PAD_RECEIVER_ON |
          D_GPIO_PAD_BIAS_2V5 |
          D_GPIO_PAD_LOCALCTRL_OFF |
          D_GPIO_PAD_LOCALDATA_LO |
          D_GPIO_PAD_LOCAL_PIN_OUT;

        GpioPadSet(TX_PIN, pad);
        GpioPadSet(RX_PIN, pad);
        
        DrvGpioMode(TX_PIN, TX_MODE);
        DrvGpioMode(RX_PIN, RX_MODE | D_GPIO_DIR_IN);
        
        // XXX-NDM: Turn off SPI chip selects because the pin conflicts with receive
        GpioPadSet(FLASH_CS, pad);
        pad = D_GPIO_PAD_PULL_UP |
          D_GPIO_PAD_DRIVE_2mA |
          D_GPIO_PAD_VOLT_2V5 |
          D_GPIO_PAD_SLEW_SLOW |
          D_GPIO_PAD_SCHMITT_ON |
          D_GPIO_PAD_RECEIVER_ON |
          D_GPIO_PAD_BIAS_2V5 |
          D_GPIO_PAD_LOCALCTRL_OFF |
          D_GPIO_PAD_LOCALDATA_LO |
          D_GPIO_PAD_LOCAL_PIN_OUT;
        GpioPadSet(ADC_CS, pad);        
        DrvGpioMode(FLASH_CS, D_GPIO_MODE_7 | D_GPIO_DIR_IN);
        DrvGpioMode(ADC_CS, D_GPIO_MODE_7 | D_GPIO_DIR_IN);
        
        // Re-enable interrupts
        swcLeonEnableTraps();
      }

      int UARTPutChar(int c)
      {
        // Wait for TX FIFO to not be full
        while (REG_WORD(UART_STATUS_ADR) & 0x200)
          ;

        SET_REG_WORD(UART_DATA_ADR, c);

        return c;
      }

      s32 USBGetChar(void) { return USBGetChar(0); }
      
<<<<<<< HEAD
      s32 USBGetChar(u32 timeout)
=======
      s32 UARTGetChar(u32 timeout, bool peek)
>>>>>>> d8e93ac9
      {
        u32 end = GetMicroCounter() + timeout;
        do
        {
          // Check RCNT - Receiver FIFO count
          //if (REG_WORD(UART_STATUS_ADR) >> 26)
          //{
          //  return REG_WORD(UART_DATA_ADR);
          //}
          if (m_currentRead != m_currentWrite)
          {
            s32 c = m_buffer[m_currentRead] & 0xff;
            m_currentRead = (m_currentRead + 1) & BUFFER_MASK;
            return c;
          }
        } while (GetMicroCounter() < end);

        return -1;
      }
      
<<<<<<< HEAD

      s32 USBPeekChar(u32 offset)
      {
        // If trying to peek further than there are characters in the buffer
        // exit now.
        if (USBGetNumBytesToRead() <= offset) {
          return -1;
        }
        
        // Set the read index with offset
        u32 currReadWithOffset = (m_currentRead + offset) & BUFFER_MASK;

        s32 c = m_buffer[currReadWithOffset] & 0xff;
        return c;
=======
      s32 UARTGetChar(u32 timeout) {
        UARTGetChar(timeout, false);
      }

      s32 UARTPeekChar()
      {
        UARTGetChar(0, true);
>>>>>>> d8e93ac9
      }
      
      u32 UARTGetNumBytesToRead()
      {
        return (m_currentWrite - m_currentRead) & BUFFER_MASK;
      }
      
<<<<<<< HEAD
      void USBSendBuffer(const u8* buffer, const u32 size)
=======
      void UARTSendBuffer(u8* buffer, u32 size)
>>>>>>> d8e93ac9
      {
        for (u32 i = 0; i < size; i++)
        {
          UARTPutChar(buffer[i]);
        }
      }

      void UARTIRQ(u32 source)
      {
        // Check if there's any data in the Rx FIFO (RCNT)
        while (REG_WORD(UART_STATUS_ADR) >> 26)
        {
          m_buffer[m_currentWrite] = REG_WORD(UART_DATA_ADR);
          m_currentWrite = (m_currentWrite + 1) & BUFFER_MASK;
        }

        // Clear the interrupt
        DrvIcbIrqClear(IRQ);
      }

    }
  }
}
<|MERGE_RESOLUTION|>--- conflicted
+++ resolved
@@ -97,13 +97,9 @@
         return c;
       }
 
-      s32 USBGetChar(void) { return USBGetChar(0); }
+      s32 UARTGetChar(void) { return USBGetChar(0); }
       
-<<<<<<< HEAD
-      s32 USBGetChar(u32 timeout)
-=======
-      s32 UARTGetChar(u32 timeout, bool peek)
->>>>>>> d8e93ac9
+      s32 UARTGetChar(u32 timeout)
       {
         u32 end = GetMicroCounter() + timeout;
         do
@@ -124,9 +120,7 @@
         return -1;
       }
       
-<<<<<<< HEAD
-
-      s32 USBPeekChar(u32 offset)
+      s32 UARTPeekChar(u32 offset)
       {
         // If trying to peek further than there are characters in the buffer
         // exit now.
@@ -139,15 +133,6 @@
 
         s32 c = m_buffer[currReadWithOffset] & 0xff;
         return c;
-=======
-      s32 UARTGetChar(u32 timeout) {
-        UARTGetChar(timeout, false);
-      }
-
-      s32 UARTPeekChar()
-      {
-        UARTGetChar(0, true);
->>>>>>> d8e93ac9
       }
       
       u32 UARTGetNumBytesToRead()
@@ -155,11 +140,7 @@
         return (m_currentWrite - m_currentRead) & BUFFER_MASK;
       }
       
-<<<<<<< HEAD
-      void USBSendBuffer(const u8* buffer, const u32 size)
-=======
-      void UARTSendBuffer(u8* buffer, u32 size)
->>>>>>> d8e93ac9
+      void UARTSendBuffer(const u8* buffer, const u32 size)
       {
         for (u32 i = 0; i < size; i++)
         {
@@ -179,7 +160,6 @@
         // Clear the interrupt
         DrvIcbIrqClear(IRQ);
       }
-
     }
   }
 }
