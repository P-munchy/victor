// SDK Included Files - Please delete me!
#include <stdio.h>
#include <stdlib.h>
#include "board.h"
#include "fsl_debug_console.h"

<<<<<<< HEAD
#include "uart.h"
#include "oled.h"
#include "spi.h"
#include "dac.h"
=======
#include "hal/i2c.h"
#include "anki/cozmo/robot/hal.h"
#include "hal/portable.h"
>>>>>>> f144e99a

namespace Anki
{
  namespace Cozmo
  {
    namespace HAL
    {
      void CameraInit(void);
      void TimerInit(void);
      void I2CInit(void);
    }
  }
}

// This powers up the camera, OLED, and ESP8266 while respecting power sequencing rules
void PowerInit()
{
  // I/Os used during startup
  GPIO_PIN_SOURCE(POWEREN, PTA, 2);
  GPIO_PIN_SOURCE(SCK, PTE, 17);
  GPIO_PIN_SOURCE(MOSI, PTE, 18);
  
  // Pull-down SCK during ESP8266 boot
  GPIO_IN(GPIO_SCK, PIN_SCK);
  SOURCE_SETUP(GPIO_SCK, SOURCE_SCK, SourceGPIO | SourcePullDown);    
  
  // Pull MOSI low to put ESP8266 into bootloader mode
  // XXX: Normally, you should drive this high and rely on the cable to enter debug mode!
  GPIO_IN(GPIO_MOSI, PIN_MOSI);
  SOURCE_SETUP(GPIO_MOSI, SOURCE_MOSI, SourceGPIO | SourcePullDown);  
  
  // Turn on 2v8 and 3v3 rails
  GPIO_SET(GPIO_POWEREN, PIN_POWEREN);
  GPIO_OUT(GPIO_POWEREN, PIN_POWEREN);
  SOURCE_SETUP(GPIO_POWEREN, SOURCE_POWEREN, SourceGPIO);    
}

int main (void)
{
  using namespace Anki::Cozmo::HAL;
  
  // Initialize standard SDK demo application pins
  hardware_init();
<<<<<<< HEAD
  
  // Call this function to initialize the console UART. This function
  // enables the use of STDIO functions (printf, scanf, etc.)
  dbg_uart_init();

  PRINTF("\r\nTesting self-contained project file.\n\n\r");

  dac_init();
  spi_init();
  i2c_init();
  uart_init();

  int x = 0;
  while (true) 
=======
  dbg_uart_init();
  
  PRINTF("\r\nTesting self-contained project file.\r\n");
  
  TimerInit();
  PowerInit();
  //I2CInit();
  //CameraInit();
  
  while (1)
>>>>>>> f144e99a
  {
  }
}<|MERGE_RESOLUTION|>--- conflicted
+++ resolved
@@ -4,16 +4,13 @@
 #include "board.h"
 #include "fsl_debug_console.h"
 
-<<<<<<< HEAD
 #include "uart.h"
 #include "oled.h"
 #include "spi.h"
 #include "dac.h"
-=======
 #include "hal/i2c.h"
 #include "anki/cozmo/robot/hal.h"
 #include "hal/portable.h"
->>>>>>> f144e99a
 
 namespace Anki
 {
@@ -57,7 +54,6 @@
   
   // Initialize standard SDK demo application pins
   hardware_init();
-<<<<<<< HEAD
   
   // Call this function to initialize the console UART. This function
   // enables the use of STDIO functions (printf, scanf, etc.)
@@ -65,25 +61,14 @@
 
   PRINTF("\r\nTesting self-contained project file.\n\n\r");
 
-  dac_init();
+  //dac_init();
   spi_init();
-  i2c_init();
-  uart_init();
-
-  int x = 0;
-  while (true) 
-=======
-  dbg_uart_init();
-  
-  PRINTF("\r\nTesting self-contained project file.\r\n");
-  
+  //i2c_init();
+  //uart_init();  
   TimerInit();
   PowerInit();
   //I2CInit();
   //CameraInit();
   
-  while (1)
->>>>>>> f144e99a
-  {
-  }
+  for (;;) ;
 }