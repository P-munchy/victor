--- conflicted
+++ resolved
@@ -82,44 +82,6 @@
       void OLEDFlip(void) {
         I2CCmd(I2C_DIR_WRITE | I2C_SEND_START, ResetCursor, sizeof(ResetCursor), NULL);
       }
-<<<<<<< HEAD
-
-      extern "C" void FacePrintf(const char *format, ...) {
-        const int MAX_CHARS = SCREEN_WIDTH / (CHAR_WIDTH + 1);
-        char buffer[MAX_CHARS];
-        
-        va_list aptr;
-        int chars;
-
-        va_start(aptr, format);
-        vsnprintf(buffer, sizeof(buffer), format, aptr);
-        va_end(aptr);
-
-        char *write = buffer;
-        int px_ptr = 0;
-        
-        memset(FrameBuffer, 0, FrameBufferLength);
-        
-        while (*write) {
-          int idx = *(write++) - CHAR_START;
-          if (idx < 0 || idx >= CHAR_END) {
-            idx = 0;
-          }
-
-          const uint8_t* pixels = (const uint8_t*)&FONT[idx];
-          
-          for (int i = 0; i < CHAR_WIDTH; i++) {
-            FrameBuffer[px_ptr] = pixels[i];
-            px_ptr += 8;
-          }
-          FrameBuffer[px_ptr] = 0;
-          px_ptr += 8;
-        }
-        
-        OLEDFlip();
-      }
-=======
->>>>>>> 300b5d1a
       
       void OLEDInit(void) {
         using namespace Anki::Cozmo::HAL;
