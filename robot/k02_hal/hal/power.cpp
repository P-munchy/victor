#include "anki/cozmo/robot/hal.h"
#include "hal/portable.h"
#include "MK02F12810.h"

#include "hardware.h"

namespace Anki
{
  namespace Cozmo
  {
    namespace HAL
    {    
      // This powers up the camera, OLED, and ESP8266 while respecting power sequencing rules
      void PowerInit()
      {  
<<<<<<< HEAD
=======
        // I/Os used during startup
        GPIO_PIN_SOURCE(POWEREN,    PTA, 2);
        GPIO_PIN_SOURCE(SCK,        PTE, 17);
        GPIO_PIN_SOURCE(MOSI,       PTE, 18);
        GPIO_PIN_SOURCE(WS,         PTD, 4);
        GPIO_PIN_SOURCE(CAM_PWDN,   PTA, 1);

>>>>>>> 83a76501
        // Clear any I/Os that are default driven in K02
        // PTA0-3 are taken care of (SWD and POWER pins)
        // PTA18 and 19 are driven by default
        GPIO_IN(PTA, (1<<18) | (1<<19));
        SOURCE_SETUP(PTA, 18, SourceGPIO);
        SOURCE_SETUP(PTA, 19, SourceGPIO);

        // Drive CAM_PWDN once analog power comes on
        GPIO_SET(GPIO_CAM_PWDN, PIN_CAM_PWDN);
        GPIO_OUT(GPIO_CAM_PWDN, PIN_CAM_PWDN);
        SOURCE_SETUP(GPIO_CAM_PWDN, SOURCE_CAM_PWDN, SourceGPIO);

        // Pull-down SCK during ESP8266 boot
        GPIO_RESET(GPIO_SCK, PIN_SCK);
        GPIO_OUT(GPIO_SCK, PIN_SCK);
        SOURCE_SETUP(GPIO_SCK, SOURCE_SCK, SourceGPIO);
        // Weakly pull MOSI high to put ESP8266 into flash boot mode
        // We rely on the fixture to pull this strongly low and enter bootloader mode
        GPIO_IN(GPIO_MOSI, PIN_MOSI);
        SOURCE_SETUP(GPIO_MOSI, SOURCE_MOSI, SourceGPIO | SourcePullUp); 

        // Pull WS high to set correct boot mode on Espressif GPIO2 (flash or bootloader)
        GPIO_IN(GPIO_WS, PIN_WS);
        SOURCE_SETUP(GPIO_WS, SOURCE_WS, SourceGPIO | SourcePullUp); 
        
        Anki::Cozmo::HAL::MicroWait(10000);
        
        // Turn on 2v8 and 3v3 rails
        GPIO_SET(GPIO_POWEREN, PIN_POWEREN);
        GPIO_OUT(GPIO_POWEREN, PIN_POWEREN);
        SOURCE_SETUP(GPIO_POWEREN, SOURCE_POWEREN, SourceGPIO);
      }
    }
  }
}<|MERGE_RESOLUTION|>--- conflicted
+++ resolved
@@ -13,16 +13,6 @@
       // This powers up the camera, OLED, and ESP8266 while respecting power sequencing rules
       void PowerInit()
       {  
-<<<<<<< HEAD
-=======
-        // I/Os used during startup
-        GPIO_PIN_SOURCE(POWEREN,    PTA, 2);
-        GPIO_PIN_SOURCE(SCK,        PTE, 17);
-        GPIO_PIN_SOURCE(MOSI,       PTE, 18);
-        GPIO_PIN_SOURCE(WS,         PTD, 4);
-        GPIO_PIN_SOURCE(CAM_PWDN,   PTA, 1);
-
->>>>>>> 83a76501
         // Clear any I/Os that are default driven in K02
         // PTA0-3 are taken care of (SWD and POWER pins)
         // PTA18 and 19 are driven by default
