/*
 * File:          world_comms_controller.cpp
 * Date:
 * Description:   
 * Author:        
 * Modifications: 
 */

#include <cstdio>
#include <queue>
#include <unistd.h>

#include <webots/Supervisor.hpp>
#include "basestationKeyboardController.h"

#include "anki/common/basestation/math/pose.h"
#include "anki/common/basestation/utils/timer.h"
#include "anki/common/basestation/general.h"

#include "anki/cozmo/basestation/blockWorld.h"
#include "messageHandler.h"
#include "anki/cozmo/basestation/robot.h"
//#include "anki/messaging/basestation/messagingInterface.h"
#include "vizManager.h"
#include "pathPlanner.h"
#include "behaviorManager.h"

#include "anki/cozmo/robot/cozmoConfig.h"

#include "anki/cozmo/basestation/tcpComms.h"

// Enable this to turn on keyboard control of robot via basestation.
// If this is enabled, make sure robot-side keyboard control (see ENABLE_KEYBOARD_CONTROL) is disabled!!!
#define ENABLE_BS_KEYBOARD_CONTROL 1


namespace Anki {
  namespace Cozmo {
    namespace Sim {
      webots::Supervisor basestationController;
    }
  }
}

using namespace Anki;
using namespace Anki::Cozmo;

int main(int argc, char **argv)
{
  
  // Instantiate all the modules we need
  TCPComms robotComms;
  BlockWorld blockWorld;
  RobotManager robotMgr;
  MessageHandler msgHandler;
  PathPlanner pathPlanner;
  BehaviorManager behaviorMgr;
  
  // Initialize the modules by telling them about each other:
  msgHandler.Init(&robotComms, &robotMgr, &blockWorld);
  robotMgr.Init(&msgHandler, &blockWorld, &pathPlanner);
  blockWorld.Init(&robotMgr);
  behaviorMgr.Init(&robotMgr, &blockWorld);
  
<<<<<<< HEAD
  // Force an update before VizManager's Init() so that color defs, etc, get sent
=======
  
  // Allow webots to step once first to ensure that
  // the messages sent in VizManager::Init() have
  // somewhere to go.
>>>>>>> db8ee2f3
  Sim::basestationController.step(TIME_STEP);
  VizManager::getInstance()->Init();
  
#if(ENABLE_BS_KEYBOARD_CONTROL)
  Sim::BSKeyboardController::Init(&robotMgr, &blockWorld, &behaviorMgr);
  Sim::BSKeyboardController::Enable();
#endif
  
  //
  // Main Execution loop: step the world forward forever
  //
  while (Sim::basestationController.step(TIME_STEP) != -1)
  {
    // Update time
    // (To be done from iOS eventually)
    BaseStationTimer::getInstance()->UpdateTime(SEC_TO_NANOS(Sim::basestationController.getTime()));
    
    // Read messages from all robots
    robotComms.Update();
    
    // If not already connected to a robot, connect to the
    // first one that becomes available.
    // TODO: Once we have a UI, we can select the one we want to connect to in a more reasonable way.
    if (robotComms.GetNumConnectedRobots() == 0) {
      std::vector<int> advertisingRobotIDs;
      if (robotComms.GetAdvertisingRobotIDs(advertisingRobotIDs) > 0) {
        for(auto robotID : advertisingRobotIDs) {
          printf("RobotComms connecting to robot %d.\n", robotID);
          if (robotComms.ConnectToRobotByID(robotID)) {
            printf("Connected to robot %d\n", robotID);
            robotMgr.AddRobot(robotID);
            robotMgr.GetRobotByID(robotID)->SendRequestCamCalib();
            break;
          } else {
            printf("Failed to connect to robot %d\n", robotID);
            return -1;
          }
        }
      }
    }
    
    // If we still don't have any connected robots, don't proceed
    if (robotComms.GetNumConnectedRobots() == 0) {
      continue;
    }

    //MessageHandler::getInstance()->ProcessMessages();
    msgHandler.ProcessMessages();
    
    //
    // Check for any outgoing messages from each basestation robot:
    //
    for(auto robotiD : robotMgr.GetRobotIDList())
    {
      Robot* robot = robotMgr.GetRobotByID(robotiD);
      while(robot->hasOutgoingMessages())
      {
        Comms::MsgPacket p;
        p.destId = robot->get_ID();
        robot->getOutgoingMessage(p.data, p.dataLen);
        if (p.dataLen > 0) {
          robotComms.Send(p);
        }
      } // while robot i still has outgoing messages to send
      
    } // for each robot
    
    // Update the world (force robots to process their messages)
    blockWorld.Update();
    
    // Update the behavior manager.
    // TODO: This object encompasses, for the time-being, what some higher level
    // module(s) would do.  e.g. Some combination of game state, build planner,
    // personality planner, etc.
    behaviorMgr.Update();
    
    
    

    /////////// Update visualization ////////////
    
    // Get selected block of interest from Behavior manager
    static ObjectID_t prev_boi = 0;      // Previous block of interest
    static u32 prevNumPreDockPoses = 0;  // Previous number of predock poses
    
    // Get current block of interest
    const ObjectID_t boi = behaviorMgr.GetBlockOfInterest();
    
    // Draw all blocks we know about
    for(auto blocksByType : blockWorld.GetAllExistingBlocks()) {
      for(auto blocksByID : blocksByType.second) {

        const Block* block = dynamic_cast<Block*>(blocksByID.second);
        
        u32 color = VIZ_COLOR_DEFAULT;

        // Special treatment for block of interest
        if (blocksByID.first == boi) {
          // Set different color
          color = VIZ_COLOR_SELECTED_OBJECT;

          // Get predock poses
          std::vector<Block::PoseMarkerPair_t> poses;
          block->GetPreDockPoses(PREDOCK_DISTANCE_MM, poses);
          
          // Erase previous predock pose marker for previous block of interest
          if (prev_boi != boi || poses.size() != prevNumPreDockPoses) {
            PRINT_INFO("BOI %d (prev %d), numPoses %d (prev %d)\n", boi, prev_boi, (u32)poses.size(), prevNumPreDockPoses);
            VizManager::getInstance()->EraseVizObjectType(VIZ_PREDOCKPOSE);
            prev_boi = boi;
            prevNumPreDockPoses = poses.size();
          }
          
          // Draw predock poses
          u32 poseID = 0;
          for(auto pose : poses) {
            VizManager::getInstance()->DrawPreDockPose(6*block->GetID()+poseID++, pose.first, VIZ_COLOR_PREDOCKPOSE);
            ++poseID;
          }
        }
        
        // Draw cuboid
        VizManager::getInstance()->DrawCuboid(block->GetID(),
                                              //block->GetType(),
                                              block->GetSize(),
                                              block->GetPose(),
                                              color);
        
      } // FOR each ID of this type
    } // FOR each type
    
    
    // Draw all robot poses
    // TODO: Only send when pose has changed?
    for(auto robotID : robotMgr.GetRobotIDList())
    {
      Robot* robot = robotMgr.GetRobotByID(robotID);
      
      // Triangle pose marker
      VizManager::getInstance()->DrawRobot(robotID, robot->get_pose());
      
      // Full Webots CozmoBot model
      VizManager::getInstance()->DrawRobot(robotID, robot->get_pose(), robot->get_headAngle(), robot->get_liftAngle());
    }

    /////////// End visualization update ////////////
    

    // Process keyboard input
    if (Sim::BSKeyboardController::IsEnabled()) {
      Sim::BSKeyboardController::ProcessKeystroke();
    }
    
  } // while still stepping

  //delete msgInterface;
  
  return 0;
}
<|MERGE_RESOLUTION|>--- conflicted
+++ resolved
@@ -62,14 +62,10 @@
   blockWorld.Init(&robotMgr);
   behaviorMgr.Init(&robotMgr, &blockWorld);
   
-<<<<<<< HEAD
-  // Force an update before VizManager's Init() so that color defs, etc, get sent
-=======
   
   // Allow webots to step once first to ensure that
   // the messages sent in VizManager::Init() have
   // somewhere to go.
->>>>>>> db8ee2f3
   Sim::basestationController.step(TIME_STEP);
   VizManager::getInstance()->Init();
   
@@ -150,57 +146,76 @@
     
 
     /////////// Update visualization ////////////
-    
-    // Get selected block of interest from Behavior manager
-    static ObjectID_t prev_boi = 0;      // Previous block of interest
-    static u32 prevNumPreDockPoses = 0;  // Previous number of predock poses
-    
-    // Get current block of interest
-    const ObjectID_t boi = behaviorMgr.GetBlockOfInterest();
-    
-    // Draw all blocks we know about
-    for(auto blocksByType : blockWorld.GetAllExistingBlocks()) {
-      for(auto blocksByID : blocksByType.second) {
-
-        const Block* block = dynamic_cast<Block*>(blocksByID.second);
-        
-        u32 color = VIZ_COLOR_DEFAULT;
-
-        // Special treatment for block of interest
-        if (blocksByID.first == boi) {
-          // Set different color
-          color = VIZ_COLOR_SELECTED_OBJECT;
-
-          // Get predock poses
-          std::vector<Block::PoseMarkerPair_t> poses;
-          block->GetPreDockPoses(PREDOCK_DISTANCE_MM, poses);
-          
-          // Erase previous predock pose marker for previous block of interest
-          if (prev_boi != boi || poses.size() != prevNumPreDockPoses) {
-            PRINT_INFO("BOI %d (prev %d), numPoses %d (prev %d)\n", boi, prev_boi, (u32)poses.size(), prevNumPreDockPoses);
-            VizManager::getInstance()->EraseVizObjectType(VIZ_PREDOCKPOSE);
-            prev_boi = boi;
-            prevNumPreDockPoses = poses.size();
+    if(blockWorld.DidBlocksChange())
+    {
+      // TODO: Remove this one EraseVizObject() is fixed
+      VizManager::getInstance()->EraseAllVizObjects();
+      
+      // Get selected block of interest from Behavior manager
+      static ObjectID_t prev_boi = 0;      // Previous block of interest
+      static u32 prevNumPreDockPoses = 0;  // Previous number of predock poses
+      
+      // Get current block of interest
+      const ObjectID_t boi = behaviorMgr.GetBlockOfInterest();
+      
+      // Draw all blocks we know about
+      for(auto blocksByType : blockWorld.GetAllExistingBlocks()) {
+        for(auto blocksByID : blocksByType.second) {
+          
+          const Block* block = dynamic_cast<Block*>(blocksByID.second);
+          
+          u32 color = VIZ_COLOR_DEFAULT;
+          
+          // Special treatment for block of interest
+          if (blocksByID.first == boi) {
+            // Set different color
+            color = VIZ_COLOR_SELECTED_OBJECT;
+            
+            // Get predock poses
+            std::vector<Block::PoseMarkerPair_t> poses;
+            block->GetPreDockPoses(PREDOCK_DISTANCE_MM, poses);
+            
+            // Erase previous predock pose marker for previous block of interest
+            if (prev_boi != boi || poses.size() != prevNumPreDockPoses) {
+              PRINT_INFO("BOI %d (prev %d), numPoses %d (prev %d)\n", boi, prev_boi, (u32)poses.size(), prevNumPreDockPoses);
+              VizManager::getInstance()->EraseVizObjectType(VIZ_PREDOCKPOSE);
+              prev_boi = boi;
+              prevNumPreDockPoses = poses.size();
+            }
+            
+            // Draw predock poses
+            u32 poseID = 0;
+            for(auto pose : poses) {
+              VizManager::getInstance()->DrawPreDockPose(6*block->GetID()+poseID++, pose.first, VIZ_COLOR_PREDOCKPOSE);
+              ++poseID;
+            }
           }
           
-          // Draw predock poses
-          u32 poseID = 0;
-          for(auto pose : poses) {
-            VizManager::getInstance()->DrawPreDockPose(6*block->GetID()+poseID++, pose.first, VIZ_COLOR_PREDOCKPOSE);
-            ++poseID;
+          // Draw cuboid
+          VizManager::getInstance()->DrawCuboid(block->GetID(),
+                                                //block->GetType(),
+                                                block->GetSize(),
+                                                block->GetPose(),
+                                                color);
+          
+          // Draw blocks' projected quads on the mat
+          {
+            using namespace Quad;
+            Quad2f quadOnGround2d = block->GetBoundingQuadXY();
+            
+            Quad3f quadOnGround3d(Point3f(quadOnGround2d[TopLeft].x(),     quadOnGround2d[TopLeft].y(),     0.5f),
+                                  Point3f(quadOnGround2d[BottomLeft].x(),  quadOnGround2d[BottomLeft].y(),  0.5f),
+                                  Point3f(quadOnGround2d[TopRight].x(),    quadOnGround2d[TopRight].y(),    0.5f),
+                                  Point3f(quadOnGround2d[BottomRight].x(), quadOnGround2d[BottomRight].y(), 0.5f));
+            
+            VizManager::getInstance()->DrawQuad(block->GetID(), quadOnGround3d, VIZ_COLOR_BLOCK_BOUNDING_QUAD);
           }
-        }
-        
-        // Draw cuboid
-        VizManager::getInstance()->DrawCuboid(block->GetID(),
-                                              //block->GetType(),
-                                              block->GetSize(),
-                                              block->GetPose(),
-                                              color);
-        
-      } // FOR each ID of this type
-    } // FOR each type
-    
+          
+          
+        } // FOR each ID of this type
+      } // FOR each type
+      
+    } // if locks were updated
     
     // Draw all robot poses
     // TODO: Only send when pose has changed?
