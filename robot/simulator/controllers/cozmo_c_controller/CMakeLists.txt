--- conflicted
+++ resolved
@@ -67,26 +67,6 @@
 	${COZMO_INCLUDE_FILES}
 )
 
-<<<<<<< HEAD
-add_executable(cozmo_c_controller ${SOURCE_FILES} ${HEADER_FILES})
-
-target_link_libraries(cozmo_c_controller 
-	CppController
-	CoreTech_Common_Robot
-	CoreTech_Vision_Robot
-	#CoreTech_Common_Basestation # needed?
-	mx 
-	eng
-)
-
-set_target_properties(
-	cozmo_c_controller PROPERTIES
-  COMPILE_DEFINITIONS USE_TCP_MESSAGING_INTERFACE
-	LINK_FLAGS "-Wl,-rpath,${MATLAB_ROOT_DIR}/bin/maci64/"
-	#XCODE_ATTRIBUTE_CLANG_CXX_LANGUAGE_STANDARD "c++98"
-	#XCODE_ATTRIBUTE_CLANG_CXX_LIBRARY "libstdc++"
-)
-=======
 if(NOT WIN32)
   add_executable(cozmo_c_controller ${SOURCE_FILES} ${HEADER_FILES})
 
@@ -107,7 +87,6 @@
     #XCODE_ATTRIBUTE_CLANG_CXX_LIBRARY "libstdc++"
   )
 endif()
->>>>>>> b918b441
 
 # Make sure a copy of the target exists in cozmo_c_controller/
 # no matter where the target is actually built.
