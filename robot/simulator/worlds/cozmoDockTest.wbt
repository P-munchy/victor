#VRML_SIM V6.0 utf8
WorldInfo {
  info [
    "Cozmo test world. All rights reserved. Copyright (c) Anki, Inc."
    "Author: Hanns Tappeiner <hanns@anki.com>"
    "Author: Andrew Stein <andrew@anki.com>"
    "Date: 02 Aug 2013"
    ""
  ]
  physics "cozmo_physics"
  basicTimeStep 5
  contactProperties [
    DEF FLOOR_FRONTWHEEL ContactProperties {
      material1 "cmat_floor"
      material2 "highfriction"
      coulombFriction 50
      bounce 0.01
    }
    DEF RAMP_FRONTWHEEL ContactProperties {
      material1 "cmat_ramp"
      material2 "highfriction"
      coulombFriction 50
    }
    DEF BLOCK_FRONTWHEEL ContactProperties {
      material1 "cmat_block"
      material2 "highfriction"
      coulombFriction 50
      bounce 0.01
    }
    DEF BLOCK_REARWHEEL ContactProperties {
      material1 "cmat_block"
      material2 "nofriction"
      coulombFriction 0.0001
      bounce 0.001
    }
    DEF FLOOR_REARWHEEL ContactProperties {
      material1 "cmat_floor"
      material2 "nofriction"
      coulombFriction 0.0001
      bounce 0.001
    }
    DEF RAMP_REARWHEEL ContactProperties {
      material1 "cmat_ramp"
      material2 "nofriction"
      coulombFriction 0.0001
      bounce 0.001
    }
    DEF FLOOR_BLOCK ContactProperties {
      material1 "cmat_floor"
      material2 "cmat_block"
      coulombFriction 5000
      bounce 0.001
    }
    DEF BLOCK_BLOCK ContactProperties {
      material1 "cmat_block"
      material2 "cmat_block"
      coulombFriction 5000
      bounce 0.001
    }
    DEF RAMP_BLOCK ContactProperties {
      material1 "cmat_ramp"
      material2 "cmat_block"
      coulombFriction 5000
      bounce 0.001
    }
    DEF RAMP_RAMP ContactProperties {
      material1 "cmat_ramp"
      material2 "cmat_ramp"
      coulombFriction 5000
      bounce 0.001
    }
    DEF FLOOR_RAMP ContactProperties {
      material1 "cmat_ramp"
      material2 "cmat_block"
      coulombFriction 5000
      bounce 0.001
    }
  ]
}
Viewpoint {
  orientation -0.118742 0.988082 0.097946 2.51612
  position 0.75138 0.342175 -1.26362
}
Background {
  skyColor [
    0.4 0.7 1
  ]
}
DirectionalLight {
  ambientIntensity 0.5
  direction 1 -2 1
  castShadows TRUE
}


DEF COORD_AXES Transform {
  translation -0.6 0.06 0.6
  rotation 1 0 0 -1.57

  children [
    Shape {
      appearance Appearance {
        material Material {
        diffuseColor 0.9 0 0
        }
      }
      geometry IndexedLineSet {
        coord Coordinate {
          point [
            # Frame
            0 0 0
            0 0.1 0
            0.1 0 0
            
            # X
            0.12 -0.02 0
            0.16 0.02 0   
            0.12 0.02 0
            0.16 -0.02 0
            
            # Y
            0 0.12 0
            0 0.14 0
            -0.02 0.16 0
            0.02 0.16 0 		 
          ]
        } # Coordinate
        coordIndex [ 
          # Frame
          1 0 2 -1 
          
          # X
          3 4 -1 5 6 -1
          			 
          # Y
          7 8 9 -1 8 10 -1
        ]
      } # IndexLineSet
    }
  ]
} # COORD_AXES Transform

CozmoMat {
}

	
DEF WALL_1 Solid {
  translation 0.51 0.025 0
  children [
    DEF WALL_SHAPE Shape {
      appearance Appearance {
        material Material {
          diffuseColor 0.12549 0.368627 0.729412
        }
      }
      geometry Box {
        size 0.02 0.05 1
      }
    }
  ]
  boundingObject USE WALL_SHAPE
}
DEF WALL_2 Solid {
  translation -0.51 0.025 0
  children [
    USE WALL_SHAPE
  ]
  boundingObject USE WALL_SHAPE
}
DEF WALL_3 Solid {
  translation 0 0.025 -0.51
  rotation 0 1 0 1.5708
  children [
    USE WALL_SHAPE
  ]
  boundingObject USE WALL_SHAPE
}
DEF WALL_4 Solid {
  translation 0 0.025 0.51
  rotation 0 1 0 1.5708
  children [
    USE WALL_SHAPE
  ]
  boundingObject USE WALL_SHAPE
}
DEF FuelBlock Block1x1 {
  name "Block060_1"
  translation 0 0.03 0.15
  rotation -0.0026561 0.999996 0.00129937 2.04586e-07
  blockColor 0.5 0.1 0.75
  facemarker1 [
    #"textures/Block060_Face01.png"
    "textures/batteryMarker.png"
  ]
  facemarker2 [
    #"textures/Block060_Face02.png"
    "textures/batteryMarker.png"
  ]
  facemarker3 [
    #"textures/Block060_Face03.png"
    "textures/batteryMarker.png"
  ]
  facemarker4 [
    #"textures/Block060_Face04.png"
    "textures/batteryMarker.png"
  ]
  facemarker5 [
    #"textures/Block060_Face05.png"
    "textures/batteryMarker.png"
  ]
  facemarker6 [
    #"textures/Block060_Face06.png"
    "textures/batteryMarker.png"
  ]
}
DEF Cozmo CozmoBot {
  name "CozmoBot_1"
  commsChannel 1
  usbChannel 10
  rotation 0 1 0 -1.5708
#  controller "cozmo_matlab"
<<<<<<< HEAD
# controller "cozmo_c_controller"
  controller "cozmo_docking_controller_test"
=======
  controller "cozmo_c_controller"
>>>>>>> 21e7a276
}

DEF OffboardVisionProcessor USBConnection {
  controller "offboard_vision_processor"
  usbChannel 10
}

#DEF CozmoBotPose Robot {
#
#}

#DEF WorldComms BlockWorldComms {
#
#}

#OverlayDisplay {
#
#}
<|MERGE_RESOLUTION|>--- conflicted
+++ resolved
@@ -219,12 +219,7 @@
   usbChannel 10
   rotation 0 1 0 -1.5708
 #  controller "cozmo_matlab"
-<<<<<<< HEAD
-# controller "cozmo_c_controller"
-  controller "cozmo_docking_controller_test"
-=======
   controller "cozmo_c_controller"
->>>>>>> 21e7a276
 }
 
 DEF OffboardVisionProcessor USBConnection {
