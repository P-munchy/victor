--- conflicted
+++ resolved
@@ -305,7 +305,14 @@
     _numBytesPlayed = 0;
   }
   
-<<<<<<< HEAD
+  s32 GetTotalNumAudioFramesPlayed() {
+    return _numAudioFramesPlayed;
+  }
+
+  void ClearNumAudioFramesPlayed() {
+    _numAudioFramesPlayed = 0;
+  }
+  
   void StopTracksInUse()
   {
     if(_tracksInUse) {
@@ -324,14 +331,6 @@
       }
     }
     _tracksInUse = 0;
-=======
-  s32 GetTotalNumAudioFramesPlayed() {
-    return _numAudioFramesPlayed;
-  }
-  
-  void ClearNumAudioFramesPlayed() {
-    _numAudioFramesPlayed = 0;
->>>>>>> 86bc93fc
   }
   
   void Clear()
