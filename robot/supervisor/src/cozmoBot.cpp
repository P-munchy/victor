#include "anki/cozmo/robot/cozmoBot.h"
#include "anki/cozmo/robot/hal.h"
#include "anki/cozmo/robot/logging.h"
#include "anki/cozmo/robot/logEvent.h"

#include "clad/robotInterface/messageEngineToRobot.h"
#include "clad/robotInterface/messageRobotToEngine.h"
#include "clad/robotInterface/messageRobotToEngine_send_helper.h"
#include "clad/robotInterface/messageEngineToRobot_send_helper.h"

#include "backpackLightController.h"
#include "dockingController.h"
#include "liftController.h"
#include "localization.h"
#include "headController.h"
#include "imuFilter.h"
#include "messages.h"
#include "pathFollower.h"
#include "pickAndPlaceController.h"
#include "proxSensors.h"
#include "speedController.h"
#include "steeringController.h"
#include "testModeController.h"
#include "timeProfiler.h"
#include "wheelController.h"


namespace Anki {
  namespace Cozmo {
    namespace Robot {

      // "Private Member Variables"
      namespace {

        // Parameters / Constants:
        bool wasConnected_ = false;

        // For only sending robot state messages every STATE_MESSAGE_FREQUENCY
        // times through the main loop
        u32 robotStateMessageCounter_ = 0;

        // Main cycle time errors
        u32 mainTooLongCnt_ = 0;
        u32 mainTooLateCnt_ = 0;
        u32 avgMainTooLongTime_ = 0;
        u32 avgMainTooLateTime_ = 0;
        u32 lastCycleStartTime_ = 0;
        u32 lastMainCycleTimeErrorReportTime_ = 0;
        const u32 MAIN_TOO_LATE_TIME_THRESH_USEC = ROBOT_TIME_STEP_MS * 1500;  // Normal cycle time plus 50% margin
        const u32 MAIN_TOO_LONG_TIME_THRESH_USEC = 700;
        const u32 MAIN_CYCLE_ERROR_REPORTING_PERIOD_USEC = 1000000;

      } // Robot private namespace

      //
      // Methods:
      //
      Result Init(const int * shutdownSignal)
      {
        Result lastResult = RESULT_OK;

        // HAL and supervisor init
        lastResult = HAL::Init(shutdownSignal);
        AnkiConditionalErrorAndReturnValue(lastResult == RESULT_OK, lastResult, "CozmoBot.InitFail.HAL", "");

        lastResult = BackpackLightController::Init();
        AnkiConditionalErrorAndReturnValue(lastResult == RESULT_OK, lastResult, "CozmoBot.InitFail.BackpackLightController", "");

        lastResult = Messages::Init();
        AnkiConditionalErrorAndReturnValue(lastResult == RESULT_OK, lastResult, "CozmoBot.InitFail.Messages", "");

        lastResult = Localization::Init();
        AnkiConditionalErrorAndReturnValue(lastResult == RESULT_OK, lastResult, "CozmoBot.InitFail.Localization", "");

        lastResult = PathFollower::Init();
        AnkiConditionalErrorAndReturnValue(lastResult == RESULT_OK, lastResult, "CozmoBot.InitFail.PathFollower", "");

        lastResult = IMUFilter::Init();
        AnkiConditionalErrorAndReturnValue(lastResult == RESULT_OK, lastResult, "CozmoBot.InitFail.IMUFilter", "");

        lastResult = DockingController::Init();;
        AnkiConditionalErrorAndReturnValue(lastResult == RESULT_OK, lastResult, "CozmoBot.InitFail.DockingController", "");

        // Before liftController?!
        lastResult = PickAndPlaceController::Init();
        AnkiConditionalErrorAndReturnValue(lastResult == RESULT_OK, lastResult, "CozmoBot.InitFail.PickAndPlaceController", "");

        lastResult = LiftController::Init();
        AnkiConditionalErrorAndReturnValue(lastResult == RESULT_OK, lastResult, "CozmoBot.InitFail.LiftController", "");

        // Calibrate motors
        LiftController::StartCalibrationRoutine(1);
        HeadController::StartCalibrationRoutine(1);

        robotStateMessageCounter_ = 0;

        return RESULT_OK;

      } // Robot::Init()

      // Handler for cleaning up when this process is killed.
      // Note: Motors are disabled automatically by syscon after 25ms of spine sync loss
      void Destroy()
      {
        AnkiInfo("CozmoBot.Destroy", "");

        HAL::Stop();

        // Turn off lights
        BackpackLightController::TurnOffAll();
      }

      Result step_MainExecution()
      {
        EventStart(EventType::MAIN_STEP);

        START_TIME_PROFILE(CozmoBotMain, TOTAL);
        START_TIME_PROFILE(CozmoBot, HAL);

        // Detect if it took too long in between mainExecution calls
        u32 cycleStartTime = HAL::GetMicroCounter();
        if (lastCycleStartTime_ != 0) {
          u32 timeBetweenCycles = cycleStartTime - lastCycleStartTime_;
          if (timeBetweenCycles > MAIN_TOO_LATE_TIME_THRESH_USEC) {
            EventStart(EventType::MAIN_CYCLE_TOO_LATE);
            ++mainTooLateCnt_;
            EventStop(EventType::MAIN_CYCLE_TOO_LATE);
            avgMainTooLateTime_ = (u32)((f32)(avgMainTooLateTime_ * (mainTooLateCnt_ - 1) + timeBetweenCycles)) / mainTooLateCnt_;
          }
        }


/*
        // Test code for measuring number of mainExecution tics per second
        static u32 cnt = 0;
        static u32 startTime = 0;
        const u32 interval_seconds = 5;

        if (++cnt == (200 * interval_seconds)) {
          u32 numTicsPerSec = (cnt * 1000000) / (cycleStartTime - startTime);
          AnkiInfo( "CozmoBot.TicsPerSec", "%d", numTicsPerSec);
          startTime = cycleStartTime;
          cnt = 0;
        }
*/

        //////////////////////////////////////////////////////////////
        // Test Mode
        //////////////////////////////////////////////////////////////
        MARK_NEXT_TIME_PROFILE(CozmoBot, TEST);
        TestModeController::Update();


        //////////////////////////////////////////////////////////////
        // Localization
        //////////////////////////////////////////////////////////////
        MARK_NEXT_TIME_PROFILE(CozmoBot, LOC);
        Localization::Update();

        //////////////////////////////////////////////////////////////
        // Communications
        //////////////////////////////////////////////////////////////

        // Check if there is a new or dropped connection to a basestation
        if (HAL::RadioIsConnected() && !wasConnected_) {
          AnkiEvent( "CozmoBot.Radio.Connected", "");
          wasConnected_ = true;

#ifdef SIMULATOR
          LiftController::Enable();
          HeadController::Enable();
          WheelController::Enable();
#endif
        } else if (!HAL::RadioIsConnected() && wasConnected_) {
          AnkiInfo( "CozmoBot.Radio.Disconnected", "");
          Messages::ResetInit();
          PathFollower::Init();
          SteeringController::ExecuteDirectDrive(0,0);
          PickAndPlaceController::Reset();
          PickAndPlaceController::SetCarryState(CarryState::CARRY_NONE);
          ProxSensors::EnableStopOnCliff(true);
          ProxSensors::SetAllCliffDetectThresholds(CLIFF_SENSOR_THRESHOLD_DEFAULT);

          TestModeController::Start(TestMode::TM_NONE);

          wasConnected_ = false;
        }

        // Process any messages from the basestation
        MARK_NEXT_TIME_PROFILE(CozmoBot, MSG);
        Messages::Update();

        //////////////////////////////////////////////////////////////
        // Sensor updates
        //////////////////////////////////////////////////////////////
        MARK_NEXT_TIME_PROFILE(CozmoBot, IMU);
        IMUFilter::Update();
        ProxSensors::Update();

        //////////////////////////////////////////////////////////////
        // Head & Lift Position Updates
        //////////////////////////////////////////////////////////////

        MARK_NEXT_TIME_PROFILE(CozmoBot, EYEHEADLIFT);
        HeadController::Update();
        LiftController::Update();

        MARK_NEXT_TIME_PROFILE(CozmoBot, LIGHTS);
        BackpackLightController::Update();

        MARK_NEXT_TIME_PROFILE(CozmoBot, PATHDOCK);
        PathFollower::Update();
        PickAndPlaceController::Update();
        DockingController::Update();



        // Manage the various motion controllers:
        SpeedController::Manage();
        SteeringController::Manage();
        WheelController::Manage();


        //////////////////////////////////////////////////////////////
        // Feedback / Display
        //////////////////////////////////////////////////////////////

        Messages::UpdateRobotStateMsg();
        ++robotStateMessageCounter_;
        if(robotStateMessageCounter_ >= STATE_MESSAGE_FREQUENCY) {
          Messages::SendRobotStateMsg();
          robotStateMessageCounter_ = 0;
        }

        // Now that the robot state msg has been updated, send mic data (which uses some of robot state)
        Messages::SendMicDataMsgs();

        // Print time profile stats
        END_TIME_PROFILE(CozmoBot);
        END_TIME_PROFILE(CozmoBotMain);
        PERIODIC_PRINT_AND_RESET_TIME_PROFILE(CozmoBot, 400);
        PERIODIC_PRINT_AND_RESET_TIME_PROFILE(CozmoBotMain, 400);

        // Check if main took too long
        u32 cycleEndTime = HAL::GetMicroCounter();
        u32 cycleTime = cycleEndTime - cycleStartTime;
        if (cycleTime > MAIN_TOO_LONG_TIME_THRESH_USEC) {
          EventStart(EventType::MAIN_CYCLE_TOO_LONG);
          ++mainTooLongCnt_;
          EventStop(EventType::MAIN_CYCLE_TOO_LONG);
          avgMainTooLongTime_ = (u32)((f32)(avgMainTooLongTime_ * (mainTooLongCnt_ - 1) + cycleTime)) / mainTooLongCnt_;
        }
        lastCycleStartTime_ = cycleStartTime;


        // Report main cycle time error
        if ((mainTooLateCnt_ > 0 || mainTooLongCnt_ > 0) &&
            (cycleEndTime - lastMainCycleTimeErrorReportTime_ > MAIN_CYCLE_ERROR_REPORTING_PERIOD_USEC)) {

          AnkiWarn( "CozmoBot.MainCycleTimeError", "TooLateCount: %d, avgTooLateTime: %d us, tooLongCount: %d, avgTooLongTime: %d us",
                   mainTooLateCnt_, avgMainTooLateTime_, mainTooLongCnt_, avgMainTooLongTime_);

          mainTooLateCnt_ = 0;
          avgMainTooLateTime_ = 0;
          mainTooLongCnt_ = 0;
          avgMainTooLongTime_ = 0;

          lastMainCycleTimeErrorReportTime_ = cycleEndTime;
        }
<<<<<<< HEAD
        
        EventStop(EventType::MAIN_STEP);
        
=======

>>>>>>> e294f18c
        return RESULT_OK;

      } // Robot::step_MainExecution()

    } // namespace Robot
  } // namespace Cozmo
} // namespace Anki<|MERGE_RESOLUTION|>--- conflicted
+++ resolved
@@ -267,13 +267,9 @@
 
           lastMainCycleTimeErrorReportTime_ = cycleEndTime;
         }
-<<<<<<< HEAD
-        
+
         EventStop(EventType::MAIN_STEP);
-        
-=======
-
->>>>>>> e294f18c
+
         return RESULT_OK;
 
       } // Robot::step_MainExecution()
