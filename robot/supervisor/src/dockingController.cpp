--- conflicted
+++ resolved
@@ -39,19 +39,6 @@
 // Whether or not to adjust the head angle to try to look towards the block based on our error signal
 #define TRACK_BLOCK 0
 
-<<<<<<< HEAD
-// Whether or not to do blind docking
-#define USE_BLIND_DOCKING 1
-
-// Whether or not to use special steeringController gains for docking
-#define USE_DOCKING_STEERING_GAINS 0
-
-// Whether or not to check if we think we're in final docking position at
-// the end of the docking approach.
-// Only applicable when !USE_BLIND_DOCKING
-#define CHECK_FINAL_POSE 0
-=======
->>>>>>> dc3386d0
 
 namespace Anki {
   namespace Cozmo {
@@ -264,11 +251,7 @@
         const u8 PATH_END_DIST_INTO_BLOCK_MM = 10;
         const u8 PATH_START_DIST_BEHIND_ROBOT_MM = 60;
         const u8 MAX_DECEL_DIST_MM = 30;
-<<<<<<< HEAD
-#endif
-=======
-        
->>>>>>> dc3386d0
+        
         // If the block and cozmo are on the same plane the dock err signal z_height will be below this value
         // Normally it is ~22mm
         const u8 BLOCK_ON_GROUND_DOCK_ERR_Z_HEIGHT_MM = 25;
@@ -1303,19 +1286,6 @@
         mode_ = LOOKING_FOR_BLOCK;
         lastDockingErrorSignalRecvdTime_ = HAL::GetTimeStamp();
         
-<<<<<<< HEAD
-#if(!USE_BLIND_DOCKING && USE_DOCKING_STEERING_GAINS)
-        prevK1_ = SteeringController::GetK1Gain();
-        prevK2_ = SteeringController::GetK2Gain();
-        prevPathDistOffsetCap_ = SteeringController::GetPathDistOffsetCap();
-        prevPathAngOffsetCap_ = SteeringController::GetPathAngOffsetCap();
-        
-        SteeringController::SetGains(DOCKING_K1,
-                                     DOCKING_K2,
-                                     DOCKING_PATH_DIST_OFFSET_CAP_MM,
-                                     DOCKING_PATH_ANG_OFFSET_CAP_RAD);
-#endif
-=======
         if(dockingMethod_ != BLIND_DOCKING)
         {
           prevK1_ = SteeringController::GetK1Gain();
@@ -1328,7 +1298,6 @@
                                        DOCKING_PATH_DIST_OFFSET_CAP_MM,
                                        DOCKING_PATH_ANG_OFFSET_CAP_RAD);
         }
->>>>>>> dc3386d0
       }
 
       void StartDocking(const f32 speed_mmps, const f32 accel_mmps, const f32 decel_mmps,
@@ -1389,10 +1358,6 @@
         
         failureMode_ = NO_FAILURE;
         
-<<<<<<< HEAD
-#if(!USE_BLIND_DOCKING && USE_DOCKING_STEERING_GAINS)
-=======
->>>>>>> dc3386d0
         // Only set the gains back if we actually started docking
         if(dockingStarted && dockingMethod_ != BLIND_DOCKING)
         {
