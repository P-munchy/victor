--- conflicted
+++ resolved
@@ -98,18 +98,10 @@
 
       // Returns the last computed pose of the marker based on docking error signal
       const Anki::Embedded::Pose2d& GetLastMarkerAbsPose();
-<<<<<<< HEAD
-
-      // Returns the last docking error signal received
-      void GetLastMarkerRelPose(f32 &x, f32 &y, f32 &angle);
-
-=======
-      
       // Returns the distance between the current robot origin and the last computed location of
       // the marker that it is/was docking to. Use carefully!
       f32 GetDistToLastDockMarker();
       
->>>>>>> 6fb8c227
       // Sets the latest docking error signal message coming from engine
       void SetDockingErrorSignalMessage(const DockingErrorSignal& msg);
 
