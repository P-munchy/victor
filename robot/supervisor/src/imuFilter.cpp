#include "anki/common/robot/trig_fast.h"
#include "imuFilter.h"
#include "headController.h"
#include "liftController.h"
#include "wheelController.h"
#include "anki/cozmo/robot/hal.h"

// For event callbacks
#include "testModeController.h"


#define DEBUG_IMU_FILTER 0


namespace Anki {
  namespace Cozmo {
    namespace IMUFilter {
      
      namespace {
        
        // Orientation and speed in XY-plane (i.e. horizontal plane) of robot
        f32 rot_ = 0;   // radians
        f32 rotSpeed_ = 0; // rad/s
        
        // Angle of accelerometer wrt gravity horizontal
        f32 pitch_ = 0;
        
        f32 gyro_filt[3];
        f32 gyro_robot_frame_filt[3];
        const f32 RATE_FILT_COEFF = 0.9f;

        f32 accel_filt[3];
        f32 accel_robot_frame_filt[3];
        f32 prev_accel_robot_frame_filt[3] = {0,0,0};
<<<<<<< HEAD
        const f32 ACCEL_FILT_COEFF = 0.02f;
=======
        const f32 ACCEL_FILT_COEFF = 0.1f;
        
        // ==== Pickup detection ===
        bool pickedUp_ = false;
        
        // Filter coefficient on z-axis accelerometer
        const f32 ACCEL_PICKUP_FILT_COEFF = 0.1f;
        
        // Minimum delta in filtered data required to be considering trending up/down
        const f32 PD_ACCEL_MIN_DELTA = 5.f;
        
        // Minimum length of trend (in tics) required for pickup detection.
        const u32 PD_MIN_TREND_LENGTH = 20;
        
        // A trend that spans this difference in accelerometer readings (mm/s2) can be considered
        // a pickup even if the head was moving.
        const f32 PD_SUFFICIENT_TREND_DIFF = 4200;

        f32 pdFiltAccX_aligned_ = 0;
        f32 pdFiltAccY_aligned_ = 0;
        f32 pdFiltAccZ_aligned_ = 0;
        f32 pdFiltAccX_ = 0.f;
        f32 pdFiltAccY_ = 0.f;
        f32 pdFiltAccZ_ = 9800.f;
        f32 pdTrendStartVal_ = 0;
        u8 pdRiseCnt_ = 0;
        u8 pdFallCnt_ = 0;
        u8 pdLastHeadMoveCnt_ = 0;
        u8 pdUnexpectedMotionCnt_ = 0;
        // === End of Pickup detection ===

>>>>>>> a5b8e99d
        
        u32 lastMotionDetectedTime_us = 0;
        const u32 MOTION_DETECT_TIMEOUT_US = 750000;
        const f32 ACCEL_MOTION_THRESHOLD = 60.f;
        const f32 GYRO_MOTION_THRESHOLD = 0.24f;
        
        
        // Recorded buffer
        bool isRecording_ = false;
        u8 recordDataIdx_ = 0;
        Messages::IMUDataChunk imuChunkMsg_;

        
        // ====== Event detection vars ======
        enum IMUEvent {
          FALLING = 0,
          UPSIDE_DOWN,
          LEFTSIDE_DOWN,
          RIGHTSIDE_DOWN,
          FRONTSIDE_DOWN,
          BACKSIDE_DOWN,
          NUM_IMU_EVENTS
        };
        
        // Stores whether or not IMU conditions for an event are met this cycle
        bool eventStateRaw_[NUM_IMU_EVENTS];
        
        // Stores whether or not IMU and timing conditions for an event are met.
        // This is the true indicator of whether or not an event has occured.
        bool eventState_[NUM_IMU_EVENTS];
        
        // Used to store time that event was first activated or deactivated
        u32 eventTime_[NUM_IMU_EVENTS] = {0};
        
        // The amount of time required for eventStateRaw to be true for eventState to be true
        const u32 eventActivationTime_us_[NUM_IMU_EVENTS] = {500000, 500000, 500000, 500000, 500000};
        
        // The amount of time required for eventStateRaw to be false for eventState to be false
        const u32 eventDeactivationTime_us_[NUM_IMU_EVENTS] = {500000, 500000, 500000, 500000, 500000};
        
        // Callback functions associated with event activation and deactivation
        typedef void (*eventCallbackFn)(void);
        eventCallbackFn eventActivationCallbacks[NUM_IMU_EVENTS] = {0};
        eventCallbackFn eventDeactivationCallbacks[NUM_IMU_EVENTS] = {0};
        
        // Falling
        const f32 FALLING_THRESH_MMPS2_SQRD = 4000000;
        
        // N-side down
        const f32 NSIDE_DOWN_THRESH_MMPS2 = 8000;

        // LED assignments
        const HAL::LEDId INDICATOR_LED_ID = HAL::LED_LEFT_EYE_TOP;
        const HAL::LEDId HEADLIGHT_LED_ID = HAL::LED_RIGHT_EYE_TOP;
        
      } // "private" namespace
      
      
      // ==== Event callback functions ===
      void ToggleHeadLights() {
        static bool lightsOn = false;
        if (lightsOn) {
          HAL::SetLED(HEADLIGHT_LED_ID, HAL::LED_OFF);
          lightsOn = false;
        } else {
          HAL::SetLED(HEADLIGHT_LED_ID, HAL::LED_RED);
          lightsOn = true;
        }
      }
      
      void TurnOnIndicatorLight()
      {
        TestModeController::Start(TM_NONE);
        HAL::SetLED(INDICATOR_LED_ID, HAL::LED_RED);
      }
      void TurnOffIndicatorLight()
      {
        HAL::SetLED(INDICATOR_LED_ID, HAL::LED_OFF);
      }
      
      void StartPickAndPlaceTest()
      {
        TestModeController::Start(TM_PICK_AND_PLACE);
        TurnOffIndicatorLight();
      }
      
      void StartPathFollowTest()
      {
        TestModeController::Start(TM_PATH_FOLLOW);
        TurnOffIndicatorLight();
      }
      
      void StartLiftTest()
      {
        TestModeController::Start(TM_LIFT);
        TurnOffIndicatorLight();
      }
      
      //===== End of event callbacks ====
      void SetPickupDetect(bool pickupDetected)
      {
        // TEST WITH LIGHT
        if (pickupDetected) {
          HAL::SetLED(INDICATOR_LED_ID, HAL::LED_RED);
        } else {
          HAL::SetLED(INDICATOR_LED_ID, HAL::LED_OFF);
        }
        
        pickedUp_ = pickupDetected;
        pdFallCnt_ = 0;
        pdRiseCnt_ = 0;
        pdLastHeadMoveCnt_ = 0;
      }
      
      void Reset()
      {
        rot_ = 0;
        rotSpeed_ = 0;
        // Event callback functions
        // TODO: This should probably go somewhere else
        eventActivationCallbacks[UPSIDE_DOWN] = ToggleHeadLights;
        eventActivationCallbacks[RIGHTSIDE_DOWN] = TurnOnIndicatorLight;
        eventDeactivationCallbacks[RIGHTSIDE_DOWN] = StartPickAndPlaceTest;
        eventActivationCallbacks[LEFTSIDE_DOWN] = TurnOnIndicatorLight;
        eventDeactivationCallbacks[LEFTSIDE_DOWN] = StartPathFollowTest;
        eventActivationCallbacks[FRONTSIDE_DOWN] = TurnOnIndicatorLight;
        eventDeactivationCallbacks[FRONTSIDE_DOWN] = StartLiftTest;
        eventActivationCallbacks[BACKSIDE_DOWN] = TurnOnIndicatorLight;
        eventDeactivationCallbacks[BACKSIDE_DOWN] = TurnOffIndicatorLight;
      }
      
      
      void DetectFalling()
      {
        const f32 accelMagnitudeSqrd = accel_filt[0]*accel_filt[0] +
                                       accel_filt[1]*accel_filt[1] +
                                       accel_filt[2]*accel_filt[2];
        
        eventStateRaw_[FALLING] = accelMagnitudeSqrd < FALLING_THRESH_MMPS2_SQRD;
      }
      
      void DetectNsideDown()
      {
        eventStateRaw_[UPSIDE_DOWN] = accel_robot_frame_filt[2] < -NSIDE_DOWN_THRESH_MMPS2;
        eventStateRaw_[LEFTSIDE_DOWN] = accel_robot_frame_filt[1] < -NSIDE_DOWN_THRESH_MMPS2;
        eventStateRaw_[RIGHTSIDE_DOWN] = accel_robot_frame_filt[1] > NSIDE_DOWN_THRESH_MMPS2;
        eventStateRaw_[FRONTSIDE_DOWN] = accel_robot_frame_filt[0] < -NSIDE_DOWN_THRESH_MMPS2;
        eventStateRaw_[BACKSIDE_DOWN] = accel_robot_frame_filt[0] > NSIDE_DOWN_THRESH_MMPS2;
      }
      
      
      bool MotionDetected() {
        return (lastMotionDetectedTime_us + MOTION_DETECT_TIMEOUT_US) > HAL::GetMicroCounter();
      }
      
      // Robot pickup detector
      //
      // Pickup detection occurs when the z-axis accelerometer reading is detected to be trending
      // up or down. When the robot moves under it's own power the accelerometer readings tend to be
      // much more noisy than when it is held by a person. The trend must satisfy one of two cases to
      // be considered a pickup detection:
      //
      // 1) Be trending for at least PD_MIN_TREND_LENGTH tics without any head motion.
      //    (Head motion is sometimes smooth enough to look like a pickup.)
      //
      // 2) Be trending for at least PD_MIN_TREND_LENGTH and have spanned a delta of
      //    PD_SUFFICIENT_TREND_DIFF mm/s^2. In this case head motion is allowed.
      //    This is so we can at least have a less sensitive detector if the robot
      //    is engaged is some never-ending head motions.
      void DetectPickup()
      {
        
        // Compute the acceleration componenet aligned with the z-axis of the robot
        const f32 xzAccelMagnitude = sqrtf(pdFiltAccX_*pdFiltAccX_ + pdFiltAccZ_*pdFiltAccZ_);
        const f32 accel_angle_imu_frame = atan2_fast(pdFiltAccZ_, pdFiltAccX_);
        const f32 accel_angle_robot_frame = accel_angle_imu_frame + HeadController::GetAngleRad();
        
        f32 pdFiltPrevVal = pdFiltAccZ_aligned_;
        
        pdFiltAccX_aligned_ = xzAccelMagnitude * cosf(accel_angle_robot_frame);
        pdFiltAccY_aligned_ = pdFiltAccY_;
        pdFiltAccZ_aligned_ = xzAccelMagnitude * sinf(accel_angle_robot_frame);

        
        
        if (IsPickedUp()) {
          
          // Picked up flag is reset only when the robot has stopped moving
          // and it has been set upright.
          if (!MotionDetected() && accel_robot_frame_filt[2] > NSIDE_DOWN_THRESH_MMPS2) {
            SetPickupDetect(false);
          }
            
        } else {

          // Do simple check first.
          // If wheels aren't moving, any motion is because a person was messing with it!
          if (!WheelController::AreWheelsPowered() && !HeadController::IsMoving() && !LiftController::IsMoving()) {
            if (ABS(pdFiltAccX_aligned_) > 1000 ||
                ABS(pdFiltAccY_aligned_) > 1000 ||
                ABS(pdFiltAccZ_aligned_) > 11000 ||
                ABS(gyro_robot_frame_filt[0]) > 1.f ||
                ABS(gyro_robot_frame_filt[1]) > 1.f ||
                ABS(gyro_robot_frame_filt[2]) > 1.f) {
              if (++pdUnexpectedMotionCnt_ > 40) {
                SetPickupDetect(true);
              }
            }
          } else {
            pdUnexpectedMotionCnt_ = 0;
          }

          
          // If rise detected this tic...
          if (pdFiltAccZ_aligned_ > pdFiltPrevVal + PD_ACCEL_MIN_DELTA) {
            if (pdFallCnt_ > 0) {
              // If we've been trending down, check if the trend
              // meets pickup detection conditions. Otherwise,
              // reset vars for upwards trend.
              if ((pdFallCnt_ - pdLastHeadMoveCnt_ > PD_MIN_TREND_LENGTH)
                  || (pdFallCnt_ > PD_MIN_TREND_LENGTH && (pdTrendStartVal_ - pdFiltAccZ_aligned_) > PD_SUFFICIENT_TREND_DIFF)) {
                PRINT("PDFall: %d, lastHead: %d, val %f, startVal %f\n", pdFallCnt_, pdLastHeadMoveCnt_, pdFiltAccZ_, pdTrendStartVal_);
                SetPickupDetect(true);
              } else {
                pdFallCnt_ = 0;
                pdLastHeadMoveCnt_ = 0;
                pdTrendStartVal_ = pdFiltAccZ_aligned_;
                ++pdRiseCnt_;
              }
            } else {
              ++pdRiseCnt_;

              if (pdRiseCnt_ == 1) {
                pdTrendStartVal_ = pdFiltAccZ_aligned_;
              }
              
              if (HeadController::IsMoving()) {
                pdLastHeadMoveCnt_ = pdRiseCnt_;
              }
              
            }
            
          // If fall detected this tic...
          } else if (pdFiltAccZ_aligned_ < pdFiltPrevVal - PD_ACCEL_MIN_DELTA) {
            if (pdRiseCnt_ > 0) {
              // If we've been trending up, check if the trend
              // meets pickup detection conditions. Otherwise,
              // reset vars for downwards trend.
              if ((pdRiseCnt_ - pdLastHeadMoveCnt_> PD_MIN_TREND_LENGTH)
                  || (pdRiseCnt_ > PD_MIN_TREND_LENGTH && (pdFiltAccZ_aligned_ - pdTrendStartVal_) > PD_SUFFICIENT_TREND_DIFF)) {
                PRINT("PDRise: %d, lastHead: %d, val %f, startVal %f\n", pdRiseCnt_, pdLastHeadMoveCnt_, pdFiltAccZ_, pdTrendStartVal_);
                SetPickupDetect(true);
              } else {
                pdRiseCnt_ = 0;
                pdLastHeadMoveCnt_ = 0;
                ++pdFallCnt_;
                pdTrendStartVal_ = pdFiltAccZ_aligned_;
              }
            } else {
              ++pdFallCnt_;
              
              if (pdFallCnt_ == 1) {
                pdTrendStartVal_ = pdFiltAccZ_aligned_;
              }
              
              if (HeadController::IsMoving()) {
                pdLastHeadMoveCnt_ = pdFallCnt_;
              }

            }
          } else {
            
            // Trend is flat. Decrement counter values.
            if (pdRiseCnt_ > 0) {
              --pdRiseCnt_;
            }
            if (pdFallCnt_ > 0) {
              --pdFallCnt_;
            }
            if (pdLastHeadMoveCnt_ > 0) {
              --pdLastHeadMoveCnt_;
            }
            
          }
        }
      }
      
      void UpdateEventDetection()
      {
        // Call detect functions and update raw event state
        DetectFalling();
        DetectNsideDown();
      
        
        // Now update event state according to (de)activation time
        u32 currTime = HAL::GetMicroCounter();
        for (int e = FALLING; e < NUM_IMU_EVENTS; ++e) {
         
#if(DEBUG_IMU_FILTER)
          //PERIODIC_PRINT(40,"IMUFilter event %d: state %d, rawState %d, eventTime %d, currTime %d\n",
          //               e, eventState_[e], eventStateRaw_[e], eventTime_[e], currTime);
#endif
          
          if (!eventState_[e]) {
            if (eventStateRaw_[e]) {
              if (eventTime_[e] == 0) {
                // Raw event state conditions met for the first time
                eventTime_[e] = currTime;
              } else if (currTime - eventTime_[e] > eventActivationTime_us_[e]) {
                // Event activated
                eventState_[e] = true;
                
                // Call activation function
                if (eventActivationCallbacks[e]) {
#if(DEBUG_IMU_FILTER)
                  PRINT("IMUFilter: Activation callback %d\n", e);
#endif
                  eventActivationCallbacks[e]();
                }
              }
            } else {
              eventTime_[e] = 0;
            }
            
          } else {
            
            if (!eventStateRaw_[e]){
              if (eventTime_[e] == 0) {
                eventTime_[e] = currTime;
              } else if (currTime - eventTime_[e] > eventDeactivationTime_us_[e]) {
                // Event deactivated
                eventState_[e] = false;
                
                // Call deactivation function
                if (eventDeactivationCallbacks[e]) {
#if(DEBUG_IMU_FILTER)
                  PRINT("IMUFilter: Deactivation callback %d\n", e);
#endif
                  eventDeactivationCallbacks[e]();
                }
              }
            } else {
              eventTime_[e] = 0;
            }
          }
        }
        
      }
      
      // Update the last time motion was detected
      void DetectMotion()
      {
        u32 currTime = HAL::GetMicroCounter();
        
        // Are wheels being powered?
        if (WheelController::AreWheelsPowered()) {
          lastMotionDetectedTime_us = currTime;
        }
        
        // Was motion detected by accel or gyro?
        for(u8 i=0; i<3; ++i) {
          // Check accelerometer
          f32 dAccel = ABS(accel_robot_frame_filt[i] - prev_accel_robot_frame_filt[i]);
          prev_accel_robot_frame_filt[i] = accel_robot_frame_filt[i];
          if (dAccel > ACCEL_MOTION_THRESHOLD) {
            lastMotionDetectedTime_us = currTime;
          }
          
          // Check gyro
          if (ABS(gyro_robot_frame_filt[i]) > GYRO_MOTION_THRESHOLD) {
            lastMotionDetectedTime_us = currTime;
          }
        }
      }
      
      Result Update()
      {
        Result retVal = RESULT_OK;
        
        // Don't do IMU updates until head is calibrated
        if (!HeadController::IsCalibrated()) {
          return retVal;
        }
        
        
        // Get IMU data
        HAL::IMU_DataStructure imu_data;
        HAL::IMUReadData(imu_data);
        
        
        ////// Gyro Update //////
        
        // Filter rotation speeds
        // TODO: Do this in hardware?
        gyro_filt[0] = imu_data.rate_x * RATE_FILT_COEFF + gyro_filt[0] * (1.f-RATE_FILT_COEFF);
        gyro_filt[1] = imu_data.rate_y * RATE_FILT_COEFF + gyro_filt[1] * (1.f-RATE_FILT_COEFF);
        gyro_filt[2] = imu_data.rate_z * RATE_FILT_COEFF + gyro_filt[2] * (1.f-RATE_FILT_COEFF);
      
        
        // Compute head angle wrt to world horizontal plane
        const f32 headAngle = HeadController::GetAngleRad();  // TODO: Use encoders or accelerometer data? If encoders,
                                                        // may need to use accelerometer data anyway for when it's on ramps.
        

        // Compute rotation speeds in robot XY-plane.
        // https://www.chrobotics.com/library/understanding-euler-angles
        // http://ocw.mit.edu/courses/mechanical-engineering/2-017j-design-of-electromechanical-robotic-systems-fall-2009/course-text/MIT2_017JF09_ch09.pdf
        //
        // r: roll angle (x-axis), p: pitch angle (y-axis), y: yaw angle (z-axis)
        //
        //            |  1    sin(r)*tan(p)    cos(r)*tan(p)  |
        // D(r,p,y) = |  0       cos(r)           -sin(r)     |
        //            |  0    sin(r)/cos(p)    cos(r)/cos(p)  |
        //
        // Rotation in robot frame = D * [dr/dt, dp/dt, dy,dt] where the latter vector is given by gyro readings.
        // In our case, we only care about yaw. In other words, it's always true that r = y = 0.
        // (NOTE: This is true as long as we don't start turning on ramps!!!)
        // So the result simplifies to...
        gyro_robot_frame_filt[0] = gyro_filt[0] + gyro_filt[2] * tanf(headAngle);
        gyro_robot_frame_filt[1] = gyro_filt[1];
        gyro_robot_frame_filt[2] = gyro_filt[2] / cosf(headAngle);
        // TODO: We actually only care about gyro_robot_frame_filt[2]. Any point in computing the others?
        
        
        
        
        
        
        
        ///// Accelerometer update /////
        accel_filt[0] = imu_data.acc_x * ACCEL_FILT_COEFF + accel_filt[0] * (1.f-ACCEL_FILT_COEFF);
        accel_filt[1] = imu_data.acc_y * ACCEL_FILT_COEFF + accel_filt[1] * (1.f-ACCEL_FILT_COEFF);
        accel_filt[2] = imu_data.acc_z * ACCEL_FILT_COEFF + accel_filt[2] * (1.f-ACCEL_FILT_COEFF);
        //printf("accel: %f %f %f\n", accel_filt[0], accel_filt[1], accel_filt[2]);
        pitch_ = atan2(accel_filt[0], accel_filt[2]) - headAngle;
        
        //PERIODIC_PRINT(50, "Pitch %f\n", RAD_TO_DEG_F32(pitch_));

        // Compute accelerations in robot frame
        const f32 xzAccelMagnitude = sqrtf(accel_filt[0]*accel_filt[0] + accel_filt[2]*accel_filt[2]);
        const f32 accel_angle_imu_frame = atan2_fast(accel_filt[2], accel_filt[0]);
        const f32 accel_angle_robot_frame = accel_angle_imu_frame + headAngle;
        
        prev_accel_robot_frame_filt[0] = accel_robot_frame_filt[0];
        prev_accel_robot_frame_filt[1] = accel_robot_frame_filt[1];
        prev_accel_robot_frame_filt[2] = accel_robot_frame_filt[2];
        
        accel_robot_frame_filt[0] = xzAccelMagnitude * cosf(accel_angle_robot_frame);
        accel_robot_frame_filt[1] = accel_filt[1];
        accel_robot_frame_filt[2] = xzAccelMagnitude * sinf(accel_angle_robot_frame);
        
#if(DEBUG_IMU_FILTER)
        PERIODIC_PRINT(200, "Accel angle %f %f\n", accel_angle_imu_frame, accel_angle_robot_frame);
        PERIODIC_PRINT(200, "Accel (robot frame): %f %f %f\n",
                       accel_robot_frame_filt[0],
                       accel_robot_frame_filt[1],
                       accel_robot_frame_filt[2]);
#endif


#if(0)
        // Measure peak readings every 2 seconds
        static f32 max_gyro[3] = {0,0,0};
        static f32 max_accel[3] = {0,0,0};
        for (int i=0; i<3; ++i) {
          if(ABS(gyro_robot_frame_filt[i]) > max_gyro[i]) {
            max_gyro[i] = ABS(gyro_robot_frame_filt[i]);
          }
          
          if (prev_accel_robot_frame_filt[i] != 0) {
            f32 dAccel = ABS(accel_robot_frame_filt[i] - prev_accel_robot_frame_filt[i]);
            if(dAccel > max_accel[i]) {
              max_accel[i] = dAccel;
            }
          }
        }
        
        static u32 measurement_cycles = 0;
        if (measurement_cycles++ == 400) {
          PRINT("Max gyro: %f %f %f\n",
                         max_gyro[0],
                         max_gyro[1],
                         max_gyro[2]);
          PRINT("Max accel_delta: %f %f %f\n",
                         max_accel[0],
                         max_accel[1],
                         max_accel[2]);
          
            measurement_cycles = 0;
          for (int i=0; i<3; ++i) {
            max_accel[i] = 0;
            max_gyro[i] = 0;
          }
        }
#endif
        
        DetectMotion();
        
        // XY-plane rotation rate is robot frame z-axis rotation rate
        rotSpeed_ = gyro_robot_frame_filt[2];
        
        // Update orientation if motion detected or expected
        if (MotionDetected()) {
          f32 dAngle = rotSpeed_ * CONTROL_DT;
          rot_ += dAngle;
        }
        
        // XXX: DEBUG!
        //UpdateEventDetection();
        
<<<<<<< HEAD
        //PRINT("IMFILTER: pitch = %f (%fdeg)\n", pitch_, RAD_TO_DEG(pitch_));
=======
        // Pickup detection
        pdFiltAccX_ = imu_data.acc_x * ACCEL_PICKUP_FILT_COEFF + pdFiltAccX_ * (1.f - ACCEL_PICKUP_FILT_COEFF);
        pdFiltAccY_ = imu_data.acc_y * ACCEL_PICKUP_FILT_COEFF + pdFiltAccY_ * (1.f - ACCEL_PICKUP_FILT_COEFF);
        pdFiltAccZ_ = imu_data.acc_z * ACCEL_PICKUP_FILT_COEFF + pdFiltAccZ_ * (1.f - ACCEL_PICKUP_FILT_COEFF);
        DetectPickup();
        
        //UpdateEventDetection();
        
        
        // Recording IMU data for sending to basestation
        if (isRecording_) {
          
          // Scale accel range of -20000 to +20000mm/s2 (roughly -2g to +2g) to be between -127 and +127
          const f32 accScaleFactor = 127.f/20000.f;
          /*
          imuChunkMsg_.aX[recordDataIdx_] = (accel_robot_frame_filt[0] * accScaleFactor);
          imuChunkMsg_.aY[recordDataIdx_] = (accel_robot_frame_filt[1] * accScaleFactor);
          imuChunkMsg_.aZ[recordDataIdx_] = (accel_robot_frame_filt[2] * accScaleFactor);
           */
          imuChunkMsg_.aX[recordDataIdx_] = (pdFiltAccX_aligned_ * accScaleFactor);
          imuChunkMsg_.aY[recordDataIdx_] = (pdFiltAccY_aligned_ * accScaleFactor);
          imuChunkMsg_.aZ[recordDataIdx_] = (pdFiltAccZ_aligned_ * accScaleFactor);
          
          // Scale gyro range of -2pi to +2pi rad/s to be between -127 and +127
          const f32 gyroScaleFactor = 127.f/(2.f*PI_F);
          imuChunkMsg_.gX[recordDataIdx_] = (gyro_robot_frame_filt[0] * gyroScaleFactor);
          imuChunkMsg_.gY[recordDataIdx_] = (gyro_robot_frame_filt[1] * gyroScaleFactor);
          imuChunkMsg_.gZ[recordDataIdx_] = (gyro_robot_frame_filt[2] * gyroScaleFactor);

          // Send message when it's full
          if (++recordDataIdx_ == IMU_CHUNK_SIZE) {
            HAL::RadioSendMessage(GET_MESSAGE_ID(Messages::IMUDataChunk), &imuChunkMsg_);
            recordDataIdx_ = 0;
            ++imuChunkMsg_.chunkId;
            
            if (imuChunkMsg_.chunkId == imuChunkMsg_.totalNumChunks) {
              PRINT("IMU RECORDING COMPLETE (time %dms)\n", HAL::GetTimeStamp());
              isRecording_ = false;
            }
          }
        }
        
>>>>>>> a5b8e99d
        
        return retVal;
        
      } // Update()
      
      
      f32 GetRotation()
      {
        return rot_;
      }
      
      f32 GetRotationSpeed()
      {
        return rotSpeed_;
      }
      
      f32 GetPitch()
      {
        return pitch_;
      }
      
      bool IsPickedUp()
      {
        return pickedUp_;
      }
      
      
      void RecordAndSend(const u32 length_ms)
      {
        PRINT("STARTING IMU RECORDING (time = %dms)\n", HAL::GetTimeStamp());
        isRecording_ = true;
        recordDataIdx_ = 0;
        imuChunkMsg_.seqId++;
        imuChunkMsg_.chunkId=0;
        imuChunkMsg_.totalNumChunks = length_ms / (TIME_STEP * IMU_CHUNK_SIZE);
      }
      
    } // namespace IMUFilter
  } // namespace Cozmo
} // namespace Anki<|MERGE_RESOLUTION|>--- conflicted
+++ resolved
@@ -32,9 +32,6 @@
         f32 accel_filt[3];
         f32 accel_robot_frame_filt[3];
         f32 prev_accel_robot_frame_filt[3] = {0,0,0};
-<<<<<<< HEAD
-        const f32 ACCEL_FILT_COEFF = 0.02f;
-=======
         const f32 ACCEL_FILT_COEFF = 0.1f;
         
         // ==== Pickup detection ===
@@ -66,7 +63,6 @@
         u8 pdUnexpectedMotionCnt_ = 0;
         // === End of Pickup detection ===
 
->>>>>>> a5b8e99d
         
         u32 lastMotionDetectedTime_us = 0;
         const u32 MOTION_DETECT_TIMEOUT_US = 750000;
@@ -577,9 +573,6 @@
         // XXX: DEBUG!
         //UpdateEventDetection();
         
-<<<<<<< HEAD
-        //PRINT("IMFILTER: pitch = %f (%fdeg)\n", pitch_, RAD_TO_DEG(pitch_));
-=======
         // Pickup detection
         pdFiltAccX_ = imu_data.acc_x * ACCEL_PICKUP_FILT_COEFF + pdFiltAccX_ * (1.f - ACCEL_PICKUP_FILT_COEFF);
         pdFiltAccY_ = imu_data.acc_y * ACCEL_PICKUP_FILT_COEFF + pdFiltAccY_ * (1.f - ACCEL_PICKUP_FILT_COEFF);
@@ -622,7 +615,6 @@
           }
         }
         
->>>>>>> a5b8e99d
         
         return retVal;
         
