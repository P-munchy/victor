--- conflicted
+++ resolved
@@ -288,28 +288,6 @@
         return currentAngle_.ToFloat();
       }
 
-<<<<<<< HEAD
-      f32 ComputeOpenLoopPower(f32 desired_speed_rad_per_sec)
-      {
-        // Open loop value to drive at desired speed
-        f32 power = 0;
-
-#if defined(SIMULATOR)
-        power = desired_speed_rad_per_sec * 0.05;
-#else
-        CarryState cs = PickAndPlaceController::GetCarryState();
-        if (desired_speed_rad_per_sec > 0) {
-          power = desired_speed_rad_per_sec * SPEED_TO_POWER_OL_GAIN_UP + BASE_POWER_UP[cs];
-        } else {
-          power = desired_speed_rad_per_sec * SPEED_TO_POWER_OL_GAIN_DOWN - BASE_POWER_DOWN[cs];
-        }
-#endif
-
-        return power;
-      }
-
-=======
->>>>>>> 6fb8c227
       void SetMaxSpeedAndAccel(const f32 max_speed_rad_per_sec, const f32 accel_rad_per_sec2)
       {
         maxSpeedRad_ = ABS(max_speed_rad_per_sec);
