--- conflicted
+++ resolved
@@ -668,20 +668,6 @@
       void Process_setBackpackLayer(const RobotInterface::BackpackSetLayer& msg) {
         BackpackLightController::EnableLayer((BackpackLightLayer)msg.layer);
       }
-<<<<<<< HEAD
-            
-      // V2 Audio message stubbed
-      void Process_postAudioEvent(const Anki::AudioEngine::Multiplexer::PostAudioEvent&) { /*Nothing to do*/ }
-      void Process_postAudioGameState(const Anki::AudioEngine::Multiplexer::PostAudioGameState&) { /*Nothing to do*/ }
-      void Process_postAudioParameter(const Anki::AudioEngine::Multiplexer::PostAudioParameter&) { /*Nothing to do*/ }
-      void Process_stopAllAudioEvents(const Anki::AudioEngine::Multiplexer::StopAllAudioEvents&) { /*Nothing to do*/ }
-      void Process_postAudioSwitchState(const Anki::AudioEngine::Multiplexer::PostAudioSwitchState&) { /*Nothing to do*/ }
-      
-      void Process_startRecordingAudio(const RobotInterface::StartRecordingAudio& msg) { /*Nothing to do*/ }
-
-      void Process_drawTextOnScreen(const RobotInterface::DrawTextOnScreen& msg) { /*Nothing to do*/ }
-=======
->>>>>>> 94a6e476
 
 // ----------- Send messages -----------------
 
