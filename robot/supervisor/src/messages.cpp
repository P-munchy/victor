--- conflicted
+++ resolved
@@ -190,14 +190,7 @@
         for (int i=0 ; i < HAL::CLIFF_COUNT ; i++) {
           robotState_.cliffDataRaw[i] = ProxSensors::GetRawCliffValue(i);
         }
-<<<<<<< HEAD
-        robotState_.distanceSensor_mm = ProxSensors::GetRawProxValue();
-=======
         robotState_.proxData = HAL::GetRawProxData();
-#else
-        robotState_.cliffDataRaw[0] = ProxSensors::GetRawCliffValue(0);
-#endif
->>>>>>> 804f69b0
         
         robotState_.currPathSegment = PathFollower::GetCurrPathSegment();
 
