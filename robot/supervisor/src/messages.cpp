#include "anki/cozmo/robot/hal.h"
#include "anki/cozmo/shared/cozmoTypes.h"

#include "anki/common/shared/mailbox_impl.h"

#include "messages.h"
#include "localization.h"
#include "visionSystem.h"
#include "animationController.h"
#include "pathFollower.h"
#include "faceTrackingController.h"
#include "speedController.h"
#include "steeringController.h"
#include "wheelController.h"
#include "liftController.h"
#include "headController.h"
#include "imuFilter.h"
#include "dockingController.h"
#include "pickAndPlaceController.h"
#include "testModeController.h"
#include "animationController.h"
#include "proxSensors.h"

namespace Anki {
  namespace Cozmo {
    namespace Messages {

      namespace {

        // 4. Fill in the message information lookup table:
        typedef struct {
          u8 priority;
          u16 size;
          void (*dispatchFcn)(const u8* buffer);
        } TableEntry;

        const size_t NUM_TABLE_ENTRIES = NUM_MSG_IDS + 1;
        const TableEntry LookupTable_[NUM_TABLE_ENTRIES] = {
          {0, 0, 0}, // Empty entry for NO_MESSAGE_ID
#define MESSAGE_DEFINITION_MODE MESSAGE_TABLE_DEFINITION_MODE
#include "anki/cozmo/shared/MessageDefinitionsB2R.def"

#define MESSAGE_DEFINITION_MODE MESSAGE_TABLE_DEFINITION_NO_FUNC_MODE
#include "anki/cozmo/shared/MessageDefinitionsR2B.def"
          {0, 0, 0} // Final dummy entry without comma at end
        };

        u8 msgBuffer_[256];

        // For waiting for a particular message ID
        const u32 LOOK_FOR_MESSAGE_TIMEOUT = 1000000;
        ID lookForID_ = NO_MESSAGE_ID;
        u32 lookingStartTime_ = 0;


        // Mailboxes for different types of messages that the vision
        // system communicates to main execution:
        //MultiMailbox<Messages::BlockMarkerObserved, MAX_BLOCK_MARKER_MESSAGES> blockMarkerMailbox_;
        //Mailbox<Messages::MatMarkerObserved>    matMarkerMailbox_;
        Mailbox<Messages::DockingErrorSignal>   dockingMailbox_;

        MultiMailbox<Messages::FaceDetection,VisionSystem::FaceDetectionParameters::MAX_FACE_DETECTIONS> faceDetectMailbox_;

        static RobotState robotState_;

        // History of the last 2 RobotState messages that were sent to the basestation.
        // Used to avoid repeating a send.
        TimeStamp_t robotStateSendHist_[2];
        u8 robotStateSendHistIdx_ = 0;

        TimeStamp_t lastPingTime_ = 0;

        // Flag for receipt of Init message
        bool initReceived_ = false;

      } // private namespace


// #pragma mark --- Messages Method Implementations ---

      u16 GetSize(const ID msgID)
      {
        return LookupTable_[msgID].size;
      }

      void ProcessMessage(const ID msgID, const u8* buffer)
      {
        if(LookupTable_[msgID].dispatchFcn != NULL) {
          //PRINT("ProcessMessage(): Dispatching message with ID=%d.\n", msgID);

          (*LookupTable_[msgID].dispatchFcn)(buffer);

          // Treat any message as a ping
          lastPingTime_ = HAL::GetTimeStamp();
          //PRINT("Received message, kicking ping time at %d\n", lastPingTime_);
        }

        if(lookForID_ != NO_MESSAGE_ID) {

          // See if this was the message we were told to look for
          if(msgID == lookForID_) {
            lookForID_ = NO_MESSAGE_ID;
          }
        }
      } // ProcessMessage()

      void LookForID(const ID msgID) {
        lookForID_ = msgID;
        lookingStartTime_ = HAL::GetMicroCounter();
      }

      bool StillLookingForID(void) {
        if(lookForID_ == NO_MESSAGE_ID) {
          return false;
        }
        else if(HAL::GetMicroCounter() - lookingStartTime_ > LOOK_FOR_MESSAGE_TIMEOUT) {
            PRINT("Timed out waiting for message ID %d.\n", lookForID_);
            lookForID_ = NO_MESSAGE_ID;

          return false;
        }

        return true;

      }


      void UpdateRobotStateMsg()
      {
        robotState_.timestamp = HAL::GetTimeStamp();

        Radians poseAngle;

        robotState_.pose_frame_id = Localization::GetPoseFrameId();

        Localization::GetCurrentMatPose(robotState_.pose_x, robotState_.pose_y, poseAngle);
        robotState_.pose_z = 0;
        robotState_.pose_angle = poseAngle.ToFloat();
        robotState_.pose_pitch_angle = IMUFilter::GetPitch();

        WheelController::GetFilteredWheelSpeeds(robotState_.lwheel_speed_mmps, robotState_.rwheel_speed_mmps);

        robotState_.headAngle  = HeadController::GetAngleRad();
        robotState_.liftAngle  = LiftController::GetAngleRad();
        robotState_.liftHeight = LiftController::GetHeightMM();

        ProxSensors::GetValues(robotState_.proxLeft, robotState_.proxForward, robotState_.proxRight);

        robotState_.lastPathID = PathFollower::GetLastPathID();

        robotState_.currPathSegment = PathFollower::GetCurrPathSegment();
        robotState_.numFreeSegmentSlots = PathFollower::GetNumFreeSegmentSlots();
        robotState_.battVolt10x = HAL::BatteryGetVoltage10x();

        robotState_.status = 0;
        
        // TODO: Make this a parameters somewhere?
        const f32 WHEEL_SPEED_STOPPED = 2.f;
        robotState_.status |= (HeadController::IsMoving() ||
                               LiftController::IsMoving() ||
                               fabs(robotState_.lwheel_speed_mmps) > WHEEL_SPEED_STOPPED ||
                               fabs(robotState_.rwheel_speed_mmps) > WHEEL_SPEED_STOPPED ? IS_MOVING : 0);
        robotState_.status |= (PickAndPlaceController::IsCarryingBlock() ? IS_CARRYING_BLOCK : 0);
        robotState_.status |= (PickAndPlaceController::IsBusy() ? IS_PICKING_OR_PLACING : 0);
        robotState_.status |= (IMUFilter::IsPickedUp() ? IS_PICKED_UP : 0);
        robotState_.status |= (ProxSensors::IsForwardBlocked() ? IS_PROX_FORWARD_BLOCKED : 0);
        robotState_.status |= (ProxSensors::IsSideBlocked() ? IS_PROX_SIDE_BLOCKED : 0);
        robotState_.status |= (AnimationController::IsPlaying() ? IS_ANIMATING : 0);
      }

      RobotState const& GetRobotStateMsg() {
        return robotState_;
      }


// #pragma --- Message Dispatch Functions ---


      void ProcessSyncTimeMessage(const SyncTime& msg)
      {

        PRINT("Robot received SyncTime message from basestation with ID=%d and syncTime=%d.\n",
              msg.robotID, msg.syncTime);

        initReceived_ = true;

        // TODO: Compare message ID to robot ID as a handshake?

        // Poor-man's time sync to basestation, for now.
        HAL::SetTimeStamp(msg.syncTime);

        // Reset pose history and frameID to zero
        Localization::ResetPoseFrame();

<<<<<<< HEAD
=======
        // Send back camera calibration
        const HAL::CameraInfo* headCamInfo = HAL::GetHeadCamInfo();
        if(headCamInfo == NULL) {
          PRINT("NULL HeadCamInfo retrieved from HAL.\n");
        }
        else {
          Messages::CameraCalibration headCalibMsg = {
            headCamInfo->focalLength_x,
            headCamInfo->focalLength_y,
            headCamInfo->center_x,
            headCamInfo->center_y,
            headCamInfo->skew,
            headCamInfo->nrows,
            headCamInfo->ncols,
#ifdef SIMULATOR
            0
#else
            1
#endif
          };


          if(!HAL::RadioSendMessage(CameraCalibration_ID,
                                    &headCalibMsg))
          {
            PRINT("Failed to send camera calibration message.\n");
          }
        }

>>>>>>> 153473ae
      } // ProcessRobotInit()


      void ProcessAbsLocalizationUpdateMessage(const AbsLocalizationUpdate& msg)
      {
        // Don't modify localization while running path following test.
        // The point of the test is to see how well it follows a path
        // assuming perfect localization.
        if (TestModeController::GetMode() == TM_PATH_FOLLOW) {
          return;
        }

        // TODO: Double-check that size matches expected size?

        // TODO: take advantage of timestamp

        f32 currentMatX       = msg.xPosition;
        f32 currentMatY       = msg.yPosition;
        Radians currentMatHeading = msg.headingAngle;
        Result res = Localization::UpdatePoseWithKeyframe(msg.pose_frame_id, msg.timestamp, currentMatX, currentMatY, currentMatHeading.ToFloat());
        //Localization::SetCurrentMatPose(currentMatX, currentMatY, currentMatHeading);
        //Localization::SetPoseFrameId(msg.pose_frame_id);


        PRINT("Robot %s localization update from "
              "basestation  at currTime=%d for frame at time=%d: (%.3f,%.3f) at %.1f degrees (frame = %d)\n",
              res == RESULT_OK ? "PROCESSED" : "IGNORED",
              HAL::GetTimeStamp(),
              msg.timestamp,
              currentMatX, currentMatY,
              currentMatHeading.getDegrees(),
              Localization::GetPoseFrameId());
#if(USE_OVERLAY_DISPLAY)
        {
          using namespace Sim::OverlayDisplay;
          SetText(CURR_POSE, "Pose: (x,y)=(%.4f,%.4f) at angle=%.1f\n",
                  currentMatX, currentMatY,
                  currentMatHeading.getDegrees());
        }
#endif

      } // ProcessAbsLocalizationUpdateMessage()


      void ProcessDockingErrorSignalMessage(const DockingErrorSignal& msg)
      {
        // Just pass the docking error signal along to the mainExecution to
        // deal with. Note that if the message indicates tracking failed,
        // the mainExecution thread should handle it, and put the vision
        // system back in LOOKING_FOR_BLOCKS mode.
        dockingMailbox_.putMessage(msg);
      }

      void ProcessFaceDetectionMessage(const FaceDetection& msg)
      {
        // Just pass the face detection along to mainExecution to deal with.
        faceDetectMailbox_.putMessage(msg);
      }

      void ProcessBTLEMessages()
      {
        ID msgID;

        while((msgID = HAL::RadioGetNextMessage(msgBuffer_)) != NO_MESSAGE_ID)
        {
          ProcessMessage(msgID, msgBuffer_);
        }

        // If no messages received for PING_DISCONNECT_TIMEOUT_MS, then set disconnected state
        if ((lastPingTime_ != 0) && (lastPingTime_ + B2R_PING_DISCONNECT_TIMEOUT_MS < HAL::GetTimeStamp())) {
          PRINT("WARN: Disconnecting radio due to ping timeout\n");
          HAL::DisconnectRadio();
          lastPingTime_ = 0;
        }

      } // ProcessBTLEMessages()

      void ProcessClearPathMessage(const ClearPath& msg) {
        SpeedController::SetUserCommandedDesiredVehicleSpeed(0);
        PathFollower::ClearPath();
        //SteeringController::ExecuteDirectDrive(0,0);
      }

      void ProcessAppendPathSegmentArcMessage(const AppendPathSegmentArc& msg) {
        PathFollower::AppendPathSegment_Arc(0, msg.x_center_mm, msg.y_center_mm,
                                            msg.radius_mm, msg.startRad, msg.sweepRad,
                                            msg.targetSpeed, msg.accel, msg.decel);
      }

      void ProcessAppendPathSegmentLineMessage(const AppendPathSegmentLine& msg) {
        PathFollower::AppendPathSegment_Line(0, msg.x_start_mm, msg.y_start_mm,
                                             msg.x_end_mm, msg.y_end_mm,
                                             msg.targetSpeed, msg.accel, msg.decel);
      }

      void ProcessAppendPathSegmentPointTurnMessage(const AppendPathSegmentPointTurn& msg) {
        PathFollower::AppendPathSegment_PointTurn(0, msg.x_center_mm, msg.y_center_mm, msg.targetRad,
                                                  msg.targetSpeed, msg.accel, msg.decel);
      }

      void ProcessTrimPathMessage(const TrimPath& msg) {
        PathFollower::TrimPath(msg.numPopFrontSegments, msg.numPopBackSegments);
      }

      void ProcessExecutePathMessage(const ExecutePath& msg) {
        PathFollower::StartPathTraversal(msg.pathID, msg.useManualSpeed);
      }

      void ProcessDockWithObjectMessage(const DockWithObject& msg)
      {
        if (msg.pixel_radius < u8_MAX) {
          Embedded::Point2f markerCenter(static_cast<f32>(msg.image_pixel_x), static_cast<f32>(msg.image_pixel_y));

          PickAndPlaceController::DockToBlock(static_cast<Vision::MarkerType>(msg.markerType),
                                              static_cast<Vision::MarkerType>(msg.markerType2),
                                              msg.markerWidth_mm,
                                              markerCenter,
                                              msg.pixel_radius,
                                              msg.useManualSpeed,
                                              static_cast<DockAction_t>(msg.dockAction));
        } else {

          PickAndPlaceController::DockToBlock(static_cast<Vision::MarkerType>(msg.markerType),
                                              static_cast<Vision::MarkerType>(msg.markerType2),
                                              msg.markerWidth_mm,
                                              msg.useManualSpeed,
                                              static_cast<DockAction_t>(msg.dockAction));
        }
      }

      void ProcessPlaceObjectOnGroundMessage(const PlaceObjectOnGround& msg)
      {
        //PRINT("Received PlaceOnGround message.\n");
        PickAndPlaceController::PlaceOnGround(msg.rel_x_mm, msg.rel_y_mm, msg.rel_angle, msg.useManualSpeed);
      }

      void ProcessDriveWheelsMessage(const DriveWheels& msg) {

        // Do not process external drive commands if following a test path
        if (PathFollower::IsTraversingPath()) {
          if (PathFollower::IsInManualSpeedMode()) {
            // TODO: Maybe want to set manual speed via a different message?
            //       For now, using average wheel speed.
            f32 manualSpeed = 0.5f * (msg.lwheel_speed_mmps + msg.rwheel_speed_mmps);
            manualSpeed = CLIP(manualSpeed, -MAX_ASSISTED_RC_SPEED, MAX_ASSISTED_RC_SPEED);
            PRINT("Commanding manual path speed %f mm/s.\n", manualSpeed);
            PathFollower::SetManualPathSpeed(manualSpeed, 1000, 1000);
          } else {
            PRINT("Ignoring DriveWheels message because robot is currently following a path.\n");
          }
          return;
        }

        //PRINT("Executing DriveWheels message: left=%f, right=%f\n",
        //      msg.lwheel_speed_mmps, msg.rwheel_speed_mmps);

        //PathFollower::ClearPath();
        SteeringController::ExecuteDirectDrive(msg.lwheel_speed_mmps, msg.rwheel_speed_mmps);
      }

      void ProcessDriveWheelsCurvatureMessage(const DriveWheelsCurvature& msg) {
        /*
        PathFollower::ClearPath();

        SpeedController::SetUserCommandedDesiredVehicleSpeed(msg.speed_mmPerSec);
        SpeedController::SetUserCommandedAcceleration(msg.accel_mmPerSec2);
        SpeedController::SetUserCommandedDeceleration(msg.decel_mmPerSec2);
        */
      }

      void ProcessMoveLiftMessage(const MoveLift& msg) {
        LiftController::SetAngularVelocity(msg.speed_rad_per_sec);
      }

      void ProcessMoveHeadMessage(const MoveHead& msg) {
        HeadController::SetAngularVelocity(msg.speed_rad_per_sec);
      }

      void ProcessSetLiftHeightMessage(const SetLiftHeight& msg) {
        LiftController::SetSpeedAndAccel(msg.max_speed_rad_per_sec, msg.accel_rad_per_sec2);
        LiftController::SetDesiredHeight(msg.height_mm);
      }

      void ProcessSetHeadAngleMessage(const SetHeadAngle& msg) {
        HeadController::SetSpeedAndAccel(msg.max_speed_rad_per_sec, msg.accel_rad_per_sec2);
        HeadController::SetDesiredAngle(msg.angle_rad);
      }

      void ProcessStopAllMotorsMessage(const StopAllMotors& msg) {
        SteeringController::ExecuteDirectDrive(0,0);
        LiftController::SetAngularVelocity(0);
        HeadController::SetAngularVelocity(0);
      }

      void ProcessHeadAngleUpdateMessage(const HeadAngleUpdate& msg) {
        HeadController::SetAngleRad(msg.newAngle);
      }

      void ProcessStartTestModeMessage(const StartTestMode& msg)
      {
        if (msg.mode < TM_NUM_TESTS) {
          TestModeController::Start((TestMode)(msg.mode), msg.p1, msg.p2, msg.p3);
        } else {
          PRINT("Unknown test mode %d received\n", msg.mode);
        }
      }

      void ProcessImageRequestMessage(const ImageRequest& msg)
      {
        PRINT("Image requested (mode: %d, resolution: %d)\n", msg.imageSendMode, msg.resolution);
        VisionSystem::SetImageSendMode((ImageSendMode_t)msg.imageSendMode, (Vision::CameraResolution)msg.resolution);
        
        // Send back camera calibration for this resolution
        const HAL::CameraInfo* headCamInfo = HAL::GetHeadCamInfo();
        
        // TODO: Just store CameraResolution in calibration data instead of height/width?
        
        if(headCamInfo == NULL) {
          PRINT("NULL HeadCamInfo retrieved from HAL.\n");
        }
        else {
          HAL::CameraInfo headCamInfoScaled(*headCamInfo);
          const s32 width  = Vision::CameraResInfo[msg.resolution].width;
          const s32 height = Vision::CameraResInfo[msg.resolution].height;
          const f32 xScale = static_cast<f32>(width/headCamInfo->ncols);
          const f32 yScale = static_cast<f32>(height/headCamInfo->nrows);
          
          if(xScale != 1.f || yScale != 1.f)
          {
            PRINT("Scaling [%dx%d] camera calibration by [%.1f %.1f] to match requested resolution.\n",
                  headCamInfo->ncols, headCamInfo->nrows, xScale, yScale);
            
            // Stored calibration info does not requested resolution, so scale it
            // accordingly and adjust the pointer so we send this scaled info below.
            headCamInfoScaled.focalLength_x *= xScale;
            headCamInfoScaled.focalLength_y *= yScale;
            headCamInfoScaled.center_x      *= xScale;
            headCamInfoScaled.center_y      *= yScale;
            headCamInfoScaled.nrows = height;
            headCamInfoScaled.ncols = width;
           
            headCamInfo = &headCamInfoScaled;
          }

          Messages::CameraCalibration headCalibMsg = {
            headCamInfo->focalLength_x,
            headCamInfo->focalLength_y,
            headCamInfo->center_x,
            headCamInfo->center_y,
            headCamInfo->skew,
            headCamInfo->nrows,
            headCamInfo->ncols
          };
          
          if(!HAL::RadioSendMessage(CameraCalibration_ID, &headCalibMsg)) {
            PRINT("Failed to send camera calibration message.\n");
          }
        }
      } // ProcessImageRequestMessage()

      void ProcessSetHeadlightMessage(const SetHeadlight& msg) {
        HAL::SetHeadlights(msg.intensity > 0);
      }

      void ProcessSetDefaultLightsMessage(const SetDefaultLights& msg) {
        u32 lColor = msg.eye_left_color;
        HAL::SetLED(LED_LEFT_EYE_TOP, lColor);
        HAL::SetLED(LED_LEFT_EYE_RIGHT, lColor);
        HAL::SetLED(LED_LEFT_EYE_BOTTOM, lColor);
        HAL::SetLED(LED_LEFT_EYE_LEFT, lColor);

        u32 rColor = msg.eye_right_color;
        HAL::SetLED(LED_RIGHT_EYE_TOP, rColor);
        HAL::SetLED(LED_RIGHT_EYE_RIGHT, rColor);
        HAL::SetLED(LED_RIGHT_EYE_BOTTOM, rColor);
        HAL::SetLED(LED_RIGHT_EYE_LEFT, rColor);
      }

      void ProcessSetHeadControllerGainsMessage(const SetHeadControllerGains& msg) {
        HeadController::SetGains(msg.kp, msg.ki, msg.maxIntegralError);
      }

      void ProcessSetLiftControllerGainsMessage(const SetLiftControllerGains& msg) {
        LiftController::SetGains(msg.kp, msg.ki, msg.maxIntegralError);
      }

      void ProcessSetVisionSystemParamsMessage(const SetVisionSystemParams& msg) {
        VisionSystem::SetParams(msg.autoexposureOn,
                                msg.exposureTime,
                                msg.integerCountsIncrement,
                                msg.minExposureTime,
                                msg.maxExposureTime,
                                msg.highValue,
                                msg.percentileToMakeHigh,
                                msg.limitFramerate);
      }

      void ProcessSetFaceDetectParamsMessage(const SetFaceDetectParams& msg) {
        VisionSystem::SetFaceDetectParams(msg.scaleFactor,
                                          msg.minNeighbors,
                                          msg.minObjectHeight, msg.minObjectWidth,
                                          msg.maxObjectHeight, msg.maxObjectWidth);
      }

      void ProcessIMURequestMessage(const IMURequest& msg) {
        IMUFilter::RecordAndSend(msg.length_ms);
      }


      void ProcessFaceTrackingMessage(const FaceTracking& msg)
      {
        if(msg.enabled) {
          PRINT("Starting face tracking with timeout = %dsec.\n", msg.timeout_sec);
          FaceTrackingController::StartTracking(FaceTrackingController::LARGEST, msg.timeout_sec);
        } else {
          PRINT("Stopping face tracking.\n");
          FaceTrackingController::Reset();
        }
      }

      void ProcessPingMessage(const Ping& msg)
      {
        lastPingTime_ = HAL::GetTimeStamp();
      }


      void ProcessAbortDockingMessage(const AbortDocking& msg)
      {
        DockingController::ResetDocker();
      }

      //
      // Animation related:
      //

      void ProcessPlayAnimationMessage(const PlayAnimation& msg) {
        //PRINT("Processing play animation message\n");
        AnimationController::Play((AnimationID_t)msg.animationID, msg.numLoops);
      }

      void ProcessTransitionToStateAnimationMessage(const TransitionToStateAnimation& msg) {
        AnimationController::TransitionAndPlay(msg.transitionAnimID, msg.stateAnimID);
      }

      void ProcessAbortAnimationMessage(const AbortAnimation& msg)
      {
        AnimationController::Stop();
      }

      void ProcessClearCannedAnimationMessage(const ClearCannedAnimation& msg)
      {
        AnimationController::ClearCannedAnimation(msg.animationID);
      }


      // Adds common message members to keyframe and adds it to the animation
      // specified by the message
      template<typename MSG_TYPE>
      static void AddKeyFrameHelper(const MSG_TYPE& msg,
                                    KeyFrame& kf)
      {
        PRINT("Adding keyframe with type %d to animation %d\n", kf.type, msg.animationID);

        kf.relTime_ms    = msg.relTime_ms;

        AnkiConditionalWarn(msg.transitionIn >= 0 && msg.transitionIn <= 100,
                            "Messages.AddKeyFrameHelper.InvalidTransitionPercentage",
                            "TransitionIn should be a percentage between 0 and 100.\n");

        kf.transitionIn  = CLIP(0, 100, msg.transitionIn);

        AnkiConditionalWarn(msg.transitionOut >= 0 && msg.transitionOut <= 100,
                            "Messages.AddKeyFrameHelper.InvalidTransitionPercentage",
                            "TransitionOut should be a percentage between 0 and 100.\n");

        kf.transitionOut = CLIP(0, 100, msg.transitionOut);

        AnimationController::AddKeyFrameToCannedAnimation(kf, static_cast<AnimationID_t>(msg.animationID));
      } // SetCommonKeyFrameMembers()


      void ProcessAddAnimKeyFrame_SetHeadAngleMessage(const AddAnimKeyFrame_SetHeadAngle& msg)
      {
        KeyFrame kf;

        kf.type = KeyFrame::HEAD_ANGLE;
        kf.SetHeadAngle.angle_deg       = msg.angle_deg;
        kf.SetHeadAngle.variability_deg = msg.variability_deg;
        AddKeyFrameHelper(msg, kf);
      }

      void ProcessAddAnimKeyFrame_StartHeadNodMessage(const AddAnimKeyFrame_StartHeadNod& msg)
      {
        KeyFrame kf;

        kf.type = KeyFrame::START_HEAD_NOD;
        kf.StartHeadNod.highAngle_deg = msg.highAngle_deg;
        kf.StartHeadNod.lowAngle_deg  = msg.lowAngle_deg;
        kf.StartHeadNod.period_ms = msg.period_ms;

        AddKeyFrameHelper(msg, kf);
      }

      void ProcessAddAnimKeyFrame_StopHeadNodMessage(const AddAnimKeyFrame_StopHeadNod& msg)
      {
        KeyFrame kf;
        kf.type = KeyFrame::STOP_HEAD_NOD;
        kf.StopHeadNod.finalAngle_deg = msg.finalAngle_deg;

        AddKeyFrameHelper(msg, kf);
      }

      void ProcessAddAnimKeyFrame_SetLiftHeightMessage(const AddAnimKeyFrame_SetLiftHeight& msg)
      {
        KeyFrame kf;

        kf.type = KeyFrame::LIFT_HEIGHT;
        kf.SetLiftHeight.targetHeight = msg.height_mm;

        AddKeyFrameHelper(msg, kf);
      }

      void ProcessAddAnimKeyFrame_StartLiftNodMessage(const AddAnimKeyFrame_StartLiftNod& msg)
      {
        KeyFrame kf;

        kf.type = KeyFrame::START_LIFT_NOD;
        kf.StartLiftNod.lowHeight  = msg.lowHeight_mm;
        kf.StartLiftNod.highHeight = msg.highHeight_mm;
        kf.StartLiftNod.period_ms  = msg.period_ms;

        AddKeyFrameHelper(msg, kf);
      }

      void ProcessAddAnimKeyFrame_StopLiftNodMessage(const AddAnimKeyFrame_StopLiftNod& msg)
      {
        KeyFrame kf;

        kf.type = KeyFrame::STOP_LIFT_NOD;
        kf.StopLiftNod.finalHeight  = msg.finalHeight_mm;

        AddKeyFrameHelper(msg, kf);
      }

      void ProcessAddAnimKeyFrame_DriveLineMessage(const AddAnimKeyFrame_DriveLine& msg)
      {
        KeyFrame kf;

        kf.type = KeyFrame::DRIVE_LINE_SEGMENT;
        kf.DriveLineSegment.relativeDistance = msg.relativeDistance_mm;

        AddKeyFrameHelper(msg, kf);
      }

      void ProcessAddAnimKeyFrame_TurnInPlaceMessage(const AddAnimKeyFrame_TurnInPlace& msg)
      {
        KeyFrame kf;

        kf.type = KeyFrame::POINT_TURN;
        kf.TurnInPlace.relativeAngle_deg = msg.relativeAngle_deg;
        kf.TurnInPlace.variability_deg   = msg.variability_deg;

        AddKeyFrameHelper(msg, kf);
      }

      void ProcessAddAnimKeyFrame_HoldHeadAngleMessage(const AddAnimKeyFrame_HoldHeadAngle& msg)
      {
        KeyFrame kf;

        kf.type = KeyFrame::HOLD_HEAD_ANGLE;
        AddKeyFrameHelper(msg, kf);
      }

      void ProcessAddAnimKeyFrame_HoldLiftHeightMessage(const AddAnimKeyFrame_HoldLiftHeight& msg)
      {
        KeyFrame kf;

        kf.type = KeyFrame::HOLD_LIFT_HEIGHT;
        AddKeyFrameHelper(msg, kf);
      }

      void ProcessAddAnimKeyFrame_HoldPoseMessage(const AddAnimKeyFrame_HoldPose& msg)
      {
        KeyFrame kf;

        kf.type = KeyFrame::HOLD_POSE;
        AddKeyFrameHelper(msg, kf);
      }

      static inline u32 GetU32ColorFromRGB(const u8 rgb[3])
      {
        return (rgb[0]<<16) + (rgb[1]<<8) + rgb[2];
      }

      /*
      void ProcessAddAnimKeyFrame_SetLEDColorsMessage(const AddAnimKeyFrame_SetLEDColors& msg)
      {
        KeyFrame kf;

        kf.type = KeyFrame::SET_LED_COLORS;
        kf.SetLEDcolors.led[0] = GetU32ColorFromRGB(msg.rightEye_top);
        kf.SetLEDcolors.led[1] = GetU32ColorFromRGB(msg.rightEye_right);
        kf.SetLEDcolors.led[2] = GetU32ColorFromRGB(msg.rightEye_bottom);
        kf.SetLEDcolors.led[3] = GetU32ColorFromRGB(msg.rightEye_left);

        kf.SetLEDcolors.led[4] = GetU32ColorFromRGB(msg.leftEye_top);
        kf.SetLEDcolors.led[5] = GetU32ColorFromRGB(msg.leftEye_right);
        kf.SetLEDcolors.led[6] = GetU32ColorFromRGB(msg.leftEye_bottom);
        kf.SetLEDcolors.led[7] = GetU32ColorFromRGB(msg.leftEye_left);

        AddKeyFrameHelper(msg, kf);
      }
       */

      void ProcessAddAnimKeyFrame_PlaySoundMessage(const AddAnimKeyFrame_PlaySound& msg)
      {
        KeyFrame kf;

        kf.type = KeyFrame::PLAY_SOUND;
        kf.PlaySound.soundID  = msg.soundID;
        kf.PlaySound.numLoops = msg.numLoops;
        kf.PlaySound.volume   = msg.volume;

        AddKeyFrameHelper(msg, kf);
      }

      void ProcessAddAnimKeyFrame_WaitForSoundMessage(const AddAnimKeyFrame_WaitForSound& msg)
      {
        KeyFrame kf;

        kf.type = KeyFrame::WAIT_FOR_SOUND;

        AddKeyFrameHelper(msg, kf);
      }

      void ProcessAddAnimKeyFrame_StopSoundMessage(const AddAnimKeyFrame_StopSound& msg)
      {
        KeyFrame kf;

        kf.type = KeyFrame::STOP_SOUND;

        AddKeyFrameHelper(msg, kf);
      }

      void ProcessAddAnimKeyFrame_SetEyeShapeAndColorMessage(const AddAnimKeyFrame_SetEyeShapeAndColor& msg)
      {
        KeyFrame kf;

        kf.type = KeyFrame::SET_EYE;
        kf.SetEye.whichEye = static_cast<WhichEye>(msg.whichEye);
        kf.SetEye.color    = GetU32ColorFromRGB(msg.color);
        kf.SetEye.shape    = static_cast<EyeShape>(msg.shape);

        AddKeyFrameHelper(msg, kf);
      }

      void ProcessAddAnimKeyFrame_StartBlinkingMessage(const AddAnimKeyFrame_StartBlinking& msg)
      {
        KeyFrame kf;

        kf.type = KeyFrame::BLINK_EYES;
        kf.BlinkEyes.color      = GetU32ColorFromRGB(msg.color);
        kf.BlinkEyes.timeOn_ms  = msg.onPeriod_ms;
        kf.BlinkEyes.timeOff_ms = msg.offPeriod_ms;
        kf.BlinkEyes.variability_ms = msg.variability_ms;

        AddKeyFrameHelper(msg, kf);
      }

      void ProcessAddAnimKeyFrame_StartFlashingEyesMessage(const AddAnimKeyFrame_StartFlashingEyes& msg)
      {
        KeyFrame kf;
        kf.type = KeyFrame::FLASH_EYES;
        kf.FlashEyes.color      = GetU32ColorFromRGB(msg.color);
        kf.FlashEyes.timeOn_ms  = msg.onPeriod_ms;
        kf.FlashEyes.timeOff_ms = msg.offPeriod_ms;
        kf.FlashEyes.shape      = static_cast<EyeShape>(msg.shape);

        AddKeyFrameHelper(msg, kf);
      }

      void ProcessAddAnimKeyFrame_StartSpinningEyesMessage(const AddAnimKeyFrame_StartSpinningEyes& msg)
      {
        KeyFrame kf;
        kf.type = KeyFrame::SPIN_EYES;
        kf.SpinEyes.color          = GetU32ColorFromRGB(msg.color);
        kf.SpinEyes.period_ms      = msg.period_ms;
        kf.SpinEyes.leftClockwise  = msg.leftClockwise;
        kf.SpinEyes.rightClockWise = msg.rightClockwise;

        AddKeyFrameHelper(msg, kf);
      }

      void ProcessAddAnimKeyFrame_StopEyeAnimationMessage(const AddAnimKeyFrame_StopEyeAnimation& msg)
      {
        KeyFrame kf;
        kf.type = KeyFrame::STOP_EYES;
        AddKeyFrameHelper(msg, kf);
      }

      void ProcessAddAnimKeyFrame_TriggerAnimationMessage(const AddAnimKeyFrame_TriggerAnimation& msg)
      {
        KeyFrame kf;
        kf.type = KeyFrame::TRIGGER_ANIMATION;
        kf.TriggerAnimation.animID   = msg.animToPlay;
        kf.TriggerAnimation.numLoops = msg.numLoops;

        AddKeyFrameHelper(msg, kf);
      }

      void ProcessPanAndTiltHeadMessage(const PanAndTiltHead& msg)
      {
        // TODO: Move this to some kind of VisualInterestTrackingController or something

        HeadController::SetDesiredAngle(msg.relativeHeadTiltAngle_rad + HeadController::GetAngleRad());

        const f32 turnVelocity = (msg.relativePanAngle_rad < 0 ? -50.f : 50.f);
        SteeringController::ExecutePointTurn(msg.relativePanAngle_rad + Localization::GetCurrentMatOrientation().ToFloat(),
                                             turnVelocity, 5, -5);


      }

      // A little hacky, but this is technically not a message that supervisor level code needs to worry about
      // since it comes from the torpedo rather than basestation.
      void ProcessClientConnectionStatusMessage(const ClientConnectionStatus& msg) {
        static bool firstConnectionUpdateSinceBoot = true;

        HAL::RadioUpdateState(msg.wifiState, msg.bluetoothState);

        // Simple startup animation so can tell he's ready
        // TODO: Remove once we have other indicators? This is mostly for dev.
        if (firstConnectionUpdateSinceBoot)
        {
          firstConnectionUpdateSinceBoot = false;
          HeadController::StartNodding(DEG_TO_RAD(-15), DEG_TO_RAD(15),
          400, 3, .25f, .25f);

          //EyeController::SetEyeColor(LED_CYAN);
          //EyeController::SetBlinkVariability(50);
          //EyeController::StartBlinking(1000, 100);
        }
      }


      // --------- Block control messages ----------

      void ProcessFlashBlockIDsMessage(const FlashBlockIDs& msg)
      {
        // Start flash pattern on blocks
        HAL::FlashBlockIDs();

        // Send timestamp of when flash message was sent to blocks
        Messages::BlockIDFlashStarted m;
        m.timestamp = HAL::GetTimeStamp();
        HAL::RadioSendMessage(GET_MESSAGE_ID(Messages::BlockIDFlashStarted), &m);
      }

      void ProcessSetBlockLightsMessage(const SetBlockLights& msg)
      {
        HAL::SetBlockLight(msg.blockID, msg.color);
      }

// ----------- Send messages -----------------


      Result SendRobotStateMsg(const RobotState* msg)
      {

        // Don't send robot state updates unless the init message was received
        if (!initReceived_) {
          return RESULT_FAIL;
        }


        const RobotState* m = &robotState_;
        if (msg) {
          m = msg;
        }

        // Check if a state message with this timestamp was already sent
        for (u8 i=0; i < 2; ++i) {
          if (robotStateSendHist_[i] == m->timestamp) {
            return RESULT_FAIL;
          }
        }

        if(HAL::RadioSendMessage(GET_MESSAGE_ID(Messages::RobotState), m) == true) {
          // Update send history
          robotStateSendHist_[robotStateSendHistIdx_] = m->timestamp;
          if (++robotStateSendHistIdx_ > 1) robotStateSendHistIdx_ = 0;
          return RESULT_OK;
        } else {
          return RESULT_FAIL;
        }
      }


      int SendText(const char *format, ...)
      {
        va_list argptr;
        va_start(argptr, format);
        SendText(format, argptr);
        va_end(argptr);

        return 0;
      }

      int SendText(const char *format, va_list vaList)
      {
        #define MAX_SEND_TEXT_LENGTH 512
        char text[MAX_SEND_TEXT_LENGTH];
        memset(text, 0, MAX_SEND_TEXT_LENGTH);

        // Create formatted text
        vsnprintf(text, MAX_SEND_TEXT_LENGTH, format, vaList);

        // Breakup and send in multiple messages if necessary
        Messages::PrintText m;
        const size_t tempBytesLeftToSend = strlen(text);
        AnkiAssert(tempBytesLeftToSend < s32_MAX);
        s32 bytesLeftToSend = static_cast<s32>(tempBytesLeftToSend);
        u8 numMsgs = 0;
        while(bytesLeftToSend > 0) {
          memset(m.text, 0, PRINT_TEXT_MSG_LENGTH);
          size_t currPacketBytes = MIN(PRINT_TEXT_MSG_LENGTH, bytesLeftToSend);
          memcpy(m.text, text + numMsgs*PRINT_TEXT_MSG_LENGTH, currPacketBytes);

          bytesLeftToSend -= PRINT_TEXT_MSG_LENGTH;

          HAL::RadioSendMessage(GET_MESSAGE_ID(Messages::PrintText), &m);
          numMsgs++;
        }

        return 0;
      }

      /*
      bool CheckMailbox(BlockMarkerObserved& msg)
      {
        return blockMarkerMailbox_.getMessage(msg);
      }

      bool CheckMailbox(MatMarkerObserved&   msg)
      {
        return matMarkerMailbox_.getMessage(msg);
      }
       */



      bool CheckMailbox(DockingErrorSignal&  msg)
      {
        return dockingMailbox_.getMessage(msg);
      }

      bool CheckMailbox(FaceDetection&       msg)
      {
        return faceDetectMailbox_.getMessage(msg);
      }


      bool ReceivedInit()
      {
        return initReceived_;
      }


      void ResetInit()
      {
        initReceived_ = false;
        lastPingTime_ = 0;
      }

    } // namespace Messages
  } // namespace Cozmo
} // namespace Anki<|MERGE_RESOLUTION|>--- conflicted
+++ resolved
@@ -192,38 +192,6 @@
         // Reset pose history and frameID to zero
         Localization::ResetPoseFrame();
 
-<<<<<<< HEAD
-=======
-        // Send back camera calibration
-        const HAL::CameraInfo* headCamInfo = HAL::GetHeadCamInfo();
-        if(headCamInfo == NULL) {
-          PRINT("NULL HeadCamInfo retrieved from HAL.\n");
-        }
-        else {
-          Messages::CameraCalibration headCalibMsg = {
-            headCamInfo->focalLength_x,
-            headCamInfo->focalLength_y,
-            headCamInfo->center_x,
-            headCamInfo->center_y,
-            headCamInfo->skew,
-            headCamInfo->nrows,
-            headCamInfo->ncols,
-#ifdef SIMULATOR
-            0
-#else
-            1
-#endif
-          };
-
-
-          if(!HAL::RadioSendMessage(CameraCalibration_ID,
-                                    &headCalibMsg))
-          {
-            PRINT("Failed to send camera calibration message.\n");
-          }
-        }
-
->>>>>>> 153473ae
       } // ProcessRobotInit()
 
 
@@ -476,6 +444,11 @@
             headCamInfo->skew,
             headCamInfo->nrows,
             headCamInfo->ncols
+#           ifdef SIMULATOR
+            0
+#           else
+            1
+#           endif
           };
           
           if(!HAL::RadioSendMessage(CameraCalibration_ID, &headCalibMsg)) {
