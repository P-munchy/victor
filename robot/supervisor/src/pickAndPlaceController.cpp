#include "anki/common/robot/config.h"
#include "pickAndPlaceController.h"
#include "dockingController.h"
#include "headController.h"
#include "liftController.h"

#include "anki/cozmo/shared/cozmoTypes.h"
#include "anki/cozmo/robot/cozmoConfig.h"
#include "anki/cozmo/robot/hal.h"
#include "speedController.h"
#include "steeringController.h"
#include "visionSystem.h"


#define DEBUG_PAP_CONTROLLER 0

// Whether or not to use "snapshots" for pick and place verification
#define USE_SNAPSHOT_VERIFICATION 0

// If you enable this, make sure image streaming is off
// and you enable the print-to-file code in the ImageChunk message handler
// on the basestation.
#define SEND_PICKUP_VERIFICATION_SNAPSHOTS 0


namespace Anki {
  namespace Cozmo {
    namespace PickAndPlaceController {
      
      namespace {
        
        // Constants
        
        // TODO: Need to be able to specify wheel motion by distance
        const u32 BACKOUT_TIME = 1500000;
        const f32 BACKOUT_SPEED_MMPS = -40;
        
        const f32 LOW_DOCKING_HEAD_ANGLE  = DEG_TO_RAD_F32(-15);
        const f32 HIGH_DOCKING_HEAD_ANGLE = DEG_TO_RAD_F32(15);
<<<<<<< HEAD
=======
        
        // Distance between the robot origin and the distance along the robot's x-axis
        // to the lift when it is in the low docking position.
        #ifdef SIMULATOR
        const f32 ORIGIN_TO_LOW_LIFT_DIST_MM = 26.f;
        const f32 ORIGIN_TO_HIGH_LIFT_DIST_MM = 18.f;
        const f32 ORIGIN_TO_HIGH_PLACEMENT_DIST_MM = 16.f;
        #else
        const f32 ORIGIN_TO_LOW_LIFT_DIST_MM = 24.f;
        const f32 ORIGIN_TO_HIGH_LIFT_DIST_MM = 16.5f;
        const f32 ORIGIN_TO_HIGH_PLACEMENT_DIST_MM = 16.f;
        #endif
        
>>>>>>> 94479fec

        Mode mode_ = IDLE;
        
        DockAction_t action_ = DA_PICKUP_LOW;
        
        Vision::MarkerType dockToMarker_;
        f32 markerWidth_ = 0;
        f32 dockOffsetDistX_ = 0;
        f32 dockOffsetDistY_ = 0;
        f32 dockOffsetAng_ = 0;
        
        // Expected location of the desired dock marker in the image.
        // If not specified, marker may be located anywhere in the image.
        Embedded::Point2f markerCenter_;
        f32 pixelSearchRadius_;
        
        bool isCarryingBlock_ = false;
        bool lastActionSucceeded_ = false;
        
        // When to transition to the next state. Only some states use this.
        u32 transitionTime_ = 0;
        
        
#if USE_SNAPSHOT_VERIFICATION
        // "Snapshots" for visual verification of a successful block pick up
        // We'll need two mini-images (or snapshots), along with an associated
        // memory buffer, to hold low-res views from the camera before and after
        // trying to pickup (or place) a block.  The ready flag is so the state
        // machine can wait for the vision system to actually produce the
        // snapshot, since it's running on a separate (slower) "thread".
        bool isSnapshotReady_ = false;
        Embedded::Array<u8> pickupSnapshotBefore_;
        Embedded::Array<u8> pickupSnapshotAfter_;
        const s32 SNAPSHOT_SIZE = 16; // the snapshots will be a 2D array SNAPSHOT_SIZE x SNAPSHOT_SIZE in size
                                      // NOTE: Make sure this matches CAMERA_RES_VERIFICATION_SNAPSHOT
        const s32 SNAPSHOT_SUBSAMPLE = 8; // this is the spacing between samples taken from the original image resolution
        const s32 SNAPSHOT_ROI_SIZE = SNAPSHOT_SUBSAMPLE*SNAPSHOT_SIZE; // thus, this is the size of the ROI in the original image
        const Embedded::Rectangle<s32> snapShotRoiLow_((320-SNAPSHOT_ROI_SIZE)/2, (320+SNAPSHOT_ROI_SIZE)/2, (240-SNAPSHOT_ROI_SIZE)/2, (240+SNAPSHOT_ROI_SIZE)/2);
        const Embedded::Rectangle<s32> snapShotRoiHigh_((320-SNAPSHOT_ROI_SIZE)/2, (320+SNAPSHOT_ROI_SIZE)/2, (240-SNAPSHOT_ROI_SIZE)/2, (240+SNAPSHOT_ROI_SIZE)/2);
        const s32 SNAPSHOT_BUFFER_SIZE = 2*SNAPSHOT_SIZE*SNAPSHOT_SIZE + 64; // 2X (16x16) arrays + overhead
        u8 snapshotBuffer_[SNAPSHOT_BUFFER_SIZE];
        Embedded::MemoryStack snapshotMemory_;
        const s32 SNAPSHOT_PER_PIXEL_COMPARE_THRESHOLD = 100; //SNAPSHOT_SIZE*SNAPSHOT_SIZE*64*64; // average grayscale difference of 64
        const s32 SNAPSHOT_COMPARE_THRESHOLD = SNAPSHOT_PER_PIXEL_COMPARE_THRESHOLD*SNAPSHOT_PER_PIXEL_COMPARE_THRESHOLD*SNAPSHOT_SIZE*SNAPSHOT_SIZE;
        
        // WARNING: ResetBuffers should be used with caution
        Result ResetBuffers()
        {
          snapshotMemory_ = Embedded::MemoryStack(snapshotBuffer_, SNAPSHOT_BUFFER_SIZE);
          AnkiConditionalErrorAndReturnValue(snapshotMemory_.IsValid(),
                                             RESULT_FAIL_MEMORY,
                                             "PAP::ResetBuffers()", "Failed to initialize snapshotMemory!\n")
          
          pickupSnapshotBefore_ = Embedded::Array<u8>(SNAPSHOT_SIZE, SNAPSHOT_SIZE, snapshotMemory_);
          AnkiConditionalErrorAndReturnValue(pickupSnapshotBefore_.IsValid(),
                                             RESULT_FAIL_MEMORY,
                                             "PAP::ResetBuffers()", "Failed to allocate pickupSnapshotBefore_!\n")
          
          pickupSnapshotAfter_ = Embedded::Array<u8>(SNAPSHOT_SIZE, SNAPSHOT_SIZE, snapshotMemory_);
          AnkiConditionalErrorAndReturnValue(pickupSnapshotAfter_.IsValid(),
                                             RESULT_FAIL_MEMORY,
                                             "PAP::ResetBuffers()", "Failed to allocate pickupSnapshotAfter_!\n")
          
          return RESULT_OK;
          
        } // ResetBuffers()
        
#endif // USE_SNAPSHOT_VERIFICATION
        
      } // "private" namespace
      
      
      Mode GetMode() {
        return mode_;
      }

      Result Init() {
        Reset();
#if USE_SNAPSHOT_VERIFICATION
        AnkiConditionalErrorAndReturnValue(snapShotRoiLow_.get_width()  == SNAPSHOT_SIZE*SNAPSHOT_SUBSAMPLE &&
                                           snapShotRoiLow_.get_height() == SNAPSHOT_SIZE*SNAPSHOT_SUBSAMPLE,
                                           RESULT_FAIL_INVALID_SIZE, "PAP::Init()",
                                           "Snapshot ROI Low not the expected size (%dx%d vs. %dx%d).",
                                           snapShotRoiLow_.get_width(), snapShotRoiLow_.get_height(),
                                           SNAPSHOT_SIZE, SNAPSHOT_SIZE);
        
        AnkiConditionalErrorAndReturnValue(snapShotRoiHigh_.get_width()  == SNAPSHOT_SIZE*SNAPSHOT_SUBSAMPLE &&
                                           snapShotRoiHigh_.get_height() == SNAPSHOT_SIZE*SNAPSHOT_SUBSAMPLE,
                                           RESULT_FAIL_INVALID_SIZE, "PAP::Init()",
                                           "Snapshot ROI High not the expected size (%dx%d vs. %dx%d).",
                                           snapShotRoiHigh_.get_width(), snapShotRoiHigh_.get_height(),
                                           SNAPSHOT_SIZE, SNAPSHOT_SIZE);
        
        return ResetBuffers();
#else 
        return RESULT_OK;
#endif // USE_SNAPSHOT_VERIFICATION

      }

      
      void Reset()
      {
        mode_ = IDLE;
        DockingController::ResetDocker();
      }
      
      
      Result SendBlockPickUpMessage(const bool success)
      {
        Messages::BlockPickedUp msg;
        msg.timestamp = HAL::GetTimeStamp();
        msg.didSucceed = success;
        if(HAL::RadioSendMessage(GET_MESSAGE_ID(Messages::BlockPickedUp), &msg)) {
          return RESULT_OK;
        }
        return RESULT_FAIL;
      }
      
      Result SendBlockPlacedMessage(const bool success)
      {
        Messages::BlockPlaced msg;
        msg.timestamp = HAL::GetTimeStamp();
        msg.didSucceed = success;
        if(HAL::RadioSendMessage(GET_MESSAGE_ID(Messages::BlockPlaced), &msg)) {
          return RESULT_OK;
        }
        return RESULT_FAIL;
      }

#if USE_SNAPSHOT_VERIFICATION
      // Since auto exposure settings may not have stabilized by this point,
      // just do a software normalize by raising the brightest pixel to 255.
      // The most typical failure case seems to be that the before image
      // is darker than than the after since the robot casts a shadow on the
      // block when it first reaches it.
      static void NormalizeSnapshots(void)
      {
        const s32 nrows = pickupSnapshotBefore_.get_size(0);
        const s32 ncols = pickupSnapshotBefore_.get_size(1);
        
        AnkiAssert(pickupSnapshotAfter_.get_size(0) == nrows &&
                   pickupSnapshotAfter_.get_size(1) == ncols);
        
        #if(SEND_PICKUP_VERIFICATION_SNAPSHOTS)
        // Send snapshots (for debug)
        Messages::ImageChunk b[4];
        Messages::ImageChunk a[4];
        for(u8 i=0;i<4; ++i) {
          b[i].resolution = Vision::CAMERA_RES_VERIFICATION_SNAPSHOT;
          b[i].imageId = 100;
          b[i].chunkId = i;
          b[i].chunkSize = MIN(80, (nrows * ncols) - (80*i));
          
          a[i].resolution = Vision::CAMERA_RES_VERIFICATION_SNAPSHOT;
          a[i].imageId = 101;
          a[i].chunkId = i;
          a[i].chunkSize = MIN(80, (nrows * ncols) - (80*i));
        }
        u8 byteCnt = 0;
        #endif // SEND_PICKUP_VERIFICATION_SNAPSHOTS
        
        u8 maxValBefore = 0;
        u8 maxValAfter = 0;
        for(s32 i=0; i<nrows; ++i)
        {
          const u8 * restrict pBefore = pickupSnapshotBefore_.Pointer(i,0);
          const u8 * restrict pAfter  = pickupSnapshotAfter_.Pointer(i,0);

          for(s32 j=0; j<ncols; ++j)
          {
            if (pBefore[j] > maxValBefore) {
              maxValBefore = pBefore[j];
            }
            
            if (pAfter[j] > maxValAfter) {
              maxValAfter = pAfter[j];
            }
            
            #if(SEND_PICKUP_VERIFICATION_SNAPSHOTS)
            b[byteCnt / 80].data[byteCnt % 80] = pBefore[j];
            a[byteCnt / 80].data[byteCnt % 80] = pAfter[j];
            byteCnt++;
            #endif // SEND_PICKUP_VERIFICATION_SNAPSHOTS
            
          }
        }

        #if(SEND_PICKUP_VERIFICATION_SNAPSHOTS)
        for(u8 i=0; i<4; ++i) {
          HAL::RadioSendMessage(GET_MESSAGE_ID(Messages::ImageChunk), &b[i]);
        }
        for(u8 i=0; i<4; ++i) {
          HAL::RadioSendMessage(GET_MESSAGE_ID(Messages::ImageChunk), &a[i]);
        }
        #endif //SEND_PICKUP_VERIFICATION_SNAPSHOTS

        
        if (maxValBefore == 0) {
          PRINT("WARNING: NormalizeSnapShots Before image is blank!\n");
          return;
        }
        if (maxValAfter == 0) {
          PRINT("WARNING: NormalizeSnapShots After image is blank!\n");
          return;
        }
        
        f32 normScaleBefore = 255.f / maxValBefore;
        f32 normScaleAfter = 255.f / maxValAfter;
        
        PRINT("normScaleBefore: %f, normScaleAfter: %f\n", normScaleBefore, normScaleAfter);
        
        for(s32 i=0; i<nrows; ++i)
        {
          u8 * restrict pBefore = pickupSnapshotBefore_.Pointer(i,0);
          u8 * restrict pAfter  = pickupSnapshotAfter_.Pointer(i,0);
          
          for(s32 j=0; j<ncols; ++j)
          {
            pBefore[j] = static_cast<u8>(pBefore[j] * normScaleBefore);
            pAfter[j] = static_cast<u8>(pAfter[j] * normScaleAfter);
          }
        }
      }
      
      // Return sum-squared-difference between the before and after snapshots
      static s32 CompareSnapshots(void)
      {
        const s32 nrows = pickupSnapshotBefore_.get_size(0);
        const s32 ncols = pickupSnapshotBefore_.get_size(1);
        
        AnkiAssert(pickupSnapshotAfter_.get_size(0) == nrows &&
                   pickupSnapshotAfter_.get_size(1) == ncols);
        
        NormalizeSnapshots();
        
        s32 ssd = 0;
        for(s32 i=0; i<nrows; ++i)
        {
          const u8 * restrict pBefore = pickupSnapshotBefore_.Pointer(i,0);
          const u8 * restrict pAfter  = pickupSnapshotAfter_.Pointer(i,0);
          
          for(s32 j=0; j<ncols; ++j)
          {
            const s32 diff = static_cast<s32>(pAfter[j]) - static_cast<s32>(pBefore[j]);
            ssd += diff*diff;
          }
        }
        
        //pickupSnapshotBefore_.Show("Snapshot Before", false);
        //pickupSnapshotAfter_.Show("Snapshot After", true);
        
        return ssd;
        
      } // CompareSnapshots()
      
#endif // USE_SNAPSHOT_VERIFICATION
      
      Result Update()
      {
        Result retVal = RESULT_OK;
        
        switch(mode_)
        {
          case IDLE:
            break;
            
          case SET_LIFT_PREDOCK:
          {
#if(DEBUG_PAP_CONTROLLER)
            PRINT("PAP: SETTING LIFT PREDOCK (action %d)\n", action_);
#endif
            mode_ = MOVING_LIFT_PREDOCK;
            switch(action_) {
              case DA_PICKUP_LOW:
                LiftController::SetDesiredHeight(LIFT_HEIGHT_LOWDOCK);
                HeadController::SetDesiredAngle(LOW_DOCKING_HEAD_ANGLE);
                dockOffsetDistX_ = ORIGIN_TO_LOW_LIFT_DIST_MM;
                break;
              case DA_PICKUP_HIGH:
                // This action starts by lowering the lift and tracking the high block
                LiftController::SetDesiredHeight(LIFT_HEIGHT_LOWDOCK);
                HeadController::SetDesiredAngle(HIGH_DOCKING_HEAD_ANGLE);
                dockOffsetDistX_ = ORIGIN_TO_HIGH_LIFT_DIST_MM;
                break;
              case DA_PLACE_LOW:
                LiftController::SetDesiredHeight(LIFT_HEIGHT_CARRY);
                HeadController::SetDesiredAngle(LOW_DOCKING_HEAD_ANGLE);
                break;
              case DA_PLACE_HIGH:
                LiftController::SetDesiredHeight(LIFT_HEIGHT_CARRY);
                HeadController::SetDesiredAngle(LOW_DOCKING_HEAD_ANGLE);
                dockOffsetDistX_ = ORIGIN_TO_HIGH_PLACEMENT_DIST_MM;
                break;
              default:
                PRINT("ERROR: Unknown PickAndPlaceAction %d\n", action_);
                mode_ = IDLE;
                break;
            }
            break;
          }

          case MOVING_LIFT_PREDOCK:
#if(DEBUG_PAP_CONTROLLER)
            PERIODIC_PRINT(200, "PAP: MLP %d %d\n", LiftController::IsInPosition(), HeadController::IsInPosition());
#endif
            if (LiftController::IsInPosition() && HeadController::IsInPosition()) {
              
              if (action_ == DA_PLACE_LOW) {
                DockingController::StartDockingToRelPose(dockOffsetDistX_,
                                                         dockOffsetDistY_,
                                                         dockOffsetAng_);
              } else {
                if (pixelSearchRadius_ < 0) {
                  DockingController::StartDocking(dockToMarker_,
                                                  markerWidth_,
                                                  dockOffsetDistX_,
                                                  dockOffsetDistY_,
                                                  dockOffsetAng_);
                } else {
                  DockingController::StartDocking(dockToMarker_,
                                                  markerWidth_,
                                                  markerCenter_,
                                                  pixelSearchRadius_,
                                                  dockOffsetDistX_,
                                                  dockOffsetDistY_,
                                                  dockOffsetAng_);
                }
              }
              mode_ = DOCKING;
#if(DEBUG_PAP_CONTROLLER)
              PRINT("PAP: DOCKING\n");
#endif
              
              //if (action_ == DA_PICKUP_HIGH) {
              //  DockingController::TrackCamWithLift(true);
              //}
            }
            break;
            
          case DOCKING:
             
            if (!DockingController::IsBusy()) {

              //DockingController::TrackCamWithLift(false);
              
              if (DockingController::DidLastDockSucceed()) {
                
                // Docking is complete
                mode_ = SET_LIFT_POSTDOCK;
#if(DEBUG_PAP_CONTROLLER)
                PRINT("PAP: SET_LIFT_POSTDOCK\n");
#endif
              } else {
                // Block is not being tracked.
                // Probably not visible.
#if(DEBUG_PAP_CONTROLLER)
                PRINT("WARN (PickAndPlaceController): Could not track block's marker\n");
#endif
                // TODO: Send BTLE message notifying failure
                mode_ = IDLE;
              }
            }
            break;

          case SET_LIFT_POSTDOCK:
          {
#if(DEBUG_PAP_CONTROLLER)
            PRINT("PAP: SETTING LIFT POSTDOCK\n");
#endif
            switch(action_) {
              case DA_PLACE_LOW:
              {
                LiftController::SetDesiredHeight(LIFT_HEIGHT_LOWDOCK);
                mode_ = MOVING_LIFT_POSTDOCK;
                break;
              }
              case DA_PICKUP_LOW:
              case DA_PICKUP_HIGH:
              {
#if USE_SNAPSHOT_VERIFICATION
                // Take a snapshot before we try to pick up. We will compare a
                // post-pick up snapshot to this one to verify whether we
                // actually picked up the block
                if(isSnapshotReady_) {
                  LiftController::SetDesiredHeight(LIFT_HEIGHT_CARRY);
                  isSnapshotReady_ = false;
                  mode_ = MOVING_LIFT_POSTDOCK;
                } else {
                  const Embedded::Rectangle<s32>* roi = &snapShotRoiLow_;
                  if(action_ == DA_PICKUP_HIGH) {
                    roi = &snapShotRoiHigh_;
                  }
                  Result lastResult = VisionSystem::TakeSnapshot(*roi, SNAPSHOT_SUBSAMPLE, pickupSnapshotBefore_, isSnapshotReady_);
                  if(lastResult != RESULT_OK) {
                    PRINT("ERROR: PickAndPlaceController: TakeSnapshot() failed in SET_LIFT_POSTDOCK:DA_PICKUP_LOW/HIGH!\n");
                    mode_ = IDLE;
                    return lastResult;
                  }
                }
#else
                LiftController::SetDesiredHeight(LIFT_HEIGHT_CARRY);
                mode_ = MOVING_LIFT_POSTDOCK;
#endif // USE_SNAPSHOT_VERIFICATION
                break;
              }
                
              case DA_PLACE_HIGH:
              {
                LiftController::SetDesiredHeight(LIFT_HEIGHT_HIGHDOCK);
                mode_ = MOVING_LIFT_POSTDOCK;
                break;
              }
              default:
                PRINT("ERROR: Unknown PickAndPlaceAction %d\n", action_);
                mode_ = IDLE;
                break;
            }
            break;
          }
            
          case MOVING_LIFT_POSTDOCK:
            if (LiftController::IsInPosition()) {
#if USE_SNAPSHOT_VERIFICATION
              switch(action_) {
                case DA_PICKUP_LOW:
                  // Wait for visual verification
                  // TODO: add timeout?
                  if(isSnapshotReady_) {
                    mode_ = IDLE;
                    lastActionSucceeded_ = true;
                    
                    // Snapshots should differ if we actually lifted the block
                    const s32 SSD = CompareSnapshots();
                    PRINT("PickAndPlaceController: snapshot difference SSD = %d\n", SSD);
                    if(SSD > SNAPSHOT_COMPARE_THRESHOLD) {
                      isCarryingBlock_ = true;
                    } else {
                      isCarryingBlock_ = false;
                    }
                    isSnapshotReady_ = false;
                    SendBlockPickUpMessage(isCarryingBlock_);
                  } else {
                    Result lastResult = VisionSystem::TakeSnapshot(snapShotRoiLow_, SNAPSHOT_SUBSAMPLE, pickupSnapshotAfter_, isSnapshotReady_);
                    if(lastResult != RESULT_OK) {
                      PRINT("ERROR: PickAndPlaceController: TakeSnapshot() failed in MOVING_LIFT_POSTDOCK:DA_PICKUP_LOW!\n");
                      mode_ = IDLE;
                      return lastResult;
                    }
                  }
                  
                  break;
                  
                case DA_PICKUP_HIGH:
                  if(isSnapshotReady_) {
                    // Snapshots should differ if we actually lifted the block
                    const s32 SSD = CompareSnapshots();
                    if(SSD > SNAPSHOT_COMPARE_THRESHOLD) {
                      isCarryingBlock_ = true;
                    } else {
                      isCarryingBlock_ = false;
                    }
                    isSnapshotReady_ = false;
                    SendBlockPickUpMessage(isCarryingBlock_);
                    
                    // For now we backout even if the pickup failed, but maybe
                    // we wanna do something different
                    SteeringController::ExecuteDirectDrive(BACKOUT_SPEED_MMPS, BACKOUT_SPEED_MMPS);
                    transitionTime_ = HAL::GetMicroCounter() + BACKOUT_TIME;
                    mode_ = BACKOUT;
                  } else {
                    Result lastResult = VisionSystem::TakeSnapshot(snapShotRoiHigh_, SNAPSHOT_SUBSAMPLE, pickupSnapshotAfter_, isSnapshotReady_);
                    if(lastResult != RESULT_OK) {
                      PRINT("ERROR: PickAndPlaceController: TakeSnapshot() failed in MOVING_LIFT_POSTDOCK:DA_PICKUP_HIGH!\n");
                      mode_ = IDLE;
                      return lastResult;
                    }
                    
                  }
                  break;
                  
                case DA_PLACE_LOW:
                case DA_PLACE_HIGH:
                  // TODO: Add visual verfication of placement here?
                  isCarryingBlock_ = false;
                  SendBlockPlacedMessage(true);
                  SteeringController::ExecuteDirectDrive(BACKOUT_SPEED_MMPS, BACKOUT_SPEED_MMPS);
                  transitionTime_ = HAL::GetMicroCounter() + BACKOUT_TIME;
                  mode_ = BACKOUT;
#if(DEBUG_PAP_CONTROLLER)
                  PRINT("PAP: BACKING OUT\n");
#endif
                  break;
                  
                default:
                  PRINT("ERROR: Reached default switch statement in MOVING_LIFT_POSTDOCK case.\n");
              }
#else 
              // If not using snapshots, just backup after picking or placing,
              // and move the head to a position to admire our work
              
              // Set head angle
              switch(action_)
              {
                case DA_PICKUP_HIGH:
                case DA_PLACE_HIGH:
                {
                  HeadController::SetDesiredAngle(DEG_TO_RAD(20));
                  break;
                } // HIGH
                case DA_PICKUP_LOW:
                case DA_PLACE_LOW:
                {
                  HeadController::SetDesiredAngle(DEG_TO_RAD(-5));
                  break;
                } // LOW
                default:
                  PRINT("ERROR: Reached default switch statement in MOVING_LIFT_POSTDOCK case.\n");
              } // switch(action_)
              
              // Send pickup or place message.  Assume success, let BaseStation
              // verify once we've backed out.
              switch(action_)
              {
                case DA_PICKUP_LOW:
                case DA_PICKUP_HIGH:
                {
                  SendBlockPickUpMessage(true);
                  break;
                } // PICKUP

                case DA_PLACE_LOW:
                case DA_PLACE_HIGH:
                {
                  SendBlockPlacedMessage(true);
                  break;
                } // PLACE
                default:
                  PRINT("ERROR: Reached default switch statement in MOVING_LIFT_POSTDOCK case.\n");
              } // switch(action_)
              
              SteeringController::ExecuteDirectDrive(BACKOUT_SPEED_MMPS, BACKOUT_SPEED_MMPS);
              transitionTime_ = HAL::GetMicroCounter() + BACKOUT_TIME;
              mode_ = BACKOUT;
              
#endif // USE_SNAPSHOT_VERIFICATION
            } // if (LiftController::IsInPosition())
            break;
            
          case BACKOUT:
            if (HAL::GetMicroCounter() > transitionTime_ && HeadController::IsInPosition())
            {
              SteeringController::ExecuteDirectDrive(0,0);
              
              switch(action_) {
                case DA_PLACE_LOW:
                case DA_PICKUP_LOW:
                case DA_PICKUP_HIGH:
                  mode_ = IDLE;
                  lastActionSucceeded_ = true;
                  //isCarryingBlock_ = true;
                  break;
                case DA_PLACE_HIGH:
                  LiftController::SetDesiredHeight(LIFT_HEIGHT_LOWDOCK);
                  mode_ = LOWER_LIFT;
                  #if(DEBUG_PAP_CONTROLLER)
                  PRINT("PAP: LOWERING LIFT\n");
                  #endif
                  break;
              }
            }
            break;
          case LOWER_LIFT:
            if (LiftController::IsInPosition()) {
#if(DEBUG_PAP_CONTROLLER)
              PRINT("PAP: IDLE\n");
#endif
              mode_ = IDLE;
              lastActionSucceeded_ = true;
              isCarryingBlock_ = false;
            }
            break;
            
          default:
            mode_ = IDLE;
            PRINT("Reached default case in DockingController "
                  "mode switch statement.(1)\n");
            break;
        }
        
        return retVal;
        
      } // Update()

      bool DidLastActionSucceed() {
        return lastActionSucceeded_;
      }

      bool IsBusy()
      {
        return mode_ != IDLE;
      }

      bool IsCarryingBlock()
      {
        return isCarryingBlock_;
      }
      
      
      void DockToBlock(const Vision::MarkerType blockMarker,
                       const f32 markerWidth_mm,
                       const DockAction_t action)
      {
#if(DEBUG_PAP_CONTROLLER)
        PRINT("PAP: DOCK TO BLOCK %d (action %d)\n", blockMarker, action);
#endif

        if (action == DA_PLACE_LOW) {
          PRINT("WARNING: Invalid action %d for DockToBlock(). Ignoring.\n", action);
          return;
        }
        
        action_ = action;
        dockToMarker_ = blockMarker;
        markerWidth_  = markerWidth_mm;
        
        markerCenter_.x = -1.f;
        markerCenter_.y = -1.f;
        pixelSearchRadius_ = -1.f;
        
        dockOffsetDistX_ = 0;
        dockOffsetDistY_ = 0;
        dockOffsetAng_ = 0;
        
        mode_ = SET_LIFT_PREDOCK;
        lastActionSucceeded_ = false;
      }
      
      void DockToBlock(const Vision::MarkerType blockMarker,
                       const f32 markerWidth_mm,
                       const Embedded::Point2f& markerCenter,
                       const f32 pixelSearchRadius,
                       const DockAction_t action)
      {
        DockToBlock(blockMarker, markerWidth_mm, action);
        
        markerCenter_ = markerCenter;
        pixelSearchRadius_ = pixelSearchRadius;
      }
      
      void PlaceOnGround(const f32 rel_x, const f32 rel_y, const f32 rel_angle)
      {
        action_ = DA_PLACE_LOW;
        dockOffsetDistX_ = rel_x;
        dockOffsetDistY_ = rel_y;
        dockOffsetAng_ = rel_angle;
        
        mode_ = SET_LIFT_PREDOCK;
        lastActionSucceeded_ = false;
      }
      
      
    } // namespace PickAndPlaceController
  } // namespace Cozmo
} // namespace Anki<|MERGE_RESOLUTION|>--- conflicted
+++ resolved
@@ -37,22 +37,6 @@
         
         const f32 LOW_DOCKING_HEAD_ANGLE  = DEG_TO_RAD_F32(-15);
         const f32 HIGH_DOCKING_HEAD_ANGLE = DEG_TO_RAD_F32(15);
-<<<<<<< HEAD
-=======
-        
-        // Distance between the robot origin and the distance along the robot's x-axis
-        // to the lift when it is in the low docking position.
-        #ifdef SIMULATOR
-        const f32 ORIGIN_TO_LOW_LIFT_DIST_MM = 26.f;
-        const f32 ORIGIN_TO_HIGH_LIFT_DIST_MM = 18.f;
-        const f32 ORIGIN_TO_HIGH_PLACEMENT_DIST_MM = 16.f;
-        #else
-        const f32 ORIGIN_TO_LOW_LIFT_DIST_MM = 24.f;
-        const f32 ORIGIN_TO_HIGH_LIFT_DIST_MM = 16.5f;
-        const f32 ORIGIN_TO_HIGH_PLACEMENT_DIST_MM = 16.f;
-        #endif
-        
->>>>>>> 94479fec
 
         Mode mode_ = IDLE;
         
