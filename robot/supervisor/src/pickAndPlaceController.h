--- conflicted
+++ resolved
@@ -67,21 +67,15 @@
       CarryState GetCarryState();
       
       // Starts the docking process, relying on the relative pose of the marker to be
-<<<<<<< HEAD
-      // transmitted from cozmo-engine immediately after calling this.
-      void DockToBlock(const bool useManualSpeed, const DockAction action);
-       
-=======
       // transmitted from cozmo-engine immediately after calling this. (Except for DA_PLACE_LOW_BLIND)
       // If DA_PLACE_LOW_BLIND, rel_* parameters are wrt to current robot pose. Otherwise, rel_* params
       // are ignored.
-      void DockToBlock(const DockAction_t action,
+      void DockToBlock(const DockAction action,
                        const f32 rel_x = 0,
                        const f32 rel_y = 0,
                        const f32 rel_angle = 0,
                        const bool useManualSpeed = false);
       
->>>>>>> c5e7746d
       // Places block on ground and backs out.
       void PlaceOnGround(const f32 rel_x, const f32 rel_y, const f32 rel_angle, const bool useManualSpeed);
       
