--- conflicted
+++ resolved
@@ -212,37 +212,6 @@
         ////// End of PathFollowConvenienceFuncTest ////
         
         
-<<<<<<< HEAD
-        //////// PickAndPlaceTest /////////
-        enum {
-          PAP_WAITING_FOR_PICKUP_BLOCK,
-          PAP_WAITING_FOR_PLACEMENT_BLOCK,
-          PAP_DOCKING,
-          PAP_PLACING
-        };
-        u8 pickAndPlaceState_ = PAP_WAITING_FOR_PICKUP_BLOCK;
-        
-        // The block to pick up
-        const Vision::MarkerType BLOCK_TO_PICK_UP = Vision::MARKER_FIRE;
-        
-        // The block to place the picked up block on
-        //const Vision::MarkerType BLOCK_TO_PLACE_ON = Vision::MARKER_ANGRYFACE;
-        const Vision::MarkerType BLOCK_TO_PLACE_ON = Vision::MARKER_SQUAREPLUSCORNERS;
-        
-        // This pick up action depends on whether the block is expected to be on
-        // the ground or on top of another block.
-        // If DA_PICKUP_HIGH, the place part of this test will just the block on the ground.
-        const DockAction PICKUP_ACTION = DA_PICKUP_HIGH;
-        
-        // Relative pose of desired block placement on ground
-        const f32 PLACE_ON_GROUND_DIST_X = 100;
-        const f32 PLACE_ON_GROUND_DIST_Y = -10;
-        const f32 PLACE_ON_GROUND_DIST_ANG = 0;
-        ////// End of PickAndPlaceTest ////
-        
-        
-=======
->>>>>>> c5e7746d
         //////// StopTest /////////
         bool ST_go;
         f32 ST_speed;
