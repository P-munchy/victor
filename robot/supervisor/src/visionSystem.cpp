#include "anki/common/robot/config.h"
#include "anki/common/robot/memory.h"
#include "anki/common/robot/serialize.h"

#include "anki/vision/robot/docking_vision.h"
#include "anki/vision/robot/fiducialDetection.h"
#include "anki/vision/robot/fiducialMarkers.h"
#include "anki/vision/robot/imageProcessing.h"

#include "anki/common/shared/radians.h"
#include "anki/common/robot/utilities.h"
#include "anki/common/robot/benchmarking_c.h"

#include "anki/cozmo/robot/cozmoBot.h"
#include "anki/cozmo/robot/cozmoConfig.h"
#include "anki/cozmo/robot/hal.h"
#include "anki/cozmo/robot/messages.h"
#include "anki/cozmo/robot/visionSystem.h"

// TODO: make it so we don't have to include this entire file to get just the enums
#include "anki/vision/robot/visionMarkerDecisionTrees.h"

#include "headController.h"
#include "matlabVisualization.h"

//#if USE_MATLAB_TRACKER || USE_MATLAB_DETECTOR
#include "matlabVisionProcessor.h"
//#endif

#if DOCKING_ALGORITHM == DOCKING_LUCAS_KANADE_AFFINE && !USE_APPROXIMATE_DOCKING_ERROR_SIGNAL
#error Affine tracker requires that USE_APPROXIMATE_DOCKING_ERROR_SIGNAL = 1.
#endif

static bool isInitialized_ = false;

#ifdef THIS_IS_PETES_BOARD
#define SEND_DEBUG_STREAM
#define RUN_SIMPLE_TRACKING_TEST
//#define SEND_IMAGE_ONLY
//#define SEND_BINARY_IMAGE_ONLY
#endif

<<<<<<< HEAD
namespace Anki {
  namespace Cozmo {
        namespace VisionSystem {
    
    using namespace Embedded;
=======
#define DOCKING_LUCAS_KANADE_SLOW               1 //< LucasKanadeTracker_Slow (doesn't seem to work?)
#define DOCKING_LUCAS_KANADE_AFFINE             2 //< LucasKanadeTracker_Affine (With Translation + Affine option)
#define DOCKING_LUCAS_KANADE_PROJECTIVE         3 //< LucasKanadeTracker_Projective (With Projective + Affine option)
#define DOCKING_LUCAS_KANADE_SAMPLED_PROJECTIVE 4 //< BinaryTracker
#define DOCKING_BINARY_TRACKER                  5 //< BinaryTracker
#define DOCKING_ALGORITHM DOCKING_BINARY_TRACKER

#if DOCKING_ALGORITHM == DOCKING_LUCAS_KANADE_SLOW
typedef TemplateTracker::LucasKanadeTracker_Slow Tracker;
#elif DOCKING_ALGORITHM == DOCKING_LUCAS_KANADE_AFFINE
typedef TemplateTracker::LucasKanadeTracker_Affine Tracker;
#elif DOCKING_ALGORITHM == DOCKING_LUCAS_KANADE_PROJECTIVE
typedef TemplateTracker::LucasKanadeTracker_Projective Tracker;
#elif DOCKING_ALGORITHM == DOCKING_LUCAS_KANADE_SAMPLED_PROJECTIVE
typedef TemplateTracker::LucasKanadeTracker_SampledProjective Tracker;
#elif DOCKING_ALGORITHM == DOCKING_BINARY_TRACKER
typedef TemplateTracker::BinaryTracker Tracker;
#endif
>>>>>>> d724c7fe

typedef enum {
  VISION_MODE_IDLE,
  VISION_MODE_LOOKING_FOR_MARKERS,
  VISION_MODE_TRACKING
} VisionSystemMode;

#if 0
#pragma mark --- DetectFiducialMarkersParameters ---
#endif

struct DetectFiducialMarkersParameters
{
  bool isInitialized;
  HAL::CameraMode detectionResolution;
  s32 detectionWidth;
  s32 detectionHeight;
  s32 scaleImage_thresholdMultiplier;
  s32 scaleImage_numPyramidLevels;
  s32 component1d_minComponentWidth;
  s32 component1d_maxSkipDistance;
  f32 minSideLength;
  f32 maxSideLength;
  s32 component_minimumNumPixels;
  s32 component_maximumNumPixels;
  s32 component_sparseMultiplyThreshold;
  s32 component_solidMultiplyThreshold;
  f32 component_minHollowRatio;
  s32 maxExtractedQuads;
  s32 quads_minQuadArea;
  s32 quads_quadSymmetryThreshold;
  s32 quads_minDistanceFromImageEdge;
  f32 decode_minContrastRatio;
  s32 maxConnectedComponentSegments;

  //Parameters() : isInitialized(false) { }

  DetectFiducialMarkersParameters() : isInitialized(false) { }

  void Initialize()
  {
    detectionResolution = HAL::CAMERA_MODE_QVGA;
    detectionWidth  = CameraModeInfo[detectionResolution].width;
    detectionHeight = CameraModeInfo[detectionResolution].height;

    scaleImage_thresholdMultiplier = 65536; // 1.0*(2^16)=65536
    scaleImage_numPyramidLevels = 3;

    component1d_minComponentWidth = 0;
    component1d_maxSkipDistance = 0;

    minSideLength = 0.03f*static_cast<f32>(MAX(detectionWidth,detectionHeight));
    maxSideLength = 0.97f*static_cast<f32>(MIN(detectionWidth,detectionHeight));

    component_minimumNumPixels = static_cast<s32>(Round(minSideLength*minSideLength - (0.8f*minSideLength)*(0.8f*minSideLength)));
    component_maximumNumPixels = static_cast<s32>(Round(maxSideLength*maxSideLength - (0.8f*maxSideLength)*(0.8f*maxSideLength)));
    component_sparseMultiplyThreshold = 1000 << 5;
    component_solidMultiplyThreshold = 2 << 5;

    component_minHollowRatio = 1.0f;

    maxExtractedQuads = 1000/2;
    quads_minQuadArea = 100/4;
    quads_quadSymmetryThreshold = 512; // ANS: corresponds to 2.0, loosened from 384 (1.5), for large mat markers at extreme perspective distortion
    quads_minDistanceFromImageEdge = 2;

    decode_minContrastRatio = 1.25;

    maxConnectedComponentSegments = 39000; // 322*240/2 = 38640

    isInitialized = true;
  } // DetectFiducialMarkersParameters()
}; // struct DetectFiducialMarkersParameters

/*
static DetectFiducialMarkersParameters parameters_;

static ReturnCode Initialize()
{
parameters_ = DetectFiducialMarkersParameters::Parameters();

return EXIT_SUCCESS;
}
*/

#if 0
#pragma mark --- TrackerParameters ---
#endif
          
          void TrackerParameters::Initialize()
          {
#if DOCKING_ALGORITHM == DOCKING_BINARY_TRACKER
            // Binary tracker works at QVGA (unlike LK)
            trackingResolution = HAL::CAMERA_MODE_QVGA;
            
            trackingImageWidth  = CameraModeInfo[trackingResolution].width;
            trackingImageHeight = CameraModeInfo[trackingResolution].height;
            scaleTemplateRegionPercent = 1.1f;
            //edgeDetection_grayvalueThreshold    = 128;
            edgeDetection_threshold_yIncrement = 4;
            edgeDetection_threshold_xIncrement = 4;
            edgeDetection_threshold_blackPercentile = 0.1f;
            edgeDetection_threshold_whitePercentile = 0.9f;
            edgeDetection_threshold_scaleRegionPercent = 0.8f;
            edgeDetection_minComponentWidth     = 2;
            edgeDetection_maxDetectionsPerType  = 2500;
            edgeDetection_everyNLines           = 1;
            matching_maxTranslationDistance     = 7;
            matching_maxProjectiveDistance      = 7;
            verification_maxTranslationDistance = 2;
            percentMatchedPixelsThreshold       = 0.02f; // TODO: pick a reasonable value
            
#else
            // LK tracker parameter initialization
            
#if DOCKING_ALGORITHM == DOCKING_LUCAS_KANADE_SAMPLED_PROJECTIVE
            trackingResolution   = HAL::CAMERA_MODE_QVGA; // 320x240
            numPyramidLevels     = 4;
#else
<<<<<<< HEAD
            //trackingResolution   = HAL::CAMERA_MODE_QQQVGA; // 80x60
            //trackingResolution   = HAL::CAMERA_MODE_QQVGA; // 160x120
            trackingResolution   = HAL::CAMERA_MODE_QVGA; // 320x240
            numPyramidLevels     = 3;
#endif // DOCKING_ALGORITHM == DOCKING_LUCAS_KANADE_SAMPLED_PROJECTIVE
            
            trackingImageWidth   = CameraModeInfo[trackingResolution].width;
            trackingImageHeight  = CameraModeInfo[trackingResolution].height;
            scaleTemplateRegionPercent = 1.1f;
            
            maxIterations             = 25;
            convergenceTolerance      = 1.f;
            verify_maxPixelDifference = 30;
            useWeights                = true;
            maxSamplesAtBaseLevel     = 500; // NOTE: used by all Matlab trackers & "SAMPLED_PROJECTIVE"
            
            
#endif // if DOCKING_ALGORITHM == DOCKING_BINARY_TRACKER
            isInitialized = true;
          }
=======
    //trackingResolution   = HAL::CAMERA_MODE_QQQVGA; // 80x60
    trackingResolution   = HAL::CAMERA_MODE_QQVGA; // 160x120

    trackingImageWidth   = CameraModeInfo[trackingResolution].width;
    trackingImageHeight  = CameraModeInfo[trackingResolution].height;
    scaleTemplateRegionPercent = 1.1f;
    numPyramidLevels     = 3;
    maxIterations        = 25;
    //convergenceTolerance = 0.05f;
    convergenceTolerance = 1.f;
    verify_maxPixelDifference = 30;
    useWeights           = true;
    numSamples           = 1000; // currently only used by Matlab
#endif

    isInitialized = true;
  } // TrackerParameters()

#else // #if DOCKING_ALGORITHM == DOCKING_LUCAS_KANADE_SLOW || DOCKING_ALGORITHM == DOCKING_LUCAS_KANADE_AFFINE || DOCKING_ALGORITHM == DOCKING_LUCAS_KANADE_PROJECTIVE

  bool isInitialized;
  HAL::CameraMode trackingResolution;
  s32 trackingImageHeight;
  s32 trackingImageWidth;
  f32 scaleTemplateRegionPercent;
  //u8  edgeDetection_grayvalueThreshold;
  s32 edgeDetection_threshold_yIncrement;
  s32 edgeDetection_threshold_xIncrement;
  f32 edgeDetection_threshold_blackPercentile;
  f32 edgeDetection_threshold_whitePercentile;
  f32 edgeDetection_threshold_scaleRegionPercent;
  s32 edgeDetection_minComponentWidth;
  s32 edgeDetection_maxDetectionsPerType;
  s32 edgeDetection_everyNLines;
  s32 matching_maxTranslationDistance;
  s32 matching_maxProjectiveDistance;
  s32 verification_maxTranslationDistance;
  f32 percentMatchedPixelsThreshold;

  void Initialize() //const HAL::CameraMode detectionResolution, const f32 detectionFocalLength)
  {
    // Binary tracker works at QVGA (unlike LK)
    trackingResolution = HAL::CAMERA_MODE_QVGA;

    trackingImageWidth  = CameraModeInfo[trackingResolution].width;
    trackingImageHeight = CameraModeInfo[trackingResolution].height;
    scaleTemplateRegionPercent = 1.1f;
    //edgeDetection_grayvalueThreshold    = 128;
    edgeDetection_threshold_yIncrement = 4;
    edgeDetection_threshold_xIncrement = 4;
    edgeDetection_threshold_blackPercentile = 0.20f;
    edgeDetection_threshold_whitePercentile = 0.80f;
    edgeDetection_threshold_scaleRegionPercent = 0.8f;
    edgeDetection_minComponentWidth     = 2;
    edgeDetection_maxDetectionsPerType  = 2500;
    edgeDetection_everyNLines           = 1;
    matching_maxTranslationDistance     = 7;
    matching_maxProjectiveDistance      = 7;
    verification_maxTranslationDistance = 2;
    percentMatchedPixelsThreshold       = 0.02f; // TODO: pick a reasonable value
>>>>>>> d724c7fe


          // Default constructor just sets isInitialized to false
          TrackerParameters::TrackerParameters() : isInitialized(false) { }


#if 0
#pragma mark --- VisionMemory ---
#endif

namespace VisionMemory
{
  static const s32 OFFCHIP_BUFFER_SIZE = 2000000;
  static const s32 ONCHIP_BUFFER_SIZE = 170000; // The max here is somewhere between 175000 and 180000 bytes
  static const s32 CCM_BUFFER_SIZE = 50000; // The max here is probably 65536 (0x10000) bytes
  static const s32 MAX_MARKERS = 100;

  static OFFCHIP char offchipBuffer[OFFCHIP_BUFFER_SIZE];
  static ONCHIP char onchipBuffer[ONCHIP_BUFFER_SIZE];
  static CCM char ccmBuffer[CCM_BUFFER_SIZE];

  static MemoryStack offchipScratch_;
  static MemoryStack onchipScratch_;
  static MemoryStack ccmScratch_;

  // Markers is the one things that can move between functions, so it is always allocated in memory
  static FixedLengthList<VisionMarker> markers_;

  // WARNING: ResetBuffers should be used with caution
  static ReturnCode ResetBuffers()
  {
    offchipScratch_ = MemoryStack(offchipBuffer, OFFCHIP_BUFFER_SIZE);
    onchipScratch_ = MemoryStack(onchipBuffer, ONCHIP_BUFFER_SIZE);
    ccmScratch_ = MemoryStack(ccmBuffer, CCM_BUFFER_SIZE);

    if(!offchipScratch_.IsValid() || !onchipScratch_.IsValid() || !ccmScratch_.IsValid()) {
      PRINT("Error: InitializeScratchBuffers\n");
      return EXIT_FAILURE;
    }

    markers_ = FixedLengthList<VisionMarker>(VisionMemory::MAX_MARKERS, offchipScratch_);

    return EXIT_SUCCESS;
  }

  static ReturnCode Initialize()
  {
    return ResetBuffers();
  }
} // namespace VisionMemory

#if 0
#pragma mark --- DebugStream ---
#endif

namespace DebugStream
{
  static const s32 PRINTF_BUFFER_SIZE = 10000;
  static const s32 DEBUG_STREAM_BUFFER_SIZE = 2000000;

  static const s32 MAX_BYTES_PER_SECOND = 500000;

  static const s32 SEND_EVERY_N_FRAMES = 7;

  static OFFCHIP u8 printfBufferRaw_[PRINTF_BUFFER_SIZE];
  static OFFCHIP u8 debugStreamBufferRaw_[DEBUG_STREAM_BUFFER_SIZE];

  static SerializedBuffer printfBuffer_;
  static SerializedBuffer debugStreamBuffer_;

  static s32 lastSecond;
  static s32 bytesSinceLastSecond;

  static s32 frameNumber = 0;

#if !defined(SEND_DEBUG_STREAM)
  static ReturnCode SendFiducialDetection(const Array<u8> &image, const FixedLengthList<VisionMarker> &markers, MemoryStack ccmScratch, MemoryStack onchipScratch, MemoryStack offchipScratch) { return EXIT_SUCCESS; }
  static ReturnCode SendTrackingUpdate(const Array<u8> &image, const Tracker &tracker, const TrackerParameters &parameters, MemoryStack ccmScratch, MemoryStack onchipScratch, MemoryStack offchipScratch) { return EXIT_SUCCESS; }
  //static ReturnCode SendPrintf(const char * string) { return EXIT_SUCCESS; }
  static ReturnCode SendArray(const Array<u8> &array) { return EXIT_SUCCESS; }
  static ReturnCode SendBinaryImage(const Array<u8> &grayscaleImage, const Tracker &tracker, const TrackerParameters &parameters, MemoryStack ccmScratch, MemoryStack onchipScratch, MemoryStack offchipScratch) { return EXIT_SUCCESS; }

#if DOCKING_ALGORITHM ==  DOCKING_BINARY_TRACKER
  static ReturnCode SendBinaryTracker(const TemplateTracker::BinaryTracker &tracker, MemoryStack ccmScratch, MemoryStack onchipScratch, MemoryStack offchipScratch) { return EXIT_SUCCESS; }
#endif

#else // #if !defined(SEND_DEBUG_STREAM)
  static const HAL::CameraMode debugStreamResolution_ = HAL::CAMERA_MODE_QQQVGA;
  //static const HAL::CameraMode debugStreamResolution_ = HAL::CAMERA_MODE_QVGA;

  static f32 lastBenchmarkTime_algorithmsOnly;
  static f32 lastBenchmarkDuration_algorithmsOnly;

  static f32 lastBenchmarkTime_total;
  static f32 lastBenchmarkDuration_total;

  static ReturnCode SendBuffer(SerializedBuffer &toSend)
  {
    const f32 curTime = GetTime();
    const s32 curSecond = RoundS32(curTime);

    // Hack, to prevent overwhelming the send buffer
    if(curSecond != lastSecond) {
      bytesSinceLastSecond = 0;
      lastSecond = curSecond;
    } else {
      if(bytesSinceLastSecond > MAX_BYTES_PER_SECOND) {
        lastBenchmarkTime_algorithmsOnly = GetTime();
        return EXIT_SUCCESS;
      } else {
        bytesSinceLastSecond += toSend.get_memoryStack().get_usedBytes();
      }
    }

    const f32 benchmarkTimes[2] = {lastBenchmarkDuration_algorithmsOnly, lastBenchmarkDuration_total};

    toSend.PushBack<f32>("Benchmark Times", &benchmarkTimes[0], 2);
    
    const s32 nothing[8] = {0,0,0,0,0,0,0,0};
    toSend.PushBack<s32>("Nothing", &nothing[0], 8);
    toSend.PushBack<s32>("Nothing", &nothing[0], 8);
    
    s32 startIndex;
    const u8 * bufferStart = reinterpret_cast<const u8*>(toSend.get_memoryStack().get_validBufferStart(startIndex));
    const s32 validUsedBytes = toSend.get_memoryStack().get_usedBytes() - startIndex;

    Anki::Cozmo::HAL::UARTPutBuffer(const_cast<u8*>(Embedded::SERIALIZED_BUFFER_HEADER), SERIALIZED_BUFFER_HEADER_LENGTH);
    Anki::Cozmo::HAL::UARTPutBuffer(const_cast<u8*>(bufferStart), validUsedBytes);
    Anki::Cozmo::HAL::UARTPutBuffer(const_cast<u8*>(Embedded::SERIALIZED_BUFFER_FOOTER), SERIALIZED_BUFFER_FOOTER_LENGTH);

    /*for(s32 i=0; i<Embedded::SERIALIZED_BUFFER_HEADER_LENGTH; i++) {
    Anki::Cozmo::HAL::UARTPutChar(Embedded::SERIALIZED_BUFFER_HEADER[i]);
    }

    for(s32 i=0; i<validUsedBytes; i++) {
    Anki::Cozmo::HAL::UARTPutChar(bufferStart[i]);
    }

    for(s32 i=0; i<Embedded::SERIALIZED_BUFFER_FOOTER_LENGTH; i++) {
    Anki::Cozmo::HAL::UARTPutChar(Embedded::SERIALIZED_BUFFER_FOOTER[i]);
    }*/

    lastBenchmarkTime_algorithmsOnly = GetTime();

    return EXIT_SUCCESS;
  }

  // TODO: Commented out to prevent unused compiler warning. Add back if needed.
  //static ReturnCode SendPrintf(const char * string)
  //{
  //  printfBuffer_ = SerializedBuffer(&printfBufferRaw_[0], PRINTF_BUFFER_SIZE);
  //  printfBuffer_.PushBackString(string);

  //  return SendBuffer(printfBuffer_);
  //} // void SendPrintf(const char * string)

  static ReturnCode SendFiducialDetection(const Array<u8> &image, const FixedLengthList<VisionMarker> &markers, MemoryStack ccmScratch, MemoryStack onchipScratch, MemoryStack offchipScratch)
  {
    const f32 curTime = GetTime();

    // lastBenchmarkTime_algorithmsOnly is set again when the transmission is complete
    lastBenchmarkDuration_algorithmsOnly = curTime - lastBenchmarkTime_algorithmsOnly;

    lastBenchmarkDuration_total = curTime - lastBenchmarkTime_total;
    lastBenchmarkTime_total = curTime;

    debugStreamBuffer_ = SerializedBuffer(&debugStreamBufferRaw_[0], DEBUG_STREAM_BUFFER_SIZE);

    if(markers.get_size() != 0) {
      const s32 numMarkers = markers.get_size();
      const VisionMarker * pMarkers = markers.Pointer(0);

      /*
      void * restrict oneMarker = offchipScratch.Allocate(sizeof(VisionMarker));
      const s32 oneMarkerLength = sizeof(VisionMarker);

      for(s32 i=0; i<numMarkers; i++) {
      pMarkers[i].Serialize(oneMarker, oneMarkerLength);
      debugStreamBuffer_.PushBack("VisionMarker", oneMarker, oneMarkerLength);
      }
      */

      char objectName[64];
      for(s32 i=0; i<numMarkers; i++) {
        snprintf(objectName, 64, "Marker%d", i);
        pMarkers[i].Serialize(objectName, debugStreamBuffer_);
      }
    }

    const s32 height = CameraModeInfo[debugStreamResolution_].height;
    const s32 width  = CameraModeInfo[debugStreamResolution_].width;

    Array<u8> imageSmall(height, width, offchipScratch);
    DownsampleHelper(image, imageSmall, ccmScratch);
    debugStreamBuffer_.PushBack("Robot Image", imageSmall);

    const ReturnCode result = SendBuffer(debugStreamBuffer_);

    // The UART can't handle this at full rate, so wait a bit between each frame
    if(debugStreamResolution_ == HAL::CAMERA_MODE_QVGA) {
      HAL::MicroWait(1000000);
    }

    return result;
  } // ReturnCode SendDebugStream_Detection()

  static ReturnCode SendTrackingUpdate(const Array<u8> &image, const Tracker &tracker, const TrackerParameters &parameters, MemoryStack ccmScratch, MemoryStack onchipScratch, MemoryStack offchipScratch)
  {
    const f32 curTime = GetTime();

    // lastBenchmarkTime_algorithmsOnly is set again when the transmission is complete
    lastBenchmarkDuration_algorithmsOnly = curTime - lastBenchmarkTime_algorithmsOnly;

    lastBenchmarkDuration_total = curTime - lastBenchmarkTime_total;
    lastBenchmarkTime_total = curTime;

    const s32 height = CameraModeInfo[debugStreamResolution_].height;
    const s32 width  = CameraModeInfo[debugStreamResolution_].width;

    // TODO: compute max allocation correctly
    //const s32 requiredBytes = height*width + 1024;

    /*if(onchipScratch.ComputeLargestPossibleAllocation() >= requiredBytes) {
    void * buffer = onchipScratch.Allocate(requiredBytes);
    debugStreamBuffer_ = SerializedBuffer(buffer, requiredBytes);
    } else {*/
    debugStreamBuffer_ = SerializedBuffer(&debugStreamBufferRaw_[0], DEBUG_STREAM_BUFFER_SIZE);
    //}

    //transformation.Print();

    tracker.get_transformation().Serialize("Transformation", debugStreamBuffer_);

    frameNumber++;

    if(frameNumber % SEND_EVERY_N_FRAMES != 0) {
      return EXIT_SUCCESS;
    }

#if DOCKING_ALGORITHM == DOCKING_BINARY_TRACKER
    EdgeLists edgeLists;

    edgeLists.imageHeight = image.get_size(0);
    edgeLists.imageWidth = image.get_size(1);

    edgeLists.xDecreasing = FixedLengthList<Point<s16> >(parameters.edgeDetection_maxDetectionsPerType, offchipScratch);
    edgeLists.xIncreasing = FixedLengthList<Point<s16> >(parameters.edgeDetection_maxDetectionsPerType, offchipScratch);
    edgeLists.yDecreasing = FixedLengthList<Point<s16> >(parameters.edgeDetection_maxDetectionsPerType, offchipScratch);
    edgeLists.yIncreasing = FixedLengthList<Point<s16> >(parameters.edgeDetection_maxDetectionsPerType, offchipScratch);

    DetectBlurredEdges(
      image,
      tracker.get_lastUsedGrayvalueThrehold(),
      parameters.edgeDetection_minComponentWidth, parameters.edgeDetection_everyNLines,
      edgeLists);

    edgeLists.Serialize("Edge List", debugStreamBuffer_);

    Array<u8> imageSmall(height, width, offchipScratch);
    DownsampleHelper(image, imageSmall, ccmScratch);
    debugStreamBuffer_.PushBack("Robot Image", imageSmall);
#else
    Array<u8> imageSmall(height, width, offchipScratch);
    DownsampleHelper(image, imageSmall, ccmScratch);
    debugStreamBuffer_.PushBack(imageSmall);
#endif

    const ReturnCode result = SendBuffer(debugStreamBuffer_);

    // The UART can't handle this at full rate, so wait a bit between each frame
    if(debugStreamResolution_ == HAL::CAMERA_MODE_QVGA) {
      HAL::MicroWait(1000000);
    }

    return result;
  } // static ReturnCode SendTrackingUpdate()

#if DOCKING_ALGORITHM ==  DOCKING_BINARY_TRACKER
  static ReturnCode SendBinaryTracker(const TemplateTracker::BinaryTracker &tracker, MemoryStack ccmScratch, MemoryStack onchipScratch, MemoryStack offchipScratch)
  {
    // TODO: compute max allocation correctly
    const s32 requiredBytes = 48000;

    if(onchipScratch.ComputeLargestPossibleAllocation() >= requiredBytes) {
      void * buffer = onchipScratch.Allocate(requiredBytes);
      debugStreamBuffer_ = SerializedBuffer(buffer, requiredBytes);
    } else {
      debugStreamBuffer_ = SerializedBuffer(&debugStreamBufferRaw_[0], DEBUG_STREAM_BUFFER_SIZE);
    }

    tracker.Serialize("Binary Tracker", debugStreamBuffer_);

    return SendBuffer(debugStreamBuffer_);
  }
#endif

  static ReturnCode SendArray(const Array<u8> &array)
  {
    debugStreamBuffer_ = SerializedBuffer(&debugStreamBufferRaw_[0], DEBUG_STREAM_BUFFER_SIZE);
    debugStreamBuffer_.PushBack("Array", array);
    return SendBuffer(debugStreamBuffer_);
  }

  static ReturnCode SendBinaryImage(const Array<u8> &grayscaleImage, const Tracker &tracker, const TrackerParameters &parameters, MemoryStack ccmScratch, MemoryStack onchipScratch, MemoryStack offchipScratch)
  {
    DebugStream::debugStreamBuffer_ = SerializedBuffer(&DebugStream::debugStreamBufferRaw_[0], DEBUG_STREAM_BUFFER_SIZE);

    EdgeLists edgeLists;

    edgeLists.imageHeight = grayscaleImage.get_size(0);
    edgeLists.imageWidth = grayscaleImage.get_size(1);

    edgeLists.xDecreasing = FixedLengthList<Point<s16> >(parameters.edgeDetection_maxDetectionsPerType, offchipScratch);
    edgeLists.xIncreasing = FixedLengthList<Point<s16> >(parameters.edgeDetection_maxDetectionsPerType, offchipScratch);
    edgeLists.yDecreasing = FixedLengthList<Point<s16> >(parameters.edgeDetection_maxDetectionsPerType, offchipScratch);
    edgeLists.yIncreasing = FixedLengthList<Point<s16> >(parameters.edgeDetection_maxDetectionsPerType, offchipScratch);

    DetectBlurredEdges(
      grayscaleImage,
      60,
      parameters.edgeDetection_minComponentWidth, parameters.edgeDetection_everyNLines,
      edgeLists);

    edgeLists.Serialize("Edge List", debugStreamBuffer_);

    const s32 height = CameraModeInfo[debugStreamResolution_].height;
    const s32 width  = CameraModeInfo[debugStreamResolution_].width;

    Array<u8> imageSmall(height, width, offchipScratch);

    DownsampleHelper(grayscaleImage, imageSmall, ccmScratch);

    debugStreamBuffer_.PushBack("Robot Image", imageSmall);

    const ReturnCode result = SendBuffer(debugStreamBuffer_);

    return result;
  }
#endif // #ifdef SEND_DEBUG_STREAM

  static ReturnCode Initialize()
  {
    // TODO: add the rest
    debugStreamBuffer_ = SerializedBuffer(&debugStreamBufferRaw_[0], DEBUG_STREAM_BUFFER_SIZE);
    printfBuffer_ = SerializedBuffer(&printfBufferRaw_[0], PRINTF_BUFFER_SIZE);

    return EXIT_SUCCESS;
  }
} // namespace DebugStream

#if 0
#pragma mark --- SimulatorParameters ---
#endif

namespace SimulatorParameters {
#if !defined(SIMULATOR)
  static ReturnCode Initialize()
  {
    return EXIT_SUCCESS;
  }
#else
  static const u32 LOOK_FOR_BLOCK_PERIOD_US = 200000; // 5Hz

  static const u32 TRACKING_ALGORITHM_SPEED_HZ = 10;
  static const u32 TRACK_BLOCK_PERIOD_US = 1e6 / TRACKING_ALGORITHM_SPEED_HZ;

  static u32 frameRdyTimeUS_;

  static ReturnCode Initialize()
  {
    frameRdyTimeUS_ = 0;

    return EXIT_SUCCESS;
  }
#endif
} // namespace SimulatorParameters



#if 0
#pragma mark --- VisionState ---
#endif

namespace VisionState {
  static const s32 MAX_TRACKING_FAILURES = 1;

  static const Anki::Cozmo::HAL::CameraInfo* headCamInfo_;

  static VisionSystemMode mode_;

  static Anki::Vision::MarkerType markerTypeToTrack_;
  static Quadrilateral<f32> trackingQuad_;
  static s32 numTrackFailures_ ; //< The tracker can fail to converge this many times before we give up and reset the docker
  static bool isTrackingMarkerSpecified_;
  static Tracker tracker_;
  static f32 trackingMarkerWidth_mm;

  static bool wasCalledOnce_, havePreviousRobotState_;
  static Messages::RobotState robotState_, prevRobotState_;

  //// Capture an entire frame using HAL commands and put it in the given frame buffer
  //typedef struct {
  //  u8* data;
  //  HAL::CameraMode resolution;
  //  TimeStamp_t  timestamp;
  //} FrameBuffer;

  static ReturnCode Initialize()
  {
    mode_ = VISION_MODE_LOOKING_FOR_MARKERS;
    headCamInfo_ = NULL;
    markerTypeToTrack_ = Anki::Vision::MARKER_UNKNOWN;
    numTrackFailures_ = 0;
    isTrackingMarkerSpecified_ = false;
    trackingMarkerWidth_mm = 0;

    wasCalledOnce_ = false;
    havePreviousRobotState_ = false;

#ifdef RUN_SIMPLE_TRACKING_TEST
    Anki::Cozmo::VisionSystem::SetMarkerToTrack(Vision::MARKER_BATTERIES,
      DEFAULT_BLOCK_MARKER_WIDTH_MM);
#endif

    headCamInfo_ = HAL::GetHeadCamInfo();
    if(headCamInfo_ == NULL) {
      PRINT("VisionState::Initialize() - HeadCam Info pointer is NULL!\n");
      return EXIT_FAILURE;
    }

    //// Compute the resolution of the mat camera from its FOV and height off the mat:
    //f32 matCamHeightInPix = ((static_cast<f32>(matCamInfo_->nrows)*.5f) /
    //  tanf(matCamInfo_->fov_ver * .5f));
    //matCamPixPerMM_ = matCamHeightInPix / MAT_CAM_HEIGHT_FROM_GROUND_MM;

    return EXIT_SUCCESS;
  } // VisionState::Initialize()
  
  static Quadrilateral<f32> GetTrackerQuad(MemoryStack scratch)
  {
#if USE_MATLAB_TRACKER
    return MatlabVisionProcessor::GetTrackerQuad();
#else
    return tracker_.get_transformation().get_transformedCorners(scratch);
#endif
  } // GetTrackerQuad()

  static ReturnCode UpdateRobotState(const Messages::RobotState newRobotState)
  {
    prevRobotState_ = robotState_;
    robotState_     = newRobotState;

    if(wasCalledOnce_) {
      havePreviousRobotState_ = true;
    } else {
      wasCalledOnce_ = true;
    }

    return EXIT_SUCCESS;
  } // VisionState::UpdateRobotState()

  static void GetPoseChange(f32& xChange, f32& yChange, Radians& angleChange)
  {
    AnkiAssert(havePreviousRobotState_);

    angleChange = Radians(robotState_.pose_angle) - Radians(prevRobotState_.pose_angle);

    // Position change in world (mat) coordinates
    const f32 dx = robotState_.pose_x - prevRobotState_.pose_x;
    const f32 dy = robotState_.pose_y - prevRobotState_.pose_y;

    // Get change in robot coordinates
    const f32 cosAngle = cosf(-prevRobotState_.pose_angle);
    const f32 sinAngle = sinf(-prevRobotState_.pose_angle);
    xChange = dx*cosAngle - dy*sinAngle;
    yChange = dx*sinAngle + dy*cosAngle;
  } // GetPoseChange()
  
  static Radians GetCurrentHeadAngle()
  {
    return robotState_.headAngle;
  }
  
  // This will return the camera's pose adjustment, in camera coordinates.
  // So x/y are in the image plane, with x pointing right and y pointing down.
  // z points out of the camera along the optical axis.
  // Rmat will be allocated as a 3x3 rotation matrix, using given memory.
  static void GetCameraPoseChange(f32& xChange, f32& yChange, f32& zChange,
                                  Array<f32>& Rmat, MemoryStack memory)
  {
    // Horizontal robot movement (robot_y) corresponds to -x_camera
    // (positive is left for robot and right for camera)
    xChange = prevRobotState_.pose_y - robotState_.pose_y;
    
    /*
    //"robotPose = Pose([0 0 0], [0 0 0]); "
    //"neckPose = Pose([0 0 0], [-13 0 33.5+14.2]); "
    //"neckPose.parent = robotPose; "
    //"HEAD_ANGLE = -10; " // degrees
    //"Rpitch = rodrigues(-HEAD_ANGLE*pi/180*[0 1 0]); "
    //"headPose = Pose(Rpitch * [0 0 1; -1 0 0; 0 -1 0], "
    //"                Rpitch * [11.45 0 -6]'); "
    //"headPose.parent = neckPose; "
    "camera = Camera('calibration', struct("
    "   'fc', calib(1:2), 'cc', calib(3:4), "
    "   'kc', zeros(5,1), 'alpha_c', 0
    */
    
  } // GetCameraPoseChange()


  
} // namespace VisionState


#if 0
#pragma mark --- Function Implementations ---
#endif

 u32 DownsampleHelper(const Array<u8>& in,
                            Array<u8>& out,
                            MemoryStack scratch)
{
  const s32 inWidth  = in.get_size(1);
  const s32 inHeight = in.get_size(0);

  const s32 outWidth  = out.get_size(1);
  const s32 outHeight = out.get_size(0);

  const u32 downsampleFactor = inWidth / outWidth;

  const u32 downsamplePower = Log2u32(downsampleFactor);

  if(downsamplePower > 0) {
    //PRINT("Downsampling [%d x %d] frame by %d.\n", inWidth, inHeight, (1 << downsamplePower));

    ImageProcessing::DownsampleByPowerOfTwo<u8,u32,u8>(in,
      downsamplePower,
      out,
      scratch);
  } else {
    // No need to downsample, just copy the buffer
    out.Set(in);
  }

  return downsampleFactor;
}
          
          const HAL::CameraInfo* GetCameraCalibration() {
            // TODO: is just returning the pointer to HAL's camera info struct kosher?
            return VisionState::headCamInfo_;
          }
          
          f32 GetTrackingMarkerWidth() {
            return VisionState::trackingMarkerWidth_mm;
          }

static ReturnCode LookForMarkers(
  const Array<u8> &grayscaleImage,
  const DetectFiducialMarkersParameters &parameters,
  FixedLengthList<VisionMarker> &markers,
  MemoryStack ccmScratch,
  MemoryStack onchipScratch,
  MemoryStack offchipScratch)
{
  AnkiAssert(parameters.isInitialized);

  const s32 maxMarkers = markers.get_maximumSize();

  FixedLengthList<Array<f32> > homographies(maxMarkers, ccmScratch);

  markers.set_size(maxMarkers);
  homographies.set_size(maxMarkers);

  for(s32 i=0; i<maxMarkers; i++) {
    Array<f32> newArray(3, 3, ccmScratch);
    homographies[i] = newArray;
  }

  MatlabVisualization::ResetFiducialDetection(grayscaleImage);

  InitBenchmarking();

  const Result result = DetectFiducialMarkers(
    grayscaleImage,
    markers,
    homographies,
    parameters.scaleImage_numPyramidLevels, parameters.scaleImage_thresholdMultiplier,
    parameters.component1d_minComponentWidth, parameters.component1d_maxSkipDistance,
    parameters.component_minimumNumPixels, parameters.component_maximumNumPixels,
    parameters.component_sparseMultiplyThreshold, parameters.component_solidMultiplyThreshold,
    parameters.component_minHollowRatio,
    parameters.quads_minQuadArea, parameters.quads_quadSymmetryThreshold, parameters.quads_minDistanceFromImageEdge,
    parameters.decode_minContrastRatio,
    parameters.maxConnectedComponentSegments,
    parameters.maxExtractedQuads,
    false,
    ccmScratch, onchipScratch, offchipScratch);

  if(result == RESULT_OK) {
    DebugStream::SendFiducialDetection(grayscaleImage, markers, ccmScratch, onchipScratch, offchipScratch);

    for(s32 i_marker = 0; i_marker < markers.get_size(); ++i_marker) {
      const VisionMarker crntMarker = markers[i_marker];

      MatlabVisualization::SendFiducialDetection(crntMarker.corners, crntMarker.markerType);
    }

    MatlabVisualization::SendDrawNow();
  } // if(result == RESULT_OK)

  return EXIT_SUCCESS;
} // LookForMarkers()

static ReturnCode InitTemplate(
  const Array<u8> &grayscaleImage,
  const Quadrilateral<f32> &trackingQuad,
  const TrackerParameters &parameters,
  Tracker &tracker,
  MemoryStack ccmScratch,
  MemoryStack &onchipScratch, //< NOTE: onchip is a reference
  MemoryStack offchipScratch)
{
  AnkiAssert(parameters.isInitialized);

#if USE_MATLAB_TRACKER
  return MatlabVisionProcessor::InitTemplate(grayscaleImage, trackingQuad, ccmScratch);
#endif
  
#if DOCKING_ALGORITHM == DOCKING_LUCAS_KANADE_SLOW || DOCKING_ALGORITHM == DOCKING_LUCAS_KANADE_AFFINE || DOCKING_ALGORITHM == DOCKING_LUCAS_KANADE_PROJECTIVE
  // TODO: At some point template initialization should happen at full detection resolution but for
  //       now, we have to downsample to tracking resolution

  Array<u8> grayscaleImageSmall(parameters.trackingImageHeight, parameters.trackingImageWidth, ccmScratch);
  u32 downsampleFactor = DownsampleHelper(grayscaleImage, grayscaleImageSmall, ccmScratch);

  AnkiAssert(downsampleFactor > 0);
  // Note that the templateRegion and the trackingQuad are both at DETECTION_RESOLUTION, not
  // necessarily the resolution of the frame.
  //const u32 downsampleFactor = parameters.detectionWidth / parameters.trackingImageWidth;
  //const u32 downsamplePower = Log2u32(downsampleFactor);

  /*Quadrilateral<f32> trackingQuadSmall;

  for(s32 i=0; i<4; ++i) {
  trackingQuadSmall[i].x = trackingQuad[i].x / downsampleFactor;
  trackingQuadSmall[i].y = trackingQuad[i].y / downsampleFactor;
  }*/

#endif // #if DOCKING_ALGORITHM == DOCKING_LUCAS_KANADE_SLOW || DOCKING_ALGORITHM == DOCKING_LUCAS_KANADE_AFFINE || DOCKING_ALGORITHM == DOCKING_LUCAS_KANADE_PROJECTIVE

#if DOCKING_ALGORITHM == DOCKING_LUCAS_KANADE_SLOW
  tracker = TemplateTracker::LucasKanadeTracker_Slow(
    grayscaleImageSmall,
    trackingQuad,
    parameters.scaleTemplateRegionPercent,
    parameters.numPyramidLevels,
    Transformations::TRANSFORM_TRANSLATION,
    0.0,
    onchipScratch);
#elif DOCKING_ALGORITHM == DOCKING_LUCAS_KANADE_AFFINE
  tracker = TemplateTracker::LucasKanadeTracker_Affine(
    grayscaleImageSmall,
    trackingQuad,
    parameters.scaleTemplateRegionPercent,
    parameters.numPyramidLevels,
    Transformations::TRANSFORM_AFFINE,
    onchipScratch);
#elif DOCKING_ALGORITHM == DOCKING_LUCAS_KANADE_PROJECTIVE
  tracker = TemplateTracker::LucasKanadeTracker_Projective(
    grayscaleImageSmall,
    trackingQuad,
    parameters.scaleTemplateRegionPercent,
    parameters.numPyramidLevels,
    Transformations::TRANSFORM_PROJECTIVE,
    onchipScratch);
#elif DOCKING_ALGORITHM == DOCKING_LUCAS_KANADE_SAMPLED_PROJECTIVE
  tracker = TemplateTracker::LucasKanadeTracker_SampledProjective(
    grayscaleImage,
    trackingQuad,
    parameters.scaleTemplateRegionPercent,
    parameters.numPyramidLevels,
    Transformations::TRANSFORM_PROJECTIVE,
    parameters.maxSamplesAtBaseLevel,
    ccmScratch,
    onchipScratch,
    offchipScratch);
#elif DOCKING_ALGORITHM == DOCKING_BINARY_TRACKER
  tracker = TemplateTracker::BinaryTracker(
    grayscaleImage,
    trackingQuad,
    parameters.scaleTemplateRegionPercent,
    //parameters.edgeDetection_grayvalueThreshold,
    parameters.edgeDetection_threshold_yIncrement,
    parameters.edgeDetection_threshold_xIncrement,
    parameters.edgeDetection_threshold_blackPercentile,
    parameters.edgeDetection_threshold_whitePercentile,
    parameters.edgeDetection_threshold_scaleRegionPercent,
    parameters.edgeDetection_minComponentWidth,
    parameters.edgeDetection_maxDetectionsPerType,
    parameters.edgeDetection_everyNLines,
    onchipScratch);
#endif

  if(!tracker.IsValid()) {
    return EXIT_FAILURE;
  }

  MatlabVisualization::SendTrackInit(grayscaleImage, tracker, onchipScratch);

#if DOCKING_ALGORITHM == DOCKING_BINARY_TRACKER
  DebugStream::SendBinaryTracker(tracker, ccmScratch, onchipScratch, offchipScratch);
#endif

  return EXIT_SUCCESS;
} // InitTemplate()

static ReturnCode TrackTemplate(
  const Array<u8> &grayscaleImage,
  const Quadrilateral<f32> &trackingQuad,
  const TrackerParameters &parameters,
  Tracker &tracker,
  bool &converged,
  MemoryStack ccmScratch,
  MemoryStack onchipScratch,
  MemoryStack offchipScratch)
{
  AnkiAssert(parameters.isInitialized);

#if USE_MATLAB_TRACKER
  return MatlabVisionProcessor::TrackTemplate(grayscaleImage, converged, ccmScratch);
#endif
  
#if DOCKING_ALGORITHM == DOCKING_LUCAS_KANADE_SLOW || DOCKING_ALGORITHM == DOCKING_LUCAS_KANADE_AFFINE || DOCKING_ALGORITHM == DOCKING_LUCAS_KANADE_PROJECTIVE
  // TODO: At some point template initialization should happen at full detection resolution
  //       but for now, we have to downsample to tracking resolution
  Array<u8> grayscaleImageSmall(parameters.trackingImageHeight, parameters.trackingImageWidth, ccmScratch);
  DownsampleHelper(grayscaleImage, grayscaleImageSmall, ccmScratch);

  //DebugStream::SendArray(grayscaleImageSmall);
#endif

  converged = false;
  s32 verify_meanAbsoluteDifference;
  s32 verify_numInBounds;
  s32 verify_numSimilarPixels;

#if DOCKING_ALGORITHM == DOCKING_LUCAS_KANADE_SLOW
  const Result trackerResult = tracker.UpdateTrack(
    grayscaleImage,
    parameters.maxIterations,
    parameters.convergenceTolerance,
    parameters.useWeights,
    converged,
    onchipScratch);

#elif DOCKING_ALGORITHM == DOCKING_LUCAS_KANADE_AFFINE
  const Result trackerResult = tracker.UpdateTrack(
    grayscaleImageSmall,
    parameters.maxIterations,
    parameters.convergenceTolerance,
    parameters.verify_maxPixelDifference,
    converged,
    verify_meanAbsoluteDifference,
    verify_numInBounds,
    verify_numSimilarPixels,
    onchipScratch);

  //tracker.get_transformation().Print("track");

#elif DOCKING_ALGORITHM == DOCKING_LUCAS_KANADE_PROJECTIVE
  const Result trackerResult = tracker.UpdateTrack(
    grayscaleImageSmall,
    parameters.maxIterations,
    parameters.convergenceTolerance,
    parameters.verify_maxPixelDifference,
    converged,
    verify_meanAbsoluteDifference,
    verify_numInBounds,
    verify_numSimilarPixels,
    onchipScratch);

  //tracker.get_transformation().Print("track");

#elif DOCKING_ALGORITHM == DOCKING_LUCAS_KANADE_SAMPLED_PROJECTIVE
  const Result trackerResult = tracker.UpdateTrack(
    grayscaleImage,
    parameters.maxIterations,
    parameters.convergenceTolerance,
    parameters.verify_maxPixelDifference,
    converged,
    verify_meanAbsoluteDifference,
    verify_numInBounds,
    verify_numSimilarPixels,
    onchipScratch);

  //tracker.get_transformation().Print("track");

#elif DOCKING_ALGORITHM == DOCKING_BINARY_TRACKER
  s32 numMatches = -1;

  const Result trackerResult = tracker.UpdateTrack(
    grayscaleImage,
    //parameters.edgeDetection_grayvalueThreshold,
    parameters.edgeDetection_threshold_yIncrement,
    parameters.edgeDetection_threshold_xIncrement,
    parameters.edgeDetection_threshold_blackPercentile,
    parameters.edgeDetection_threshold_whitePercentile,
    parameters.edgeDetection_threshold_scaleRegionPercent,
    parameters.edgeDetection_minComponentWidth,
    parameters.edgeDetection_maxDetectionsPerType,
    parameters.edgeDetection_everyNLines,
    parameters.matching_maxTranslationDistance,
    parameters.matching_maxProjectiveDistance,
    parameters.verification_maxTranslationDistance,
    false,
    numMatches,
    ccmScratch, offchipScratch);

  //tracker.get_transformation().Print("track");

  const s32 numTemplatePixels = tracker.get_numTemplatePixels();

  const f32 percentMatchedPixels = static_cast<f32>(numMatches) / static_cast<f32>(numTemplatePixels);

  if(percentMatchedPixels >= parameters.percentMatchedPixelsThreshold) {
    converged = true;
  } else {
    converged = false;
  }
  
#elif DOCKING_ALGORITHM == DOCKING_LUCAS_KANADE_PLANAR6DOF
  
  // Nothing to do until this is implemented in embedded code!
  const Result trackerResult = RESULT_OK;

#else
#error Unknown DOCKING_ALGORITHM!
#endif

  if(trackerResult != RESULT_OK) {
    return EXIT_FAILURE;
  }

  // Check for a super shrunk or super large template
  {
    // TODO: make not hacky
    const Array<f32> &homography = tracker.get_transformation().get_homography();

    const s32 numValues = 4;
    const s32 numMaxValues = 2;
    f32 values[numValues] = {ABS(homography[0][0]), ABS(homography[0][1]), ABS(homography[1][0]), ABS(homography[1][1])};
    s32 maxInds[numMaxValues] = {0, 1};
    for(s32 i=1; i<numValues; i++) {
      if(values[i] > values[maxInds[0]]) {
        maxInds[0] = i;
      }
    }

    for(s32 i=0; i<numValues; i++) {
      if(i == maxInds[0])
        continue;

      if(values[i] > values[maxInds[1]]) {
        maxInds[1] = i;
      }
    }

    const f32 secondValue = values[maxInds[1]];

    if(secondValue < 0.1f || secondValue > 40.0f) {
      converged = false;
    }
  }

  MatlabVisualization::SendTrack(grayscaleImage, tracker, converged, offchipScratch);

  //MatlabVisualization::SendTrackerPrediction_Compare(tracker, offchipScratch);

  DebugStream::SendTrackingUpdate(grayscaleImage, tracker, parameters, ccmScratch, onchipScratch, offchipScratch);

  return EXIT_SUCCESS;
} // TrackTemplate()



      
      static DetectFiducialMarkersParameters detectionParameters_;
      static TrackerParameters               trackerParameters_;
      static HAL::CameraMode                 captureResolution_;

      ReturnCode Init()
      {
        ReturnCode result = EXIT_SUCCESS;

        if(!isInitialized_) {
          
          captureResolution_ = HAL::CAMERA_MODE_QVGA;

          // WARNING: the order of these initializations matter!

          // TODO: Figure out the intertwinedness

          // Do this one FIRST! this initializes headCamInfo_
          result = VisionState::Initialize();
          if(result != EXIT_SUCCESS) { return result; }

          result = VisionMemory::Initialize();
          if(result != EXIT_SUCCESS) { return result; }

          result = DebugStream::Initialize();
          if(result != EXIT_SUCCESS) { return result; }

          AnkiAssert(VisionState::headCamInfo_ != NULL);

          detectionParameters_.Initialize();
          trackerParameters_.Initialize();

          //result = DetectFiducialMarkersParameters::Initialize();
          //if(result != EXIT_SUCCESS) { return result; }

          //result = TrackerParameters::Initialize(detectionParameters_.detectionResolution,
          //                                       VisionState::headCamInfo_->focalLength_x);
          //if(result != EXIT_SUCCESS) { return result; }

          result = SimulatorParameters::Initialize();
          if(result != EXIT_SUCCESS) { return result; }

          result = MatlabVisualization::Initialize();
          if(result != EXIT_SUCCESS) { return result; }

#if USE_MATLAB_TRACKER || USE_MATLAB_DETECTOR
          result = MatlabVisionProcessor::Initialize();
          if(result != EXIT_SUCCESS) { return result; }
#endif

          //result = Offboard::Initialize();
          //if(result != EXIT_SUCCESS) { return result; }

          AnkiAssert(detectionParameters_.isInitialized);
          AnkiAssert(trackerParameters_.isInitialized);

          isInitialized_ = true;
        }

        return result;
      }

      void Destroy()
      {
      }

      ReturnCode SetMarkerToTrack(const Vision::MarkerType& markerToTrack,
        const f32 markerWidth_mm)
      {
        VisionState::markerTypeToTrack_ = markerToTrack;
        VisionState::trackingMarkerWidth_mm = markerWidth_mm;
        VisionState::mode_ = VISION_MODE_LOOKING_FOR_MARKERS;
        VisionState::numTrackFailures_ = 0;

        // If the marker type is valid, start looking for it
        if(markerToTrack < Vision::NUM_MARKER_TYPES &&
          markerWidth_mm > 0.f)
        {
          VisionState::isTrackingMarkerSpecified_ = true;
        } else {
          VisionState::isTrackingMarkerSpecified_ = false;
        }

        return EXIT_SUCCESS;
      }

      void StopTracking()
      {
        VisionState::mode_ = VISION_MODE_IDLE;
      }

      //
      // Tracker Prediction
      //
      // Adjust the tracker transformation by approximately how much we
      // think we've moved since the last tracking call.
      //
      ReturnCode TrackerPredictionUpdate(const Array<u8>& grayscaleImage, MemoryStack scratch)
      {
        const Quadrilateral<f32> currentQuad = VisionState::GetTrackerQuad(scratch);
        
        MatlabVisualization::SendTrackerPrediction_Before(grayscaleImage, currentQuad);
        
        // Ask VisionState how much we've moved since last call (in robot coordinates)
        Radians theta_robot;
        f32 T_fwd_robot, T_hor_robot;
        
        VisionState::GetPoseChange(T_fwd_robot, T_hor_robot, theta_robot);
        Radians theta_head = VisionState::GetCurrentHeadAngle();
        
#if DOCKING_ALGORITHM == DOCKING_LUCAS_KANADE_PLANAR6DOF
    
        MatlabVisionProcessor::UpdateTracker(T_fwd_robot, T_hor_robot,
                                             theta_robot, theta_head);
        
#else
        const Quadrilateral<f32> sortedQuad  = currentQuad.ComputeClockwiseCorners();

        f32 dx = sortedQuad[3].x - sortedQuad[0].x;
        f32 dy = sortedQuad[3].y - sortedQuad[0].y;
        const f32 observedVerticalSize_pix = sqrtf( dx*dx + dy*dy );

        // Compare observed vertical size to actual block marker size (projected
        // to be orthogonal to optical axis, using head angle) to approximate the
        // distance to the marker along the camera's optical axis
        const f32 cosHeadAngle = cosf(theta_head.ToFloat());
        const f32 sinHeadAngle = sinf(theta_head.ToFloat());
        const f32 d = (VisionState::trackingMarkerWidth_mm* cosHeadAngle *
          VisionState::headCamInfo_->focalLength_y /
          observedVerticalSize_pix);

        // Convert to how much we've moved along (and orthogonal to) the camera's optical axis
        const f32 T_fwd_cam =  T_fwd_robot*cosHeadAngle;
        const f32 T_ver_cam = -T_fwd_robot*sinHeadAngle;

        // Predict approximate horizontal shift from two things:
        // 1. The rotation fo the robot
        //    Compute pixel-per-degree of the camera and multiply by degrees rotated
        // 2. Convert horizontal shift of the robot to pixel shift, using
        //    focal length
        f32 horizontalShift_pix = (static_cast<f32>(VisionState::headCamInfo_->nrows/2) * theta_robot.ToFloat() /
          VisionState::headCamInfo_->fov_ver) + (T_hor_robot*VisionState::headCamInfo_->focalLength_x/d);

        // Predict approximate scale change by comparing the distance to the
        // object before and after forward motion
        const f32 scaleChange = d / (d - T_fwd_cam);

        // Predict approximate vertical shift in the camera plane by comparing
        // vertical motion (orthogonal to camera's optical axis) to the focal
        // length
        const f32 verticalShift_pix = T_ver_cam * VisionState::headCamInfo_->focalLength_y/d;

#ifndef THIS_IS_PETES_BOARD
        PRINT("Adjusting transformation: %.3fpix H shift for %.3fdeg rotation, "
          "%.3f scaling and %.3f V shift for %.3f translation forward (%.3f cam)\n",
          horizontalShift_pix, theta_robot.getDegrees(), scaleChange,
          verticalShift_pix, T_fwd_robot, T_fwd_cam);
#endif

        // Adjust the Transformation
        // Note: UpdateTransformation is doing *inverse* composition (thus using the negatives)
        if(VisionState::tracker_.get_transformation().get_transformType() == Transformations::TRANSFORM_TRANSLATION) {
          Array<f32> update(1,2,scratch);
          update[0][0] = -horizontalShift_pix;
          update[0][1] = -verticalShift_pix;

#if USE_MATLAB_TRACKER
          MatlabVisionProcessor::UpdateTracker(update);
#else
          VisionState::tracker_.UpdateTransformation(update, 1.f, scratch,
            Transformations::TRANSFORM_TRANSLATION);
#endif
        }
        else {
          // Inverse update we are composing is:
          //
          //                  [s 0 0]^(-1)     [0 0 h_shift]^(-1)
          //   updateMatrix = [0 s 0]       *  [0 0 v_shift]
          //                  [0 0 1]          [0 0    1   ]
          //
          //      [1/s  0  -h_shift/s]   [ update_0  update_1  update_2 ]
          //   =  [ 0  1/2 -v_shift/s] = [ update_3  update_4  update_5 ]
          //      [ 0   0      1     ]   [    0         0         1     ]
          //
          // Note: UpdateTransformation adds 1.0 to the diagonal scale terms
          Array<f32> update(1,6,scratch);
          update.Set(0.f);
          update[0][0] = 1.f/scaleChange - 1.f;               // first row, first col
          update[0][2] = -horizontalShift_pix/scaleChange;    // first row, last col
          update[0][4] = 1.f/scaleChange - 1.f;               // second row, second col
          update[0][5] = -verticalShift_pix/scaleChange;      // second row, last col

#if USE_MATLAB_TRACKER
          MatlabVisionProcessor::UpdateTracker(update);
#else
          VisionState::tracker_.UpdateTransformation(update, 1.f, scratch,
            Transformations::TRANSFORM_AFFINE);
#endif
        } // if(tracker transformation type == TRANSLATION...)

#endif // if DOCKING_ALGORITHM == DOCKING_LUCAS_KANADE_PLANAR6DOF
        
        MatlabVisualization::SendTrackerPrediction_After(VisionState::GetTrackerQuad(scratch));

        return EXIT_SUCCESS;
      } // TrackerPredictionUpdate()
      
      
      //      ReturnCode Update_Offboard()
      //      {
      //#if USE_OFFBOARD_VISION
      //        //PRINT("VisionSystem::Update(): waiting for processing result.\n");
      //        Messages::ProcessUARTMessages();
      //        if(Messages::StillLookingForID()) {
      //          // Still waiting, skip further vision processing below.
      //          return EXIT_SUCCESS;
      //        }
      //
      //        if(VisionState::mode_ == VISION_MODE_IDLE) {
      //        } else if(VisionState::mode_ == LOOKING_FOR_MARKERS) {
      //          // Send the offboard vision processor the frame, with the command to look for blocks in
      //          // it. Note that if we previsouly sent the offboard processor a message to set the docking
      //          // block type, it will also initialize a template tracker once that block type is seen
      //          HAL::USBSendFrame(frame.data, frame.timestamp,
      //            frame.resolution, DETECTION_RESOLUTION,
      //            HAL::USB_VISION_COMMAND_DETECTBLOCKS);
      //
      //          Messages::LookForID( GET_MESSAGE_ID(Messages::TotalVisionMarkersSeen) );
      //#ifdef SIMULATOR
      //          frameRdyTimeUS_ = HAL::GetMicroCounter() + LOOK_FOR_BLOCK_PERIOD_US;
      //#endif
      //        } else if(VisionState::mode_ == VISION_MODE_TRACKING) {
      //#ifdef SIMULATOR
      //          frameRdyTimeUS_ = HAL::GetMicroCounter() + TRACK_BLOCK_PERIOD_US;
      //#endif
      //
      //          if(TrackTemplate(frame) != EXIT_SUCCESS) {
      //            PRINT("VisionSystem::Update(): TrackTemplate() failed.\n");
      //            return EXIT_FAILURE;
      //          }
      //        } else {
      //          PRINT("VisionSystem::Update(): reached default case in switch statement.");
      //          return EXIT_FAILURE;
      //        }
      //#endif // USE_OFFBOARD_VISION
      //        return EXIT_SUCCESS;
      //      }// ReturnCode Update_Offboard()

      static void FillDockErrMsg(const Quadrilateral<f32>& currentQuad,
                                 Messages::DockingErrorSignal& dockErrMsg)
      {
        
#if USE_APPROXIMATE_DOCKING_ERROR_SIGNAL
        const bool useTopBar = false; // TODO: pass in? make a docker parameter?
        const f32 focalLength_x = VisionState::headCamInfo_->focalLength_x;
        const f32 imageResolutionWidth_pix = detectionParameters_.detectionWidth;
        
        Quadrilateral<f32> sortedQuad = currentQuad.ComputeClockwiseCorners();
        const Point<f32>& lineLeft  = (useTopBar ? sortedQuad[0] : sortedQuad[3]); // topLeft  or bottomLeft
        const Point<f32>& lineRight = (useTopBar ? sortedQuad[1] : sortedQuad[2]); // topRight or bottomRight
        
        AnkiAssert(lineRight.x > lineLeft.x);
        
        //L = sqrt(sum( (upperRight-upperLeft).^2) );
        const f32 lineDx = lineRight.x - lineLeft.x;
        const f32 lineDy = lineRight.y - lineLeft.y;
        const f32 lineLength = sqrtf(lineDx*lineDx + lineDy*lineDy);
        
        // Get the angle from vertical of the top or bottom bar of the marker
        //we're tracking
        
        //angleError = -asin( (upperRight(2)-upperLeft(2)) / L);
        //const f32 angleError = -asinf( (upperRight.y-upperLeft.y) / lineLength);
        const f32 angleError = -asinf( (lineRight.y-lineLeft.y) / lineLength) * 4;  // Multiply by scalar which makes angleError a little more accurate.  TODO: Something smarter than this.
        
        //currentDistance = BlockMarker3D.ReferenceWidth * this.calibration.fc(1) / L;
        const f32 distanceError = VisionState::trackingMarkerWidth_mm * focalLength_x / lineLength;
        
        //ANS: now returning error in terms of camera. mainExecution converts to robot coords
        // //distError = currentDistance - CozmoDocker.LIFT_DISTANCE;
        // const f32 distanceError = currentDistance - cozmoLiftDistanceInMM;
        
        // TODO: should I be comparing to ncols/2 or calibration center?
        
        //midPointErr = -( (upperRight(1)+upperLeft(1))/2 - this.trackingResolution(1)/2 );
        f32 midpointError = -( (lineRight.x+lineLeft.x)/2 - imageResolutionWidth_pix/2 );
        
        //midPointErr = midPointErr * currentDistance / this.calibration.fc(1);
        midpointError *= distanceError / focalLength_x;
        
        dockErrMsg.x_distErr = distanceError;
        dockErrMsg.y_horErr  = midpointError;
        dockErrMsg.angleErr  = angleError;
        
#else // Use projective-pose error signal

#if USE_MATLAB_TRACKER
        MatlabVisionProcessor::ComputeProjectiveDockingSignal(currentQuad,
                                                              dockErrMsg.x_distErr,
                                                              dockErrMsg.y_horErr,
                                                              dockErrMsg.angleErr);
#else
#error Projective-pose docking error signal not yet implemented outside of Matlab.
// TODO: Implement projective-pose docking error signal.
#endif // if USE_MATLAB_TRACKER
        
#endif // if USE_APPROXIMATE_DOCKING_ERROR_SIGNAL
        
      }
      
      ReturnCode Update(const Messages::RobotState robotState)
      {
        const f32 exposure = 0.1f;

        // This should be called from elsewhere first, but calling it again won't hurt
        Init();

#ifdef SIMULATOR
        if (HAL::GetMicroCounter() < SimulatorParameters::frameRdyTimeUS_) {
          return EXIT_SUCCESS;
        }
#endif

#ifdef SEND_IMAGE_ONLY
        VisionMemory::ResetBuffers();

        const s32 captureHeight = CameraModeInfo[captureResolution_].height;
        const s32 captureWidth  = CameraModeInfo[captureResolution_].width;

        Array<u8> grayscaleImage(captureHeight, captureWidth,
          VisionMemory::onchipScratch_, Flags::Buffer(false,false,false));

        HAL::CameraGetFrame(reinterpret_cast<u8*>(grayscaleImage.get_rawDataPointer()),
          captureResolution_, exposure, false);

#ifdef SEND_BINARY_IMAGE_ONLY
        DebugStream::SendBinaryImage(grayscaleImage, VisionState::tracker_, trackerParameters_, VisionMemory::ccmScratch_, VisionMemory::onchipScratch_, VisionMemory::offchipScratch_);
        HAL::MicroWait(250000);
#else
        DebugStream::SendArray(grayscaleImage);
        HAL::MicroWait(1000000);
#endif

        return EXIT_SUCCESS;
#endif

        VisionState::UpdateRobotState(robotState);

        //#if USE_OFFBOARD_VISION
        //        return Update_Offboard();
        //#endif // USE_OFFBOARD_VISION

        const TimeStamp_t imageTimeStamp = HAL::GetTimeStamp();

        if(VisionState::mode_ == VISION_MODE_IDLE) {
          // Nothing to do!
        }
        else if(VisionState::mode_ == VISION_MODE_LOOKING_FOR_MARKERS) {
#ifdef SIMULATOR
          SimulatorParameters::frameRdyTimeUS_ = HAL::GetMicroCounter() + SimulatorParameters::LOOK_FOR_BLOCK_PERIOD_US;
#endif

          VisionMemory::ResetBuffers();

          MemoryStack offchipScratch_local(VisionMemory::offchipScratch_);

          const s32 captureHeight = CameraModeInfo[captureResolution_].height;
          const s32 captureWidth  = CameraModeInfo[captureResolution_].width;

          Array<u8> grayscaleImage(captureHeight, captureWidth,
            offchipScratch_local, Flags::Buffer(false,false,false));

          HAL::CameraGetFrame(reinterpret_cast<u8*>(grayscaleImage.get_rawDataPointer()),
            captureResolution_, exposure, false);

          const ReturnCode result = LookForMarkers(
            grayscaleImage,
            detectionParameters_,
            VisionMemory::markers_,
            VisionMemory::ccmScratch_,
            VisionMemory::onchipScratch_,
            offchipScratch_local);

          if(result != EXIT_SUCCESS) {
            return EXIT_FAILURE;
          }

          const s32 numMarkers = VisionMemory::markers_.get_size();
          bool isTrackingMarkerFound = false;
          for(s32 i_marker = 0; i_marker < numMarkers; ++i_marker)
          {
            const VisionMarker& crntMarker = VisionMemory::markers_[i_marker];

            // Create a vision marker message and process it (which just queues it
            // in the mailbox to be picked up and sent out by main execution)
            {
              Messages::VisionMarker msg;
              msg.timestamp  = imageTimeStamp;
              msg.markerType = crntMarker.markerType;

              msg.x_imgLowerLeft = crntMarker.corners[Quadrilateral<f32>::BottomLeft].x;
              msg.y_imgLowerLeft = crntMarker.corners[Quadrilateral<f32>::BottomLeft].y;

              msg.x_imgUpperLeft = crntMarker.corners[Quadrilateral<f32>::TopLeft].x;
              msg.y_imgUpperLeft = crntMarker.corners[Quadrilateral<f32>::TopLeft].y;

              msg.x_imgUpperRight = crntMarker.corners[Quadrilateral<f32>::TopRight].x;
              msg.y_imgUpperRight = crntMarker.corners[Quadrilateral<f32>::TopRight].y;

              msg.x_imgLowerRight = crntMarker.corners[Quadrilateral<f32>::BottomRight].x;
              msg.y_imgLowerRight = crntMarker.corners[Quadrilateral<f32>::BottomRight].y;

              Messages::ProcessVisionMarkerMessage(msg);
            }

            // Was the desired marker found? If so, start tracking it.
            if(VisionState::isTrackingMarkerSpecified_ && !isTrackingMarkerFound &&
              crntMarker.markerType == VisionState::markerTypeToTrack_)
            {
              // We will start tracking the _first_ marker of the right type that
              // we see.
              // TODO: Something smarter to track the one closest to the image center or to the expected location provided by the basestation?
              isTrackingMarkerFound = true;

              // I'd rather only initialize trackingQuad_ if InitTemplate() succeeds, but
              // InitTemplate downsamples it for the time being, since we're still doing template
              // initialization at tracking resolution instead of the eventual goal of doing it at
              // full detection resolution.
              VisionState::trackingQuad_ = Quadrilateral<f32>(
                Point<f32>(crntMarker.corners[0].x, crntMarker.corners[0].y),
                Point<f32>(crntMarker.corners[1].x, crntMarker.corners[1].y),
                Point<f32>(crntMarker.corners[2].x, crntMarker.corners[2].y),
                Point<f32>(crntMarker.corners[3].x, crntMarker.corners[3].y));

              const ReturnCode result = InitTemplate(grayscaleImage,
                VisionState::trackingQuad_,
                trackerParameters_,
                VisionState::tracker_,
                VisionMemory::ccmScratch_,
                VisionMemory::onchipScratch_, //< NOTE: onchip is a reference
                offchipScratch_local);

              if(result != EXIT_SUCCESS) {
                return EXIT_FAILURE;
              }

              // Template initialization succeeded, switch to tracking mode:
              // TODO: Log or issue message?
              VisionState::mode_ = VISION_MODE_TRACKING;
            } // if(isTrackingMarkerSpecified && !isTrackingMarkerFound && markerType == markerToTrack)
          } // for(each marker)
        } else if(VisionState::mode_ == VISION_MODE_TRACKING) {
#ifdef SIMULATOR
          SimulatorParameters::frameRdyTimeUS_ = HAL::GetMicroCounter() + SimulatorParameters::TRACK_BLOCK_PERIOD_US;
#endif

          //
          // Capture image for tracking
          //

          MemoryStack offchipScratch_local(VisionMemory::offchipScratch_);
          MemoryStack onchipScratch_local(VisionMemory::onchipScratch_);

          const s32 captureHeight = CameraModeInfo[captureResolution_].height;
          const s32 captureWidth  = CameraModeInfo[captureResolution_].width;

          Array<u8> grayscaleImage(captureHeight, captureWidth,
            onchipScratch_local, Flags::Buffer(false,false,false));

          HAL::CameraGetFrame(reinterpret_cast<u8*>(grayscaleImage.get_rawDataPointer()),
            captureResolution_, exposure, false);

          //
          // Tracker Prediction
          //
          // Adjust the tracker transformation by approximately how much we
          // think we've moved since the last tracking call.
          //

          ReturnCode predictionResult = TrackerPredictionUpdate(grayscaleImage, onchipScratch_local);

          if(predictionResult != EXIT_SUCCESS) {
            PRINT("VisionSystem::Update(): TrackTemplate() failed.\n");
            return EXIT_FAILURE;
          }

          //
          // Update the tracker transformation using this image
          //

          // Set by TrackTemplate() call
          bool converged = false;

          const ReturnCode trackResult = TrackTemplate(
            grayscaleImage,
            VisionState::trackingQuad_,
            trackerParameters_,
            VisionState::tracker_,
            converged,
            VisionMemory::ccmScratch_,
            onchipScratch_local,
            offchipScratch_local);

          if(trackResult != EXIT_SUCCESS) {
            PRINT("VisionSystem::Update(): TrackTemplate() failed.\n");
            return EXIT_FAILURE;
          }

          //
          // Create docking error signal from tracker
          //

          Messages::DockingErrorSignal dockErrMsg;
          dockErrMsg.timestamp = imageTimeStamp;
          dockErrMsg.didTrackingSucceed = static_cast<u8>(converged);

          if(converged)
          {
            Quadrilateral<f32> currentQuad = VisionState::GetTrackerQuad(VisionMemory::onchipScratch_);
            FillDockErrMsg(currentQuad, dockErrMsg);
            
            // Reset the failure counter
            VisionState::numTrackFailures_ = 0;
          }
          else {
            VisionState::numTrackFailures_ += 1;

            if(VisionState::numTrackFailures_ == VisionState::MAX_TRACKING_FAILURES) {
              // This resets docking, puttings us back in VISION_MODE_LOOKING_FOR_MARKERS mode
              SetMarkerToTrack(VisionState::markerTypeToTrack_,
                VisionState::trackingMarkerWidth_mm);
            }
          }

          Messages::ProcessDockingErrorSignalMessage(dockErrMsg);
        } else {
          PRINT("VisionSystem::Update(): reached default case in switch statement.");
          return EXIT_FAILURE;
        } // if(converged)

        return EXIT_SUCCESS;
      } // Update()
    } // namespace VisionSystem
  } // namespace Cozmo
} // namespace Anki<|MERGE_RESOLUTION|>--- conflicted
+++ resolved
@@ -40,32 +40,11 @@
 //#define SEND_BINARY_IMAGE_ONLY
 #endif
 
-<<<<<<< HEAD
 namespace Anki {
   namespace Cozmo {
         namespace VisionSystem {
     
     using namespace Embedded;
-=======
-#define DOCKING_LUCAS_KANADE_SLOW               1 //< LucasKanadeTracker_Slow (doesn't seem to work?)
-#define DOCKING_LUCAS_KANADE_AFFINE             2 //< LucasKanadeTracker_Affine (With Translation + Affine option)
-#define DOCKING_LUCAS_KANADE_PROJECTIVE         3 //< LucasKanadeTracker_Projective (With Projective + Affine option)
-#define DOCKING_LUCAS_KANADE_SAMPLED_PROJECTIVE 4 //< BinaryTracker
-#define DOCKING_BINARY_TRACKER                  5 //< BinaryTracker
-#define DOCKING_ALGORITHM DOCKING_BINARY_TRACKER
-
-#if DOCKING_ALGORITHM == DOCKING_LUCAS_KANADE_SLOW
-typedef TemplateTracker::LucasKanadeTracker_Slow Tracker;
-#elif DOCKING_ALGORITHM == DOCKING_LUCAS_KANADE_AFFINE
-typedef TemplateTracker::LucasKanadeTracker_Affine Tracker;
-#elif DOCKING_ALGORITHM == DOCKING_LUCAS_KANADE_PROJECTIVE
-typedef TemplateTracker::LucasKanadeTracker_Projective Tracker;
-#elif DOCKING_ALGORITHM == DOCKING_LUCAS_KANADE_SAMPLED_PROJECTIVE
-typedef TemplateTracker::LucasKanadeTracker_SampledProjective Tracker;
-#elif DOCKING_ALGORITHM == DOCKING_BINARY_TRACKER
-typedef TemplateTracker::BinaryTracker Tracker;
-#endif
->>>>>>> d724c7fe
 
 typedef enum {
   VISION_MODE_IDLE,
@@ -167,8 +146,8 @@
             //edgeDetection_grayvalueThreshold    = 128;
             edgeDetection_threshold_yIncrement = 4;
             edgeDetection_threshold_xIncrement = 4;
-            edgeDetection_threshold_blackPercentile = 0.1f;
-            edgeDetection_threshold_whitePercentile = 0.9f;
+            edgeDetection_threshold_blackPercentile = 0.20f;
+            edgeDetection_threshold_whitePercentile = 0.80f;
             edgeDetection_threshold_scaleRegionPercent = 0.8f;
             edgeDetection_minComponentWidth     = 2;
             edgeDetection_maxDetectionsPerType  = 2500;
@@ -185,7 +164,6 @@
             trackingResolution   = HAL::CAMERA_MODE_QVGA; // 320x240
             numPyramidLevels     = 4;
 #else
-<<<<<<< HEAD
             //trackingResolution   = HAL::CAMERA_MODE_QQQVGA; // 80x60
             //trackingResolution   = HAL::CAMERA_MODE_QQVGA; // 160x120
             trackingResolution   = HAL::CAMERA_MODE_QVGA; // 320x240
@@ -206,68 +184,6 @@
 #endif // if DOCKING_ALGORITHM == DOCKING_BINARY_TRACKER
             isInitialized = true;
           }
-=======
-    //trackingResolution   = HAL::CAMERA_MODE_QQQVGA; // 80x60
-    trackingResolution   = HAL::CAMERA_MODE_QQVGA; // 160x120
-
-    trackingImageWidth   = CameraModeInfo[trackingResolution].width;
-    trackingImageHeight  = CameraModeInfo[trackingResolution].height;
-    scaleTemplateRegionPercent = 1.1f;
-    numPyramidLevels     = 3;
-    maxIterations        = 25;
-    //convergenceTolerance = 0.05f;
-    convergenceTolerance = 1.f;
-    verify_maxPixelDifference = 30;
-    useWeights           = true;
-    numSamples           = 1000; // currently only used by Matlab
-#endif
-
-    isInitialized = true;
-  } // TrackerParameters()
-
-#else // #if DOCKING_ALGORITHM == DOCKING_LUCAS_KANADE_SLOW || DOCKING_ALGORITHM == DOCKING_LUCAS_KANADE_AFFINE || DOCKING_ALGORITHM == DOCKING_LUCAS_KANADE_PROJECTIVE
-
-  bool isInitialized;
-  HAL::CameraMode trackingResolution;
-  s32 trackingImageHeight;
-  s32 trackingImageWidth;
-  f32 scaleTemplateRegionPercent;
-  //u8  edgeDetection_grayvalueThreshold;
-  s32 edgeDetection_threshold_yIncrement;
-  s32 edgeDetection_threshold_xIncrement;
-  f32 edgeDetection_threshold_blackPercentile;
-  f32 edgeDetection_threshold_whitePercentile;
-  f32 edgeDetection_threshold_scaleRegionPercent;
-  s32 edgeDetection_minComponentWidth;
-  s32 edgeDetection_maxDetectionsPerType;
-  s32 edgeDetection_everyNLines;
-  s32 matching_maxTranslationDistance;
-  s32 matching_maxProjectiveDistance;
-  s32 verification_maxTranslationDistance;
-  f32 percentMatchedPixelsThreshold;
-
-  void Initialize() //const HAL::CameraMode detectionResolution, const f32 detectionFocalLength)
-  {
-    // Binary tracker works at QVGA (unlike LK)
-    trackingResolution = HAL::CAMERA_MODE_QVGA;
-
-    trackingImageWidth  = CameraModeInfo[trackingResolution].width;
-    trackingImageHeight = CameraModeInfo[trackingResolution].height;
-    scaleTemplateRegionPercent = 1.1f;
-    //edgeDetection_grayvalueThreshold    = 128;
-    edgeDetection_threshold_yIncrement = 4;
-    edgeDetection_threshold_xIncrement = 4;
-    edgeDetection_threshold_blackPercentile = 0.20f;
-    edgeDetection_threshold_whitePercentile = 0.80f;
-    edgeDetection_threshold_scaleRegionPercent = 0.8f;
-    edgeDetection_minComponentWidth     = 2;
-    edgeDetection_maxDetectionsPerType  = 2500;
-    edgeDetection_everyNLines           = 1;
-    matching_maxTranslationDistance     = 7;
-    matching_maxProjectiveDistance      = 7;
-    verification_maxTranslationDistance = 2;
-    percentMatchedPixelsThreshold       = 0.02f; // TODO: pick a reasonable value
->>>>>>> d724c7fe
 
 
           // Default constructor just sets isInitialized to false
