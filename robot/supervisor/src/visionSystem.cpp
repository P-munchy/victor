--- conflicted
+++ resolved
@@ -483,16 +483,12 @@
                 s32 startIndex;
                 const u8 * bufferStart = reinterpret_cast<const u8*>(captureImagesBuffer_.get_memoryStack().get_validBufferStart(startIndex));
                 const s32 validUsedBytes = captureImagesBuffer_.get_memoryStack().get_usedBytes() - startIndex;
-<<<<<<< HEAD
-
-=======
                 
                 //PRINT("%d %d\n", bufferStart, validUsedBytes);
 #ifdef SIMULATOR
               frameRdyTimeUS_ = HAL::GetMicroCounter() + TRACK_BLOCK_PERIOD_US;
 #endif
                 
->>>>>>> a153d17b
                 for(s32 i=0; i<Embedded::SERIALIZED_BUFFER_HEADER_LENGTH; i++) {
                   Anki::Cozmo::HAL::USBPutChar(Embedded::SERIALIZED_BUFFER_HEADER[i]);
                 }
