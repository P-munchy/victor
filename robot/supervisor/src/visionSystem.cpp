--- conflicted
+++ resolved
@@ -369,22 +369,7 @@
                                                     parameters.quadRefinementIterations,
                                                     false,
                                                     ccmScratch, onchipScratch, offchipScratch);
-<<<<<<< HEAD
-
-        if(result == RESULT_OK) {
-          DebugStream::SendFiducialDetection(grayscaleImage, markers, ccmScratch, onchipScratch, offchipScratch);
-
-          for(s32 i_marker = 0; i_marker < markers.get_size(); ++i_marker) {
-            const VisionMarker crntMarker = markers[i_marker];
-
-            MatlabVisualization::SendFiducialDetection(crntMarker.corners, crntMarker.markerType);
-          }
-
-          MatlabVisualization::SendDrawNow();
-        } // if(result == RESULT_OK)
-
-=======
-        
+
         if(result != RESULT_OK) {
           return result;
         }
@@ -399,7 +384,6 @@
         
         MatlabVisualization::SendDrawNow();
         
->>>>>>> 8a7c4fa0
         return RESULT_OK;
         
       } // LookForMarkers()
@@ -1175,11 +1159,7 @@
       {
         return VisionMemory::markers_;
       } // GetObservedMarkerList()
-<<<<<<< HEAD
-
-
-=======
-      
+
       Result GetVisionMarkerPoseNearestTo(const Embedded::Point3<f32>&  atPosition,
                                           const Vision::MarkerType&     withType,
                                           const f32                     maxDistance_mm,
@@ -1267,7 +1247,6 @@
         
       } // GetVisionMarkerPoseNearestTo()
       
->>>>>>> 8a7c4fa0
       template<typename PRECISION>
       static Result GetCamPoseWrtRobot(Array<PRECISION>& RcamWrtRobot,
                                        Point3<PRECISION>& TcamWrtRobot)
@@ -1334,26 +1313,13 @@
                                  Embedded::Array<f32>&  rotation,
                                  Embedded::Point3<f32>& translation)
       {
-<<<<<<< HEAD
-        Quadrilateral<f32> quad(Point<f32>(marker.corners[0].x, marker.corners[0].y),
-                                Point<f32>(marker.corners[1].x, marker.corners[1].y),
-                                Point<f32>(marker.corners[2].x, marker.corners[2].y),
-                                Point<f32>(marker.corners[3].x, marker.corners[3].y));
-
-=======
->>>>>>> 8a7c4fa0
         Quadrilateral<f32> sortedQuad;
         if(ignoreOrientation) {
           sortedQuad = marker.corners.ComputeClockwiseCorners<f32>();
         } else {
           sortedQuad = marker.corners;
         }
-<<<<<<< HEAD
-
-
-=======
-       
->>>>>>> 8a7c4fa0
+
         return P3P::computePose(sortedQuad,
                                 canonicalMarker3d_[0], canonicalMarker3d_[1],
                                 canonicalMarker3d_[2], canonicalMarker3d_[3],
@@ -1362,7 +1328,6 @@
                                 rotation, translation);
 
       } // GetVisionMarkerPose()
-
 
 #ifdef SEND_IMAGE_ONLY
       // In SEND_IMAGE_ONLY mode, just create a special version of update
