
#include "anki/common/robot/config.h"
#include "anki/common/robot/memory.h"
#include "anki/common/robot/serialize.h"

#include "anki/vision/robot/docking_vision.h"
#include "anki/vision/robot/imageProcessing.h"
#include "anki/vision/robot/lucasKanade.h"
#include "anki/vision/robot/miscVisionKernels.h"

#include "anki/common/shared/radians.h"

#include "anki/cozmo/robot/cozmoBot.h"
#include "anki/cozmo/robot/cozmoConfig.h"
#include "anki/cozmo/robot/hal.h"
#include "anki/cozmo/robot/messages.h"
#include "anki/cozmo/robot/visionSystem.h"

#include "headController.h"

// Set to 1 to use LucasKanadeTrackerFast, 0 for LucasKanadeTracker_f32
#define USE_FAST_LK 1

#if defined(SIMULATOR) && ANKICORETECH_EMBEDDED_USE_MATLAB && (!defined(USE_OFFBOARD_VISION) || !USE_OFFBOARD_VISION)
#define USE_MATLAB_VISUALIZATION 1
#else
#define USE_MATLAB_VISUALIZATION 0
#endif

#if USE_MATLAB_VISUALIZATION
#include "anki/common/robot/matlabInterface.h"
#endif

namespace Anki {
  namespace Cozmo {
    namespace VisionSystem {
          
    typedef enum {
      IDLE,
      LOOKING_FOR_MARKERS,
      TRACKING,
      CAPTURE_IMAGES // Do no robot control, just capture a buffer of images and send it to the PC over USB
    } Mode;

    // Private "Members" of the VisionSystem:
    namespace {

      // Constants / parameters:
      const s32 NUM_TRACKING_PYRAMID_LEVELS = 2;
      const f32 TRACKING_RIDGE_WEIGHT = 0.f;

      const s32 TRACKING_MAX_ITERATIONS = 25;
      const f32 TRACKING_CONVERGENCE_TOLERANCE = .05f;
      const bool TRACKING_USE_WEIGHTS = true;

      bool isInitialized_ = false;

      //
      // Memory
      //

      // CMX buffer
      const u32 CMX_BUFFER_SIZE = 600000;

      // DDR buffer (for captured frames at the moment)
      const u32 FRAMEBUFFER_WIDTH  = 640;
      const u32 FRAMEBUFFER_HEIGHT = 480;
      const u32 DDR_BUFFER_SIZE   = FRAMEBUFFER_WIDTH * FRAMEBUFFER_HEIGHT;

#ifdef USE_CAPTURE_IMAGES
      const u32 PRINTF_BUFFER_SIZE = 10000;
      __attribute__((section(".ddr.bss"))) u8 printfBufferRaw_[PRINTF_BUFFER_SIZE] ALIGNVARIABLE;
      Embedded::SerializedBuffer printfBuffer_;

      const u32 CAPTURE_IMAGES_BUFFER_SIZE = 50000000;
      __attribute__((section(".ddr.bss"))) u8 captureImagesBufferRaw_[CAPTURE_IMAGES_BUFFER_SIZE] ALIGNVARIABLE;
      Embedded::SerializedBuffer captureImagesBuffer_;

      s32 numCapturedImages = -1;
      const s32 MAX_IMAGES_TO_CAPTURE = 50;
      bool sentStartingMessage = false;
#endif

#ifdef SIMULATOR
      char cmxBuffer_[CMX_BUFFER_SIZE];
      u8   ddrBuffer_[DDR_BUFFER_SIZE] ALIGNVARIABLE;

      u32 frameRdyTimeUS_ = 0;
      const u32 LOOK_FOR_BLOCK_PERIOD_US = 200000;
      const u32 TRACK_BLOCK_PERIOD_US = 100000;
#else
      __attribute__((section(".cmx.bss"))) char cmxBuffer_[CMX_BUFFER_SIZE];
      __attribute__((section(".ddr.bss"))) u8   ddrBuffer_[DDR_BUFFER_SIZE] ALIGNVARIABLE;
#endif

      const u32 TRACKER_SCRATCH_SIZE   = 600000;
      const u32 DETECTOR_SCRATCH1_SIZE = 300000;
      const u32 DETECTOR_SCRATCH2_SIZE = 300000;

      Embedded::MemoryStack trackerScratch_;
      Embedded::MemoryStack detectorScratch1_, detectorScratch2_;
      bool detectorScratchInitialized_ = false;

      Mode mode_ = IDLE;

      const HAL::CameraInfo* headCamInfo_ = NULL;
      const HAL::CameraInfo* matCamInfo_  = NULL;

      // Whether or not we're in the process of waiting for an image to be acquired
      // TODO: need one of these for both mat and head cameras?
      //bool continuousCaptureStarted_ = false;

      MarkerCode trackingCode_;

      bool isTrackingMarkerFound_ = false;

      bool isTemplateInitialized_ = false;

      // The tracker can fail to converge this many times before we give up
      // and reset the docker
      const u8 MAX_TRACKING_FAILURES = 5;
      u8 numTrackFailures_ = 0;

      f32 matCamPixPerMM_ = 1.f;

#if USE_FAST_LK
      Embedded::TemplateTracker::LucasKanadeTrackerFast tracker_;
#else
      Embedded::TemplateTracker::LucasKanadeTracker_f32 tracker_;
#endif

      Embedded::Quadrilateral<f32> trackingQuad_;

#if USE_MATLAB_VISUALIZATION
      Embedded::Matlab matlabViz_(false);
#endif
    } // private namespace

      //
      // Forward declarations:
      //

      // Capture an entire frame using HAL commands and put it in the given
      // frame buffer
      typedef struct {
        u8* data;
        HAL::CameraMode resolution;
        TimeStamp_t  timestamp;
      } FrameBuffer;

      ReturnCode CaptureHeadFrame(FrameBuffer &frame);

      ReturnCode LookForMarkers(const FrameBuffer &frame);

      ReturnCode InitTemplate(const FrameBuffer &frame,
                              Embedded::Quadrilateral<f32>& templateRegion);

      ReturnCode TrackTemplate(const FrameBuffer &frame);

<<<<<<< HEAD
      //ReturnCode GetRelativeOdometry(const FrameBuffer &frame);
=======
      ReturnCode GetRelativeOdometry(const FrameBuffer &frame);

      void DownsampleHelper(const FrameBuffer& frame, Embedded::Array<u8>& image,
                            const HAL::CameraMode outputResolution,
                            Embedded::MemoryStack scratch);
>>>>>>> 21e7a276

#pragma mark --- VisionSystem Method Implementations ---


      ReturnCode Init(void)
      {
        isInitialized_ = false;

        headCamInfo_ = HAL::GetHeadCamInfo();
        if(headCamInfo_ == NULL) {
          PRINT("VisionSystem::Init() - HeadCam Info pointer is NULL!\n");
          return EXIT_FAILURE;
        }

        matCamInfo_  = HAL::GetMatCamInfo();
        if(matCamInfo_ == NULL) {
          PRINT("VisionSystem::Init() - MatCam Info pointer is NULL!\n");
          return EXIT_FAILURE;
        }

        // Compute the resolution of the mat camera from its FOV and height
        // off the mat:
        f32 matCamHeightInPix = ((static_cast<f32>(matCamInfo_->nrows)*.5f) /
                                 tanf(matCamInfo_->fov_ver * .5f));
        matCamPixPerMM_ = matCamHeightInPix / MAT_CAM_HEIGHT_FROM_GROUND_MM;

#if USE_OFFBOARD_VISION
        PRINT("VisionSystem::Init(): Registering message IDs for offboard processing.\n");

        // Register all the message IDs we need with Matlab:
        HAL::SendMessageID("CozmoMsg_BlockMarkerObserved",
                           GET_MESSAGE_ID(Messages::BlockMarkerObserved));

        HAL::SendMessageID("CozmoMsg_TemplateInitialized",
                           GET_MESSAGE_ID(Messages::TemplateInitialized));
        
        HAL::SendMessageID("CozmoMsg_TotalVisionMarkersSeen",
                           GET_MESSAGE_ID(Messages::TotalVisionMarkersSeen));
               
        HAL::SendMessageID("CozmoMsg_DockingErrorSignal",
                           GET_MESSAGE_ID(Messages::DockingErrorSignal));
        
        HAL::SendMessageID("CozmoMsg_VisionMarker",
                           GET_MESSAGE_ID(Messages::VisionMarker));
        
        //HAL::SendMessageID("CozmoMsg_HeadCameraCalibration",
        //                   GET_MESSAGE_ID(Messages::HeadCameraCalibration));

        // TODO: Update this to send mat and head cam calibration separately
        PRINT("VisionSystem::Init(): Sending head camera calibration to "
              "offoard vision processor.\n");

        // Create a camera calibration message and send it to the offboard
        // vision processor
        Messages::HeadCameraCalibration headCalibMsg = {
          headCamInfo_->focalLength_x,
          headCamInfo_->focalLength_y,
          headCamInfo_->fov_ver,
          headCamInfo_->center_x,
          headCamInfo_->center_y,
          headCamInfo_->skew,
          headCamInfo_->nrows,
          headCamInfo_->ncols
        };

        //HAL::USBSendMessage(&msg, GET_MESSAGE_ID(HeadCameraCalibration));
        HAL::USBSendPacket(HAL::USB_VISION_COMMAND_HEAD_CALIBRATION,
                           &headCalibMsg, sizeof(Messages::HeadCameraCalibration));

        /* Don't need entire calibration, just pixPerMM

        Messages::MatCameraCalibration matCalibMsg = {
          matCamInfo_->focalLength_x,
          matCamInfo_->focalLength_y,
          matCamInfo_->fov_ver,
          matCamInfo_->center_x,
          matCamInfo_->center_y,
          matCamInfo_->skew,
          matCamInfo_->nrows,
          matCamInfo_->ncols
        };

        HAL::USBSendPacket(HAL::USB_VISION_COMMAND_MAT_CALIBRATION,
                           &matCalibMsg, sizeof(Messages::MatCameraCalibration));
         */
        /*
        HAL::USBSendPacket(HAL::USB_VISION_COMMAND_MAT_CALIBRATION,
                           &matCamPixPerMM_, sizeof(matCamPixPerMM_));
         */
#endif // USE_OFFBOARD_VISION

#if USE_MATLAB_VISUALIZATION
        matlabViz_.EvalStringEcho("h_fig  = figure('Name', 'VisionSystem'); "
                                  "h_axes = axes('Pos', [.1 .1 .8 .8], 'Parent', h_fig); "
                                  "h_img  = imagesc(0, 'Parent', h_axes); "
                                  "axis(h_axes, 'image', 'off'); "
                                  "hold(h_axes, 'on'); "
                                  "colormap(h_fig, gray); "
                                  "h_trackedQuad = plot(nan, nan, 'b', 'LineWidth', 2, "
                                  "                     'Parent', h_axes); "
                                  "imageCtr = 0;");
#endif

#ifdef USE_CAPTURE_IMAGES
      captureImagesBuffer_ = Embedded::SerializedBuffer(&captureImagesBufferRaw_[0], CAPTURE_IMAGES_BUFFER_SIZE);
      numCapturedImages = 0;

      {
        FrameBuffer frame = {
          ddrBuffer_,
          HAL::CAMERA_MODE_VGA
        };

        const HAL::CameraUpdateMode updateMode = HAL::CAMERA_UPDATE_CONTINUOUS;

        CameraStartFrame(HAL::CAMERA_FRONT, frame.data, frame.resolution,
                         updateMode, 0, false);

        CameraSetIsEndOfFrame(HAL::CAMERA_FRONT, false);
      }

#endif

        isInitialized_ = true;
        
        mode_ = LOOKING_FOR_MARKERS;
        
        return EXIT_SUCCESS;
      }


      bool IsInitialized()
      {
        return isInitialized_;
      }

      void Destroy()
      {

      }

      void StopTracking()
      {
        mode_ = IDLE;
      }

      
      ReturnCode SetMarkerToTrack(const MarkerCode& codeToTrack)
      {
        trackingCode_.Set(codeToTrack);
        
        isTrackingMarkerFound_ = false;
        isTemplateInitialized_ = false;
        numTrackFailures_      = 0;

        mode_ = LOOKING_FOR_MARKERS;

#if USE_OFFBOARD_VISION
        // Let the offboard vision processor know that it should be looking for
        // this block type as well, so it can do template initialization on the
        // same frame where it sees the block, instead of needing a second
        // USBSendFrame call.
        HAL::USBSendPacket(HAL::USB_VISION_COMMAND_SETTRACKMARKER,
                           trackingCode_.GetBits(),
                           MarkerCode::CODE_LENGTH_IN_BYTES);
#endif
        return EXIT_SUCCESS;
      }
      
      
      MarkerCode::MarkerCode()
      : isSet_(false)
      {
      
      }
      
      MarkerCode::MarkerCode(const u8* bits)
      : isSet_(true)
      {
        memcpy(this->bits_, bits, CODE_LENGTH_IN_BYTES);
      }
      
      void MarkerCode::Set(const MarkerCode& other)
      {
        memcpy(this->bits_, other.bits_, MarkerCode::CODE_LENGTH_IN_BYTES);
        this->isSet_ = true;
      }
      
      void MarkerCode::Unset()
      {
        this->isSet_ = false;
      }
      
      bool MarkerCode::IsSet() const {
        return this->isSet_;
      }
      
      const u8* MarkerCode::GetBits() const
      {
        return this->bits_;
      }
      
      bool MarkerCode::operator==(const u8* otherBits) const
      {
        AnkiAssert(otherBits != NULL);
        bool same = (this->isSet_ && this->bits_[0] == otherBits[0]);
        for(u8 i=1; same && i < VISION_MARKER_CODE_LENGTH; ++i) {
          same = this->bits_[i] == otherBits[i];
        }
        return same;
      }
      
      bool MarkerCode::operator==(const MarkerCode& other) const
      {
        bool same = (this->isSet_ && other.isSet_ &&
                     this->bits_[0] == other.bits_[0]);
        
        for(u8 i=1; same && i<VISION_MARKER_CODE_LENGTH; ++i) {
          same = this->bits_[i] == other.bits_[i];
        }
        
        return same;
      }

      void CheckForTrackingMarker(const u8* bits)
      {
        // If we have a block to dock with set, see if this was it
        if(trackingCode_ == bits)
        {
          isTrackingMarkerFound_ = true;
        }
      }

      void SetTrackingMode(const bool isTemplateInitalized)
      {
        if(isTemplateInitalized && isTrackingMarkerFound_)
        {
          PRINT("Tracking template initialized, switching to DOCKING mode.\n");
          isTemplateInitialized_ = true;
          isTrackingMarkerFound_ = true;

          // If we successfully initialized a tracking template,
          // switch to docking mode.  Otherwise, we'll keep looking
          // for the block and try again
          mode_ = TRACKING;
        }
        else {
          isTemplateInitialized_ = false;
          isTrackingMarkerFound_ = false;
        }
      }

      void UpdateTrackingStatus(const bool didTrackingSucceed)
      {
        if(didTrackingSucceed) {
          // Reset the failure counter
          numTrackFailures_ = 0;
        }
        else {
          ++numTrackFailures_;
          if(numTrackFailures_ == MAX_TRACKING_FAILURES) {

            // This resets docking, puttings us back in LOOKING_FOR_MARKERS mode
            SetMarkerToTrack(trackingCode_);
            numTrackFailures_ = 0;
          }
        }
      } // UpdateTrackingStatus()

#ifdef USE_CAPTURE_IMAGES
      void SendPrintf(const char * string)
      {
        printfBuffer_ = Embedded::SerializedBuffer(&printfBufferRaw_[0], PRINTF_BUFFER_SIZE);
      
        printfBuffer_.PushBackString(string);
        
        s32 startIndex;
        const u8 * bufferStart = reinterpret_cast<const u8*>(printfBuffer_.get_memoryStack().get_validBufferStart(startIndex));
        const s32 validUsedBytes = printfBuffer_.get_memoryStack().get_usedBytes() - startIndex;

        for(s32 i=0; i<Embedded::SERIALIZED_BUFFER_HEADER_LENGTH; i++) {
          Anki::Cozmo::HAL::USBPutChar(Embedded::SERIALIZED_BUFFER_HEADER[i]);
        }

        HAL::USBSendBuffer(bufferStart, validUsedBytes);

        for(s32 i=0; i<Embedded::SERIALIZED_BUFFER_FOOTER_LENGTH; i++) {
          Anki::Cozmo::HAL::USBPutChar(Embedded::SERIALIZED_BUFFER_FOOTER[i]);
        }
      }
#endif // #ifdef USE_CAPTURE_IMAGES

      ReturnCode Update(void)
      {
        ReturnCode retVal = EXIT_SUCCESS;

        // NOTE: for now, we are always capturing at full resolution and
        //       then downsampling as we send the frame out for offboard
        //       processing.  Once the hardware camera supports it, we should
        //       capture at the correct resolution directly and pass that in
        //       (and remove the downsampling from USBSendFrame()

#ifdef SIMULATOR
        if (HAL::GetMicroCounter() < frameRdyTimeUS_) {
          return retVal;
        }
#endif


#if USE_OFFBOARD_VISION

        //PRINT("VisionSystem::Update(): waiting for processing result.\n");

        Messages::ProcessUARTMessages();

        if(Messages::StillLookingForID())
        {
          // Still waiting, skip further vision processing below.
          return EXIT_SUCCESS;
        }
        
#endif // USE_OFFBOARD_VISION

#if USE_CAPTURE_IMAGES
        // TODO: assign in the proper place
        mode_ = CAPTURE_IMAGES;
#endif

        switch(mode_)
        {
          case IDLE:
            // Nothing to do!
            break;

          case LOOKING_FOR_MARKERS:
          {
            FrameBuffer frame = {
              ddrBuffer_,
              HAL::CAMERA_MODE_VGA
            };

            CaptureHeadFrame(frame);

            // Note that if a docking block was specified and we see it while
            // looking for blocks, a tracking template will be initialized and,
            // if that's successful, we will switch to DOCKING mode.
            retVal = LookForMarkers(frame);
#ifdef SIMULATOR
            frameRdyTimeUS_ = HAL::GetMicroCounter() + LOOK_FOR_BLOCK_PERIOD_US;
#endif
            break;
          }

          case TRACKING:
          {
            if(not isTemplateInitialized_) {
              PRINT("VisionSystem::Update(): Reached DOCKING mode without "
                    "template initialized.\n");
              retVal = EXIT_FAILURE;
            }
            else {
              VisionSystem::FrameBuffer frame = {
                ddrBuffer_,
                HAL::CAMERA_MODE_VGA
              };

              CaptureHeadFrame(frame);

#ifdef SIMULATOR
              frameRdyTimeUS_ = HAL::GetMicroCounter() + TRACK_BLOCK_PERIOD_US;
#endif
              
              if(TrackTemplate(frame) == EXIT_FAILURE) {
                PRINT("VisionSystem::Update(): TrackTemplate() failed.\n");
                retVal = EXIT_FAILURE;
              }
            }
            break;
          }

          case CAPTURE_IMAGES:
          {
#ifdef USE_CAPTURE_IMAGES
            //Embedded::MemoryStack scratch = Embedded::MemoryStack(cmxBuffer_, TRACKER_SCRATCH_SIZE);

            // Do no robot control, just capture a buffer of images and send it to the PC over USB
            if(!isInitialized_) {
              Init();
            }

            if(!sentStartingMessage) {
              sentStartingMessage = true;

              //SendPrintf("Starting image capture");              
              //SleepMs(500);
            } // if(!sentStartingMessage)

            VisionSystem::FrameBuffer frame = {
              ddrBuffer_,
              HAL::CAMERA_MODE_VGA
            };

            if(numCapturedImages < MAX_IMAGES_TO_CAPTURE) {

              const s32 imageHeight = HAL::CameraModeInfo[HAL::CAMERA_MODE_VGA].height;
              const s32 imageWidth = HAL::CameraModeInfo[HAL::CAMERA_MODE_VGA].width;
              Embedded::Array<u8> image(imageHeight, imageWidth, ddrBuffer_, imageHeight*imageWidth);

              // Wait for the capture of the current frame to finish
              while (!HAL::CameraIsEndOfFrame(HAL::CAMERA_FRONT))
              {
              }

              // TODO: this will be set automatically at some point
              CameraSetIsEndOfFrame(HAL::CAMERA_FRONT, false);

              //frame.timestamp = HAL::GetTimeStamp();

              //Embedded::Array<u8> downsampledImage(imageHeight/2, imageWidth/2, scratch);
              //DownsampleHelper(frame, downsampledImage, HAL::CAMERA_MODE_QVGA, scratch);

              //captureImagesBuffer_.PushBack(downsampledImage);
              captureImagesBuffer_.PushBack(image);

              numCapturedImages++;
              if(numCapturedImages == MAX_IMAGES_TO_CAPTURE) {
				DisableCamera(HAL::CAMERA_FRONT);
			  
                //SendPrintf("Image capture finished");              
                SleepMs(550);
              
                s32 startIndex;
                const u8 * bufferStart = reinterpret_cast<const u8*>(captureImagesBuffer_.get_memoryStack().get_validBufferStart(startIndex));
                const s32 validUsedBytes = captureImagesBuffer_.get_memoryStack().get_usedBytes() - startIndex;

                //PRINT("%d %d\n", bufferStart, validUsedBytes);

                for(s32 i=0; i<Embedded::SERIALIZED_BUFFER_HEADER_LENGTH; i++) {
                  Anki::Cozmo::HAL::USBPutChar(Embedded::SERIALIZED_BUFFER_HEADER[i]);
                }

                HAL::USBSendBuffer(bufferStart, validUsedBytes);

                for(s32 i=0; i<Embedded::SERIALIZED_BUFFER_FOOTER_LENGTH; i++) {
                  Anki::Cozmo::HAL::USBPutChar(Embedded::SERIALIZED_BUFFER_FOOTER[i]);
                }
              } // if(numCapturedImages == MAX_IMAGES_TO_CAPTURE)
            } else {
              // We're done, so just spin
              while(1) {
                SleepMs(100);              
              }
            }
#else
            PRINT("Error: capture images code is not compiled\n");
#endif
          }
          break;
/*
          case MAT_LOCALIZATION:
          {
            VisionSystem::FrameBuffer frame = {
              ddrBuffer_,
              MAT_LOCALIZATION_RESOLUTION
            };

            CaptureMatFrame(frame);
            LocalizeWithMat(frame);

            break;
          }

          case VISUAL_ODOMETRY:
          {
            VisionSystem::FrameBuffer frame = {
              ddrBuffer_,
              MAT_ODOMETRY_RESOLUTION
            };

            CaptureMatFrame(frame);
            GetRelativeOdometry(frame);

            break;
          }
 */
          default:
            PRINT("VisionSystem::Update(): reached default case in switch statement.");
            retVal = EXIT_FAILURE;
            break;
        } // SWITCH(mode_)

        return retVal;

      } // Update()


      ReturnCode CaptureHeadFrame(FrameBuffer &frame)
      {
        // Only QQQVGA can be captured in SINGLE mode.
        // Other modes must be captured in CONTINUOUS mode otherwise you get weird
        // rolling sync effects.
        // NB: CONTINUOUS mode contains tears that could affect vision algorithms
        // if moving too fast.
        const HAL::CameraUpdateMode updateMode = (frame.resolution == HAL::CAMERA_MODE_QQQVGA ?
                                                  HAL::CAMERA_UPDATE_SINGLE :
                                                  HAL::CAMERA_UPDATE_CONTINUOUS);

        CameraStartFrame(HAL::CAMERA_FRONT, frame.data, frame.resolution,
                         updateMode, 0, false);

        while (!HAL::CameraIsEndOfFrame(HAL::CAMERA_FRONT))
        {
        }

        // TODO: this will be set automatically at some point
        CameraSetIsEndOfFrame(HAL::CAMERA_FRONT, false);

        frame.timestamp = HAL::GetTimeStamp();

        return EXIT_SUCCESS;

      } // CaptureHeadFrame()

      void DownsampleHelper(const FrameBuffer& frame, Embedded::Array<u8>& image,
                            const HAL::CameraMode outputResolution,
                            Embedded::MemoryStack scratch)
      {
        using namespace Embedded;

        const u16 outWidth  = HAL::CameraModeInfo[outputResolution].width;
        const u16 outHeight = HAL::CameraModeInfo[outputResolution].height;

        AnkiAssert(image.get_size(0) == outHeight &&
                   image.get_size(1) == outWidth);
        //image = Array<u8>(outHeight, outWidth, scratch);

        const s32 downsamplePower = static_cast<s32>(HAL::CameraModeInfo[outputResolution].downsamplePower[frame.resolution]);

        if(downsamplePower > 0)
        {
          const u16 frameWidth   = HAL::CameraModeInfo[frame.resolution].width;
          const u16 frameHeight  = HAL::CameraModeInfo[frame.resolution].height;

          PRINT("Downsampling [%d x %d] frame by %d.\n",
                frameWidth, frameHeight, (1 << downsamplePower));

          Array<u8> fullRes(frameHeight, frameWidth,
                            frame.data, frameHeight*frameWidth,
                            Embedded::Flags::Buffer(false,false,false));

          ImageProcessing::DownsampleByPowerOfTwo<u8,u32,u8>(fullRes,
                                                             downsamplePower,
                                                             image,
                                                             scratch);
        }
        else {
          // No need to downsample, but need to copy into CMX from DDR
          // TODO: ask pete if this is correct
          image.Set(frame.data, outHeight*outWidth);
        }

      } // DownsampleHelper()

      ReturnCode LookForMarkers(const FrameBuffer &frame)
      {
        ReturnCode retVal = EXIT_FAILURE;

#if USE_OFFBOARD_VISION

        // Send the offboard vision processor the frame, with the command
        // to look for blocks in it. Note that if we previsouly sent the
        // offboard processor a message to set the docking block type, it will
        // also initialize a template tracker once that block type is seen
        HAL::USBSendFrame(frame.data, frame.timestamp,
                          frame.resolution, DETECTION_RESOLUTION,
                          HAL::USB_VISION_COMMAND_DETECTBLOCKS);
        
        Messages::LookForID( GET_MESSAGE_ID(Messages::TotalVisionMarkersSeen) );
        
        retVal = EXIT_SUCCESS;

#else  // NOT defined(USE_MATLAB_FOR_HEAD_CAMERA)

        // TODO: Call embedded vision block detector
        // For each block that's found, create a CozmoMsg_ObservedBlockMarkerMsg
        // and process it.

        if(not detectorScratchInitialized_)
        {
          PRINT("Initializing detector scratch memory.\n");
          detectorScratch1_ = Embedded::MemoryStack(cmxBuffer_, DETECTOR_SCRATCH1_SIZE);
          detectorScratch2_ = Embedded::MemoryStack(cmxBuffer_ + DETECTOR_SCRATCH1_SIZE,
                                                    DETECTOR_SCRATCH2_SIZE);
          detectorScratchInitialized_ = true;
        }

        if(detectorScratch1_.IsValid() && detectorScratch2_.IsValid())
        {
          // So that we don't leak memory allocating image, markers, and
          // homographies below, we want to ensure that memory gets popped
          // when this scope ends
          PUSH_MEMORY_STACK(detectorScratch2_);

          const u16 detectWidth  = HAL::CameraModeInfo[DETECTION_RESOLUTION].width;
          const u16 detectHeight = HAL::CameraModeInfo[DETECTION_RESOLUTION].height;

          Embedded::Array<u8> image(detectHeight, detectWidth, detectorScratch2_);
          DownsampleHelper(frame, image, DETECTION_RESOLUTION, detectorScratch2_);

          // TOOD: move these parameters up above?
          const s32 scaleImage_thresholdMultiplier = 49152; // .75 * (2^16) = 49152
          const s32 scaleImage_numPyramidLevels = 3;

          const s32 component1d_minComponentWidth = 0;
          const s32 component1d_maxSkipDistance = 0;

          const f32 minSideLength = 0.03f*static_cast<f32>(MAX(detectWidth,detectHeight));
          const f32 maxSideLength = 0.97f*static_cast<f32>(MIN(detectWidth,detectHeight));

          const s32 component_minimumNumPixels = static_cast<s32>(Round(minSideLength*minSideLength - (0.8f*minSideLength)*(0.8f*minSideLength)));
          const s32 component_maximumNumPixels = static_cast<s32>(Round(maxSideLength*maxSideLength - (0.8f*maxSideLength)*(0.8f*maxSideLength)));
          const s32 component_sparseMultiplyThreshold = 1000 << 5;
          const s32 component_solidMultiplyThreshold = 2 << 5;

          const s32 component_percentHorizontal = 1 << 7; // 0.5, in SQ 23.8
          const s32 component_percentVertical = 1 << 7; // 0.5, in SQ 23.8

          const s32 maxExtractedQuads = 1000/2;
          const s32 quads_minQuadArea = 100/4;
          const s32 quads_quadSymmetryThreshold = 512; // ANS: corresponds to 2.0, loosened from 384 (1.5), for large mat markers at extreme perspective distortion
          const s32 quads_minDistanceFromImageEdge = 2;

          const f32 decode_minContrastRatio = 1.25;

          const s32 maxMarkers = 100;
          const s32 maxConnectedComponentSegments = 25000/2;

          Embedded::FixedLengthList<Embedded::BlockMarker> markers(maxMarkers, detectorScratch2_);
          Embedded::FixedLengthList<Embedded::Array<f64> > homographies(maxMarkers, detectorScratch2_);

          for(s32 i=0; i<maxMarkers; i++) {
            Embedded::Array<f64> newArray(3, 3, detectorScratch2_);
            homographies[i] = newArray;
          } // for(s32 i=0; i<maximumSize; i++)

#if USE_MATLAB_VISUALIZATION
          matlabViz_.EvalStringEcho("delete(findobj(h_axes, 'Tag', 'DetectedQuad'));");
          matlabViz_.PutArray(image, "detectionImage");
          matlabViz_.EvalStringEcho("set(h_img, 'CData', detectionImage); "
                                    "set(h_axes, 'XLim', [.5 size(detectionImage,2)+.5], "
                                    "            'YLim', [.5 size(detectionImage,1)+.5]);");
#endif

          if(SimpleDetector_Steps12345_lowMemory(image,
                                                 markers,
                                                 homographies,
                                                 scaleImage_numPyramidLevels,
                                                 scaleImage_thresholdMultiplier,
                                                 component1d_minComponentWidth,
                                                 component1d_maxSkipDistance,
                                                 component_minimumNumPixels,
                                                 component_maximumNumPixels,
                                                 component_sparseMultiplyThreshold,
                                                 component_solidMultiplyThreshold,
                                                 component_percentHorizontal,
                                                 component_percentVertical,
                                                 quads_minQuadArea,
                                                 quads_quadSymmetryThreshold,
                                                 quads_minDistanceFromImageEdge,
                                                 decode_minContrastRatio,
                                                 maxConnectedComponentSegments,
                                                 maxExtractedQuads,
                                                 detectorScratch1_,
                                                 detectorScratch2_) == Embedded::RESULT_OK)
          {
            for(s32 i_marker = 0; i_marker < markers.get_size(); ++i_marker)
            {
              const Embedded::BlockMarker& crntMarker = markers[i_marker];

              // TODO: convert corners from shorts (fixed point?) to floats
              Messages::BlockMarkerObserved msg = {
                frame.timestamp,
                HeadController::GetAngleRad(), // headAngle
                static_cast<f32>(crntMarker.corners[0].x),
                static_cast<f32>(crntMarker.corners[0].y),
                static_cast<f32>(crntMarker.corners[1].x),
                static_cast<f32>(crntMarker.corners[1].y),
                static_cast<f32>(crntMarker.corners[2].x),
                static_cast<f32>(crntMarker.corners[2].y),
                static_cast<f32>(crntMarker.corners[3].x),
                static_cast<f32>(crntMarker.corners[3].y),
                static_cast<u16>(crntMarker.blockType),
                static_cast<u8>(crntMarker.faceType),
                static_cast<u8>(crntMarker.orientation)
              };

              Messages::ProcessBlockMarkerObservedMessage(msg);

#if USE_MATLAB_VISUALIZATION
              matlabViz_.PutQuad(crntMarker.corners, "detectedQuad");
              matlabViz_.EvalStringEcho("plot(detectedQuad([1 2 4 3 1],1)+1, "
                                        "     detectedQuad([1 2 4 3 1],2)+1, "
                                        "     'r', 'LineWidth', 2, "
                                        "     'Parent', h_axes, "
                                        "     'Tag', 'DetectedQuad');");
#endif

              // Processing the message could have set isDockingBlockFound to true
              // If it did, and we haven't already initialized the template tracker
              // (thanks to a previous marker setting isDockingBlockFound to true),
              // then initialize the template tracker now
              if(isDockingBlockFound_ && not isTemplateInitialized_)
              {
                using namespace Embedded;

                // I'd rather only initialize trackingQuad_ if InitTemplate()
                // succeeds, but InitTemplate downsamples it for the time being,
                // since we're still doing template initialization at tracking
                // resolution instead of the eventual goal of doing it at full
                // detection resolution.
                trackingQuad_ = Quadrilateral<f32>(Point<f32>(crntMarker.corners[0].x,
                                                              crntMarker.corners[0].y),
                                                   Point<f32>(crntMarker.corners[1].x,
                                                              crntMarker.corners[1].y),
                                                   Point<f32>(crntMarker.corners[2].x,
                                                              crntMarker.corners[2].y),
                                                   Point<f32>(crntMarker.corners[3].x,
                                                              crntMarker.corners[3].y));

                if(InitTemplate(frame, trackingQuad_) == EXIT_SUCCESS)
                {
                  SetDockingMode(static_cast<bool>(true));
                }

              } // if(isDockingBlockFound_ && not isTemplateInitialized_)
            } // for( each marker)
#if USE_MATLAB_VISUALIZATION
            matlabViz_.EvalString("drawnow");
#endif
            retVal = EXIT_SUCCESS;

          } // IF SimpleDetector_Steps12345_lowMemory() == RESULT_OK
        } // IF detectorScratch1 and 2 are valid

#endif // USE_OFFBOARD_VISION

        return retVal;

      } // LookForMarkers()

      
      ReturnCode InitTemplate(const FrameBuffer            &frame,
                              Embedded::Quadrilateral<f32> &templateQuad)
      {
        ReturnCode retVal = EXIT_FAILURE;
        isTemplateInitialized_ = false;

#if USE_OFFBOARD_VISION

        // When using offboard vision processing, template initialization is
        // rolled into looking for blocks, to ensure that the same frame in
        // which a desired docking block was detected is also used to
        // initialize the tracking template (without re-sending the frame
        // over USB).

        retVal = EXIT_SUCCESS;

#else
        trackerScratch_ = Embedded::MemoryStack(cmxBuffer_, TRACKER_SCRATCH_SIZE);

        detectorScratchInitialized_ = false;

        if(trackerScratch_.IsValid()) {

          using namespace Embedded::TemplateTracker;

          // TODO: At some point template initialization should happen at full detection resolution
          //       but for now, we have to downsample to tracking resolution
          const u16 trackHeight = HAL::CameraModeInfo[TRACKING_RESOLUTION].height;
          const u16 trackWidth  = HAL::CameraModeInfo[TRACKING_RESOLUTION].width;

          // NOTE: this image will sit in the MemoryStack until tracking fails
          //       and we reconstruct the MemoryStack
          Embedded::Array<u8> image(trackHeight, trackWidth, trackerScratch_);
          DownsampleHelper(frame, image, TRACKING_RESOLUTION, trackerScratch_);

          // Note that the templateRegion and the trackingQuad are both at
          // DETECTION_RESOLUTION, not necessarily the resolution of the frame.
          const s32 downsamplePower = static_cast<s32>(HAL::CameraModeInfo[TRACKING_RESOLUTION].downsamplePower[DETECTION_RESOLUTION]);
          const f32 downsampleFactor = static_cast<f32>(1 << downsamplePower);

          for(u8 i=0; i<4; ++i) {
            templateQuad[i].x /= downsampleFactor;
            templateQuad[i].y /= downsampleFactor;
          }

#if USE_FAST_LK
          tracker_ = LucasKanadeTrackerFast(image, templateQuad,
                                            NUM_TRACKING_PYRAMID_LEVELS,
                                            TRANSFORM_AFFINE,
                                            TRACKING_RIDGE_WEIGHT,
                                            trackerScratch_);
#else
          tracker_ = LucasKanadeTracker_f32(image, templateQuad,
                                            NUM_TRACKING_PYRAMID_LEVELS,
                                            TRANSFORM_AFFINE,
                                            TRACKING_RIDGE_WEIGHT,
                                            trackerScratch_);
#endif

          if(tracker_.IsValid()) {
            retVal = EXIT_SUCCESS;
          }

        } // if trackerScratch is valid

#endif // USE_OFFBOARD_VISION

        if(retVal == EXIT_SUCCESS) {
          isTemplateInitialized_ = true;
        }

        return retVal;

      } // InitTemplate()


      ReturnCode TrackTemplate(const FrameBuffer &frame)
      {
        ReturnCode retVal = EXIT_SUCCESS;

#if USE_OFFBOARD_VISION

        // Send the message out for tracking
        HAL::USBSendFrame(frame.data, frame.timestamp,
                          frame.resolution, TRACKING_RESOLUTION,
                          HAL::USB_VISION_COMMAND_TRACK);

        Messages::LookForID( GET_MESSAGE_ID(Messages::DockingErrorSignal) );

#else // ONBOARD VISION

        if(trackerScratch_.IsValid())
        {
          // So that we don't leak memory allocating image, etc, below,
          // we want to ensure that memory gets popped when this scope ends
          PUSH_MEMORY_STACK(trackerScratch_);

          //PRINT("TrackerScratch memory usage = %d of %d\n", trackerScratch_.get_usedBytes(), trackerScratch_.get_totalBytes());

          using namespace Embedded::TemplateTracker;

          AnkiAssert(tracker_.IsValid());

          const u16 trackWidth  = HAL::CameraModeInfo[TRACKING_RESOLUTION].width;
          const u16 trackHeight = HAL::CameraModeInfo[TRACKING_RESOLUTION].height;

          Embedded::Array<u8> image(trackHeight, trackWidth, trackerScratch_);
          DownsampleHelper(frame, image, TRACKING_RESOLUTION, trackerScratch_);

          Messages::DockingErrorSignal dockErrMsg;
          dockErrMsg.timestamp = frame.timestamp;

          bool converged;
#if USE_FAST_LK
          if(tracker_.UpdateTrack(image, TRACKING_MAX_ITERATIONS,
                                  TRACKING_CONVERGENCE_TOLERANCE,
                                  converged,
                                  trackerScratch_) == Embedded::RESULT_OK)
#else
          if(tracker_.UpdateTrack(image, TRACKING_MAX_ITERATIONS,
                                  TRACKING_CONVERGENCE_TOLERANCE,
                                  TRACKING_USE_WEIGHTS,
                                  converged,
                                  trackerScratch_) == Embedded::RESULT_OK)
#endif
          {
            dockErrMsg.didTrackingSucceed = static_cast<u8>(converged);
            if(converged)
            {
              using namespace Embedded;

              // TODO: Add CameraMode resolution to CameraInfo
              const f32 fxAdj = (static_cast<f32>(headCamInfo_->ncols) /
                                 static_cast<f32>(HAL::CameraModeInfo[TRACKING_RESOLUTION].width));

              Docking::ComputeDockingErrorSignal(tracker_.get_transformation(),
                                                 HAL::CameraModeInfo[TRACKING_RESOLUTION].width,
                                                 BLOCK_MARKER_WIDTH_MM,
                                                 headCamInfo_->focalLength_x / fxAdj,
                                                 dockErrMsg.x_distErr,
                                                 dockErrMsg.y_horErr,
                                                 dockErrMsg.angleErr,
                                                 trackerScratch_);


            } // IF converged

#if USE_MATLAB_VISUALIZATION
            matlabViz_.PutArray(image, "trackingImage");
//            matlabViz_.EvalStringExplicit("imwrite(trackingImage, "
//                                          "sprintf('~/temp/trackingImage%.3d.png', imageCtr)); "
//                                          "imageCtr = imageCtr + 1;");
            matlabViz_.EvalStringEcho("set(h_img, 'CData', trackingImage); "
                                      "set(h_axes, 'XLim', [.5 size(trackingImage,2)+.5], "
                                      "            'YLim', [.5 size(trackingImage,1)+.5]);");

            if(dockErrMsg.didTrackingSucceed)
            {
              matlabViz_.PutQuad(tracker_.get_transformation().get_transformedCorners(trackerScratch_), "transformedQuad");
              matlabViz_.EvalStringEcho("set(h_trackedQuad, 'Visible', 'on', "
                                        "    'XData', transformedQuad([1 2 4 3 1],1)+1, "
                                        "    'YData', transformedQuad([1 2 4 3 1],2)+1); "
                                        "title(h_axes, 'Tracking Succeeded');");
            }
            else
            {
              matlabViz_.EvalStringEcho("set(h_trackedQuad, 'Visible', 'off'); "
                                        "title(h_axes, 'Tracking Failed');");
            }

            matlabViz_.EvalString("drawnow");

#endif // #if USE_MATLAB_VISUALIZATION

            Messages::ProcessDockingErrorSignalMessage(dockErrMsg);
          }
          else {
            PRINT("VisionSystem::TrackTemplate(): UpdateTrack() failed.\n");
            retVal = EXIT_FAILURE;
          } // IF UpdateTrack result was OK
        }
        else {
          PRINT("VisionSystem::TrackTemplate(): tracker scratch memory is not valid.\n");
          retVal = EXIT_FAILURE;
        } // if/else trackerScratch is valid

#endif // #if USE_OFFBOARD_VISION

        return retVal;

      } // TrackTemplate()

    } // namespace VisionSystem

  } // namespace Cozmo
} // namespace Anki<|MERGE_RESOLUTION|>--- conflicted
+++ resolved
@@ -157,15 +157,11 @@
 
       ReturnCode TrackTemplate(const FrameBuffer &frame);
 
-<<<<<<< HEAD
       //ReturnCode GetRelativeOdometry(const FrameBuffer &frame);
-=======
-      ReturnCode GetRelativeOdometry(const FrameBuffer &frame);
 
       void DownsampleHelper(const FrameBuffer& frame, Embedded::Array<u8>& image,
                             const HAL::CameraMode outputResolution,
                             Embedded::MemoryStack scratch);
->>>>>>> 21e7a276
 
 #pragma mark --- VisionSystem Method Implementations ---
 
