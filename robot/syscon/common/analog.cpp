--- conflicted
+++ resolved
@@ -1,425 +1,420 @@
-#include <string.h>
-
-#include "common.h"
-#include "hardware.h"
-
-#include "messages.h"
-
-#include "analog.h"
-#include "power.h"
-#include "vectors.h"
-#include "flash.h"
-
-static const int SELECTED_CHANNELS = 0
-  | ADC_CHSELR_CHSEL2
-  | ADC_CHSELR_CHSEL3
-  | ADC_CHSELR_CHSEL6
-  | ADC_CHSELR_CHSEL16
-  ;
-
-static const uint16_t LOW_VOLTAGE_POWER_DOWN_POINT = ADC_VOLTS(3.4);
-static const int      LOW_VOLTAGE_POWER_DOWN_TIME = 200;  // 1s
-static const uint16_t TRANSITION_POINT = ADC_VOLTS(4.3);
-static const uint32_t FALLING_EDGE = ADC_WINDOW(ADC_VOLTS(3.5), ~0);
-
-static const uint16_t*  TEMP30_CAL_ADDR = (uint16_t*)0x1FFFF7B8;
-static const int32_t    TEMP_VOLT_ADJ   = (int32_t)(0x100000 * (2.8 / 3.3));
-static const int32_t    TEMP_SCALE_ADJ  = (int32_t)(0x100000 * (1.000 / 5.336));
-
-static const int POWER_DOWN_TIME = 200 * 4.5;   // Shutdown
-static const int POWER_WIPE_TIME = 200 * 12;  // Enter recovery mode
-static const int MINIMUM_VEXT_TIME = 20; // 0.1s
-static const int CHARGE_ENABLE_DELAY = 50; // 0.25s
-static const int MAX_CHARGE_TIME = 200 * 10; // 30 minutes
-static const int MAX_CHARGE_TIME_WD = MAX_CHARGE_TIME + 20; // 100ms past MAX_CHARGE_TIME
-
-static const int BOUNCE_LENGTH = 3;
-static const int MINIMUM_RELEASE_UNSTUCK = 20;
-static const int BUTTON_THRESHOLD = ADC_VOLTS(2.0) * 2;
-
-static bool is_charging;
-static bool allow_power;
-static bool on_charger = false;
-
-// Assume we started on the charger
-static int vext_debounce = MINIMUM_VEXT_TIME;
-static int charge_delay = CHARGE_ENABLE_DELAY;
-static int32_t temperature;
-static bool last_vext = true;
-static bool charger_shorted = false;
-
-static bool bouncy_button = false;
-static int bouncy_count = 0;
-static int hold_count = 0;
-static int total_release = 0;
-
-#define CHARGE_CUTOFF (vext_debounce >= MAX_CHARGE_TIME)
-
-uint16_t volatile Analog::values[ADC_CHANNELS];
-bool Analog::button_pressed = false;
-uint16_t Analog::battery_voltage = 0;
-
-void Analog::init(void) {
-  // Calibrate ADC1
-  if ((ADC1->CR & ADC_CR_ADEN) != 0) {
-    ADC1->CR |= ADC_CR_ADDIS;
-  }
-  while ((ADC1->CR & ADC_CR_ADEN) != 0) ;
-  ADC1->CFGR1 &= ~ADC_CFGR1_DMAEN;
-  ADC1->CR |= ADC_CR_ADCAL;
-  while ((ADC1->CR & ADC_CR_ADCAL) != 0) ;
-
-  // Setup the ADC for continuous mode
-  ADC1->CHSELR = SELECTED_CHANNELS;
-  ADC1->CFGR1 = 0
-              | ADC_CFGR1_CONT
-              | ADC_CFGR1_DMAEN
-              | ADC_CFGR1_DMACFG
-              | ADC_CFGR1_AWDEN
-              | ADC_CFGR1_AWDSGL
-              | (ADC_CFGR1_AWDCH_0 * 3) // ADC Channel 2 (VEXT)
-              ;
-  ADC1->CFGR2 = 0
-              | ADC_CFGR2_CKMODE_1
-              ;
-  ADC1->SMPR  = 0
-              | ADC_SMPR_SMP_0  // ~0.4us
-              | ADC_SMPR_SMP_2
-              ;
-
-  ADC1->IER = ADC_IER_AWDIE;
-  ADC1->TR = FALLING_EDGE;
-
-  ADC->CCR = 0
-           | ADC_CCR_TSEN
-           ;
-
-  // Enable ADC
-  ADC1->ISR = ADC_ISR_ADRDY;
-  ADC1->CR |= ADC_CR_ADEN;
-  while (~ADC1->ISR & ADC_ISR_ADRDY) ;
-
-  // Start sampling
-  ADC1->CR |= ADC_CR_ADSTART;
-
-  // DMA in continuous mode
-  DMA1_Channel1->CPAR = (uint32_t)&ADC1->DR;
-  DMA1_Channel1->CMAR = (uint32_t)&values[0];
-  DMA1_Channel1->CNDTR = ADC_CHANNELS;
-  DMA1_Channel1->CCR |= 0
-                     | DMA_CCR_MINC
-                     | DMA_CCR_MSIZE_0
-                     | DMA_CCR_PSIZE_0
-                     | DMA_CCR_CIRC;
-  DMA1_Channel1->CCR |= DMA_CCR_EN;
-
-  #ifdef BOOTLOADER
-  allow_power = false;
-  #else
-  allow_power = true;
-  #endif
-
-  NVIC_DisableIRQ(ADC1_IRQn);
-  NVIC_SetPriority(ADC1_IRQn, PRIORITY_ADC);
-
-  // Configure all our GPIO to what it needs to be
-  #ifdef BOOTLOADER
-  nCHG_PWR::type(TYPE_PUSHPULL);
-  nCHG_PWR::mode(MODE_OUTPUT);
-  nCHG_PWR::reset();
-
-  BODY_TX::alternate(0);  // USART1_TX
-  BODY_TX::speed(SPEED_HIGH);
-  BODY_TX::set();
-  BODY_TX::mode(MODE_OUTPUT);
-
-  BODY_RX::alternate(0);  // USART1_RX
-  BODY_RX::speed(SPEED_HIGH);
-  BODY_RX::mode(MODE_ALTERNATE);
-
-  VEXT_TX::alternate(1);  // USART2_TX
-  VEXT_TX::speed(SPEED_HIGH);
-  VEXT_TX::pull(PULL_NONE);
-  VEXT_TX::mode(MODE_ALTERNATE);
-
-  // Motor should be primed for reset
-  LN1::reset(); LN1::mode(MODE_OUTPUT);
-  LN2::reset(); LN2::mode(MODE_OUTPUT);
-  HN1::reset(); HN1::mode(MODE_OUTPUT);
-  HN2::reset(); HN2::mode(MODE_OUTPUT);
-  RTN1::reset(); RTN1::mode(MODE_OUTPUT);
-  RTN2::reset(); RTN2::mode(MODE_OUTPUT);
-  LTN1::reset(); LTN1::mode(MODE_OUTPUT);
-  LTN2::reset(); LTN2::mode(MODE_OUTPUT);
-  
-  // Configure P pins 
-  LP1::reset();
-  LP1::type(TYPE_OPENDRAIN); 
-  LP1::mode(MODE_OUTPUT);
-  HP1::type(TYPE_OPENDRAIN); 
-  HP1::reset();   
-  HP1::mode(MODE_OUTPUT);
-  RTP1::type(TYPE_OPENDRAIN); 
-  RTP1::reset();  
-  RTP1::mode(MODE_OUTPUT);
-  LTP1::type(TYPE_OPENDRAIN); 
-  LTP1::reset();  
-  LTP1::mode(MODE_OUTPUT);
-
-  // Encoders
-  LENCA::mode(MODE_INPUT);
-  LENCB::mode(MODE_INPUT);
-  HENCA::mode(MODE_INPUT);
-  HENCB::mode(MODE_INPUT);
-  RTENC::mode(MODE_INPUT);
-  LTENC::mode(MODE_INPUT);
-
-  nVENC_EN::set();
-  nVENC_EN::mode(MODE_OUTPUT);
-
-  #ifndef DEBUG
-  // Cap-sense
-  CAPO::reset();
-  CAPO::mode(MODE_OUTPUT);
-  CAPI::alternate(2);
-  CAPI::mode(MODE_ALTERNATE);
-  
-  // LEDs
-  LED_CLK::type(TYPE_OPENDRAIN);
-  LED_DAT::reset();
-  LED_CLK::reset();
-  LED_DAT::mode(MODE_OUTPUT);
-  LED_CLK::mode(MODE_OUTPUT);
-
-  leds_off();
-  #endif
-  #endif
-
-  POWER_EN::mode(MODE_INPUT);
-  POWER_EN::pull(PULL_UP);
-}
-
-void Analog::stop(void) {
-  // Disable the DMA
-  DMA1_Channel1->CCR = 0;
-
-  // Stop reading values
-  ADC1->CR |= ADC_CR_ADSTP;
-  while ((ADC1->CR & ADC_CR_ADSTP) != 0) ;
-
-  ADC1->CR |= ADC_CR_ADDIS;
-  while ((~ADC1->CR & ADC_CR_ADEN) != 0) ;
-}
-
-void Analog::transmit(BodyToHead* data) {
-  data->battery.battery = values[ADC_VMAIN];
-  data->battery.charger = values[ADC_VEXT];
-  data->battery.temperature = (int16_t) temperature;
-  data->battery.flags = 0
-                      | (is_charging ? POWER_IS_CHARGING : 0)
-                      | (on_charger ? POWER_ON_CHARGER : 0)
-                      | (charger_shorted ? POWER_CHARGER_SHORTED : 0 )
-                      | (CHARGE_CUTOFF ? POWER_BATTERY_DISCONNECTED : 0)
-                      ;
-
-  data->touchLevel[1] = button_pressed ? 0xFFFF : 0x0000;
-}
-
-void Analog::delayCharge() {
-  charge_delay = 0;
-}
-
-void Analog::setPower(bool powered) {
-  allow_power = powered;
-}
-
-void Analog::tick(void) {
-  static bool disable_vmain = false;
-
-  // On-charger delay
-  bool vext_now = Analog::values[ADC_VEXT] >= TRANSITION_POINT;
-  bool enable_watchdog = vext_debounce >= MAX_CHARGE_TIME_WD;
-  bool button_now = (values[ADC_BUTTON] >= BUTTON_THRESHOLD);
-
-  if (vext_now && last_vext) {
-    if (!enable_watchdog) vext_debounce++;
-  } else {
-    vext_debounce = 0;
-  }
-
-  last_vext = vext_now;
-  on_charger = vext_debounce >= MINIMUM_VEXT_TIME;
-
-  temperature = *TEMP30_CAL_ADDR - ((Analog::values[ADC_TEMP] * TEMP_VOLT_ADJ) >> 20);
-  temperature = ((temperature * TEMP_SCALE_ADJ) >> 20) + 30;
-
-  //bool emergency_shutoff = temperature >= 60;    // Will immediately cause a reboot
-  //if (temperature >= 45) disable_vmain = true;
-<<<<<<< HEAD
-  bool emergency_shutoff = false;
-  
-=======
-  emergency_shutoff = false;
-
->>>>>>> 0756364e
-  #ifdef BOOTLOADER
-  static bool has_booted = false;
-  
-  if (!has_booted && (button_now || on_charger)) {
-    Power::setMode(POWER_CALM);
-  }
-  #endif
-
-  if (emergency_shutoff) {
-    nCHG_PWR::set();
-    POWER_EN::reset();
-    POWER_EN::mode(MODE_OUTPUT);
-    POWER_EN::pull(PULL_NONE);
-  } else if (!allow_power) {
-    NVIC_DisableIRQ(ADC1_IRQn);
-
-    if (on_charger) {
-      // Powered off charger to stop reboot loop
-      nCHG_PWR::reset();
-      POWER_EN::pull(PULL_NONE);
-      POWER_EN::mode(MODE_INPUT);
-    } else {
-      // Explicitly powered down
-      nCHG_PWR::set();
-      POWER_EN::reset();
-      POWER_EN::mode(MODE_OUTPUT);
-      POWER_EN::pull(PULL_NONE);
-    }
-
-    is_charging = false;
-    charge_delay = 0;
-  } else if (!on_charger) {
-    NVIC_DisableIRQ(ADC1_IRQn);
-    POWER_EN::pull(PULL_UP);
-    POWER_EN::mode(MODE_INPUT);
-
-    // Powered, off charger
-    nCHG_PWR::set();
-
-    battery_voltage = Analog::values[ADC_VMAIN];
-    is_charging = false;
-    charge_delay = 0;
-
-    // Charge contact short sense
-    static const int CHARGE_DELAY = 32;
-    static const uint32_t CHARGE_MINIMUM = ADC_VOLTS(0.30f) * CHARGE_DELAY;
-    static const int CHARGE_SHORT_LIMIT = 5;
-    static uint32_t charge_shorted = 0;
-    static uint32_t charge_count = 0;
-    static uint32_t charge_sum = 0;
-
-    charge_sum += Analog::values[ADC_VEXT];
-    if (++charge_count >= CHARGE_DELAY) {
-      if (charge_sum > CHARGE_MINIMUM) {
-        charger_shorted = false;
-        charge_shorted = 0;
-      } else {
-        if (++charge_shorted > CHARGE_SHORT_LIMIT) charger_shorted = true;
-      }
-      charge_sum = 0;
-      charge_count = 0;
-    }
-
-    // Low voltage shutdown
-    static int power_down_timer = LOW_VOLTAGE_POWER_DOWN_TIME;
-    if (battery_voltage < LOW_VOLTAGE_POWER_DOWN_POINT) {
-      if (--power_down_timer <= 0) {
-        Power::setMode(POWER_STOP);
-      }
-    } else {
-      power_down_timer = LOW_VOLTAGE_POWER_DOWN_TIME;
-    }
-  } else if (CHARGE_CUTOFF && false) {
-    // Unpowered, on charger (timeout)
-    nCHG_PWR::reset();
-    POWER_EN::pull(PULL_NONE);
-    POWER_EN::mode(MODE_INPUT);
-
-    is_charging = false;
-
-    if (enable_watchdog) {
-      ADC1->ISR = ADC_ISR_AWD;
-      NVIC_ClearPendingIRQ(ADC1_IRQn);
-      NVIC_EnableIRQ(ADC1_IRQn);
-    }
-  } else {
-    // On charger, powered (charging)
-    NVIC_DisableIRQ(ADC1_IRQn);
-   
-    // Don't enable power to charge circuit until a second has passed
-    if (charge_delay >= CHARGE_ENABLE_DELAY) {
-      nCHG_PWR::reset();
-    } else {
-      nCHG_PWR::set();
-      charge_delay++;
-    }
-
-    POWER_EN::pull(PULL_UP);
-    POWER_EN::mode(MODE_INPUT);
-
-    battery_voltage = Analog::values[ADC_VMAIN];
-
-    is_charging = true;
-  }
-
-  // VMain / VBat trap
-  if (disable_vmain) {
-    Power::setMode(POWER_STOP);
-    return ;
-  }
-
-  // Trap stuck down button
-  if (total_release < MINIMUM_RELEASE_UNSTUCK) {
-    if (!button_now) {
-      total_release++;
-    } else {
-      total_release = 0;
-    }
-
-    return ;
-  }
-
-  // Debounce the button
-  if (bouncy_button != button_now) {
-    bouncy_button = button_now;
-    bouncy_count = 0;
-  } else if (++bouncy_count > BOUNCE_LENGTH) {
-    button_pressed = bouncy_button;
-  }
-
-  if (button_pressed) {
-    if (on_charger && hold_count >= POWER_WIPE_TIME) {
-      // Reenable power to the head
-      Power::setMode(POWER_ACTIVE);
-
-      // We will be signaling a recovery
-      BODY_TX::reset();
-      BODY_TX::mode(MODE_OUTPUT);
-    } else if (++hold_count >= POWER_DOWN_TIME) { // Increment is here to prevent overflow in recovery condition
-      Analog::setPower(false);
-      Power::setMode(POWER_STOP);
-    } else {
-      Power::setMode(POWER_ACTIVE);
-    }
-  } else {
-    hold_count = 0;
-  }
-}
-
-extern "C" void ADC1_IRQHandler(void) {
-  POWER_EN::set();
-  POWER_EN::mode(MODE_OUTPUT);
-  POWER_EN::pull(PULL_UP);
-  POWER_EN::mode(MODE_INPUT);
-  //nCHG_PWR::set();
-
-  vext_debounce = MAX_CHARGE_TIME - 20; // Do not reengage for 0.1s
-
-  ADC1->ISR = ADC_ISR_AWD;
-  NVIC_DisableIRQ(ADC1_IRQn);
-}
+#include <string.h>
+
+#include "common.h"
+#include "hardware.h"
+
+#include "messages.h"
+
+#include "analog.h"
+#include "power.h"
+#include "vectors.h"
+#include "flash.h"
+
+static const int SELECTED_CHANNELS = 0
+  | ADC_CHSELR_CHSEL2
+  | ADC_CHSELR_CHSEL3
+  | ADC_CHSELR_CHSEL6
+  | ADC_CHSELR_CHSEL16
+  ;
+
+static const uint16_t LOW_VOLTAGE_POWER_DOWN_POINT = ADC_VOLTS(3.4);
+static const int      LOW_VOLTAGE_POWER_DOWN_TIME = 200;  // 1s
+static const uint16_t TRANSITION_POINT = ADC_VOLTS(4.3);
+static const uint32_t FALLING_EDGE = ADC_WINDOW(ADC_VOLTS(3.5), ~0);
+
+static const uint16_t*  TEMP30_CAL_ADDR = (uint16_t*)0x1FFFF7B8;
+static const int32_t    TEMP_VOLT_ADJ   = (int32_t)(0x100000 * (2.8 / 3.3));
+static const int32_t    TEMP_SCALE_ADJ  = (int32_t)(0x100000 * (1.000 / 5.336));
+
+static const int POWER_DOWN_TIME = 200 * 4.5;   // Shutdown
+static const int POWER_WIPE_TIME = 200 * 12;  // Enter recovery mode
+static const int MINIMUM_VEXT_TIME = 20; // 0.1s
+static const int CHARGE_ENABLE_DELAY = 50; // 0.25s
+static const int MAX_CHARGE_TIME = 200 * 10; // 30 minutes
+static const int MAX_CHARGE_TIME_WD = MAX_CHARGE_TIME + 20; // 100ms past MAX_CHARGE_TIME
+
+static const int BOUNCE_LENGTH = 3;
+static const int MINIMUM_RELEASE_UNSTUCK = 20;
+static const int BUTTON_THRESHOLD = ADC_VOLTS(2.0) * 2;
+
+static bool is_charging;
+static bool allow_power;
+static bool on_charger = false;
+
+// Assume we started on the charger
+static int vext_debounce = MINIMUM_VEXT_TIME;
+static int charge_delay = CHARGE_ENABLE_DELAY;
+static int32_t temperature;
+static bool last_vext = true;
+static bool charger_shorted = false;
+
+static bool bouncy_button = false;
+static int bouncy_count = 0;
+static int hold_count = 0;
+static int total_release = 0;
+
+#define CHARGE_CUTOFF (vext_debounce >= MAX_CHARGE_TIME)
+
+uint16_t volatile Analog::values[ADC_CHANNELS];
+bool Analog::button_pressed = false;
+uint16_t Analog::battery_voltage = 0;
+
+void Analog::init(void) {
+  // Calibrate ADC1
+  if ((ADC1->CR & ADC_CR_ADEN) != 0) {
+    ADC1->CR |= ADC_CR_ADDIS;
+  }
+  while ((ADC1->CR & ADC_CR_ADEN) != 0) ;
+  ADC1->CFGR1 &= ~ADC_CFGR1_DMAEN;
+  ADC1->CR |= ADC_CR_ADCAL;
+  while ((ADC1->CR & ADC_CR_ADCAL) != 0) ;
+
+  // Setup the ADC for continuous mode
+  ADC1->CHSELR = SELECTED_CHANNELS;
+  ADC1->CFGR1 = 0
+              | ADC_CFGR1_CONT
+              | ADC_CFGR1_DMAEN
+              | ADC_CFGR1_DMACFG
+              | ADC_CFGR1_AWDEN
+              | ADC_CFGR1_AWDSGL
+              | (ADC_CFGR1_AWDCH_0 * 3) // ADC Channel 2 (VEXT)
+              ;
+  ADC1->CFGR2 = 0
+              | ADC_CFGR2_CKMODE_1
+              ;
+  ADC1->SMPR  = 0
+              | ADC_SMPR_SMP_0  // ~0.4us
+              | ADC_SMPR_SMP_2
+              ;
+
+  ADC1->IER = ADC_IER_AWDIE;
+  ADC1->TR = FALLING_EDGE;
+
+  ADC->CCR = 0
+           | ADC_CCR_TSEN
+           ;
+
+  // Enable ADC
+  ADC1->ISR = ADC_ISR_ADRDY;
+  ADC1->CR |= ADC_CR_ADEN;
+  while (~ADC1->ISR & ADC_ISR_ADRDY) ;
+
+  // Start sampling
+  ADC1->CR |= ADC_CR_ADSTART;
+
+  // DMA in continuous mode
+  DMA1_Channel1->CPAR = (uint32_t)&ADC1->DR;
+  DMA1_Channel1->CMAR = (uint32_t)&values[0];
+  DMA1_Channel1->CNDTR = ADC_CHANNELS;
+  DMA1_Channel1->CCR |= 0
+                     | DMA_CCR_MINC
+                     | DMA_CCR_MSIZE_0
+                     | DMA_CCR_PSIZE_0
+                     | DMA_CCR_CIRC;
+  DMA1_Channel1->CCR |= DMA_CCR_EN;
+
+  #ifdef BOOTLOADER
+  allow_power = false;
+  #else
+  allow_power = true;
+  #endif
+
+  NVIC_DisableIRQ(ADC1_IRQn);
+  NVIC_SetPriority(ADC1_IRQn, PRIORITY_ADC);
+
+  // Configure all our GPIO to what it needs to be
+  #ifdef BOOTLOADER
+  nCHG_PWR::type(TYPE_PUSHPULL);
+  nCHG_PWR::mode(MODE_OUTPUT);
+  nCHG_PWR::reset();
+
+  BODY_TX::alternate(0);  // USART1_TX
+  BODY_TX::speed(SPEED_HIGH);
+  BODY_TX::set();
+  BODY_TX::mode(MODE_OUTPUT);
+
+  BODY_RX::alternate(0);  // USART1_RX
+  BODY_RX::speed(SPEED_HIGH);
+  BODY_RX::mode(MODE_ALTERNATE);
+
+  VEXT_TX::alternate(1);  // USART2_TX
+  VEXT_TX::speed(SPEED_HIGH);
+  VEXT_TX::pull(PULL_NONE);
+  VEXT_TX::mode(MODE_ALTERNATE);
+
+  // Motor should be primed for reset
+  LN1::reset(); LN1::mode(MODE_OUTPUT);
+  LN2::reset(); LN2::mode(MODE_OUTPUT);
+  HN1::reset(); HN1::mode(MODE_OUTPUT);
+  HN2::reset(); HN2::mode(MODE_OUTPUT);
+  RTN1::reset(); RTN1::mode(MODE_OUTPUT);
+  RTN2::reset(); RTN2::mode(MODE_OUTPUT);
+  LTN1::reset(); LTN1::mode(MODE_OUTPUT);
+  LTN2::reset(); LTN2::mode(MODE_OUTPUT);
+  
+  // Configure P pins 
+  LP1::reset();
+  LP1::type(TYPE_OPENDRAIN); 
+  LP1::mode(MODE_OUTPUT);
+  HP1::type(TYPE_OPENDRAIN); 
+  HP1::reset();   
+  HP1::mode(MODE_OUTPUT);
+  RTP1::type(TYPE_OPENDRAIN); 
+  RTP1::reset();  
+  RTP1::mode(MODE_OUTPUT);
+  LTP1::type(TYPE_OPENDRAIN); 
+  LTP1::reset();  
+  LTP1::mode(MODE_OUTPUT);
+
+  // Encoders
+  LENCA::mode(MODE_INPUT);
+  LENCB::mode(MODE_INPUT);
+  HENCA::mode(MODE_INPUT);
+  HENCB::mode(MODE_INPUT);
+  RTENC::mode(MODE_INPUT);
+  LTENC::mode(MODE_INPUT);
+
+  nVENC_EN::set();
+  nVENC_EN::mode(MODE_OUTPUT);
+
+  #ifndef DEBUG
+  // Cap-sense
+  CAPO::reset();
+  CAPO::mode(MODE_OUTPUT);
+  CAPI::alternate(2);
+  CAPI::mode(MODE_ALTERNATE);
+  
+  // LEDs
+  LED_CLK::type(TYPE_OPENDRAIN);
+  LED_DAT::reset();
+  LED_CLK::reset();
+  LED_DAT::mode(MODE_OUTPUT);
+  LED_CLK::mode(MODE_OUTPUT);
+
+  leds_off();
+  #endif
+  #endif
+
+  POWER_EN::mode(MODE_INPUT);
+  POWER_EN::pull(PULL_UP);
+}
+
+void Analog::stop(void) {
+  // Disable the DMA
+  DMA1_Channel1->CCR = 0;
+
+  // Stop reading values
+  ADC1->CR |= ADC_CR_ADSTP;
+  while ((ADC1->CR & ADC_CR_ADSTP) != 0) ;
+
+  ADC1->CR |= ADC_CR_ADDIS;
+  while ((~ADC1->CR & ADC_CR_ADEN) != 0) ;
+}
+
+void Analog::transmit(BodyToHead* data) {
+  data->battery.battery = values[ADC_VMAIN];
+  data->battery.charger = values[ADC_VEXT];
+  data->battery.temperature = (int16_t) temperature;
+  data->battery.flags = 0
+                      | (is_charging ? POWER_IS_CHARGING : 0)
+                      | (on_charger ? POWER_ON_CHARGER : 0)
+                      | (charger_shorted ? POWER_CHARGER_SHORTED : 0 )
+                      | (CHARGE_CUTOFF ? POWER_BATTERY_DISCONNECTED : 0)
+                      ;
+
+  data->touchLevel[1] = button_pressed ? 0xFFFF : 0x0000;
+}
+
+void Analog::delayCharge() {
+  charge_delay = 0;
+}
+
+void Analog::setPower(bool powered) {
+  allow_power = powered;
+}
+
+void Analog::tick(void) {
+  static bool disable_vmain = false;
+
+  // On-charger delay
+  bool vext_now = Analog::values[ADC_VEXT] >= TRANSITION_POINT;
+  bool enable_watchdog = vext_debounce >= MAX_CHARGE_TIME_WD;
+  bool button_now = (values[ADC_BUTTON] >= BUTTON_THRESHOLD);
+
+  if (vext_now && last_vext) {
+    if (!enable_watchdog) vext_debounce++;
+  } else {
+    vext_debounce = 0;
+  }
+
+  last_vext = vext_now;
+  on_charger = vext_debounce >= MINIMUM_VEXT_TIME;
+
+  temperature = *TEMP30_CAL_ADDR - ((Analog::values[ADC_TEMP] * TEMP_VOLT_ADJ) >> 20);
+  temperature = ((temperature * TEMP_SCALE_ADJ) >> 20) + 30;
+
+  //bool emergency_shutoff = temperature >= 60;    // Will immediately cause a reboot
+  //if (temperature >= 45) disable_vmain = true;
+  bool emergency_shutoff = false;
+  
+  #ifdef BOOTLOADER
+  static bool has_booted = false;
+  
+  if (!has_booted && (button_now || on_charger)) {
+    Power::setMode(POWER_CALM);
+  }
+  #endif
+
+  if (emergency_shutoff) {
+    nCHG_PWR::set();
+    POWER_EN::reset();
+    POWER_EN::mode(MODE_OUTPUT);
+    POWER_EN::pull(PULL_NONE);
+  } else if (!allow_power) {
+    NVIC_DisableIRQ(ADC1_IRQn);
+
+    if (on_charger) {
+      // Powered off charger to stop reboot loop
+      nCHG_PWR::reset();
+      POWER_EN::pull(PULL_NONE);
+      POWER_EN::mode(MODE_INPUT);
+    } else {
+      // Explicitly powered down
+      nCHG_PWR::set();
+      POWER_EN::reset();
+      POWER_EN::mode(MODE_OUTPUT);
+      POWER_EN::pull(PULL_NONE);
+    }
+
+    is_charging = false;
+    charge_delay = 0;
+  } else if (!on_charger) {
+    NVIC_DisableIRQ(ADC1_IRQn);
+    POWER_EN::pull(PULL_UP);
+    POWER_EN::mode(MODE_INPUT);
+
+    // Powered, off charger
+    nCHG_PWR::set();
+
+    battery_voltage = Analog::values[ADC_VMAIN];
+    is_charging = false;
+    charge_delay = 0;
+
+    // Charge contact short sense
+    static const int CHARGE_DELAY = 32;
+    static const uint32_t CHARGE_MINIMUM = ADC_VOLTS(0.30f) * CHARGE_DELAY;
+    static const int CHARGE_SHORT_LIMIT = 5;
+    static uint32_t charge_shorted = 0;
+    static uint32_t charge_count = 0;
+    static uint32_t charge_sum = 0;
+
+    charge_sum += Analog::values[ADC_VEXT];
+    if (++charge_count >= CHARGE_DELAY) {
+      if (charge_sum > CHARGE_MINIMUM) {
+        charger_shorted = false;
+        charge_shorted = 0;
+      } else {
+        if (++charge_shorted > CHARGE_SHORT_LIMIT) charger_shorted = true;
+      }
+      charge_sum = 0;
+      charge_count = 0;
+    }
+
+    // Low voltage shutdown
+    static int power_down_timer = LOW_VOLTAGE_POWER_DOWN_TIME;
+    if (battery_voltage < LOW_VOLTAGE_POWER_DOWN_POINT) {
+      if (--power_down_timer <= 0) {
+        Power::setMode(POWER_STOP);
+      }
+    } else {
+      power_down_timer = LOW_VOLTAGE_POWER_DOWN_TIME;
+    }
+  } else if (CHARGE_CUTOFF && false) {
+    // Unpowered, on charger (timeout)
+    nCHG_PWR::reset();
+    POWER_EN::pull(PULL_NONE);
+    POWER_EN::mode(MODE_INPUT);
+
+    is_charging = false;
+
+    if (enable_watchdog) {
+      ADC1->ISR = ADC_ISR_AWD;
+      NVIC_ClearPendingIRQ(ADC1_IRQn);
+      NVIC_EnableIRQ(ADC1_IRQn);
+    }
+  } else {
+    // On charger, powered (charging)
+    NVIC_DisableIRQ(ADC1_IRQn);
+   
+    // Don't enable power to charge circuit until a second has passed
+    if (charge_delay >= CHARGE_ENABLE_DELAY) {
+      nCHG_PWR::reset();
+    } else {
+      nCHG_PWR::set();
+      charge_delay++;
+    }
+
+    POWER_EN::pull(PULL_UP);
+    POWER_EN::mode(MODE_INPUT);
+
+    battery_voltage = Analog::values[ADC_VMAIN];
+
+    is_charging = true;
+  }
+
+  // VMain / VBat trap
+  if (disable_vmain) {
+    Power::setMode(POWER_STOP);
+    return ;
+  }
+
+  // Trap stuck down button
+  if (total_release < MINIMUM_RELEASE_UNSTUCK) {
+    if (!button_now) {
+      total_release++;
+    } else {
+      total_release = 0;
+    }
+
+    return ;
+  }
+
+  // Debounce the button
+  if (bouncy_button != button_now) {
+    bouncy_button = button_now;
+    bouncy_count = 0;
+  } else if (++bouncy_count > BOUNCE_LENGTH) {
+    button_pressed = bouncy_button;
+  }
+
+  if (button_pressed) {
+    if (on_charger && hold_count >= POWER_WIPE_TIME) {
+      // Reenable power to the head
+      Power::setMode(POWER_ACTIVE);
+
+      // We will be signaling a recovery
+      BODY_TX::reset();
+      BODY_TX::mode(MODE_OUTPUT);
+    } else if (++hold_count >= POWER_DOWN_TIME) { // Increment is here to prevent overflow in recovery condition
+      Analog::setPower(false);
+      Power::setMode(POWER_STOP);
+    } else {
+      Power::setMode(POWER_ACTIVE);
+    }
+  } else {
+    hold_count = 0;
+  }
+}
+
+extern "C" void ADC1_IRQHandler(void) {
+  POWER_EN::set();
+  POWER_EN::mode(MODE_OUTPUT);
+  POWER_EN::pull(PULL_UP);
+  POWER_EN::mode(MODE_INPUT);
+  //nCHG_PWR::set();
+
+  vext_debounce = MAX_CHARGE_TIME - 20; // Do not reengage for 0.1s
+
+  ADC1->ISR = ADC_ISR_AWD;
+  NVIC_DisableIRQ(ADC1_IRQn);
+}