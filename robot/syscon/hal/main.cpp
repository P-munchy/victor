#include "nrf.h"
#include "nrf_gpio.h"

#include "hardware.h"
#include "battery.h"
#include "motors.h"
#include "head.h"
#include "debug.h"
#include "timer.h"
#include "lights.h"
#include "tests.h"
#include "radio.h"
#include "drop.h"

#include "anki/cozmo/robot/spineData.h"

const u32 MAX_FAILED_TRANSFER_COUNT = 12000;

GlobalDataToHead g_dataToHead;
GlobalDataToBody g_dataToBody;

int main(void)
{
  // 
  u32 failedTransferCount = 0;

  // Initialize the hardware peripherals
  Drop::init();
  Battery::init();
  TimerInit();
  Motors::init();   // Must init before power goes on
  Head::init();
  Lights::init();

  UART::print("\r\nUnbrick me now...");
  u32 t = GetCounter();
  while ((GetCounter() - t) < 500 * COUNT_PER_MS)  // 0.5 second unbrick time
    ;
  UART::print("too late!\r\n");

  // Finish booting up
  Radio::init();
  Battery::powerOn();

  TestFixtures::run();

  u32 timerStart = GetCounter();
  for (;;)
  {
    // Only call every loop through - not all the time
    Motors::update();
    Battery::update();

    #ifndef BACKPACK_DEMO
    Lights::manage(g_dataToBody.backpackColors);
    #endif

<<<<<<< HEAD
    // Update at 200Hz (5ms delay)
    timerStart += CYCLES_MS(5.0f);
    while ( timerStart > GetCounter()) ;
 
    /*
=======
    // Update at 200Hz (5ms delay) - with unsigned subtract to handle wraparound
    const u32 DELAY = CYCLES_MS(5.0f);
    while (GetCounter() - timerStart < DELAY)
      ;
    timerStart += DELAY;

>>>>>>> b95addc9
    // Verify the source
    if (Head::spokenTo)
    {
      // Turn off the system if it hasn't talked to the head for a minute
      if(++failedTransferCount > MAX_FAILED_TRANSFER_COUNT)
      {
        #ifndef RADIO_TIMING_TEST
        Battery::powerOff();
        return -1;
        #endif
      }
    } else {
      failedTransferCount = 0;
      // Copy (valid) data to update motors
      for (int i = 0; i < MOTOR_COUNT; i++)
      {
        Motors::setPower(i, g_dataToBody.motorPWM[i]);
      }
    }
<<<<<<< HEAD
    */
=======

    // If we're not on the charge contacts, exchange data with the head board
    if (!Battery::onContacts)
    {
      Head::TxRx();
    }
    else // If not, reset the spine system
    {
      Head::spokenTo = false;
    }
>>>>>>> b95addc9
  }
}<|MERGE_RESOLUTION|>--- conflicted
+++ resolved
@@ -55,20 +55,17 @@
     Lights::manage(g_dataToBody.backpackColors);
     #endif
 
-<<<<<<< HEAD
     // Update at 200Hz (5ms delay)
     timerStart += CYCLES_MS(5.0f);
     while ( timerStart > GetCounter()) ;
  
-    /*
-=======
     // Update at 200Hz (5ms delay) - with unsigned subtract to handle wraparound
     const u32 DELAY = CYCLES_MS(5.0f);
     while (GetCounter() - timerStart < DELAY)
       ;
     timerStart += DELAY;
 
->>>>>>> b95addc9
+    /*
     // Verify the source
     if (Head::spokenTo)
     {
@@ -88,19 +85,6 @@
         Motors::setPower(i, g_dataToBody.motorPWM[i]);
       }
     }
-<<<<<<< HEAD
     */
-=======
-
-    // If we're not on the charge contacts, exchange data with the head board
-    if (!Battery::onContacts)
-    {
-      Head::TxRx();
-    }
-    else // If not, reset the spine system
-    {
-      Head::spokenTo = false;
-    }
->>>>>>> b95addc9
   }
 }