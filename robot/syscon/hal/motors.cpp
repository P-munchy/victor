--- conflicted
+++ resolved
@@ -108,9 +108,6 @@
     PIN_LIFT_N1,
     PIN_LIFT_N2,
     PIN_LIFT_P,
-<<<<<<< HEAD
-    false,
-=======
 /*
 #ifdef ROBOT4
     true,
@@ -119,7 +116,6 @@
 #endif
 */
     false,
->>>>>>> c69f9e29
     0,
     PIN_ENCODER_LIFTA,
     PIN_ENCODER_LIFTB,
