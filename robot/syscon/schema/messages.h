--- conflicted
+++ resolved
@@ -185,14 +185,9 @@
 };
 
 // TODO(Al/Lee): Put back once mics and camera can co-exist
-<<<<<<< HEAD
-#define MICDATA_ENABLED 0
-#define MICDATA_SAMPLES_COUNT 320 // 80 samples per channel * 4 channels
-=======
 #define MICDATA_ENABLED 1
 #define AUDIO_SAMPLES_PER_FRAME 80
 #define MICDATA_SAMPLES_COUNT (AUDIO_SAMPLES_PER_FRAME*4)
->>>>>>> 8d5a4887
 /// Start Packets
 struct BodyToHead
 {
