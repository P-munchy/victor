#include <string.h>

#include "common.h"
#include "hardware.h"

#include "messages.h"

#include "analog.h"
#include "power.h"
#include "vectors.h"
#include "flash.h"
#include "motors.h"

static const int SELECTED_CHANNELS = 0
  | ADC_CHSELR_CHSEL2
  | ADC_CHSELR_CHSEL3
  | ADC_CHSELR_CHSEL4
  | ADC_CHSELR_CHSEL6
  | ADC_CHSELR_CHSEL16
  | ADC_CHSELR_CHSEL17
  ;

static const int      TICKS_PER_SECOND = 200;

static const uint16_t BATTERY_FULL_VOLTAGE = ADC_VOLTS(4.075); // 4.2 in a perfect world, but give some room for ADC variance, imperfect battery, etc.
static const int      CHARGE_FULL_TIME = TICKS_PER_SECOND * 60 * 5;           // 5 minutes

static const uint16_t TRANSITION_POINT = ADC_VOLTS(4.3);
static const uint32_t FALLING_EDGE = ADC_WINDOW(ADC_VOLTS(3.50), ~0);
static const int      MINIMUM_ON_CHARGER = 5;

static const uint16_t*  TEMP30_CAL_ADDR = (uint16_t*)0x1FFFF7B8;
static const uint16_t* VREFINT_CAL_ADDR = (uint16_t*)0x1FFFF7BA;
static const int32_t    TEMP_VOLT_ADJ   = (int32_t)(0x10000 * (2.8 / 3.3));
static const int32_t    TEMP_SCALE_ADJ  = (int32_t)(0x10000 * (1.000 / 5.336));

// We allow for 4 hours of over-heat time (variable)
static const int MAX_HEAT_COUNTDOWN = TICKS_PER_SECOND * 60 * 60 * 4 * 5;
static const int OVERHEAT_SHUTDOWN = TICKS_PER_SECOND * 30;

static const int POWER_DOWN_TIME = TICKS_PER_SECOND * 5.5;               // Shutdown
static const int POWER_WIPE_TIME = TICKS_PER_SECOND * 12;                // Enter recovery mode
static const int ON_CHARGER_RESET = TICKS_PER_SECOND * 60;               // 1 Minute
static const int TOP_OFF_TIME    = TICKS_PER_SECOND * 60 * 60 * 24 * 90; // 90 Days

static const int BOUNCE_LENGTH = 3;
static const int MINIMUM_RELEASE_UNSTUCK = 20;
static const int BUTTON_THRESHOLD = ADC_VOLTS(2.0) * 2;

// Xrays run a little hotter. Give them a break when testing for overheating
static const int XRAY_TEMP_ALLOWANCE = 5;

static bool is_charging = false;
bool Analog::on_charger = false;
static bool charge_cutoff = false;
static bool too_hot = false;
static bool power_low = false;
static bool power_battery_shutdown = false;
static int heat_counter = 0;
static int low_power_count_up = 0;
static TemperatureAlarm temp_alarm = TEMP_ALARM_SAFE;

// Assume we started on the charger
static bool allow_power;

static int16_t temperature;
static bool disable_charger = false;
static int overheated = 0;

static uint16_t volatile adc_values[ADC_CHANNELS];
static bool button_pressed = false;

static const int ADC_SCALE_BITS = 15;
static uint32_t adc_compensate = 1 << ADC_SCALE_BITS;

// Keep this as a static variable because we have a hack
// to get accurate measurements while the battery is charging.
// See code in tick() for details.
static uint16_t vmain_adc;

static inline uint32_t EXACT_ADC(ADC_CHANNEL ch) {
  return (adc_values[ch] * adc_compensate) >> ADC_SCALE_BITS;
}

static void updateADCCompensate()
{
  const int OVERSAMPLE = 32;
  static uint8_t count = 0;
  static uint32_t vref_avg = 0;
  vref_avg += adc_values[ADC_VREF];

  if (++count == OVERSAMPLE)
  {
    // adc_compensate converts 3.3 calibration to 2.8 - making ADC values as if we had a perfect 2.8 VDDA

    adc_compensate = *VREFINT_CAL_ADDR * ((OVERSAMPLE << ADC_SCALE_BITS) * 33 / 28) / vref_avg;
    count = vref_avg = 0;
  }
}

void Analog::init(void) {
  // Calibrate ADC1
  if ((ADC1->CR & ADC_CR_ADEN) != 0) {
    ADC1->CR |= ADC_CR_ADDIS;
  }
  while ((ADC1->CR & ADC_CR_ADEN) != 0) ;
  ADC1->CFGR1 &= ~ADC_CFGR1_DMAEN;
  ADC1->CR |= ADC_CR_ADCAL;
  while ((ADC1->CR & ADC_CR_ADCAL) != 0) ;

  // Setup the ADC for continuous mode
  ADC1->CHSELR = SELECTED_CHANNELS;
  ADC1->CFGR1 = 0
              | ADC_CFGR1_CONT
              | ADC_CFGR1_DMAEN
              | ADC_CFGR1_DMACFG
              | ADC_CFGR1_AWDEN
              | ADC_CFGR1_AWDSGL
              | (ADC_CFGR1_AWDCH_0 * 4) // ADC Channel 4 (VMAIN)
              ;
  ADC1->CFGR2 = 0
              | ADC_CFGR2_CKMODE_1
              ;
  ADC1->SMPR  = 0
              | ADC_SMPR_SMP_0  // ~0.4us
              //| ADC_SMPR_SMP_1
              | ADC_SMPR_SMP_2
              ;

  ADC1->IER = ADC_IER_AWDIE;
  ADC1->TR = FALLING_EDGE;

  ADC->CCR = 0
           | ADC_CCR_VREFEN
           | ADC_CCR_TSEN
           ;

  // Enable ADC
  ADC1->ISR = ADC_ISR_ADRDY;
  ADC1->CR |= ADC_CR_ADEN;
  while (~ADC1->ISR & ADC_ISR_ADRDY) ;

  // Start sampling
  ADC1->CR |= ADC_CR_ADSTART;

  // DMA in continuous mode
  DMA1_Channel1->CPAR = (uint32_t)&ADC1->DR;
  DMA1_Channel1->CMAR = (uint32_t)&adc_values[0];
  DMA1_Channel1->CNDTR = ADC_CHANNELS;
  DMA1_Channel1->CCR |= 0
                     | DMA_CCR_MINC
                     | DMA_CCR_MSIZE_0
                     | DMA_CCR_PSIZE_0
                     | DMA_CCR_CIRC;
  DMA1_Channel1->CCR |= DMA_CCR_EN;

  allow_power = true;

  NVIC_DisableIRQ(ADC1_IRQn);
  NVIC_SetPriority(ADC1_IRQn, PRIORITY_ADC);

  POWER_EN::mode(MODE_INPUT);
  POWER_EN::pull(PULL_UP);
}

void Analog::stop(void) {
  // Disable the DMA
  DMA1_Channel1->CCR = 0;

  // Stop reading values
  ADC1->CR |= ADC_CR_ADSTP;
  while ((ADC1->CR & ADC_CR_ADSTP) != 0) ;

  ADC1->CR |= ADC_CR_ADDIS;
  while ((~ADC1->CR & ADC_CR_ADEN) != 0) ;
}

void Analog::transmit(BodyToHead* data) {
  data->battery.main_voltage = vmain_adc;
  data->battery.charger = EXACT_ADC(ADC_VEXT);
  data->battery.temperature = (int16_t) temperature;
  data->battery.flags = 0
                      | (power_battery_shutdown ? POWER_BATTERY_SHUTDOWN : 0)
                      | (power_low ? POWER_IS_TOO_LOW : 0)
                      | (is_charging ? POWER_IS_CHARGING : 0)
                      | (on_charger ? POWER_ON_CHARGER : 0)
                      | (too_hot ? POWER_CHARGER_OVERHEAT : 0)
                      | ((overheated > 0) ? POWER_IS_OVERHEATED : 0)
                      | ((charge_cutoff && on_charger) ? POWER_BATTERY_DISCONNECTED : 0)
                      ;

  data->tempAlarm = temp_alarm;
  data->touchLevel[1] = button_pressed ? 0xFFFF : 0x0000;
}

void Analog::receive(HeadToBody* data) {
  if (data->powerFlags & POWER_DISCONNECT_CHARGER) {
    disable_charger = true;
  }
  if (data->powerFlags & POWER_CONNECT_CHARGER) {
    disable_charger = false;
  }
}

void Analog::setPower(bool powered) {
  allow_power = powered;
}

static void handleButton() {
  static bool bouncy_button = false;
  static int bouncy_count = 0;
  static int hold_count = 0;
  static int total_release = 0;

  bool button_now = (EXACT_ADC(ADC_BUTTON) >= BUTTON_THRESHOLD);

  // Trap stuck down button
  if (total_release < MINIMUM_RELEASE_UNSTUCK) {
    if (!button_now) {
      total_release++;
    } else {
      total_release = 0;
    }

    return ;
  }

  // Debounce the button
  if (bouncy_button != button_now) {
    bouncy_button = button_now;
    bouncy_count = 0;
  } else if (++bouncy_count > BOUNCE_LENGTH) {
    button_pressed = bouncy_button;
  }

  // Button is not depressed
  if (!button_pressed) {
    hold_count = 0;
    return ;
  }

  // Button is held, handle appropriate cases
  if (++hold_count >= POWER_WIPE_TIME) {
    // Restart head in recovery mode
    if (Analog::on_charger) {
      // Reset encoder hysteresis to old values so that
      // factory menu cursor moves as expected.
      Motors::resetEncoderHysteresis();

      Power::signalRecovery();
      Power::setMode(POWER_ACTIVE);
    }
  } else if (hold_count >= POWER_DOWN_TIME) {
    Power::setMode(POWER_STOP);
  } else {
    Power::setMode(POWER_ACTIVE);
  }
}

template <const TemperatureAlarm alert, const int increment>
static inline bool alarmTimer(uint16_t temp, const int target) {
  if (temp < target) {
    return false ;
  }

  temp_alarm = alert;
  heat_counter += increment;

  return heat_counter > MAX_HEAT_COUNTDOWN;
}

static void handleTemperature() {
  int32_t temp_now;
  // Temperature logic
  if (IS_WHISKEY) {
    temp_now = (adc_values[ADC_THERMISTOR] * 4) / 112 - 53;
  } else {
    temp_now = *TEMP30_CAL_ADDR - ((EXACT_ADC(ADC_TEMP) * TEMP_VOLT_ADJ) >> 16);
    temp_now = ((temp_now * TEMP_SCALE_ADJ) >> 16) + 30;

    // We are running way too hot, have a bowl of boot loops.
    if (temp_now >= 70) {
      Power::setMode(POWER_STOP);
      return ;
    }
  }

  static int samples = 0;
  static int filt_temp = 0;
  filt_temp += temp_now;

  if (++samples >= 32) {
    temperature = filt_temp / 32;
    samples = 0;
    filt_temp = 0;
  }

	static int safe_temp = 47;
	if (IS_XRAY) {
		safe_temp += XRAY_TEMP_ALLOWANCE;
	}
	
  // Our filtered temp is cool enough to reset the counter
  if (temperature < safe_temp) {
    temp_alarm = TEMP_ALARM_SAFE;
    if (heat_counter > 0) heat_counter--;
  } else {
    // Start processing our overheat alarms
    bool disable_vmain = false
      || alarmTimer<TEMP_ALARM_HOT, MAX_HEAT_COUNTDOWN>(temperature, 60) // Fire immediately
      || alarmTimer<TEMP_ALARM_MID,                 10>(temperature, safe_temp+3) // Fire in ~2H
      || alarmTimer<TEMP_ALARM_LOW,                  5>(temperature, safe_temp) // Fire in ~4H
      ;

    if (overheated == 0 && disable_vmain) {
      overheated = OVERHEAT_SHUTDOWN;
    }
  }

  // NOTE: This counter cannot be reset until it fires
  if (overheated > 0 && --overheated == 0) {
    Power::setMode(POWER_STOP);
  }
}

static void handleLowBattery() {
  // Levels
  static const uint32_t EMERGENCY_POWER_DOWN_POINT = ADC_VOLTS(3.4);
  static const uint32_t LOW_VOLTAGE_POWER_DOWN_POINT = ADC_VOLTS(3.62);
  static const int      LOW_VOLTAGE_POWER_DOWN_TIME = 45*TICKS_PER_SECOND; // 45 seconds
  static const int      EARLY_POWER_COUNT_TIME = TICKS_PER_SECOND; // 1 second

  static const int      POWER_DOWN_BATTERY_TIME = 10*TICKS_PER_SECOND; // 10 seconds
  static const int      POWER_DOWN_WARNING_TIME = 4*60*TICKS_PER_SECOND + POWER_DOWN_BATTERY_TIME; // 4 minutes

  // Low voltage shutdown
  static int power_down_timer = LOW_VOLTAGE_POWER_DOWN_TIME;
  static int power_down_limit = POWER_DOWN_WARNING_TIME;
  static int emergency_filter = EARLY_POWER_COUNT_TIME;

  uint32_t vmain = EXACT_ADC(ADC_VMAIN);

  // Emergency power down
  if (vmain < EMERGENCY_POWER_DOWN_POINT) {
    if (emergency_filter > 0 && --emergency_filter == 0) {
      Power::setMode(POWER_STOP);
    }
    return ;
  } else {
    emergency_filter = EARLY_POWER_COUNT_TIME;
  }

  // Crazy low power logic
  if (Analog::on_charger) {
    power_battery_shutdown = false;
    low_power_count_up = EARLY_POWER_COUNT_TIME;

    // Top-up power down timers while on charger
    if (power_down_limit < POWER_DOWN_WARNING_TIME) {
      ++power_down_limit;
    } else if (power_down_timer < LOW_VOLTAGE_POWER_DOWN_TIME) {
      ++power_down_timer;
    } else {
      power_low = false;
    }
  }
  // On boot, if voltage is low immediately off charger, warn and shut down fast.
  // Relying on rampost to show low battery icon and 
  // relying on vic-robot to detect and shutdown right away.
  else if (low_power_count_up < EARLY_POWER_COUNT_TIME) {
    if (vmain < LOW_VOLTAGE_POWER_DOWN_POINT) {
      power_low = true;
    }
    low_power_count_up++;
  } else if (power_low) {
    if (power_down_limit <= 0) {
      Power::setMode(POWER_STOP);
    } else if (--power_down_limit < POWER_DOWN_BATTERY_TIME) {
      power_battery_shutdown = true;
    }
  } else if (vmain < LOW_VOLTAGE_POWER_DOWN_POINT) {
    if (--power_down_timer <= 0) {
      power_low = true;
    }
  } else {
    power_down_timer = LOW_VOLTAGE_POWER_DOWN_TIME;
    power_down_limit = POWER_DOWN_WARNING_TIME;
  }
}

static bool shouldPowerRobot() {
  static int disable_countdown = 0;

  if (allow_power) {
    disable_countdown = 100; // 0.5 seconds before the robot will actually turn off
  } else if (disable_countdown > 0) {
    disable_countdown--;
  }

  return disable_countdown > 0;
}

static void debounceVEXT() {
  static bool last_vext = true;
  static int vext_debounce = MINIMUM_ON_CHARGER;
  bool vext_now = EXACT_ADC(ADC_VEXT) >= TRANSITION_POINT;

  if (vext_now == last_vext) {
    if (vext_debounce < MINIMUM_ON_CHARGER) {
      vext_debounce++;
    } else {
      Analog::on_charger = vext_now;
    }
  } else {
    vext_debounce = 0;
  }

  last_vext = vext_now;
}



void Analog::tick(void) {
  static bool delay_disable = true;
  static int on_charger_time = 0;
  static int off_charger_time = 0;
  static int charging_time = 0;

  static unsigned int total_ticks = 0;

  updateADCCompensate();
  debounceVEXT();
  handleButton();
  handleLowBattery();
  handleTemperature();

<<<<<<< HEAD
	int too_hot_temp = 41;
	if (IS_XRAY) {
		too_hot_temp += XRAY_TEMP_ALLOWANCE;
	}
	
  if (temperature > too_hot_temp && on_charger_time < 200) {
=======
  if (temperature > 41 && on_charger_time < TICKS_PER_SECOND) {
>>>>>>> 2dd68a50
    too_hot = true;
  } else {
    too_hot = false;
  }

  bool prevent_charge = too_hot
    || disable_charger;

  if (on_charger) {
    // This holds the on_charger_time at zero if charging is disabled
    if (!prevent_charge && on_charger_time++ >= TOP_OFF_TIME) {
      on_charger_time = 0;
      charging_time = 0;
    }

    if (!is_charging) {
      // Safe to update any time
      vmain_adc = EXACT_ADC(ADC_VMAIN);
    } else if (total_ticks % (30 * TICKS_PER_SECOND) == 0) {
      // We need to shut down the charger to get an accurate reading.
      // We don't do this every tick so that the charger has some stability.
      // Currently every 30 seconds or 6000 ticks.
      nCHG_PWR::set();

      for(volatile int i=0;i<1500;i++){} // Give time for circuit to power down.

      vmain_adc = EXACT_ADC(ADC_VMAIN);
      nCHG_PWR::reset();
    }

    // Adjust counter here so it's at 0 on the first run and we 
    // get an initial reading.
    total_ticks++;

    if (vmain_adc > BATTERY_FULL_VOLTAGE) {
      if (on_charger_time < TICKS_PER_SECOND) {
        charging_time = CHARGE_FULL_TIME;
      } else {
        charging_time++;
      }

      // Unlikely that power_low == true,
      // but maybe possible with strategic charger hopping.
      power_low = false;
    }
  } else if (++off_charger_time >= ON_CHARGER_RESET) {
    on_charger_time = 0;
    charging_time = 0;
  }

  // Charge saturation time after desired voltage
  const bool max_charge_time_expired = charging_time >= CHARGE_FULL_TIME;
  charge_cutoff = prevent_charge || max_charge_time_expired;

  // Charger / Battery logic
  if (!shouldPowerRobot()) {
    NVIC_DisableIRQ(ADC1_IRQn);

    // Powered off, on charger (let charger power body)
    nCHG_PWR::reset();

    if (!delay_disable) {
      POWER_EN::pull(PULL_NONE);
      POWER_EN::mode(MODE_INPUT);
    } else {
      delay_disable = false;
    }

    low_power_count_up = 0;
    overheated = 0;
    heat_counter = 0;
    is_charging = false;
  } else if (!on_charger) {
    // Powered on, off charger
    POWER_EN::pull(PULL_UP);
    POWER_EN::mode(MODE_INPUT);

    nCHG_PWR::set();

    NVIC_DisableIRQ(ADC1_IRQn);

    delay_disable = true;
    is_charging = false;
  } else if (charge_cutoff) {
    // Battery disconnected, on charger (timeout)
    nCHG_PWR::reset();

    if (!delay_disable) {
      ADC1->ISR = ADC_ISR_AWD;
      NVIC_EnableIRQ(ADC1_IRQn);

      POWER_EN::pull(PULL_NONE);
      POWER_EN::mode(MODE_INPUT);
    } else {
      delay_disable = false;
    }

    // As long as the timer hasn't expired (and we're not manually disabling charging)
    // continue to report that we are charging.
    is_charging = !max_charge_time_expired && !disable_charger;
  } else {
    // Battery connected, on charger (charging)
    nCHG_PWR::reset();

    POWER_EN::pull(PULL_UP);
    POWER_EN::mode(MODE_INPUT);

    NVIC_DisableIRQ(ADC1_IRQn);

    delay_disable = true;
    is_charging = true;
    off_charger_time = 0;
  }
}

extern "C" void ADC1_IRQHandler(void) {
  POWER_EN::set();
  POWER_EN::mode(MODE_OUTPUT);
  POWER_EN::pull(PULL_UP);
  POWER_EN::mode(MODE_INPUT);

  ADC1->ISR = ADC_ISR_AWD;
}
<|MERGE_RESOLUTION|>--- conflicted
+++ resolved
@@ -1,569 +1,565 @@
-#include <string.h>
-
-#include "common.h"
-#include "hardware.h"
-
-#include "messages.h"
-
-#include "analog.h"
-#include "power.h"
-#include "vectors.h"
-#include "flash.h"
-#include "motors.h"
-
-static const int SELECTED_CHANNELS = 0
-  | ADC_CHSELR_CHSEL2
-  | ADC_CHSELR_CHSEL3
-  | ADC_CHSELR_CHSEL4
-  | ADC_CHSELR_CHSEL6
-  | ADC_CHSELR_CHSEL16
-  | ADC_CHSELR_CHSEL17
-  ;
-
-static const int      TICKS_PER_SECOND = 200;
-
-static const uint16_t BATTERY_FULL_VOLTAGE = ADC_VOLTS(4.075); // 4.2 in a perfect world, but give some room for ADC variance, imperfect battery, etc.
-static const int      CHARGE_FULL_TIME = TICKS_PER_SECOND * 60 * 5;           // 5 minutes
-
-static const uint16_t TRANSITION_POINT = ADC_VOLTS(4.3);
-static const uint32_t FALLING_EDGE = ADC_WINDOW(ADC_VOLTS(3.50), ~0);
-static const int      MINIMUM_ON_CHARGER = 5;
-
-static const uint16_t*  TEMP30_CAL_ADDR = (uint16_t*)0x1FFFF7B8;
-static const uint16_t* VREFINT_CAL_ADDR = (uint16_t*)0x1FFFF7BA;
-static const int32_t    TEMP_VOLT_ADJ   = (int32_t)(0x10000 * (2.8 / 3.3));
-static const int32_t    TEMP_SCALE_ADJ  = (int32_t)(0x10000 * (1.000 / 5.336));
-
-// We allow for 4 hours of over-heat time (variable)
-static const int MAX_HEAT_COUNTDOWN = TICKS_PER_SECOND * 60 * 60 * 4 * 5;
-static const int OVERHEAT_SHUTDOWN = TICKS_PER_SECOND * 30;
-
-static const int POWER_DOWN_TIME = TICKS_PER_SECOND * 5.5;               // Shutdown
-static const int POWER_WIPE_TIME = TICKS_PER_SECOND * 12;                // Enter recovery mode
-static const int ON_CHARGER_RESET = TICKS_PER_SECOND * 60;               // 1 Minute
-static const int TOP_OFF_TIME    = TICKS_PER_SECOND * 60 * 60 * 24 * 90; // 90 Days
-
-static const int BOUNCE_LENGTH = 3;
-static const int MINIMUM_RELEASE_UNSTUCK = 20;
-static const int BUTTON_THRESHOLD = ADC_VOLTS(2.0) * 2;
-
-// Xrays run a little hotter. Give them a break when testing for overheating
-static const int XRAY_TEMP_ALLOWANCE = 5;
-
-static bool is_charging = false;
-bool Analog::on_charger = false;
-static bool charge_cutoff = false;
-static bool too_hot = false;
-static bool power_low = false;
-static bool power_battery_shutdown = false;
-static int heat_counter = 0;
-static int low_power_count_up = 0;
-static TemperatureAlarm temp_alarm = TEMP_ALARM_SAFE;
-
-// Assume we started on the charger
-static bool allow_power;
-
-static int16_t temperature;
-static bool disable_charger = false;
-static int overheated = 0;
-
-static uint16_t volatile adc_values[ADC_CHANNELS];
-static bool button_pressed = false;
-
-static const int ADC_SCALE_BITS = 15;
-static uint32_t adc_compensate = 1 << ADC_SCALE_BITS;
-
-// Keep this as a static variable because we have a hack
-// to get accurate measurements while the battery is charging.
-// See code in tick() for details.
-static uint16_t vmain_adc;
-
-static inline uint32_t EXACT_ADC(ADC_CHANNEL ch) {
-  return (adc_values[ch] * adc_compensate) >> ADC_SCALE_BITS;
-}
-
-static void updateADCCompensate()
-{
-  const int OVERSAMPLE = 32;
-  static uint8_t count = 0;
-  static uint32_t vref_avg = 0;
-  vref_avg += adc_values[ADC_VREF];
-
-  if (++count == OVERSAMPLE)
-  {
-    // adc_compensate converts 3.3 calibration to 2.8 - making ADC values as if we had a perfect 2.8 VDDA
-
-    adc_compensate = *VREFINT_CAL_ADDR * ((OVERSAMPLE << ADC_SCALE_BITS) * 33 / 28) / vref_avg;
-    count = vref_avg = 0;
-  }
-}
-
-void Analog::init(void) {
-  // Calibrate ADC1
-  if ((ADC1->CR & ADC_CR_ADEN) != 0) {
-    ADC1->CR |= ADC_CR_ADDIS;
-  }
-  while ((ADC1->CR & ADC_CR_ADEN) != 0) ;
-  ADC1->CFGR1 &= ~ADC_CFGR1_DMAEN;
-  ADC1->CR |= ADC_CR_ADCAL;
-  while ((ADC1->CR & ADC_CR_ADCAL) != 0) ;
-
-  // Setup the ADC for continuous mode
-  ADC1->CHSELR = SELECTED_CHANNELS;
-  ADC1->CFGR1 = 0
-              | ADC_CFGR1_CONT
-              | ADC_CFGR1_DMAEN
-              | ADC_CFGR1_DMACFG
-              | ADC_CFGR1_AWDEN
-              | ADC_CFGR1_AWDSGL
-              | (ADC_CFGR1_AWDCH_0 * 4) // ADC Channel 4 (VMAIN)
-              ;
-  ADC1->CFGR2 = 0
-              | ADC_CFGR2_CKMODE_1
-              ;
-  ADC1->SMPR  = 0
-              | ADC_SMPR_SMP_0  // ~0.4us
-              //| ADC_SMPR_SMP_1
-              | ADC_SMPR_SMP_2
-              ;
-
-  ADC1->IER = ADC_IER_AWDIE;
-  ADC1->TR = FALLING_EDGE;
-
-  ADC->CCR = 0
-           | ADC_CCR_VREFEN
-           | ADC_CCR_TSEN
-           ;
-
-  // Enable ADC
-  ADC1->ISR = ADC_ISR_ADRDY;
-  ADC1->CR |= ADC_CR_ADEN;
-  while (~ADC1->ISR & ADC_ISR_ADRDY) ;
-
-  // Start sampling
-  ADC1->CR |= ADC_CR_ADSTART;
-
-  // DMA in continuous mode
-  DMA1_Channel1->CPAR = (uint32_t)&ADC1->DR;
-  DMA1_Channel1->CMAR = (uint32_t)&adc_values[0];
-  DMA1_Channel1->CNDTR = ADC_CHANNELS;
-  DMA1_Channel1->CCR |= 0
-                     | DMA_CCR_MINC
-                     | DMA_CCR_MSIZE_0
-                     | DMA_CCR_PSIZE_0
-                     | DMA_CCR_CIRC;
-  DMA1_Channel1->CCR |= DMA_CCR_EN;
-
-  allow_power = true;
-
-  NVIC_DisableIRQ(ADC1_IRQn);
-  NVIC_SetPriority(ADC1_IRQn, PRIORITY_ADC);
-
-  POWER_EN::mode(MODE_INPUT);
-  POWER_EN::pull(PULL_UP);
-}
-
-void Analog::stop(void) {
-  // Disable the DMA
-  DMA1_Channel1->CCR = 0;
-
-  // Stop reading values
-  ADC1->CR |= ADC_CR_ADSTP;
-  while ((ADC1->CR & ADC_CR_ADSTP) != 0) ;
-
-  ADC1->CR |= ADC_CR_ADDIS;
-  while ((~ADC1->CR & ADC_CR_ADEN) != 0) ;
-}
-
-void Analog::transmit(BodyToHead* data) {
-  data->battery.main_voltage = vmain_adc;
-  data->battery.charger = EXACT_ADC(ADC_VEXT);
-  data->battery.temperature = (int16_t) temperature;
-  data->battery.flags = 0
-                      | (power_battery_shutdown ? POWER_BATTERY_SHUTDOWN : 0)
-                      | (power_low ? POWER_IS_TOO_LOW : 0)
-                      | (is_charging ? POWER_IS_CHARGING : 0)
-                      | (on_charger ? POWER_ON_CHARGER : 0)
-                      | (too_hot ? POWER_CHARGER_OVERHEAT : 0)
-                      | ((overheated > 0) ? POWER_IS_OVERHEATED : 0)
-                      | ((charge_cutoff && on_charger) ? POWER_BATTERY_DISCONNECTED : 0)
-                      ;
-
-  data->tempAlarm = temp_alarm;
-  data->touchLevel[1] = button_pressed ? 0xFFFF : 0x0000;
-}
-
-void Analog::receive(HeadToBody* data) {
-  if (data->powerFlags & POWER_DISCONNECT_CHARGER) {
-    disable_charger = true;
-  }
-  if (data->powerFlags & POWER_CONNECT_CHARGER) {
-    disable_charger = false;
-  }
-}
-
-void Analog::setPower(bool powered) {
-  allow_power = powered;
-}
-
-static void handleButton() {
-  static bool bouncy_button = false;
-  static int bouncy_count = 0;
-  static int hold_count = 0;
-  static int total_release = 0;
-
-  bool button_now = (EXACT_ADC(ADC_BUTTON) >= BUTTON_THRESHOLD);
-
-  // Trap stuck down button
-  if (total_release < MINIMUM_RELEASE_UNSTUCK) {
-    if (!button_now) {
-      total_release++;
-    } else {
-      total_release = 0;
-    }
-
-    return ;
-  }
-
-  // Debounce the button
-  if (bouncy_button != button_now) {
-    bouncy_button = button_now;
-    bouncy_count = 0;
-  } else if (++bouncy_count > BOUNCE_LENGTH) {
-    button_pressed = bouncy_button;
-  }
-
-  // Button is not depressed
-  if (!button_pressed) {
-    hold_count = 0;
-    return ;
-  }
-
-  // Button is held, handle appropriate cases
-  if (++hold_count >= POWER_WIPE_TIME) {
-    // Restart head in recovery mode
-    if (Analog::on_charger) {
-      // Reset encoder hysteresis to old values so that
-      // factory menu cursor moves as expected.
-      Motors::resetEncoderHysteresis();
-
-      Power::signalRecovery();
-      Power::setMode(POWER_ACTIVE);
-    }
-  } else if (hold_count >= POWER_DOWN_TIME) {
-    Power::setMode(POWER_STOP);
-  } else {
-    Power::setMode(POWER_ACTIVE);
-  }
-}
-
-template <const TemperatureAlarm alert, const int increment>
-static inline bool alarmTimer(uint16_t temp, const int target) {
-  if (temp < target) {
-    return false ;
-  }
-
-  temp_alarm = alert;
-  heat_counter += increment;
-
-  return heat_counter > MAX_HEAT_COUNTDOWN;
-}
-
-static void handleTemperature() {
-  int32_t temp_now;
-  // Temperature logic
-  if (IS_WHISKEY) {
-    temp_now = (adc_values[ADC_THERMISTOR] * 4) / 112 - 53;
-  } else {
-    temp_now = *TEMP30_CAL_ADDR - ((EXACT_ADC(ADC_TEMP) * TEMP_VOLT_ADJ) >> 16);
-    temp_now = ((temp_now * TEMP_SCALE_ADJ) >> 16) + 30;
-
-    // We are running way too hot, have a bowl of boot loops.
-    if (temp_now >= 70) {
-      Power::setMode(POWER_STOP);
-      return ;
-    }
-  }
-
-  static int samples = 0;
-  static int filt_temp = 0;
-  filt_temp += temp_now;
-
-  if (++samples >= 32) {
-    temperature = filt_temp / 32;
-    samples = 0;
-    filt_temp = 0;
-  }
-
-	static int safe_temp = 47;
-	if (IS_XRAY) {
-		safe_temp += XRAY_TEMP_ALLOWANCE;
-	}
-	
-  // Our filtered temp is cool enough to reset the counter
-  if (temperature < safe_temp) {
-    temp_alarm = TEMP_ALARM_SAFE;
-    if (heat_counter > 0) heat_counter--;
-  } else {
-    // Start processing our overheat alarms
-    bool disable_vmain = false
-      || alarmTimer<TEMP_ALARM_HOT, MAX_HEAT_COUNTDOWN>(temperature, 60) // Fire immediately
-      || alarmTimer<TEMP_ALARM_MID,                 10>(temperature, safe_temp+3) // Fire in ~2H
-      || alarmTimer<TEMP_ALARM_LOW,                  5>(temperature, safe_temp) // Fire in ~4H
-      ;
-
-    if (overheated == 0 && disable_vmain) {
-      overheated = OVERHEAT_SHUTDOWN;
-    }
-  }
-
-  // NOTE: This counter cannot be reset until it fires
-  if (overheated > 0 && --overheated == 0) {
-    Power::setMode(POWER_STOP);
-  }
-}
-
-static void handleLowBattery() {
-  // Levels
-  static const uint32_t EMERGENCY_POWER_DOWN_POINT = ADC_VOLTS(3.4);
-  static const uint32_t LOW_VOLTAGE_POWER_DOWN_POINT = ADC_VOLTS(3.62);
-  static const int      LOW_VOLTAGE_POWER_DOWN_TIME = 45*TICKS_PER_SECOND; // 45 seconds
-  static const int      EARLY_POWER_COUNT_TIME = TICKS_PER_SECOND; // 1 second
-
-  static const int      POWER_DOWN_BATTERY_TIME = 10*TICKS_PER_SECOND; // 10 seconds
-  static const int      POWER_DOWN_WARNING_TIME = 4*60*TICKS_PER_SECOND + POWER_DOWN_BATTERY_TIME; // 4 minutes
-
-  // Low voltage shutdown
-  static int power_down_timer = LOW_VOLTAGE_POWER_DOWN_TIME;
-  static int power_down_limit = POWER_DOWN_WARNING_TIME;
-  static int emergency_filter = EARLY_POWER_COUNT_TIME;
-
-  uint32_t vmain = EXACT_ADC(ADC_VMAIN);
-
-  // Emergency power down
-  if (vmain < EMERGENCY_POWER_DOWN_POINT) {
-    if (emergency_filter > 0 && --emergency_filter == 0) {
-      Power::setMode(POWER_STOP);
-    }
-    return ;
-  } else {
-    emergency_filter = EARLY_POWER_COUNT_TIME;
-  }
-
-  // Crazy low power logic
-  if (Analog::on_charger) {
-    power_battery_shutdown = false;
-    low_power_count_up = EARLY_POWER_COUNT_TIME;
-
-    // Top-up power down timers while on charger
-    if (power_down_limit < POWER_DOWN_WARNING_TIME) {
-      ++power_down_limit;
-    } else if (power_down_timer < LOW_VOLTAGE_POWER_DOWN_TIME) {
-      ++power_down_timer;
-    } else {
-      power_low = false;
-    }
-  }
-  // On boot, if voltage is low immediately off charger, warn and shut down fast.
-  // Relying on rampost to show low battery icon and 
-  // relying on vic-robot to detect and shutdown right away.
-  else if (low_power_count_up < EARLY_POWER_COUNT_TIME) {
-    if (vmain < LOW_VOLTAGE_POWER_DOWN_POINT) {
-      power_low = true;
-    }
-    low_power_count_up++;
-  } else if (power_low) {
-    if (power_down_limit <= 0) {
-      Power::setMode(POWER_STOP);
-    } else if (--power_down_limit < POWER_DOWN_BATTERY_TIME) {
-      power_battery_shutdown = true;
-    }
-  } else if (vmain < LOW_VOLTAGE_POWER_DOWN_POINT) {
-    if (--power_down_timer <= 0) {
-      power_low = true;
-    }
-  } else {
-    power_down_timer = LOW_VOLTAGE_POWER_DOWN_TIME;
-    power_down_limit = POWER_DOWN_WARNING_TIME;
-  }
-}
-
-static bool shouldPowerRobot() {
-  static int disable_countdown = 0;
-
-  if (allow_power) {
-    disable_countdown = 100; // 0.5 seconds before the robot will actually turn off
-  } else if (disable_countdown > 0) {
-    disable_countdown--;
-  }
-
-  return disable_countdown > 0;
-}
-
-static void debounceVEXT() {
-  static bool last_vext = true;
-  static int vext_debounce = MINIMUM_ON_CHARGER;
-  bool vext_now = EXACT_ADC(ADC_VEXT) >= TRANSITION_POINT;
-
-  if (vext_now == last_vext) {
-    if (vext_debounce < MINIMUM_ON_CHARGER) {
-      vext_debounce++;
-    } else {
-      Analog::on_charger = vext_now;
-    }
-  } else {
-    vext_debounce = 0;
-  }
-
-  last_vext = vext_now;
-}
-
-
-
-void Analog::tick(void) {
-  static bool delay_disable = true;
-  static int on_charger_time = 0;
-  static int off_charger_time = 0;
-  static int charging_time = 0;
-
-  static unsigned int total_ticks = 0;
-
-  updateADCCompensate();
-  debounceVEXT();
-  handleButton();
-  handleLowBattery();
-  handleTemperature();
-
-<<<<<<< HEAD
-	int too_hot_temp = 41;
-	if (IS_XRAY) {
-		too_hot_temp += XRAY_TEMP_ALLOWANCE;
-	}
-	
-  if (temperature > too_hot_temp && on_charger_time < 200) {
-=======
-  if (temperature > 41 && on_charger_time < TICKS_PER_SECOND) {
->>>>>>> 2dd68a50
-    too_hot = true;
-  } else {
-    too_hot = false;
-  }
-
-  bool prevent_charge = too_hot
-    || disable_charger;
-
-  if (on_charger) {
-    // This holds the on_charger_time at zero if charging is disabled
-    if (!prevent_charge && on_charger_time++ >= TOP_OFF_TIME) {
-      on_charger_time = 0;
-      charging_time = 0;
-    }
-
-    if (!is_charging) {
-      // Safe to update any time
-      vmain_adc = EXACT_ADC(ADC_VMAIN);
-    } else if (total_ticks % (30 * TICKS_PER_SECOND) == 0) {
-      // We need to shut down the charger to get an accurate reading.
-      // We don't do this every tick so that the charger has some stability.
-      // Currently every 30 seconds or 6000 ticks.
-      nCHG_PWR::set();
-
-      for(volatile int i=0;i<1500;i++){} // Give time for circuit to power down.
-
-      vmain_adc = EXACT_ADC(ADC_VMAIN);
-      nCHG_PWR::reset();
-    }
-
-    // Adjust counter here so it's at 0 on the first run and we 
-    // get an initial reading.
-    total_ticks++;
-
-    if (vmain_adc > BATTERY_FULL_VOLTAGE) {
-      if (on_charger_time < TICKS_PER_SECOND) {
-        charging_time = CHARGE_FULL_TIME;
-      } else {
-        charging_time++;
-      }
-
-      // Unlikely that power_low == true,
-      // but maybe possible with strategic charger hopping.
-      power_low = false;
-    }
-  } else if (++off_charger_time >= ON_CHARGER_RESET) {
-    on_charger_time = 0;
-    charging_time = 0;
-  }
-
-  // Charge saturation time after desired voltage
-  const bool max_charge_time_expired = charging_time >= CHARGE_FULL_TIME;
-  charge_cutoff = prevent_charge || max_charge_time_expired;
-
-  // Charger / Battery logic
-  if (!shouldPowerRobot()) {
-    NVIC_DisableIRQ(ADC1_IRQn);
-
-    // Powered off, on charger (let charger power body)
-    nCHG_PWR::reset();
-
-    if (!delay_disable) {
-      POWER_EN::pull(PULL_NONE);
-      POWER_EN::mode(MODE_INPUT);
-    } else {
-      delay_disable = false;
-    }
-
-    low_power_count_up = 0;
-    overheated = 0;
-    heat_counter = 0;
-    is_charging = false;
-  } else if (!on_charger) {
-    // Powered on, off charger
-    POWER_EN::pull(PULL_UP);
-    POWER_EN::mode(MODE_INPUT);
-
-    nCHG_PWR::set();
-
-    NVIC_DisableIRQ(ADC1_IRQn);
-
-    delay_disable = true;
-    is_charging = false;
-  } else if (charge_cutoff) {
-    // Battery disconnected, on charger (timeout)
-    nCHG_PWR::reset();
-
-    if (!delay_disable) {
-      ADC1->ISR = ADC_ISR_AWD;
-      NVIC_EnableIRQ(ADC1_IRQn);
-
-      POWER_EN::pull(PULL_NONE);
-      POWER_EN::mode(MODE_INPUT);
-    } else {
-      delay_disable = false;
-    }
-
-    // As long as the timer hasn't expired (and we're not manually disabling charging)
-    // continue to report that we are charging.
-    is_charging = !max_charge_time_expired && !disable_charger;
-  } else {
-    // Battery connected, on charger (charging)
-    nCHG_PWR::reset();
-
-    POWER_EN::pull(PULL_UP);
-    POWER_EN::mode(MODE_INPUT);
-
-    NVIC_DisableIRQ(ADC1_IRQn);
-
-    delay_disable = true;
-    is_charging = true;
-    off_charger_time = 0;
-  }
-}
-
-extern "C" void ADC1_IRQHandler(void) {
-  POWER_EN::set();
-  POWER_EN::mode(MODE_OUTPUT);
-  POWER_EN::pull(PULL_UP);
-  POWER_EN::mode(MODE_INPUT);
-
-  ADC1->ISR = ADC_ISR_AWD;
-}
+#include <string.h>
+
+#include "common.h"
+#include "hardware.h"
+
+#include "messages.h"
+
+#include "analog.h"
+#include "power.h"
+#include "vectors.h"
+#include "flash.h"
+#include "motors.h"
+
+static const int SELECTED_CHANNELS = 0
+  | ADC_CHSELR_CHSEL2
+  | ADC_CHSELR_CHSEL3
+  | ADC_CHSELR_CHSEL4
+  | ADC_CHSELR_CHSEL6
+  | ADC_CHSELR_CHSEL16
+  | ADC_CHSELR_CHSEL17
+  ;
+
+static const int      TICKS_PER_SECOND = 200;
+
+static const uint16_t BATTERY_FULL_VOLTAGE = ADC_VOLTS(4.075); // 4.2 in a perfect world, but give some room for ADC variance, imperfect battery, etc.
+static const int      CHARGE_FULL_TIME = TICKS_PER_SECOND * 60 * 5;           // 5 minutes
+
+static const uint16_t TRANSITION_POINT = ADC_VOLTS(4.3);
+static const uint32_t FALLING_EDGE = ADC_WINDOW(ADC_VOLTS(3.50), ~0);
+static const int      MINIMUM_ON_CHARGER = 5;
+
+static const uint16_t*  TEMP30_CAL_ADDR = (uint16_t*)0x1FFFF7B8;
+static const uint16_t* VREFINT_CAL_ADDR = (uint16_t*)0x1FFFF7BA;
+static const int32_t    TEMP_VOLT_ADJ   = (int32_t)(0x10000 * (2.8 / 3.3));
+static const int32_t    TEMP_SCALE_ADJ  = (int32_t)(0x10000 * (1.000 / 5.336));
+
+// We allow for 4 hours of over-heat time (variable)
+static const int MAX_HEAT_COUNTDOWN = TICKS_PER_SECOND * 60 * 60 * 4 * 5;
+static const int OVERHEAT_SHUTDOWN = TICKS_PER_SECOND * 30;
+
+static const int POWER_DOWN_TIME = TICKS_PER_SECOND * 5.5;               // Shutdown
+static const int POWER_WIPE_TIME = TICKS_PER_SECOND * 12;                // Enter recovery mode
+static const int ON_CHARGER_RESET = TICKS_PER_SECOND * 60;               // 1 Minute
+static const int TOP_OFF_TIME    = TICKS_PER_SECOND * 60 * 60 * 24 * 90; // 90 Days
+
+static const int BOUNCE_LENGTH = 3;
+static const int MINIMUM_RELEASE_UNSTUCK = 20;
+static const int BUTTON_THRESHOLD = ADC_VOLTS(2.0) * 2;
+
+// Xrays run a little hotter. Give them a break when testing for overheating
+static const int XRAY_TEMP_ALLOWANCE = 5;
+
+static bool is_charging = false;
+bool Analog::on_charger = false;
+static bool charge_cutoff = false;
+static bool too_hot = false;
+static bool power_low = false;
+static bool power_battery_shutdown = false;
+static int heat_counter = 0;
+static int low_power_count_up = 0;
+static TemperatureAlarm temp_alarm = TEMP_ALARM_SAFE;
+
+// Assume we started on the charger
+static bool allow_power;
+
+static int16_t temperature;
+static bool disable_charger = false;
+static int overheated = 0;
+
+static uint16_t volatile adc_values[ADC_CHANNELS];
+static bool button_pressed = false;
+
+static const int ADC_SCALE_BITS = 15;
+static uint32_t adc_compensate = 1 << ADC_SCALE_BITS;
+
+// Keep this as a static variable because we have a hack
+// to get accurate measurements while the battery is charging.
+// See code in tick() for details.
+static uint16_t vmain_adc;
+
+static inline uint32_t EXACT_ADC(ADC_CHANNEL ch) {
+  return (adc_values[ch] * adc_compensate) >> ADC_SCALE_BITS;
+}
+
+static void updateADCCompensate()
+{
+  const int OVERSAMPLE = 32;
+  static uint8_t count = 0;
+  static uint32_t vref_avg = 0;
+  vref_avg += adc_values[ADC_VREF];
+
+  if (++count == OVERSAMPLE)
+  {
+    // adc_compensate converts 3.3 calibration to 2.8 - making ADC values as if we had a perfect 2.8 VDDA
+
+    adc_compensate = *VREFINT_CAL_ADDR * ((OVERSAMPLE << ADC_SCALE_BITS) * 33 / 28) / vref_avg;
+    count = vref_avg = 0;
+  }
+}
+
+void Analog::init(void) {
+  // Calibrate ADC1
+  if ((ADC1->CR & ADC_CR_ADEN) != 0) {
+    ADC1->CR |= ADC_CR_ADDIS;
+  }
+  while ((ADC1->CR & ADC_CR_ADEN) != 0) ;
+  ADC1->CFGR1 &= ~ADC_CFGR1_DMAEN;
+  ADC1->CR |= ADC_CR_ADCAL;
+  while ((ADC1->CR & ADC_CR_ADCAL) != 0) ;
+
+  // Setup the ADC for continuous mode
+  ADC1->CHSELR = SELECTED_CHANNELS;
+  ADC1->CFGR1 = 0
+              | ADC_CFGR1_CONT
+              | ADC_CFGR1_DMAEN
+              | ADC_CFGR1_DMACFG
+              | ADC_CFGR1_AWDEN
+              | ADC_CFGR1_AWDSGL
+              | (ADC_CFGR1_AWDCH_0 * 4) // ADC Channel 4 (VMAIN)
+              ;
+  ADC1->CFGR2 = 0
+              | ADC_CFGR2_CKMODE_1
+              ;
+  ADC1->SMPR  = 0
+              | ADC_SMPR_SMP_0  // ~0.4us
+              //| ADC_SMPR_SMP_1
+              | ADC_SMPR_SMP_2
+              ;
+
+  ADC1->IER = ADC_IER_AWDIE;
+  ADC1->TR = FALLING_EDGE;
+
+  ADC->CCR = 0
+           | ADC_CCR_VREFEN
+           | ADC_CCR_TSEN
+           ;
+
+  // Enable ADC
+  ADC1->ISR = ADC_ISR_ADRDY;
+  ADC1->CR |= ADC_CR_ADEN;
+  while (~ADC1->ISR & ADC_ISR_ADRDY) ;
+
+  // Start sampling
+  ADC1->CR |= ADC_CR_ADSTART;
+
+  // DMA in continuous mode
+  DMA1_Channel1->CPAR = (uint32_t)&ADC1->DR;
+  DMA1_Channel1->CMAR = (uint32_t)&adc_values[0];
+  DMA1_Channel1->CNDTR = ADC_CHANNELS;
+  DMA1_Channel1->CCR |= 0
+                     | DMA_CCR_MINC
+                     | DMA_CCR_MSIZE_0
+                     | DMA_CCR_PSIZE_0
+                     | DMA_CCR_CIRC;
+  DMA1_Channel1->CCR |= DMA_CCR_EN;
+
+  allow_power = true;
+
+  NVIC_DisableIRQ(ADC1_IRQn);
+  NVIC_SetPriority(ADC1_IRQn, PRIORITY_ADC);
+
+  POWER_EN::mode(MODE_INPUT);
+  POWER_EN::pull(PULL_UP);
+}
+
+void Analog::stop(void) {
+  // Disable the DMA
+  DMA1_Channel1->CCR = 0;
+
+  // Stop reading values
+  ADC1->CR |= ADC_CR_ADSTP;
+  while ((ADC1->CR & ADC_CR_ADSTP) != 0) ;
+
+  ADC1->CR |= ADC_CR_ADDIS;
+  while ((~ADC1->CR & ADC_CR_ADEN) != 0) ;
+}
+
+void Analog::transmit(BodyToHead* data) {
+  data->battery.main_voltage = vmain_adc;
+  data->battery.charger = EXACT_ADC(ADC_VEXT);
+  data->battery.temperature = (int16_t) temperature;
+  data->battery.flags = 0
+                      | (power_battery_shutdown ? POWER_BATTERY_SHUTDOWN : 0)
+                      | (power_low ? POWER_IS_TOO_LOW : 0)
+                      | (is_charging ? POWER_IS_CHARGING : 0)
+                      | (on_charger ? POWER_ON_CHARGER : 0)
+                      | (too_hot ? POWER_CHARGER_OVERHEAT : 0)
+                      | ((overheated > 0) ? POWER_IS_OVERHEATED : 0)
+                      | ((charge_cutoff && on_charger) ? POWER_BATTERY_DISCONNECTED : 0)
+                      ;
+
+  data->tempAlarm = temp_alarm;
+  data->touchLevel[1] = button_pressed ? 0xFFFF : 0x0000;
+}
+
+void Analog::receive(HeadToBody* data) {
+  if (data->powerFlags & POWER_DISCONNECT_CHARGER) {
+    disable_charger = true;
+  }
+  if (data->powerFlags & POWER_CONNECT_CHARGER) {
+    disable_charger = false;
+  }
+}
+
+void Analog::setPower(bool powered) {
+  allow_power = powered;
+}
+
+static void handleButton() {
+  static bool bouncy_button = false;
+  static int bouncy_count = 0;
+  static int hold_count = 0;
+  static int total_release = 0;
+
+  bool button_now = (EXACT_ADC(ADC_BUTTON) >= BUTTON_THRESHOLD);
+
+  // Trap stuck down button
+  if (total_release < MINIMUM_RELEASE_UNSTUCK) {
+    if (!button_now) {
+      total_release++;
+    } else {
+      total_release = 0;
+    }
+
+    return ;
+  }
+
+  // Debounce the button
+  if (bouncy_button != button_now) {
+    bouncy_button = button_now;
+    bouncy_count = 0;
+  } else if (++bouncy_count > BOUNCE_LENGTH) {
+    button_pressed = bouncy_button;
+  }
+
+  // Button is not depressed
+  if (!button_pressed) {
+    hold_count = 0;
+    return ;
+  }
+
+  // Button is held, handle appropriate cases
+  if (++hold_count >= POWER_WIPE_TIME) {
+    // Restart head in recovery mode
+    if (Analog::on_charger) {
+      // Reset encoder hysteresis to old values so that
+      // factory menu cursor moves as expected.
+      Motors::resetEncoderHysteresis();
+
+      Power::signalRecovery();
+      Power::setMode(POWER_ACTIVE);
+    }
+  } else if (hold_count >= POWER_DOWN_TIME) {
+    Power::setMode(POWER_STOP);
+  } else {
+    Power::setMode(POWER_ACTIVE);
+  }
+}
+
+template <const TemperatureAlarm alert, const int increment>
+static inline bool alarmTimer(uint16_t temp, const int target) {
+  if (temp < target) {
+    return false ;
+  }
+
+  temp_alarm = alert;
+  heat_counter += increment;
+
+  return heat_counter > MAX_HEAT_COUNTDOWN;
+}
+
+static void handleTemperature() {
+  int32_t temp_now;
+  // Temperature logic
+  if (IS_WHISKEY) {
+    temp_now = (adc_values[ADC_THERMISTOR] * 4) / 112 - 53;
+  } else {
+    temp_now = *TEMP30_CAL_ADDR - ((EXACT_ADC(ADC_TEMP) * TEMP_VOLT_ADJ) >> 16);
+    temp_now = ((temp_now * TEMP_SCALE_ADJ) >> 16) + 30;
+
+    // We are running way too hot, have a bowl of boot loops.
+    if (temp_now >= 70) {
+      Power::setMode(POWER_STOP);
+      return ;
+    }
+  }
+
+  static int samples = 0;
+  static int filt_temp = 0;
+  filt_temp += temp_now;
+
+  if (++samples >= 32) {
+    temperature = filt_temp / 32;
+    samples = 0;
+    filt_temp = 0;
+  }
+
+	static int safe_temp = 47;
+	if (IS_XRAY) {
+		safe_temp += XRAY_TEMP_ALLOWANCE;
+	}
+	
+  // Our filtered temp is cool enough to reset the counter
+  if (temperature < safe_temp) {
+    temp_alarm = TEMP_ALARM_SAFE;
+    if (heat_counter > 0) heat_counter--;
+  } else {
+    // Start processing our overheat alarms
+    bool disable_vmain = false
+      || alarmTimer<TEMP_ALARM_HOT, MAX_HEAT_COUNTDOWN>(temperature, 60) // Fire immediately
+      || alarmTimer<TEMP_ALARM_MID,                 10>(temperature, safe_temp+3) // Fire in ~2H
+      || alarmTimer<TEMP_ALARM_LOW,                  5>(temperature, safe_temp) // Fire in ~4H
+      ;
+
+    if (overheated == 0 && disable_vmain) {
+      overheated = OVERHEAT_SHUTDOWN;
+    }
+  }
+
+  // NOTE: This counter cannot be reset until it fires
+  if (overheated > 0 && --overheated == 0) {
+    Power::setMode(POWER_STOP);
+  }
+}
+
+static void handleLowBattery() {
+  // Levels
+  static const uint32_t EMERGENCY_POWER_DOWN_POINT = ADC_VOLTS(3.4);
+  static const uint32_t LOW_VOLTAGE_POWER_DOWN_POINT = ADC_VOLTS(3.62);
+  static const int      LOW_VOLTAGE_POWER_DOWN_TIME = 45*TICKS_PER_SECOND; // 45 seconds
+  static const int      EARLY_POWER_COUNT_TIME = TICKS_PER_SECOND; // 1 second
+
+  static const int      POWER_DOWN_BATTERY_TIME = 10*TICKS_PER_SECOND; // 10 seconds
+  static const int      POWER_DOWN_WARNING_TIME = 4*60*TICKS_PER_SECOND + POWER_DOWN_BATTERY_TIME; // 4 minutes
+
+  // Low voltage shutdown
+  static int power_down_timer = LOW_VOLTAGE_POWER_DOWN_TIME;
+  static int power_down_limit = POWER_DOWN_WARNING_TIME;
+  static int emergency_filter = EARLY_POWER_COUNT_TIME;
+
+  uint32_t vmain = EXACT_ADC(ADC_VMAIN);
+
+  // Emergency power down
+  if (vmain < EMERGENCY_POWER_DOWN_POINT) {
+    if (emergency_filter > 0 && --emergency_filter == 0) {
+      Power::setMode(POWER_STOP);
+    }
+    return ;
+  } else {
+    emergency_filter = EARLY_POWER_COUNT_TIME;
+  }
+
+  // Crazy low power logic
+  if (Analog::on_charger) {
+    power_battery_shutdown = false;
+    low_power_count_up = EARLY_POWER_COUNT_TIME;
+
+    // Top-up power down timers while on charger
+    if (power_down_limit < POWER_DOWN_WARNING_TIME) {
+      ++power_down_limit;
+    } else if (power_down_timer < LOW_VOLTAGE_POWER_DOWN_TIME) {
+      ++power_down_timer;
+    } else {
+      power_low = false;
+    }
+  }
+  // On boot, if voltage is low immediately off charger, warn and shut down fast.
+  // Relying on rampost to show low battery icon and 
+  // relying on vic-robot to detect and shutdown right away.
+  else if (low_power_count_up < EARLY_POWER_COUNT_TIME) {
+    if (vmain < LOW_VOLTAGE_POWER_DOWN_POINT) {
+      power_low = true;
+    }
+    low_power_count_up++;
+  } else if (power_low) {
+    if (power_down_limit <= 0) {
+      Power::setMode(POWER_STOP);
+    } else if (--power_down_limit < POWER_DOWN_BATTERY_TIME) {
+      power_battery_shutdown = true;
+    }
+  } else if (vmain < LOW_VOLTAGE_POWER_DOWN_POINT) {
+    if (--power_down_timer <= 0) {
+      power_low = true;
+    }
+  } else {
+    power_down_timer = LOW_VOLTAGE_POWER_DOWN_TIME;
+    power_down_limit = POWER_DOWN_WARNING_TIME;
+  }
+}
+
+static bool shouldPowerRobot() {
+  static int disable_countdown = 0;
+
+  if (allow_power) {
+    disable_countdown = 100; // 0.5 seconds before the robot will actually turn off
+  } else if (disable_countdown > 0) {
+    disable_countdown--;
+  }
+
+  return disable_countdown > 0;
+}
+
+static void debounceVEXT() {
+  static bool last_vext = true;
+  static int vext_debounce = MINIMUM_ON_CHARGER;
+  bool vext_now = EXACT_ADC(ADC_VEXT) >= TRANSITION_POINT;
+
+  if (vext_now == last_vext) {
+    if (vext_debounce < MINIMUM_ON_CHARGER) {
+      vext_debounce++;
+    } else {
+      Analog::on_charger = vext_now;
+    }
+  } else {
+    vext_debounce = 0;
+  }
+
+  last_vext = vext_now;
+}
+
+
+
+void Analog::tick(void) {
+  static bool delay_disable = true;
+  static int on_charger_time = 0;
+  static int off_charger_time = 0;
+  static int charging_time = 0;
+
+  static unsigned int total_ticks = 0;
+
+  updateADCCompensate();
+  debounceVEXT();
+  handleButton();
+  handleLowBattery();
+  handleTemperature();
+
+	int too_hot_temp = 41;
+	if (IS_XRAY) {
+		too_hot_temp += XRAY_TEMP_ALLOWANCE;
+	}
+	
+  if (temperature > too_hot_temp && on_charger_time < TICKS_PER_SECOND) {
+    too_hot = true;
+  } else {
+    too_hot = false;
+  }
+
+  bool prevent_charge = too_hot
+    || disable_charger;
+
+  if (on_charger) {
+    // This holds the on_charger_time at zero if charging is disabled
+    if (!prevent_charge && on_charger_time++ >= TOP_OFF_TIME) {
+      on_charger_time = 0;
+      charging_time = 0;
+    }
+
+    if (!is_charging) {
+      // Safe to update any time
+      vmain_adc = EXACT_ADC(ADC_VMAIN);
+    } else if (total_ticks % (30 * TICKS_PER_SECOND) == 0) {
+      // We need to shut down the charger to get an accurate reading.
+      // We don't do this every tick so that the charger has some stability.
+      // Currently every 30 seconds or 6000 ticks.
+      nCHG_PWR::set();
+
+      for(volatile int i=0;i<1500;i++){} // Give time for circuit to power down.
+
+      vmain_adc = EXACT_ADC(ADC_VMAIN);
+      nCHG_PWR::reset();
+    }
+
+    // Adjust counter here so it's at 0 on the first run and we 
+    // get an initial reading.
+    total_ticks++;
+
+    if (vmain_adc > BATTERY_FULL_VOLTAGE) {
+      if (on_charger_time < TICKS_PER_SECOND) {
+        charging_time = CHARGE_FULL_TIME;
+      } else {
+        charging_time++;
+      }
+
+      // Unlikely that power_low == true,
+      // but maybe possible with strategic charger hopping.
+      power_low = false;
+    }
+  } else if (++off_charger_time >= ON_CHARGER_RESET) {
+    on_charger_time = 0;
+    charging_time = 0;
+  }
+
+  // Charge saturation time after desired voltage
+  const bool max_charge_time_expired = charging_time >= CHARGE_FULL_TIME;
+  charge_cutoff = prevent_charge || max_charge_time_expired;
+
+  // Charger / Battery logic
+  if (!shouldPowerRobot()) {
+    NVIC_DisableIRQ(ADC1_IRQn);
+
+    // Powered off, on charger (let charger power body)
+    nCHG_PWR::reset();
+
+    if (!delay_disable) {
+      POWER_EN::pull(PULL_NONE);
+      POWER_EN::mode(MODE_INPUT);
+    } else {
+      delay_disable = false;
+    }
+
+    low_power_count_up = 0;
+    overheated = 0;
+    heat_counter = 0;
+    is_charging = false;
+  } else if (!on_charger) {
+    // Powered on, off charger
+    POWER_EN::pull(PULL_UP);
+    POWER_EN::mode(MODE_INPUT);
+
+    nCHG_PWR::set();
+
+    NVIC_DisableIRQ(ADC1_IRQn);
+
+    delay_disable = true;
+    is_charging = false;
+  } else if (charge_cutoff) {
+    // Battery disconnected, on charger (timeout)
+    nCHG_PWR::reset();
+
+    if (!delay_disable) {
+      ADC1->ISR = ADC_ISR_AWD;
+      NVIC_EnableIRQ(ADC1_IRQn);
+
+      POWER_EN::pull(PULL_NONE);
+      POWER_EN::mode(MODE_INPUT);
+    } else {
+      delay_disable = false;
+    }
+
+    // As long as the timer hasn't expired (and we're not manually disabling charging)
+    // continue to report that we are charging.
+    is_charging = !max_charge_time_expired && !disable_charger;
+  } else {
+    // Battery connected, on charger (charging)
+    nCHG_PWR::reset();
+
+    POWER_EN::pull(PULL_UP);
+    POWER_EN::mode(MODE_INPUT);
+
+    NVIC_DisableIRQ(ADC1_IRQn);
+
+    delay_disable = true;
+    is_charging = true;
+    off_charger_time = 0;
+  }
+}
+
+extern "C" void ADC1_IRQHandler(void) {
+  POWER_EN::set();
+  POWER_EN::mode(MODE_OUTPUT);
+  POWER_EN::pull(PULL_UP);
+  POWER_EN::mode(MODE_INPUT);
+
+  ADC1->ISR = ADC_ISR_AWD;
+}