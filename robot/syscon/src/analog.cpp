#include <string.h>

#include "common.h"
#include "hardware.h"

#include "messages.h"

#include "analog.h"
#include "power.h"
#include "vectors.h"
#include "flash.h"

static const int SELECTED_CHANNELS = 0
  | ADC_CHSELR_CHSEL2
  | ADC_CHSELR_CHSEL4
  | ADC_CHSELR_CHSEL6
  | ADC_CHSELR_CHSEL16
  ;

static const uint16_t LOW_VOLTAGE_POWER_DOWN_POINT = ADC_VOLTS(3.4);
static const int      LOW_VOLTAGE_POWER_DOWN_TIME = 200;  // 1s
static const uint16_t TRANSITION_POINT = ADC_VOLTS(4.3);
static const uint16_t DISCHARGED_BATTERY = ADC_VOLTS(3.7);
static const uint32_t FALLING_EDGE = ADC_WINDOW(ADC_VOLTS(3.50), ~0);
static const int      MINIMUM_ON_CHARGER = 5;

static const uint16_t*  TEMP30_CAL_ADDR = (uint16_t*)0x1FFFF7B8;
static const int32_t    TEMP_VOLT_ADJ   = (int32_t)(0x100000 * (2.8 / 3.3));
static const int32_t    TEMP_SCALE_ADJ  = (int32_t)(0x100000 * (1.000 / 5.336));

// We allow for 4 hours of over-heat time (variable)
static const int MAX_HEAT_COUNTDOWN = 200 * 60 * 60 * 4 * 5;
static const int OVERHEAT_SHUTDOWN = 200 * 30;

static const int POWER_DOWN_TIME = 200 * 5.5;               // Shutdown
static const int POWER_WIPE_TIME = 200 * 12;                // Enter recovery mode
static const int MAX_CHARGE_TIME = 200 * 60 * 30;           // 30 minutes
static const int START_DISCHARGE = 200 * 60 * 60 * 24 * 3;  // 3 Days
static const int ON_CHARGER_RESET = 200 * 60;               // 1 Minute
static const int TOP_OFF_TIME    = 200 * 60 * 60 * 24 * 90; // 90 Days

static const int BOUNCE_LENGTH = 3;
static const int MINIMUM_RELEASE_UNSTUCK = 20;
static const int BUTTON_THRESHOLD = ADC_VOLTS(2.0) * 2;

static bool is_charging = false;
bool Analog::on_charger = false;
static bool charge_cutoff = false;
static bool too_hot = false;
static int heat_counter = 0;
static TemperatureAlarm temp_alarm = TEMP_ALARM_SAFE;

// Assume we started on the charger
static bool allow_power;

static int16_t temperature;
static bool disable_charger = false;
static int overheated = 0;

static uint16_t volatile adc_values[ADC_CHANNELS];
static bool button_pressed = false;

void Analog::init(void) {
  // Calibrate ADC1
  if ((ADC1->CR & ADC_CR_ADEN) != 0) {
    ADC1->CR |= ADC_CR_ADDIS;
  }
  while ((ADC1->CR & ADC_CR_ADEN) != 0) ;
  ADC1->CFGR1 &= ~ADC_CFGR1_DMAEN;
  ADC1->CR |= ADC_CR_ADCAL;
  while ((ADC1->CR & ADC_CR_ADCAL) != 0) ;

  // Setup the ADC for continuous mode
  ADC1->CHSELR = SELECTED_CHANNELS;
  ADC1->CFGR1 = 0
              | ADC_CFGR1_CONT
              | ADC_CFGR1_DMAEN
              | ADC_CFGR1_DMACFG
              | ADC_CFGR1_AWDEN
              | ADC_CFGR1_AWDSGL
              | (ADC_CFGR1_AWDCH_0 * 4) // ADC Channel 4 (VMAIN)
              ;
  ADC1->CFGR2 = 0
              | ADC_CFGR2_CKMODE_1
              ;
  ADC1->SMPR  = 0
              | ADC_SMPR_SMP_0  // ~0.4us
              | ADC_SMPR_SMP_2
              ;

  ADC1->IER = ADC_IER_AWDIE;
  ADC1->TR = FALLING_EDGE;

  ADC->CCR = 0
           | ADC_CCR_TSEN
           ;

  // Enable ADC
  ADC1->ISR = ADC_ISR_ADRDY;
  ADC1->CR |= ADC_CR_ADEN;
  while (~ADC1->ISR & ADC_ISR_ADRDY) ;

  // Start sampling
  ADC1->CR |= ADC_CR_ADSTART;

  // DMA in continuous mode
  DMA1_Channel1->CPAR = (uint32_t)&ADC1->DR;
  DMA1_Channel1->CMAR = (uint32_t)&adc_values[0];
  DMA1_Channel1->CNDTR = ADC_CHANNELS;
  DMA1_Channel1->CCR |= 0
                     | DMA_CCR_MINC
                     | DMA_CCR_MSIZE_0
                     | DMA_CCR_PSIZE_0
                     | DMA_CCR_CIRC;
  DMA1_Channel1->CCR |= DMA_CCR_EN;

  allow_power = true;

  NVIC_DisableIRQ(ADC1_IRQn);
  NVIC_SetPriority(ADC1_IRQn, PRIORITY_ADC);

  POWER_EN::mode(MODE_INPUT);
  POWER_EN::pull(PULL_UP);
}

void Analog::stop(void) {
  // Disable the DMA
  DMA1_Channel1->CCR = 0;

  // Stop reading values
  ADC1->CR |= ADC_CR_ADSTP;
  while ((ADC1->CR & ADC_CR_ADSTP) != 0) ;

  ADC1->CR |= ADC_CR_ADDIS;
  while ((~ADC1->CR & ADC_CR_ADEN) != 0) ;
}

void Analog::transmit(BodyToHead* data) {
  data->battery.main_voltage = adc_values[ADC_VMAIN];
  data->battery.charger = adc_values[ADC_VEXT];
  data->battery.temperature = (int16_t) temperature;
  data->battery.flags = 0
                      | (is_charging ? POWER_IS_CHARGING : 0)
                      | (on_charger ? POWER_ON_CHARGER : 0)
                      | (too_hot ? POWER_CHARGER_OVERHEAT : 0)
                      | ((overheated > 0) ? POWER_IS_OVERHEATED : 0)
                      | ((charge_cutoff && on_charger) ? POWER_BATTERY_DISCONNECTED : 0)
                      ;

  data->tempAlarm = temp_alarm;
  data->touchLevel[1] = button_pressed ? 0xFFFF : 0x0000;
}

void Analog::receive(HeadToBody* data) {
  if (data->powerFlags & POWER_DISCONNECT_CHARGER) {
    disable_charger = true;
  }
  if (data->powerFlags & POWER_CONNECT_CHARGER) {
    disable_charger = false;
  }
}

void Analog::setPower(bool powered) {
  allow_power = powered;
}

static void handleButton() {
  static bool bouncy_button = false;
  static int bouncy_count = 0;
  static int hold_count = 0;
  static int total_release = 0;

  bool button_now = (adc_values[ADC_BUTTON] >= BUTTON_THRESHOLD);

  // Trap stuck down button
  if (total_release < MINIMUM_RELEASE_UNSTUCK) {
    if (!button_now) {
      total_release++;
    } else {
      total_release = 0;
    }

    return ;
  }

  // Debounce the button
  if (bouncy_button != button_now) {
    bouncy_button = button_now;
    bouncy_count = 0;
  } else if (++bouncy_count > BOUNCE_LENGTH) {
    button_pressed = bouncy_button;
  }

  // Button is not depressed
  if (!button_pressed) {
    hold_count = 0;
    return ;
  }

  // Button is held, handle appropriate cases
  if (++hold_count >= POWER_WIPE_TIME) {
    // Restart head in recovery mode
    if (Analog::on_charger) {
      Power::signalRecovery();
      Power::setMode(POWER_ACTIVE);
    }
  } else if (hold_count >= POWER_DOWN_TIME) {
    Power::setMode(POWER_STOP);
  } else {
    Power::setMode(POWER_ACTIVE);
  }
}

template <const TemperatureAlarm alert, const int increment>
static inline bool alarmTimer(uint16_t temp, const int target) {
  if (temp < target) {
    return false ;
  }

  temp_alarm = alert;
  heat_counter += increment;
  
  return heat_counter > MAX_HEAT_COUNTDOWN;
}

static bool handleTemperature() {
  // Temperature logic
  int32_t temp_now = *TEMP30_CAL_ADDR - ((adc_values[ADC_TEMP] * TEMP_VOLT_ADJ) >> 20);
  temp_now = ((temp_now * TEMP_SCALE_ADJ) >> 20) + 30;

  // We are running way too hot, have a bowl of boot loops.
  if (temp_now >= 70) {
    Power::setMode(POWER_STOP);
    return true;
  }

  static int samples = 0;
  static int filt_temp = 0;
  filt_temp += temp_now;

  if (++samples >= 32) {
    temperature = filt_temp / 32;
    samples = 0;
    filt_temp = 0;
  }

  // Our filtered temp is cool enough to reset the counter
  if (temperature < 45) {
    temp_alarm = TEMP_ALARM_SAFE;
    if (heat_counter > 0) heat_counter--;
  } else {
    // Start processing our overheat alarms
    bool disable_vmain = false
      || alarmTimer<TEMP_ALARM_HOT, MAX_HEAT_COUNTDOWN>(temperature, 60) // Fire immediately
      || alarmTimer<TEMP_ALARM_MID,                 10>(temperature, 50) // Fire in ~2H
      || alarmTimer<TEMP_ALARM_LOW,                  5>(temperature, 45) // Fire in ~4H
      ;

    if (overheated == 0 && disable_vmain) {
      overheated = OVERHEAT_SHUTDOWN;
    }
  } 

  // NOTE: This counter cannot be reset until it fires
  if (overheated > 0 && --overheated == 0) {
    Power::setMode(POWER_STOP);
  }

  if (temperature >= 45) {
    too_hot = true;
  } else if (temperature <= 42) {
    too_hot = false;
  }

  return too_hot;
}

static void handleLowBattery() {
  if (Analog::on_charger) return ;

  // Low voltage shutdown
  static int power_down_timer = LOW_VOLTAGE_POWER_DOWN_TIME;
  if (adc_values[ADC_VMAIN] < LOW_VOLTAGE_POWER_DOWN_POINT) {
    if (--power_down_timer <= 0) {
      Power::setMode(POWER_STOP);
    }
  } else {
    power_down_timer = LOW_VOLTAGE_POWER_DOWN_TIME;
  }
}

static bool shouldPowerRobot() {
  static int disable_countdown = 0;

  if (allow_power) {
    disable_countdown = 100; // 0.5 seconds before the robot will actually turn off
  } else if (disable_countdown > 0) {
    disable_countdown--;
  }

  return disable_countdown > 0;
}

static void debounceVEXT() {
  static bool last_vext = true;
  static int vext_debounce = MINIMUM_ON_CHARGER;
  bool vext_now = adc_values[ADC_VEXT] >= TRANSITION_POINT;

  if (vext_now == last_vext) {
    if (vext_debounce < MINIMUM_ON_CHARGER) {
      vext_debounce++;
    } else {
      Analog::on_charger = vext_now;
    }
  } else {
    vext_debounce = 0;
  }

  last_vext = vext_now;
}

void Analog::tick(void) {
  static bool delay_disable = true;
  static int on_charger_time = 0;
  static int off_charger_time = 0;
  static int discharge_counter = 0;
  static bool discharge_battery = false;

  debounceVEXT();
  handleButton();
  handleLowBattery();

  // Handle our temperature / contact time thresholds
  bool prevent_charge = handleTemperature() 
    || disable_charger;

  if (on_charger) {
    if (!prevent_charge) {
      if (++on_charger_time == START_DISCHARGE) {
        discharge_battery = true;
        discharge_counter = 200;
      } else if (on_charger_time >= TOP_OFF_TIME) {
        on_charger_time = 0;
      }
    }
  } else if (++off_charger_time >= ON_CHARGER_RESET) {
    on_charger_time = 0;
  }

  // 30 minute charge cut-off
  bool max_charge_time_expired = on_charger_time >= MAX_CHARGE_TIME;
  charge_cutoff = prevent_charge || max_charge_time_expired;

  // Charger / Battery logic
  if (!shouldPowerRobot()) {
    NVIC_DisableIRQ(ADC1_IRQn);

    // Powered off, on charger (let charger power body)
    nCHG_PWR::reset();

    if (!delay_disable) {
      POWER_EN::pull(PULL_NONE);
      POWER_EN::mode(MODE_INPUT);
    } else {
      delay_disable = false;
    }

    overheated = 0;
    heat_counter = 0;
    is_charging = false;
  } else if (!on_charger || discharge_battery) {
    // Powered on, off charger
    POWER_EN::pull(PULL_UP);
    POWER_EN::mode(MODE_INPUT);

    nCHG_PWR::set();

    NVIC_DisableIRQ(ADC1_IRQn);

    delay_disable = true;
    is_charging = false;

    if (discharge_counter > 0) {
      discharge_counter--;
    } else if (adc_values[ADC_VMAIN] <= DISCHARGED_BATTERY) {
      discharge_battery = false;
    }
  } else if (charge_cutoff) {
    // Battery disconnected, on charger (timeout)
    nCHG_PWR::reset();

    if (!delay_disable) {
      ADC1->ISR = ADC_ISR_AWD;
      NVIC_EnableIRQ(ADC1_IRQn);
      
      POWER_EN::pull(PULL_NONE);
      POWER_EN::mode(MODE_INPUT);
    } else {
      delay_disable = false;
    }

<<<<<<< HEAD
    // Don't report that we are not charging if the charger is overheating
    is_charging = too_hot;
    off_charger_time = 0;
=======
    // As long as the 30 min timer hasn't expired (and we're not manually disabling charging)
    // continue to report that we are charging.
    is_charging = !max_charge_time_expired && !disable_charger;
>>>>>>> c2f11807
  } else {
    // Battery connected, on charger (charging)  
    nCHG_PWR::reset();

    POWER_EN::pull(PULL_UP);
    POWER_EN::mode(MODE_INPUT);

    NVIC_DisableIRQ(ADC1_IRQn);

    delay_disable = true;
    is_charging = true;
    off_charger_time = 0;
  }
}

extern "C" void ADC1_IRQHandler(void) {
  POWER_EN::set();
  POWER_EN::mode(MODE_OUTPUT);
  POWER_EN::pull(PULL_UP);
  POWER_EN::mode(MODE_INPUT);

  ADC1->ISR = ADC_ISR_AWD;
}
<|MERGE_RESOLUTION|>--- conflicted
+++ resolved
@@ -399,15 +399,10 @@
       delay_disable = false;
     }
 
-<<<<<<< HEAD
-    // Don't report that we are not charging if the charger is overheating
-    is_charging = too_hot;
-    off_charger_time = 0;
-=======
     // As long as the 30 min timer hasn't expired (and we're not manually disabling charging)
     // continue to report that we are charging.
     is_charging = !max_charge_time_expired && !disable_charger;
->>>>>>> c2f11807
+    off_charger_time = 0;
   } else {
     // Battery connected, on charger (charging)  
     nCHG_PWR::reset();
@@ -430,4 +425,4 @@
   POWER_EN::mode(MODE_INPUT);
 
   ADC1->ISR = ADC_ISR_AWD;
-}
+}