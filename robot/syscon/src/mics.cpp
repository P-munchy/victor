#include <string.h>

#include "common.h"
#include "hardware.h"
#include "timer.h"

#include "mics.h"
#include "mic_tables.h"

#include "messages.h"

extern "C" void start_mic_spi(int16_t a, int16_t b, void* tim);

<<<<<<< HEAD
static const int WORDS_PER_SAMPLE = (AUDIO_DECIMATION * 2) / 8;
=======
>>>>>>> 6b871c1c
static const int SAMPLES_PER_IRQ = 20;
static const int IRQS_PER_FRAME = AUDIO_SAMPLES_PER_FRAME / SAMPLES_PER_IRQ;
static const int PDM_BYTES_PER_IRQ = SAMPLES_PER_IRQ * AUDIO_DECIMATION * 2 / 8;

static int16_t audio_data[2][AUDIO_SAMPLES_PER_FRAME * 4];
__align(2) static uint8_t pdm_data[2][2][PDM_BYTES_PER_IRQ];
static int sample_index;

static int16_t MIC_SPI_CR1 = 0
           | SPI_CR1_MSTR                 // Master
           | SPI_CR1_RXONLY               // Read only
           | SPI_CR1_SSM                  // Software slave
           | SPI_CR1_SSI                  // Slave selected
           | SPI_CR1_LSBFIRST             // LSB First
           | (SPI_CR1_BR_0 * AUDIO_SHIFT) // Prescale
           | SPI_CR1_SPE
           ;

static const int BUFFER_WORDS = sizeof(pdm_data[0]) / sizeof(uint16_t);

static void configurePerf(SPI_TypeDef* spi, DMA_Channel_TypeDef* ch, int perf) {
  ch->CCR = 0;
  ch->CPAR = (uint32_t) &spi->DR;
  ch->CMAR = (uint32_t) &pdm_data[perf];
  ch->CNDTR = BUFFER_WORDS;
  ch->CCR = 0
          | DMA_CCR_MINC      // Memory is incrementing
          | DMA_CCR_PSIZE_0   // 16-bit mode
          | DMA_CCR_MSIZE_0
          | DMA_CCR_CIRC      // Circular mode
          | DMA_CCR_PL        // Highest Priority
          | DMA_CCR_EN        // Enabled
          ;

  spi->CR2 = 0
           | SPI_CR2_DS            // 16-Bit word
           | SPI_CR2_RXDMAEN       // RX DMA Enable
           ;
}

void Mics::init(void) {
  sample_index = 0;

  // Set our MISO lines to SPI1 and SPI2
  MIC1_MISO::alternate(0);
  MIC1_MISO::speed(SPEED_HIGH);
  MIC1_MISO::mode(MODE_ALTERNATE);

  MIC2_MISO::alternate(0);
  MIC2_MISO::speed(SPEED_HIGH);
  MIC2_MISO::mode(MODE_ALTERNATE);

  // Setup our output clock to TIM15
  MIC_LR::alternate(1);
  MIC_LR::speed(SPEED_HIGH);
  MIC_LR::mode(MODE_ALTERNATE);

  // Set and output clock for the SPI perf so reads work (not connected)
  MIC1_SCK::alternate(0);
  MIC1_SCK::speed(SPEED_HIGH);
  MIC1_SCK::mode(MODE_ALTERNATE);

  MIC2_SCK::alternate(0);
  MIC2_SCK::speed(SPEED_HIGH);
  MIC2_SCK::mode(MODE_ALTERNATE);

  // Start configuring out clock
  TIM15->PSC = 0;
  TIM15->CNT = 0;
  TIM15->ARR = AUDIO_PRESCALE * 2 - 1;
  TIM15->CCR2 = AUDIO_PRESCALE;
  TIM15->CCMR1 = TIM_CCMR1_OC2PE | TIM_CCMR1_OC2FE | (TIM_CCMR1_OC2M_0 * 6);
  TIM15->CCER = TIM_CCER_CC2E;
  TIM15->BDTR = TIM_BDTR_MOE;

  // Configure PERFs (but don't start them)
  configurePerf(SPI1, DMA1_Channel2, 0);
  configurePerf(SPI2, DMA1_Channel4, 1);

  // Enable IRQs on channel 2 only, it will do double duty
  DMA1_Channel2->CCR |= 0
                     | DMA_CCR_HTIE
                     | DMA_CCR_TCIE
                     ;

  NVIC_EnableIRQ(DMA1_Channel2_3_IRQn);
  NVIC_SetPriority(DMA1_Channel2_3_IRQn, PRIORITY_MICS);

  start_mic_spi(TIM_CR1_CEN, MIC_SPI_CR1, (void*)&TIM15->CR1);
}

void Mics::errorCode(uint16_t* data) {
  data[0] = *(uint16_t*)&pdm_data[0][0];
  data[1] = *(uint16_t*)&pdm_data[1][0];
}

void Mics::transmit(int16_t* payload) {
  memcpy(payload, audio_data[sample_index < IRQS_PER_FRAME ? 1 : 0], sizeof(audio_data[0]));
}

<<<<<<< HEAD
#define STAGE2(t_a) \
  ptr = &DECIMATION_TABLE[t_a][*(samples++)]; \
  accumulator[0] += *ptr; \
  ptr += 0xC00; accumulator[1] += *ptr; \
  ptr = &DECIMATION_TABLE[t_a][*(samples++)]; \
  accumulator[2] += *ptr; \
  ptr += 0xC00; accumulator[3] += *ptr

#define STAGE3(t_a) \
  ptr = &DECIMATION_TABLE[t_a][*(samples++)]; \
  acc_l += *ptr; \
  ptr += 0xC00; accumulator[0] += *ptr;  \
  ptr += 0xC00; accumulator[1] += *ptr; \
  ptr = &DECIMATION_TABLE[t_a][*(samples++)]; \
  acc_r += *ptr; \
  ptr += 0xC00; accumulator[2] += *ptr; \
  ptr += 0xC00; accumulator[3] += *ptr

#define STAGE3_A() \
  ptr = &DECIMATION_TABLE[31][*(samples++)]; \
  output[0] = (int16_t)((accumulator[1] + *ptr) >> 16); \
  ptr -= 0xC00; accumulator[1] = accumulator[0] + *ptr; \
  ptr -= 0xC00; accumulator[0] = acc_l + *ptr; \
  ptr = &DECIMATION_TABLE[31][*(samples++)]; \
  output[1] = (int16_t)((accumulator[3] + *ptr) >> 16); \
  ptr -= 0xC00; accumulator[3] = accumulator[2] + *ptr; \
  ptr -= 0xC00; accumulator[2] = acc_r + *ptr;

static void decimate(const uint8_t* input, int32_t* accumulator,  int16_t* output) {
  static uint8_t deinter[sizeof(uint16_t) * 12 * SAMPLES_PER_IRQ];
  uint16_t* target = (uint16_t*)&deinter;

  // Deinterlace the channel data
  for (int i = 0; i < 12 * SAMPLES_PER_IRQ; i++) {
    uint8_t b_a = *(input++);
    uint8_t b_b = *(input++);

    *(target++) = DEINTERLACE_TABLE[0][b_a] | DEINTERLACE_TABLE[1][b_b];
  }

  uint8_t* samples = deinter;
  for (int i = 0; i < SAMPLES_PER_IRQ; i++) {
    const int32_t *ptr;
    int32_t acc_l = 0;
    int32_t acc_r = 0;

    STAGE2( 8);
    STAGE2( 9);
    STAGE2(10);
    STAGE2(11);
    STAGE3( 0);
    STAGE3( 1);
    STAGE3( 2);
    STAGE3( 3);
    STAGE3( 4);
    STAGE3( 5);
    STAGE3( 6);
    STAGE3_A();

    output += 4;
=======
#define STAGE3(ti) \
  ptr = &DECIMATION_TABLE[ti+24][*samples]; samples += 2; \
  acc_2 += *ptr; ptr -= 0xC00; \
  acc_1 += *ptr; ptr -= 0xC00; \
  acc_0 += *ptr; \

#define STAGE3A(ti) \
  ptr = &DECIMATION_TABLE[ti+24][*samples]; samples += 2; \
  *output = (int16_t)((acc_2 + *ptr) >> 16); output += 4; \
  ptr -= 0xC00; acc_2 = acc_1 + *ptr; \
  ptr -= 0xC00; acc_1 = acc_0 + *ptr;

static void dec_loop(int32_t* acc, uint8_t* samples, int16_t* output) {
  int32_t acc_1 = acc[0];
  int32_t acc_2 = acc[1];

  const int32_t *ptr;
  for (int i = 0; i < SAMPLES_PER_IRQ; i++) {
    int32_t acc_0 = 0;

    STAGE3 ( 0);
    STAGE3 ( 1);
    STAGE3 ( 2);
    STAGE3 ( 3);
    STAGE3 ( 4);
    STAGE3 ( 5);
    STAGE3 ( 6);
    STAGE3 ( 7);
    STAGE3 ( 8);
    STAGE3 ( 9);
    STAGE3 (10);
    STAGE3A(11);
  }

  acc[0] = acc_1;
  acc[1] = acc_2;
}


static void decimate(const uint8_t* input, int32_t* acc,  int16_t* output) {
  uint8_t deinter[sizeof(uint16_t) * 12 * SAMPLES_PER_IRQ];
  uint16_t* target = (uint16_t*)&deinter;

  // Deinterlace the channel data
  for (int i = 0; i < PDM_BYTES_PER_IRQ; i += 2) {
    *(target++) = DEINTERLACE_TABLE[0][input[0]] | DEINTERLACE_TABLE[1][input[1]];
    input += 2;
>>>>>>> 6b871c1c
  }

  dec_loop(&acc[0], &deinter[0], &output[0]);
  dec_loop(&acc[2], &deinter[1], &output[1]);
}

extern "C" void DMA1_Channel2_3_IRQHandler(void) {
  static int16_t *output = audio_data[0];
  uint32_t isr = DMA1->ISR;
  DMA1->IFCR = DMA_IFCR_CGIF2;

<<<<<<< HEAD
  static int32_t accumulator[2][4]; // 2 data lines, 2 channels, 2 accumulators

  // Note: if this falls behind, it will drop a bunch of samples
  if (isr & DMA_ISR_HTIF2) {
    decimate(pdm_data[0][0], accumulator[0], &index[0]);
    decimate(pdm_data[1][0], accumulator[1], &index[2]);
    index += SAMPLES_PER_IRQ * 4;
    sample_index++;
  } else {
    decimate(pdm_data[0][1], accumulator[0], &index[0]);
    decimate(pdm_data[1][1], accumulator[1], &index[2]);
    index += SAMPLES_PER_IRQ * 4;
    sample_index++;
  }

=======
  static int32_t accumulator[2][4]; // 2 data lines, 2x2 channel accumulators

  // Note: if this falls behind, it will drop a bunch of samples
  if (isr & DMA_ISR_HTIF2) {
    decimate(pdm_data[0][0], accumulator[0], &output[0]);
    decimate(pdm_data[1][0], accumulator[1], &output[2]);
    output += SAMPLES_PER_IRQ * 4;
    sample_index++;
  }

  if (isr & DMA_ISR_TCIF2) {
    decimate(pdm_data[0][1], accumulator[0], &output[0]);
    decimate(pdm_data[1][1], accumulator[1], &output[2]);
    output += SAMPLES_PER_IRQ * 4;
    sample_index++;
  }

>>>>>>> 6b871c1c
  // Circular buffer increment
  if (sample_index >= IRQS_PER_FRAME * 2) {
    output = audio_data[0];
    sample_index = 0;
  }
}<|MERGE_RESOLUTION|>--- conflicted
+++ resolved
@@ -11,10 +11,6 @@
 
 extern "C" void start_mic_spi(int16_t a, int16_t b, void* tim);
 
-<<<<<<< HEAD
-static const int WORDS_PER_SAMPLE = (AUDIO_DECIMATION * 2) / 8;
-=======
->>>>>>> 6b871c1c
 static const int SAMPLES_PER_IRQ = 20;
 static const int IRQS_PER_FRAME = AUDIO_SAMPLES_PER_FRAME / SAMPLES_PER_IRQ;
 static const int PDM_BYTES_PER_IRQ = SAMPLES_PER_IRQ * AUDIO_DECIMATION * 2 / 8;
@@ -115,68 +111,6 @@
   memcpy(payload, audio_data[sample_index < IRQS_PER_FRAME ? 1 : 0], sizeof(audio_data[0]));
 }
 
-<<<<<<< HEAD
-#define STAGE2(t_a) \
-  ptr = &DECIMATION_TABLE[t_a][*(samples++)]; \
-  accumulator[0] += *ptr; \
-  ptr += 0xC00; accumulator[1] += *ptr; \
-  ptr = &DECIMATION_TABLE[t_a][*(samples++)]; \
-  accumulator[2] += *ptr; \
-  ptr += 0xC00; accumulator[3] += *ptr
-
-#define STAGE3(t_a) \
-  ptr = &DECIMATION_TABLE[t_a][*(samples++)]; \
-  acc_l += *ptr; \
-  ptr += 0xC00; accumulator[0] += *ptr;  \
-  ptr += 0xC00; accumulator[1] += *ptr; \
-  ptr = &DECIMATION_TABLE[t_a][*(samples++)]; \
-  acc_r += *ptr; \
-  ptr += 0xC00; accumulator[2] += *ptr; \
-  ptr += 0xC00; accumulator[3] += *ptr
-
-#define STAGE3_A() \
-  ptr = &DECIMATION_TABLE[31][*(samples++)]; \
-  output[0] = (int16_t)((accumulator[1] + *ptr) >> 16); \
-  ptr -= 0xC00; accumulator[1] = accumulator[0] + *ptr; \
-  ptr -= 0xC00; accumulator[0] = acc_l + *ptr; \
-  ptr = &DECIMATION_TABLE[31][*(samples++)]; \
-  output[1] = (int16_t)((accumulator[3] + *ptr) >> 16); \
-  ptr -= 0xC00; accumulator[3] = accumulator[2] + *ptr; \
-  ptr -= 0xC00; accumulator[2] = acc_r + *ptr;
-
-static void decimate(const uint8_t* input, int32_t* accumulator,  int16_t* output) {
-  static uint8_t deinter[sizeof(uint16_t) * 12 * SAMPLES_PER_IRQ];
-  uint16_t* target = (uint16_t*)&deinter;
-
-  // Deinterlace the channel data
-  for (int i = 0; i < 12 * SAMPLES_PER_IRQ; i++) {
-    uint8_t b_a = *(input++);
-    uint8_t b_b = *(input++);
-
-    *(target++) = DEINTERLACE_TABLE[0][b_a] | DEINTERLACE_TABLE[1][b_b];
-  }
-
-  uint8_t* samples = deinter;
-  for (int i = 0; i < SAMPLES_PER_IRQ; i++) {
-    const int32_t *ptr;
-    int32_t acc_l = 0;
-    int32_t acc_r = 0;
-
-    STAGE2( 8);
-    STAGE2( 9);
-    STAGE2(10);
-    STAGE2(11);
-    STAGE3( 0);
-    STAGE3( 1);
-    STAGE3( 2);
-    STAGE3( 3);
-    STAGE3( 4);
-    STAGE3( 5);
-    STAGE3( 6);
-    STAGE3_A();
-
-    output += 4;
-=======
 #define STAGE3(ti) \
   ptr = &DECIMATION_TABLE[ti+24][*samples]; samples += 2; \
   acc_2 += *ptr; ptr -= 0xC00; \
@@ -224,7 +158,6 @@
   for (int i = 0; i < PDM_BYTES_PER_IRQ; i += 2) {
     *(target++) = DEINTERLACE_TABLE[0][input[0]] | DEINTERLACE_TABLE[1][input[1]];
     input += 2;
->>>>>>> 6b871c1c
   }
 
   dec_loop(&acc[0], &deinter[0], &output[0]);
@@ -236,23 +169,6 @@
   uint32_t isr = DMA1->ISR;
   DMA1->IFCR = DMA_IFCR_CGIF2;
 
-<<<<<<< HEAD
-  static int32_t accumulator[2][4]; // 2 data lines, 2 channels, 2 accumulators
-
-  // Note: if this falls behind, it will drop a bunch of samples
-  if (isr & DMA_ISR_HTIF2) {
-    decimate(pdm_data[0][0], accumulator[0], &index[0]);
-    decimate(pdm_data[1][0], accumulator[1], &index[2]);
-    index += SAMPLES_PER_IRQ * 4;
-    sample_index++;
-  } else {
-    decimate(pdm_data[0][1], accumulator[0], &index[0]);
-    decimate(pdm_data[1][1], accumulator[1], &index[2]);
-    index += SAMPLES_PER_IRQ * 4;
-    sample_index++;
-  }
-
-=======
   static int32_t accumulator[2][4]; // 2 data lines, 2x2 channel accumulators
 
   // Note: if this falls behind, it will drop a bunch of samples
@@ -270,7 +186,6 @@
     sample_index++;
   }
 
->>>>>>> 6b871c1c
   // Circular buffer increment
   if (sample_index >= IRQS_PER_FRAME * 2) {
     output = audio_data[0];
