#include <string.h>

#include "common.h"
#include "hardware.h"
#include "power.h"

#include "i2c.h"
#include "messages.h"
#include "lights.h"
#include "flash.h"
#include "comms.h"
#include "opto.h"

using namespace I2C;

// Failure codes
FailureCode Opto::failure = BOOT_FAIL_NONE;
static bool optoActive = false;

// Readback values
static uint16_t cliffSense[4];
static uint8_t stop_variable;
static uint8_t tof_status;
static uint16_t tof_reading;
static uint16_t tof_signal_rate;  // fixed point 9.7
static uint16_t tof_ambient_rate; // fixed point 9.7
static uint16_t tof_spad_count;   // fixed point 8.8
static uint32_t measurement_timing_budget_us;

#define TARGET(value) sizeof(value), (void*)&value
#define VALUE(value) 1, (void*)value

const I2C_Operation I2C_LOOP[] = {
  { I2C_REG_READ, 0, DROP_SENSOR_ADDRESS, PS_DATA_0, TARGET(cliffSense[3]) },
  { I2C_REG_READ, 1, DROP_SENSOR_ADDRESS, PS_DATA_0, TARGET(cliffSense[2]) },
  { I2C_REG_READ, 2, DROP_SENSOR_ADDRESS, PS_DATA_0, TARGET(cliffSense[1]) },
  { I2C_REG_READ, 3, DROP_SENSOR_ADDRESS, PS_DATA_0, TARGET(cliffSense[0]) },
  { I2C_REG_READ, 0, TOF_SENSOR_ADDRESS, RESULT_RANGE_STATUS, TARGET(tof_status) },
  { I2C_REG_READ, 0, TOF_SENSOR_ADDRESS, RESULT_RANGE_STATUS + 10, TARGET(tof_reading) },
  { I2C_REG_READ, 0, TOF_SENSOR_ADDRESS, RESULT_RANGE_STATUS + 6, TARGET(tof_signal_rate) },
  { I2C_REG_READ, 0, TOF_SENSOR_ADDRESS, RESULT_RANGE_STATUS + 8, TARGET(tof_ambient_rate) },
  { I2C_REG_READ, 0, TOF_SENSOR_ADDRESS, RESULT_RANGE_STATUS + 2, TARGET(tof_spad_count) },

  // Start single read
  { I2C_REG_WRITE_VALUE, 0, TOF_SENSOR_ADDRESS, 0x80, VALUE(0x01) },
  { I2C_REG_WRITE_VALUE, 0, TOF_SENSOR_ADDRESS, 0xFF, VALUE(0x01) },
  { I2C_REG_WRITE_VALUE, 0, TOF_SENSOR_ADDRESS, 0x00, VALUE(0x00) },
  { I2C_REG_WRITE,       0, TOF_SENSOR_ADDRESS, 0x91, TARGET(stop_variable) },
  { I2C_REG_WRITE_VALUE, 0, TOF_SENSOR_ADDRESS, 0x00, VALUE(0x01) },
  { I2C_REG_WRITE_VALUE, 0, TOF_SENSOR_ADDRESS, 0xFF, VALUE(0x00) },
  { I2C_REG_WRITE_VALUE, 0, TOF_SENSOR_ADDRESS, 0x80, VALUE(0x00) },

  { I2C_REG_WRITE_VALUE, 0, TOF_SENSOR_ADDRESS, SYSRANGE_START, VALUE(0x01) },

  { I2C_DONE }
};

struct SequenceStepEnables
{
  bool tcc, msrc, dss, pre_range, final_range;
};

struct SequenceStepTimeouts
{
  uint16_t pre_range_vcsel_period_pclks, final_range_vcsel_period_pclks;

  uint16_t msrc_dss_tcc_mclks, pre_range_mclks, final_range_mclks;
  uint32_t msrc_dss_tcc_us,    pre_range_us,    final_range_us;
};


void Opto::tick(void) {
  I2C::execute(I2C_LOOP);
}

void Opto::transmit(BodyToHead *payload) {
  memcpy(payload->cliffSense, cliffSense, sizeof(cliffSense));
  payload->proximity.rangeMM = tof_reading;
  payload->proximity.rangeStatus = tof_status;
  payload->proximity.signalRate = tof_signal_rate;
  payload->proximity.ambientRate = tof_ambient_rate;
  payload->proximity.spadCount = tof_spad_count;
  payload->failureCode = failure;
  payload->flags =
    (optoActive ? RUNNING_FLAGS_SENSORS_VALID : 0);
}

#define decodeVcselPeriod(reg_val)      (((reg_val) + 1) << 1)
#define calcMacroPeriod(vcsel_period_pclks) ((((uint32_t)2304 * (vcsel_period_pclks) * 1655) + 500) / 1000)

static uint16_t encodeTimeout(uint16_t timeout_mclks)
{
  uint32_t ls_byte = 0;
  uint16_t ms_byte = 0;

  if (timeout_mclks > 0)
  {
    ls_byte = timeout_mclks - 1;

    while ((ls_byte & 0xFFFFFF00) > 0)
    {
      ls_byte >>= 1;
      ms_byte++;
    }

    return (ms_byte << 8) | (ls_byte & 0xFF);
  }
  else { return 0; }
}

static uint16_t decodeTimeout(uint16_t reg_val)
{
  return (uint16_t)((reg_val & 0x00FF) <<
         (uint16_t)((reg_val & 0xFF00) >> 8)) + 1;
}

static uint32_t timeoutMclksToMicroseconds(uint16_t timeout_period_mclks, uint8_t vcsel_period_pclks)
{
  uint32_t macro_period_ns = calcMacroPeriod(vcsel_period_pclks);

  return ((timeout_period_mclks * macro_period_ns) + (macro_period_ns / 2)) / 1000;
}

static uint32_t timeoutMicrosecondsToMclks(uint32_t timeout_period_us, uint8_t vcsel_period_pclks)
{
  uint32_t macro_period_ns = calcMacroPeriod(vcsel_period_pclks);

  return (((timeout_period_us * 1000) + (macro_period_ns / 2)) / macro_period_ns);
}

static void getSequenceStepEnables(SequenceStepEnables * enables)
{
  uint8_t sequence_config = readReg(0, TOF_SENSOR_ADDRESS, SYSTEM_SEQUENCE_CONFIG);

  enables->tcc          = (sequence_config >> 4) & 0x1;
  enables->dss          = (sequence_config >> 3) & 0x1;
  enables->msrc         = (sequence_config >> 2) & 0x1;
  enables->pre_range    = (sequence_config >> 6) & 0x1;
  enables->final_range  = (sequence_config >> 7) & 0x1;
}

static void getSequenceStepTimeouts(SequenceStepEnables const * enables, SequenceStepTimeouts * timeouts)
{
  timeouts->pre_range_vcsel_period_pclks = decodeVcselPeriod(readReg(0, TOF_SENSOR_ADDRESS, PRE_RANGE_CONFIG_VCSEL_PERIOD));

  timeouts->msrc_dss_tcc_mclks = readReg(0, TOF_SENSOR_ADDRESS, MSRC_CONFIG_TIMEOUT_MACROP) + 1;
  timeouts->msrc_dss_tcc_us =
    timeoutMclksToMicroseconds(timeouts->msrc_dss_tcc_mclks,
                               timeouts->pre_range_vcsel_period_pclks);

  timeouts->pre_range_mclks =
    decodeTimeout(readReg16(0, TOF_SENSOR_ADDRESS, PRE_RANGE_CONFIG_TIMEOUT_MACROP_HI));
  timeouts->pre_range_us =
    timeoutMclksToMicroseconds(timeouts->pre_range_mclks,
                               timeouts->pre_range_vcsel_period_pclks);

  timeouts->final_range_vcsel_period_pclks = decodeVcselPeriod(readReg(0, TOF_SENSOR_ADDRESS, FINAL_RANGE_CONFIG_VCSEL_PERIOD));

  timeouts->final_range_mclks =
    decodeTimeout(readReg16(0, TOF_SENSOR_ADDRESS, FINAL_RANGE_CONFIG_TIMEOUT_MACROP_HI));

  if (enables->pre_range)
  {
    timeouts->final_range_mclks -= timeouts->pre_range_mclks;
  }

  timeouts->final_range_us =
    timeoutMclksToMicroseconds(timeouts->final_range_mclks,
                               timeouts->final_range_vcsel_period_pclks);
}

static void performSingleRefCalibration(uint8_t vhv_init_byte)
{
  writeReg(0, TOF_SENSOR_ADDRESS, SYSRANGE_START, 0x01 | vhv_init_byte); // VL53L0X_REG_SYSRANGE_MODE_START_STOP

  while ((readReg(0, TOF_SENSOR_ADDRESS, RESULT_INTERRUPT_STATUS) & 0x07) == 0) ;

  writeReg(0, TOF_SENSOR_ADDRESS, SYSTEM_INTERRUPT_CLEAR, 0x01);
  writeReg(0, TOF_SENSOR_ADDRESS, SYSRANGE_START, 0x00);
}

static bool setMeasurementTimingBudget(uint32_t budget_us)
{
  SequenceStepEnables enables;
  SequenceStepTimeouts timeouts;

  uint16_t const StartOverhead      = 1320; // note that this is different than the value in get_
  uint16_t const EndOverhead        = 960;
  uint16_t const MsrcOverhead       = 660;
  uint16_t const TccOverhead        = 590;
  uint16_t const DssOverhead        = 690;
  uint16_t const PreRangeOverhead   = 660;
  uint16_t const FinalRangeOverhead = 550;

  uint32_t const MinTimingBudget = 20000;

  if (budget_us < MinTimingBudget) { return false; }

  uint32_t used_budget_us = StartOverhead + EndOverhead;

  getSequenceStepEnables(&enables);
  getSequenceStepTimeouts(&enables, &timeouts);

  if (enables.tcc)
  {
    used_budget_us += (timeouts.msrc_dss_tcc_us + TccOverhead);
  }

  if (enables.dss)
  {
    used_budget_us += 2 * (timeouts.msrc_dss_tcc_us + DssOverhead);
  }
  else if (enables.msrc)
  {
    used_budget_us += (timeouts.msrc_dss_tcc_us + MsrcOverhead);
  }

  if (enables.pre_range)
  {
    used_budget_us += (timeouts.pre_range_us + PreRangeOverhead);
  }

  if (enables.final_range)
  {
    used_budget_us += FinalRangeOverhead;

    // "Note that the final range timeout is determined by the timing
    // budget and the sum of all other timeouts within the sequence.
    // If there is no room for the final range timeout, then an error
    // will be set. Otherwise the remaining time will be applied to
    // the final range."

    if (used_budget_us > budget_us)
    {
      // "Requested timeout too big."
      return false;
    }

    uint32_t final_range_timeout_us = budget_us - used_budget_us;

    // set_sequence_step_timeout() begin
    // (SequenceStepId == VL53L0X_SEQUENCESTEP_FINAL_RANGE)

    // "For the final range timeout, the pre-range timeout
    //  must be added. To do this both final and pre-range
    //  timeouts must be expressed in macro periods MClks
    //  because they have different vcsel periods."

    uint16_t final_range_timeout_mclks =
      timeoutMicrosecondsToMclks(final_range_timeout_us,
                                 timeouts.final_range_vcsel_period_pclks);

    if (enables.pre_range)
    {
      final_range_timeout_mclks += timeouts.pre_range_mclks;
    }

    writeReg16(0, TOF_SENSOR_ADDRESS, FINAL_RANGE_CONFIG_TIMEOUT_MACROP_HI,
      encodeTimeout(final_range_timeout_mclks));

    // set_sequence_step_timeout() end

    measurement_timing_budget_us = budget_us; // store for internal reuse
  }
  return true;
}

// Get the measurement timing budget in microseconds
// based on VL53L0X_get_measurement_timing_budget_micro_seconds()
// in us
static uint32_t getMeasurementTimingBudget(void)
{
  SequenceStepEnables enables;
  SequenceStepTimeouts timeouts;

  uint16_t const StartOverhead     = 1910; // note that this is different than the value in set_
  uint16_t const EndOverhead        = 960;
  uint16_t const MsrcOverhead       = 660;
  uint16_t const TccOverhead        = 590;
  uint16_t const DssOverhead        = 690;
  uint16_t const PreRangeOverhead   = 660;
  uint16_t const FinalRangeOverhead = 550;

  // "Start and end overhead times always present"
  uint32_t budget_us = StartOverhead + EndOverhead;

  getSequenceStepEnables(&enables);
  getSequenceStepTimeouts(&enables, &timeouts);

  if (enables.tcc)
  {
    budget_us += (timeouts.msrc_dss_tcc_us + TccOverhead);
  }

  if (enables.dss)
  {
    budget_us += 2 * (timeouts.msrc_dss_tcc_us + DssOverhead);
  }
  else if (enables.msrc)
  {
    budget_us += (timeouts.msrc_dss_tcc_us + MsrcOverhead);
  }

  if (enables.pre_range)
  {
    budget_us += (timeouts.pre_range_us + PreRangeOverhead);
  }

  if (enables.final_range)
  {
    budget_us += (timeouts.final_range_us + FinalRangeOverhead);
  }

  measurement_timing_budget_us = budget_us; // store for internal reuse
  return budget_us;
}

void Opto::start(void) {
  failure = BOOT_FAIL_NONE;

  I2C::capture();

  // Turn on and configure the drop sensors
  for (int i = 0; i < 4; i++) {
    writeReg(i, DROP_SENSOR_ADDRESS, MAIN_CTRL, 0x01);
    writeReg(i, DROP_SENSOR_ADDRESS, PS_LED, 6 | (5 << 4));
    writeReg(i, DROP_SENSOR_ADDRESS, PS_PULSES, 8);
    writeReg(i, DROP_SENSOR_ADDRESS, PS_MEAS_RATE, 4 | (3 << 3) | 0x40);
    writeReg(i, DROP_SENSOR_ADDRESS, PS_CAN_0, 0);
    writeReg(i, DROP_SENSOR_ADDRESS, PS_CAN_1, 0);
  }

  // Turn on TOF sensor
  // "Set I2C standard mode"
  writeReg(0, TOF_SENSOR_ADDRESS, 0x88, 0x00);

  writeReg(0, TOF_SENSOR_ADDRESS, 0x80, 0x01);
  writeReg(0, TOF_SENSOR_ADDRESS, 0xFF, 0x01);
  writeReg(0, TOF_SENSOR_ADDRESS, 0x00, 0x00);
  stop_variable = readReg(0, TOF_SENSOR_ADDRESS, 0x91);
  writeReg(0, TOF_SENSOR_ADDRESS, 0x00, 0x01);
  writeReg(0, TOF_SENSOR_ADDRESS, 0xFF, 0x00);
  writeReg(0, TOF_SENSOR_ADDRESS, 0x80, 0x00);

  // disable SIGNAL_RATE_MSRC (bit 1) and SIGNAL_RATE_PRE_RANGE (bit 4) limit checks
  writeReg(0, TOF_SENSOR_ADDRESS, MSRC_CONFIG_CONTROL, readReg(0, TOF_SENSOR_ADDRESS, MSRC_CONFIG_CONTROL) | 0x12);

  // set final range signal rate limit to 0.25 MCPS (million counts per second)
  writeReg16(0, TOF_SENSOR_ADDRESS, FINAL_RANGE_CONFIG_MIN_COUNT_RATE_RTN_LIMIT, 32);

  writeReg(0, TOF_SENSOR_ADDRESS, SYSTEM_SEQUENCE_CONFIG, 0xFF);

  // Get spad info
  uint8_t spad_count;
  bool spad_type_is_aperture;
  {
    writeReg(0, TOF_SENSOR_ADDRESS, 0x80, 0x01);
    writeReg(0, TOF_SENSOR_ADDRESS, 0xFF, 0x01);
    writeReg(0, TOF_SENSOR_ADDRESS, 0x00, 0x00);

    writeReg(0, TOF_SENSOR_ADDRESS, 0xFF, 0x06);
    writeReg(0, TOF_SENSOR_ADDRESS, 0x83, readReg(0, TOF_SENSOR_ADDRESS, 0x83) | 0x04);
    writeReg(0, TOF_SENSOR_ADDRESS, 0xFF, 0x07);
    writeReg(0, TOF_SENSOR_ADDRESS, 0x81, 0x01);

    writeReg(0, TOF_SENSOR_ADDRESS, 0x80, 0x01);

    writeReg(0, TOF_SENSOR_ADDRESS, 0x94, 0x6b);
    writeReg(0, TOF_SENSOR_ADDRESS, 0x83, 0x00);
    while (readReg(0, TOF_SENSOR_ADDRESS, 0x83) == 0x00) ;
    writeReg(0, TOF_SENSOR_ADDRESS, 0x83, 0x01);
    uint8_t tmp = readReg(0, TOF_SENSOR_ADDRESS, 0x92);

    spad_count = tmp & 0x7f;
    spad_type_is_aperture = (tmp >> 7) & 0x01;

    writeReg(0, TOF_SENSOR_ADDRESS, 0x81, 0x00);
    writeReg(0, TOF_SENSOR_ADDRESS, 0xFF, 0x06);
    writeReg(0, TOF_SENSOR_ADDRESS, 0x83, readReg(0, TOF_SENSOR_ADDRESS, 0x83  & ~0x04));
    writeReg(0, TOF_SENSOR_ADDRESS, 0xFF, 0x01);
    writeReg(0, TOF_SENSOR_ADDRESS, 0x00, 0x01);

    writeReg(0, TOF_SENSOR_ADDRESS, 0xFF, 0x00);
    writeReg(0, TOF_SENSOR_ADDRESS, 0x80, 0x00);
  }

  // The SPAD map (RefGoodSpadMap) is read by VL53L0X_get_info_from_device() in
  // the API, but the same data seems to be more easily readable from
  // GLOBAL_CONFIG_SPAD_ENABLES_REF_0 through _6, so read it from there
  uint8_t ref_spad_map[6];
  multiOp(I2C_REG_READ, 0, TOF_SENSOR_ADDRESS, GLOBAL_CONFIG_SPAD_ENABLES_REF_0, sizeof(ref_spad_map), ref_spad_map);

  writeReg(0, TOF_SENSOR_ADDRESS, 0xFF, 0x01);
  writeReg(0, TOF_SENSOR_ADDRESS, DYNAMIC_SPAD_REF_EN_START_OFFSET, 0x00);
  writeReg(0, TOF_SENSOR_ADDRESS, DYNAMIC_SPAD_NUM_REQUESTED_REF_SPAD, 0x2C);
  writeReg(0, TOF_SENSOR_ADDRESS, 0xFF, 0x00);
  writeReg(0, TOF_SENSOR_ADDRESS, GLOBAL_CONFIG_REF_EN_START_SELECT, 0xB4);

  uint8_t first_spad_to_enable = spad_type_is_aperture ? 12 : 0; // 12 is the first aperture spad
  uint8_t spads_enabled = 0;

  for (uint8_t i = 0; i < 48; i++)
  {
    if (i < first_spad_to_enable || spads_enabled == spad_count)
    {
      // This bit is lower than the first one that should be enabled, or
      // (reference_spad_count) bits have already been enabled, so zero this bit
      ref_spad_map[i / 8] &= ~(1 << (i % 8));
    }
    else if ((ref_spad_map[i / 8] >> (i % 8)) & 0x1)
    {
      spads_enabled++;
    }
  }

  multiOp(I2C_REG_WRITE, 0, TOF_SENSOR_ADDRESS, GLOBAL_CONFIG_SPAD_ENABLES_REF_0, sizeof(ref_spad_map), ref_spad_map);

  // DefaultTuningSettings from vl53l0x_tuning.h
  writeReg(0, TOF_SENSOR_ADDRESS, 0xFF, 0x01);
  writeReg(0, TOF_SENSOR_ADDRESS, 0x00, 0x00);

  writeReg(0, TOF_SENSOR_ADDRESS, 0xFF, 0x00);
  writeReg(0, TOF_SENSOR_ADDRESS, 0x09, 0x00);
  writeReg(0, TOF_SENSOR_ADDRESS, 0x10, 0x00);
  writeReg(0, TOF_SENSOR_ADDRESS, 0x11, 0x00);

  writeReg(0, TOF_SENSOR_ADDRESS, 0x24, 0x01);
  writeReg(0, TOF_SENSOR_ADDRESS, 0x25, 0xFF);
  writeReg(0, TOF_SENSOR_ADDRESS, 0x75, 0x00);

  writeReg(0, TOF_SENSOR_ADDRESS, 0xFF, 0x01);
  writeReg(0, TOF_SENSOR_ADDRESS, 0x4E, 0x2C);
  writeReg(0, TOF_SENSOR_ADDRESS, 0x48, 0x00);
  writeReg(0, TOF_SENSOR_ADDRESS, 0x30, 0x20);

  writeReg(0, TOF_SENSOR_ADDRESS, 0xFF, 0x00);
  writeReg(0, TOF_SENSOR_ADDRESS, 0x30, 0x09);
  writeReg(0, TOF_SENSOR_ADDRESS, 0x54, 0x00);
  writeReg(0, TOF_SENSOR_ADDRESS, 0x31, 0x04);
  writeReg(0, TOF_SENSOR_ADDRESS, 0x32, 0x03);
  writeReg(0, TOF_SENSOR_ADDRESS, 0x40, 0x83);
  writeReg(0, TOF_SENSOR_ADDRESS, 0x46, 0x25);
  writeReg(0, TOF_SENSOR_ADDRESS, 0x60, 0x00);
  writeReg(0, TOF_SENSOR_ADDRESS, 0x27, 0x00);
  writeReg(0, TOF_SENSOR_ADDRESS, 0x50, 0x06);
  writeReg(0, TOF_SENSOR_ADDRESS, 0x51, 0x00);
  writeReg(0, TOF_SENSOR_ADDRESS, 0x52, 0x96);
  writeReg(0, TOF_SENSOR_ADDRESS, 0x56, 0x08);
  writeReg(0, TOF_SENSOR_ADDRESS, 0x57, 0x30);
  writeReg(0, TOF_SENSOR_ADDRESS, 0x61, 0x00);
  writeReg(0, TOF_SENSOR_ADDRESS, 0x62, 0x00);
  writeReg(0, TOF_SENSOR_ADDRESS, 0x64, 0x00);
  writeReg(0, TOF_SENSOR_ADDRESS, 0x65, 0x00);
  writeReg(0, TOF_SENSOR_ADDRESS, 0x66, 0xA0);

  writeReg(0, TOF_SENSOR_ADDRESS, 0xFF, 0x01);
  writeReg(0, TOF_SENSOR_ADDRESS, 0x22, 0x32);
  writeReg(0, TOF_SENSOR_ADDRESS, 0x47, 0x14);
  writeReg(0, TOF_SENSOR_ADDRESS, 0x49, 0xFF);
  writeReg(0, TOF_SENSOR_ADDRESS, 0x4A, 0x00);

  writeReg(0, TOF_SENSOR_ADDRESS, 0xFF, 0x00);
  writeReg(0, TOF_SENSOR_ADDRESS, 0x7A, 0x0A);
  writeReg(0, TOF_SENSOR_ADDRESS, 0x7B, 0x00);
  writeReg(0, TOF_SENSOR_ADDRESS, 0x78, 0x21);

  writeReg(0, TOF_SENSOR_ADDRESS, 0xFF, 0x01);
  writeReg(0, TOF_SENSOR_ADDRESS, 0x23, 0x34);
  writeReg(0, TOF_SENSOR_ADDRESS, 0x42, 0x00);
  writeReg(0, TOF_SENSOR_ADDRESS, 0x44, 0xFF);
  writeReg(0, TOF_SENSOR_ADDRESS, 0x45, 0x26);
  writeReg(0, TOF_SENSOR_ADDRESS, 0x46, 0x05);
  writeReg(0, TOF_SENSOR_ADDRESS, 0x40, 0x40);
  writeReg(0, TOF_SENSOR_ADDRESS, 0x0E, 0x06);
  writeReg(0, TOF_SENSOR_ADDRESS, 0x20, 0x1A);
  writeReg(0, TOF_SENSOR_ADDRESS, 0x43, 0x40);

  writeReg(0, TOF_SENSOR_ADDRESS, 0xFF, 0x00);
  writeReg(0, TOF_SENSOR_ADDRESS, 0x34, 0x03);
  writeReg(0, TOF_SENSOR_ADDRESS, 0x35, 0x44);

  writeReg(0, TOF_SENSOR_ADDRESS, 0xFF, 0x01);
  writeReg(0, TOF_SENSOR_ADDRESS, 0x31, 0x04);
  writeReg(0, TOF_SENSOR_ADDRESS, 0x4B, 0x09);
  writeReg(0, TOF_SENSOR_ADDRESS, 0x4C, 0x05);
  writeReg(0, TOF_SENSOR_ADDRESS, 0x4D, 0x04);

  writeReg(0, TOF_SENSOR_ADDRESS, 0xFF, 0x00);
  writeReg(0, TOF_SENSOR_ADDRESS, 0x44, 0x00);
  writeReg(0, TOF_SENSOR_ADDRESS, 0x45, 0x20);
  writeReg(0, TOF_SENSOR_ADDRESS, 0x47, 0x08);
  writeReg(0, TOF_SENSOR_ADDRESS, 0x48, 0x28);
  writeReg(0, TOF_SENSOR_ADDRESS, 0x67, 0x00);
  writeReg(0, TOF_SENSOR_ADDRESS, 0x70, 0x04);
  writeReg(0, TOF_SENSOR_ADDRESS, 0x71, 0x01);
  writeReg(0, TOF_SENSOR_ADDRESS, 0x72, 0xFE);
  writeReg(0, TOF_SENSOR_ADDRESS, 0x76, 0x00);
  writeReg(0, TOF_SENSOR_ADDRESS, 0x77, 0x00);

  writeReg(0, TOF_SENSOR_ADDRESS, 0xFF, 0x01);
  writeReg(0, TOF_SENSOR_ADDRESS, 0x0D, 0x01);

  writeReg(0, TOF_SENSOR_ADDRESS, 0xFF, 0x00);
  writeReg(0, TOF_SENSOR_ADDRESS, 0x80, 0x01);
  writeReg(0, TOF_SENSOR_ADDRESS, 0x01, 0xF8);

  writeReg(0, TOF_SENSOR_ADDRESS, 0xFF, 0x01);
  writeReg(0, TOF_SENSOR_ADDRESS, 0x8E, 0x01);
  writeReg(0, TOF_SENSOR_ADDRESS, 0x00, 0x01);
  writeReg(0, TOF_SENSOR_ADDRESS, 0xFF, 0x00);
  writeReg(0, TOF_SENSOR_ADDRESS, 0x80, 0x00);

  // "Set interrupt config to new sample ready"
  writeReg(0, TOF_SENSOR_ADDRESS, SYSTEM_INTERRUPT_CONFIG_GPIO, 0x04);
  writeReg(0, TOF_SENSOR_ADDRESS, GPIO_HV_MUX_ACTIVE_HIGH, readReg(0, TOF_SENSOR_ADDRESS, GPIO_HV_MUX_ACTIVE_HIGH) & ~0x10); // active low
  writeReg(0, TOF_SENSOR_ADDRESS, SYSTEM_INTERRUPT_CLEAR, 0x01);

  measurement_timing_budget_us = getMeasurementTimingBudget();

  // "Disable MSRC and TCC by default"
  // MSRC = Minimum Signal Rate Check
  // TCC = Target CentreCheck

  writeReg(0, TOF_SENSOR_ADDRESS, SYSTEM_SEQUENCE_CONFIG, 0xE8);

  // "Recalculate timing budget"
  setMeasurementTimingBudget(measurement_timing_budget_us);

  writeReg(0, TOF_SENSOR_ADDRESS, SYSTEM_SEQUENCE_CONFIG, 0x01);
  performSingleRefCalibration(0x40);

  // -- VL53L0X_perform_phase_calibration()
  writeReg(0, TOF_SENSOR_ADDRESS, SYSTEM_SEQUENCE_CONFIG, 0x02);
  performSingleRefCalibration(0x00);

  // "restore the previous Sequence Config"
  writeReg(0, TOF_SENSOR_ADDRESS, SYSTEM_SEQUENCE_CONFIG, 0xE8);

<<<<<<< HEAD
  // Start back to back mode
  writeReg(0, TOF_SENSOR_ADDRESS, 0x80, 0x01);
  writeReg(0, TOF_SENSOR_ADDRESS, 0xFF, 0x01);
  writeReg(0, TOF_SENSOR_ADDRESS, 0x00, 0x00);
  writeReg(0, TOF_SENSOR_ADDRESS, 0x91, stop_variable);
  writeReg(0, TOF_SENSOR_ADDRESS, 0x00, 0x01);
  writeReg(0, TOF_SENSOR_ADDRESS, 0xFF, 0x00);
  writeReg(0, TOF_SENSOR_ADDRESS, 0x80, 0x00);
  writeReg(0, TOF_SENSOR_ADDRESS, SYSRANGE_START, 0x02); // VL53L0X_REG_SYSRANGE_MODE_BACKTOBACK

=======
>>>>>>> b0f6fc9b
  // Return the i2c bus to the main execution loop
  I2C::release();

  optoActive = true;
}

void Opto::stop(void) {
  optoActive = false;

  // I2C bus is no longer valid
  I2C::capture();
  
  failure = BOOT_FAIL_NONE;

  // Turn on and configure the drop sensors
  for (int i = 0; i < 4; i++) {
    writeReg(i, DROP_SENSOR_ADDRESS, MAIN_CTRL, 0x00);
  }
}

bool Opto::sensorsValid() {
  return optoActive;
}
<|MERGE_RESOLUTION|>--- conflicted
+++ resolved
@@ -536,19 +536,6 @@
   // "restore the previous Sequence Config"
   writeReg(0, TOF_SENSOR_ADDRESS, SYSTEM_SEQUENCE_CONFIG, 0xE8);
 
-<<<<<<< HEAD
-  // Start back to back mode
-  writeReg(0, TOF_SENSOR_ADDRESS, 0x80, 0x01);
-  writeReg(0, TOF_SENSOR_ADDRESS, 0xFF, 0x01);
-  writeReg(0, TOF_SENSOR_ADDRESS, 0x00, 0x00);
-  writeReg(0, TOF_SENSOR_ADDRESS, 0x91, stop_variable);
-  writeReg(0, TOF_SENSOR_ADDRESS, 0x00, 0x01);
-  writeReg(0, TOF_SENSOR_ADDRESS, 0xFF, 0x00);
-  writeReg(0, TOF_SENSOR_ADDRESS, 0x80, 0x00);
-  writeReg(0, TOF_SENSOR_ADDRESS, SYSRANGE_START, 0x02); // VL53L0X_REG_SYSRANGE_MODE_BACKTOBACK
-
-=======
->>>>>>> b0f6fc9b
   // Return the i2c bus to the main execution loop
   I2C::release();
 
