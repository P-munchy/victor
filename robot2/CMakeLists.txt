--- conflicted
+++ resolved
@@ -71,13 +71,8 @@
   PRIVATE
   COZMO_ROBOT
   CORETECH_ROBOT
-<<<<<<< HEAD
-  COZMO_V2
-  _DEBUG
-=======
   _DEBUG
   ${PLATFORM_COMPILE_DEFS}
->>>>>>> d3d5f666
   #USING_ANDROID_PHONE # Uncomment if deploying on non-Cozmo android device
 )
 
@@ -85,10 +80,6 @@
   PRIVATE
   $<BUILD_INTERFACE:${CMAKE_SOURCE_DIR}/robot2/hal/include>
   $<BUILD_INTERFACE:${CMAKE_SOURCE_DIR}/robot/hal/include>
-<<<<<<< HEAD
-  $<BUILD_INTERFACE:${CMAKE_SOURCE_DIR}/generated/robot>
-=======
->>>>>>> d3d5f666
   $<BUILD_INTERFACE:${CMAKE_SOURCE_DIR}/generated/clad/robot>
   $<BUILD_INTERFACE:${CMAKE_SOURCE_DIR}/robot2/hal>
 )
