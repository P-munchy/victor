/**
 * File: sim_hal.cpp
 *
 * Author: Andrew Stein (andrew)
 * Created: 10/10/2013
 * Author: Daniel Casner <daniel@anki.com>
 * Revised for Cozmo 2: 02/27/2017
 *
 * Description:
 *
 *   Simulated HAL implementation for Cozmo 2.0
 *
 *   This is an "abstract class" defining an interface to lower level
 *   hardware functionality like getting an image from a camera,
 *   setting motor speeds, etc.  This is all the Robot should
 *   need to know in order to talk to its underlying hardware.
 *
 *   To avoid C++ class overhead running on a robot's embedded hardware,
 *   this is implemented as a namespace instead of a fullblown class.
 *
 *   This just defines the interface; the implementation (e.g., Real vs.
 *   Simulated) is given by a corresponding .cpp file.  Which type of
 *   is used for a given project/executable is decided by which .cpp
 *   file gets compiled in.
 *
 * Copyright: Anki, Inc. 2017
 *
 **/


// System Includes
#include <cassert>
#include <cmath>
#include <cstdlib>
#include <vector>
#include <set>

// Our Includes
#include "anki/cozmo/robot/logging.h"
#include "anki/cozmo/robot/hal.h"
#include "anki/cozmo/shared/cozmoConfig.h"
#include "audioUtil/audioCaptureSystem.h"
#include "util/logging/logging.h"
#include "util/math/numericCast.h"
#include "messages.h"
#include "wheelController.h"

#include "simulator/robot/sim_overlayDisplay.h"
#include "clad/robotInterface/lightCubeMessage.h"
#include "clad/robotInterface/messageRobotToEngine_send_helper.h"
#include "clad/types/activeObjectConstants.h"

// Webots Includes
#include <webots/Robot.hpp>
#include <webots/Supervisor.hpp>
#include <webots/PositionSensor.hpp>
#include <webots/Emitter.hpp>
#include <webots/Motor.hpp>
#include <webots/GPS.hpp>
#include <webots/Compass.hpp>
#include <webots/Display.hpp>
#include <webots/Gyro.hpp>
#include <webots/DistanceSensor.hpp>
#include <webots/Accelerometer.hpp>
#include <webots/Receiver.hpp>
#include <webots/Connector.hpp>
#include <webots/LED.hpp>

#define DEBUG_GRIPPER 0

// Whether or not to simulate gyro bias and drift due to temperature
static const bool kSimulateGyroBias = false;

#ifndef SIMULATOR
#error SIMULATOR should be defined by any target using sim_hal.cpp
#endif

namespace Anki {
  namespace Cozmo {

    namespace { // "Private members"

      // Const paramters / settings
      // TODO: some of these should be defined elsewhere (e.g. comms)

      const f64 WEBOTS_INFINITY = std::numeric_limits<f64>::infinity();

      constexpr auto MOTOR_LEFT_WHEEL = EnumToUnderlyingType(MotorID::MOTOR_LEFT_WHEEL);
      constexpr auto MOTOR_RIGHT_WHEEL = EnumToUnderlyingType(MotorID::MOTOR_RIGHT_WHEEL);
      constexpr auto MOTOR_LIFT = EnumToUnderlyingType(MotorID::MOTOR_LIFT);
      constexpr auto MOTOR_HEAD = EnumToUnderlyingType(MotorID::MOTOR_HEAD);
      constexpr auto MOTOR_COUNT = EnumToUnderlyingType(MotorID::MOTOR_COUNT);
      
      constexpr auto MAX_NUM_ACTIVE_OBJECTS = EnumToUnderlyingType(ActiveObjectConstants::MAX_NUM_ACTIVE_OBJECTS);
      
      constexpr auto NUM_BACKPACK_LEDS = EnumToUnderlyingType(LEDId::NUM_BACKPACK_LEDS);
      constexpr auto NUM_CUBE_LEDS = EnumToUnderlyingType(ActiveObjectConstants::NUM_CUBE_LEDS);
      
      
#pragma mark --- Simulated HardwareInterface "Member Variables" ---

      bool isInitialized = false;

      webots::Supervisor webotRobot_;

      s32 robotID_ = -1;

      // Motors
      webots::Motor* leftWheelMotor_;
      webots::Motor* rightWheelMotor_;

      webots::Motor* headMotor_;
      webots::Motor* liftMotor_;

      webots::Motor* motors_[MOTOR_COUNT];

      // Motor position sensors
      webots::PositionSensor* leftWheelPosSensor_;
      webots::PositionSensor* rightWheelPosSensor_;
      webots::PositionSensor* headPosSensor_;
      webots::PositionSensor* liftPosSensor_;
      webots::PositionSensor* motorPosSensors_[MOTOR_COUNT];

      // Gripper
      webots::Connector* con_;
      bool isGripperEnabled_ = false;

      // For pose information
      webots::GPS* gps_;
      webots::Compass* compass_;

      // IMU
      webots::Gyro* gyro_;
      webots::Accelerometer* accel_;

      // Prox sensors
      webots::DistanceSensor *proxCenter_;
      webots::DistanceSensor *cliffSensors_[HAL::CLIFF_COUNT];

      // Charge contact
      webots::Connector* chargeContact_;
      bool wasOnCharger_ = false;

      // Emitter / receiver for block communication
      webots::Receiver *objectDiscoveryReceiver_;
      webots::Emitter *blockCommsEmitter_;

      // Upper Touch Sensor (for petting)
      webots::Receiver *backpackTouchSensorReceiver_;

      struct ActiveObjectSlotInfo {
        u32 assignedFactoryID;
        ObjectType object_type;
        webots::Receiver *receiver;
        TimeStamp_t lastHeardTime;
        bool connected;
      };
      
      ActiveObjectSlotInfo activeObjectSlots_[MAX_NUM_ACTIVE_OBJECTS];
      
      // Flag to automatically connect to any block it discovers as long as it's
      // not already connected to a block of the same type.
      // This makes it nearly as if all the blocks in the world are already paired
      // with the robot in its flash.
      bool autoConnectToBlocks_;
      
      // For tracking wheel distance travelled
      f32 motorPositions_[MOTOR_COUNT];
      f32 motorPrevPositions_[MOTOR_COUNT];
      f32 motorSpeeds_[MOTOR_COUNT];
      f32 motorSpeedCoeffs_[MOTOR_COUNT];

      // Lights
      webots::LED* leds_[NUM_BACKPACK_LEDS] = {0};
      
      // MicData
      // Use the mac mic as input with AudioCaptureSystem
      constexpr uint32_t kSamplesPerChunk = 120;
      constexpr uint32_t kSampleRate_hz = 24000;
      AudioUtil::AudioCaptureSystem audioCaptureSystem_(kSamplesPerChunk, kSampleRate_hz);
      
      uint32_t audioInputSequenceID_ = 0;
      std::deque<Anki::Cozmo::RobotInterface::MicData> micData_{};
      std::mutex micDataMutex_;

#pragma mark --- Simulated Hardware Interface "Private Methods" ---
      // Localization
      //void GetGlobalPose(f32 &x, f32 &y, f32& rad);


      // Approximate open-loop conversion of wheel power to angular wheel speed
      float WheelPowerToAngSpeed(float power)
      {
        // Inverse of speed-power formula in WheelController
        float speed_mm_per_s = power / 0.004f;

        // Return linear speed m/s when usingTreads
        return -speed_mm_per_s / 1000.f;
      }

      // Approximate open-loop conversion of lift power to angular lift speed
      float LiftPowerToAngSpeed(float power)
      {
        // Inverse of speed-power formula in LiftController
        float rad_per_s = power / 0.05f;
        return rad_per_s;
      }
      
      // Approximate open-loop conversion of head power to angular head speed
      float HeadPowerToAngSpeed(float power)
      {
        return power * 2*M_PI_F;
      }


      void MotorUpdate()
      {
        // Update position and speed info
        f32 posDelta = 0;
        for(int i = 0; i < MOTOR_COUNT; i++)
        {
          if (motors_[i]) {
            f32 pos = motorPosSensors_[i]->getValue();
            if (i == MOTOR_LEFT_WHEEL || i == MOTOR_RIGHT_WHEEL) {
              pos = motorPosSensors_[i]->getValue() * -1000.f;
            }

            posDelta = pos - motorPrevPositions_[i];

            // Update position
            motorPositions_[i] += posDelta;

            // Update speed
            motorSpeeds_[i] = (posDelta * ONE_OVER_CONTROL_DT) * (1.0 - motorSpeedCoeffs_[i]) + motorSpeeds_[i] * motorSpeedCoeffs_[i];

            motorPrevPositions_[i] = pos;
          }
        }
      }
      
      void AudioInputCallback(const AudioUtil::AudioSample* data, uint32_t numSamples)
      {
        std::lock_guard<std::mutex> lock(micDataMutex_);
        micData_.resize(micData_.size() + 1);
        auto& newData = micData_.back();
        
        // Duplicate our mono channel input across 4 interleaved channels to simulate 4 mics
        constexpr int kNumChannels = 4;
        for (int j=0; j<kSamplesPerChunk; j++)
        {
          auto* sampleStart = newData.data + (j * kNumChannels);
          const auto sample = data[j];
          
          for(int i=0; i<kNumChannels; ++i)
          {
            sampleStart[i] = sample;
          }
        }
        newData.sequenceID = audioInputSequenceID_++;
      }
      
      void AudioInputUpdate()
      {
        // Check if our sim mic thread has delivered more audio for us to send out
        while(micDataMutex_.try_lock())
        {
          if (micData_.empty())
          {
            micDataMutex_.unlock();
            break;
          }
            
          SendMessage(micData_.front());
          micData_.pop_front();
          if (micData_.empty())
          {
            micDataMutex_.unlock();
            break;
          }
          
          micDataMutex_.unlock();
        }
      }

      Result SendBlockMessage(const u8 activeID, const BlockMessages::LightCubeMessage& msg)
      {
        if (activeID >= MAX_NUM_ACTIVE_OBJECTS) {
          return RESULT_FAIL;
        }
        
        if (activeObjectSlots_[activeID].connected) {
          blockCommsEmitter_->setChannel( activeObjectSlots_[activeID].assignedFactoryID + 1 );
          blockCommsEmitter_->send(msg.GetBuffer(), msg.Size());
        }
        return RESULT_OK;
      }


    } // "private" namespace

    namespace Sim {
      // Create a pointer to the webots supervisor object within
      // a Simulator namespace so that other Simulation-specific code
      // can talk to it.  This avoids there being a global gCozmoBot
      // running around, accessible in non-simulator code.
      webots::Supervisor* CozmoBot = &webotRobot_;
    }

#pragma mark --- Simulated Hardware Method Implementations ---

    // Forward Declaration.  This is implemented in sim_radio.cpp
    Result InitSimRadio(const char* advertisementIP);

    Result HAL::Init()
    {
      assert(TIME_STEP >= webotRobot_.getBasicTimeStep());

      webots::Node* robotNode = webotRobot_.getSelf();

      leftWheelMotor_  = webotRobot_.getMotor("LeftWheelMotor");
      rightWheelMotor_ = webotRobot_.getMotor("RightWheelMotor");

      headMotor_  = webotRobot_.getMotor("HeadMotor");
      liftMotor_  = webotRobot_.getMotor("LiftMotor");

      leftWheelPosSensor_ = webotRobot_.getPositionSensor("LeftWheelMotorPosSensor");
      rightWheelPosSensor_ = webotRobot_.getPositionSensor("RightWheelMotorPosSensor");

      headPosSensor_ = webotRobot_.getPositionSensor("HeadMotorPosSensor");
      liftPosSensor_ = webotRobot_.getPositionSensor("LiftMotorPosSensor");

      con_ = webotRobot_.getConnector("gripperConnector");


      // Set ID
      // Expected format of name is <SomeName>_<robotID>
      std::string name = webotRobot_.getName();
      size_t lastDelimPos = name.rfind('_');
      if (lastDelimPos != std::string::npos) {
        robotID_ = atoi( name.substr(lastDelimPos+1).c_str() );
        if (robotID_ < 1) {
          PRINT_NAMED_ERROR("SIM.RobotID", "Invalid robot name (%s). ID must be greater than 0.", name.c_str());
          return RESULT_FAIL;
        }
        PRINT_NAMED_INFO("SIM", "Initializing robot ID: %d", robotID_);
      } else {
        PRINT_NAMED_ERROR("SIM.RobotName", "Cozmo robot name %s is invalid.  Must end with '_<ID number>'.", name.c_str());
        return RESULT_FAIL;
      }

      //Set the motors to velocity mode
      headMotor_->setPosition(WEBOTS_INFINITY);
      liftMotor_->setPosition(WEBOTS_INFINITY);
      leftWheelMotor_->setPosition(WEBOTS_INFINITY);
      rightWheelMotor_->setPosition(WEBOTS_INFINITY);

      // Load motor array
      motors_[MOTOR_LEFT_WHEEL] = leftWheelMotor_;
      motors_[MOTOR_RIGHT_WHEEL] = rightWheelMotor_;
      motors_[MOTOR_HEAD] = headMotor_;
      motors_[MOTOR_LIFT] = liftMotor_;

      // Load position sensor array
      motorPosSensors_[MOTOR_LEFT_WHEEL] = leftWheelPosSensor_;
      motorPosSensors_[MOTOR_RIGHT_WHEEL] = rightWheelPosSensor_;
      motorPosSensors_[MOTOR_HEAD] = headPosSensor_;
      motorPosSensors_[MOTOR_LIFT] = liftPosSensor_;


      // Initialize motor positions
      for (int i=0; i < MOTOR_COUNT; ++i) {
        motorPositions_[i] = 0;
        motorPrevPositions_[i] = 0;
        motorSpeeds_[i] = 0;
        motorSpeedCoeffs_[i] = 0.5;
      }

      // Enable position measurements on head, lift, and wheel motors
      leftWheelPosSensor_->enable(TIME_STEP);
      rightWheelPosSensor_->enable(TIME_STEP);

      headPosSensor_->enable(TIME_STEP);
      liftPosSensor_->enable(TIME_STEP);

      // Set speeds to 0
      leftWheelMotor_->setVelocity(0);
      rightWheelMotor_->setVelocity(0);
      headMotor_->setVelocity(0);
      liftMotor_->setVelocity(0);

      // Get localization sensors
      gps_ = webotRobot_.getGPS("gps");
      compass_ = webotRobot_.getCompass("compass");
      gps_->enable(TIME_STEP);
      compass_->enable(TIME_STEP);

      // Gyro
      gyro_ = webotRobot_.getGyro("gyro");
      gyro_->enable(TIME_STEP);

      // Accelerometer
      accel_ = webotRobot_.getAccelerometer("accel");
      accel_->enable(TIME_STEP);

      // Proximity sensor
      proxCenter_ = webotRobot_.getDistanceSensor("forwardProxSensor");
      proxCenter_->enable(TIME_STEP);
      
      // Cliff sensors
      cliffSensors_[HAL::CLIFF_FL] = webotRobot_.getDistanceSensor("cliffSensorFL");
      cliffSensors_[HAL::CLIFF_FR] = webotRobot_.getDistanceSensor("cliffSensorFR");
      cliffSensors_[HAL::CLIFF_BL] = webotRobot_.getDistanceSensor("cliffSensorBL");
      cliffSensors_[HAL::CLIFF_BR] = webotRobot_.getDistanceSensor("cliffSensorBR");
      cliffSensors_[HAL::CLIFF_FL]->enable(TIME_STEP);
      cliffSensors_[HAL::CLIFF_FR]->enable(TIME_STEP);
      cliffSensors_[HAL::CLIFF_BL]->enable(TIME_STEP);
      cliffSensors_[HAL::CLIFF_BR]->enable(TIME_STEP);

      // Charge contact
      chargeContact_ = webotRobot_.getConnector("ChargeContact");
      chargeContact_->enablePresence(TIME_STEP);
      wasOnCharger_ = false;


      // Block radio
      objectDiscoveryReceiver_ = webotRobot_.getReceiver("discoveryReceiver");
      objectDiscoveryReceiver_->setChannel( EnumToUnderlyingType(ActiveObjectConstants::OBJECT_DISCOVERY_CHANNEL));
      objectDiscoveryReceiver_->enable(TIME_STEP);
      
      blockCommsEmitter_ = webotRobot_.getEmitter("blockCommsEmitter");

      backpackTouchSensorReceiver_ = webotRobot_.getReceiver("touchSensorUpper");
      backpackTouchSensorReceiver_->enable(TIME_STEP);
      
      char receiverName[32];
      for (int i=0; i< MAX_NUM_ACTIVE_OBJECTS; ++i) {
        sprintf(receiverName, "blockCommsReceiver%d", i);
        activeObjectSlots_[i].receiver = webotRobot_.getReceiver(receiverName);
        activeObjectSlots_[i].assignedFactoryID = 0;
        activeObjectSlots_[i].lastHeardTime = 0;
        activeObjectSlots_[i].connected = false;
      }

      // Whether or not to automatically connect to advertising blocks
      autoConnectToBlocks_ = robotNode->getField("autoConnectToBlocks")->getSFBool();
      

      // Get advertisement host IP
      webots::Field *advertisementHostField = webotRobot_.getSelf()->getField("advertisementHost");
      std::string advertisementIP = "127.0.0.1";
      if (advertisementHostField) {
        advertisementIP = advertisementHostField->getSFString();
      } else {
        printf("No valid advertisement IP found\n");
      }

      if(InitSimRadio(advertisementIP.c_str()) == RESULT_FAIL) {
        printf("Failed to initialize Simulated Radio.\n");
        return RESULT_FAIL;
      }

      // Lights
      leds_[LED_BACKPACK_FRONT] = webotRobot_.getLED("backpackLED1");
      leds_[LED_BACKPACK_MIDDLE] = webotRobot_.getLED("backpackLED2");
      leds_[LED_BACKPACK_BACK] = webotRobot_.getLED("backpackLED3");
      
      // Audio Input
      audioCaptureSystem_.SetCallback(std::bind(&AudioInputCallback, std::placeholders::_1, std::placeholders::_2));
      audioCaptureSystem_.Init();
<<<<<<< HEAD
      // VIC-473 Commenting this out since it sometimes causes sim to fail.
      audioCaptureSystem_.StartRecording();
=======
      if (audioCaptureSystem_.IsValid())
      {
        audioCaptureSystem_.StartRecording();
      }
      else
      {
        PRINT_NAMED_WARNING("HAL.Init", "AudioCaptureSystem not supported on this platform. No mic data input available.");
      }
>>>>>>> 94a6e476

      isInitialized = true;
      return RESULT_OK;

    } // Init()

    void HAL::Destroy()
    {
      gps_->disable();
      compass_->disable();

    } // Destroy()

    bool HAL::IsInitialized(void)
    {
      return isInitialized;
    }


    void HAL::GetGroundTruthPose(f32 &x, f32 &y, f32& rad)
    {
      const double* position = gps_->getValues();
      const double* northVector = compass_->getValues();

      x = position[0];
      y = position[1];

      rad = std::atan2(-northVector[1], northVector[0]);

      //PRINT("GroundTruth:  pos %f %f %f   rad %f %f %f\n", position[0], position[1], position[2],
      //      northVector[0], northVector[1], northVector[2]);


    } // GetGroundTruthPose()


    bool HAL::IsGripperEngaged() {
      return isGripperEnabled_ && con_->getPresence()==1;
    }

    void HAL::UpdateDisplay(void)
    {
      using namespace Sim::OverlayDisplay;
     /*
      PRINT("speedDes: %d, speedCur: %d, speedCtrl: %d, speedMeas: %d\n",
              GetUserCommandedDesiredVehicleSpeed(),
              GetUserCommandedCurrentVehicleSpeed(),
              GetControllerCommandedVehicleSpeed(),
              GetCurrentMeasuredVehicleSpeed());
      */

    } // HAL::UpdateDisplay()

    
    bool HAL::IMUReadData(HAL::IMU_DataStructure &IMUData)
    {
      const double* vals = gyro_->getValues();  // rad/s
      IMUData.rate_x = (f32)(vals[0]);
      IMUData.rate_y = (f32)(vals[1]);
      IMUData.rate_z = (f32)(vals[2]);

      vals = accel_->getValues();   // m/s^2
      IMUData.acc_x = (f32)(vals[0] * 1000);  // convert to mm/s^2
      IMUData.acc_y = (f32)(vals[1] * 1000);
      IMUData.acc_z = (f32)(vals[2] * 1000);
      
      // Compute estimated IMU temperature based on measured data from Victor prototype

      // Temperature dynamics approximated by:
      // dT/dt = k * (T_final - T) , with T(0) = T_initial
      // 1st order IVP. Solution:
      // T(t) = T_final - (T_final - T_initial) * exp(-k * t)
      const float T_initial = 20.f;
      const float T_final = 70.f;    // measured on Victor prototype
      const float k = .0032f;        // constant (measured), units sec^-1
      const float t = HAL::GetTimeStamp() / 1000.f; // current time in seconds
      
      IMUData.temperature_degC = T_final - (T_final - T_initial) * exp(-k * t);
      
      // Apply gyro bias based on temperature:
      if (kSimulateGyroBias) {
        // All worst case values are given in Section 1.2 of BMI160 datasheet
        const float initialBias_dps[3] = {0.f, 0.f, 0.f};     // inital zero-rate offset at startup. worst case is +/- 10 deg/sec
        const float biasChangeDueToTemp_dps_per_degC = 0.08f; // zero-rate offset change as temperature changes. worst case 0.08 deg/sec per degC
        const float biasDueToTemperature_dps = (IMUData.temperature_degC - T_initial) * biasChangeDueToTemp_dps_per_degC;
        
        IMUData.rate_x += DEG_TO_RAD(initialBias_dps[0] + biasDueToTemperature_dps);
        IMUData.rate_y += DEG_TO_RAD(initialBias_dps[1] + biasDueToTemperature_dps);
        IMUData.rate_z += DEG_TO_RAD(initialBias_dps[2] + biasDueToTemperature_dps);
      }
      
      static ImageImuData imageImuData;
      imageImuData.systemTimestamp_ms = HAL::GetTimeStamp();
      imageImuData.rateX = IMUData.rate_x;
      imageImuData.rateY = IMUData.rate_y;
      imageImuData.rateZ = IMUData.rate_z;
      RobotInterface::SendMessage(imageImuData);
      
      // Return true if IMU was already read this timestamp
      static TimeStamp_t lastReadTimestamp = 0;
      bool newReading = lastReadTimestamp != HAL::GetTimeStamp();
      lastReadTimestamp = HAL::GetTimeStamp();
      return newReading;
    }

    // Returns the motor power used for calibration [-1.0, 1.0]
    float HAL::MotorGetCalibPower(MotorID motor)
    {
      float power = 0.f;
      switch (motor) {
        case MotorID::MOTOR_LIFT:
        case MotorID::MOTOR_HEAD:
          power = -0.4f;
          break;
        default:
          PRINT_NAMED_ERROR("simHAL.MotorGetCalibPower.UndefinedType", "%d", EnumToUnderlyingType(motor));
          break;
      }
      return power;
    }

    // Set the motor power in the unitless range [-1.0, 1.0]
    void HAL::MotorSetPower(MotorID motor, f32 power)
    {
      switch(motor) {
        case MotorID::MOTOR_LEFT_WHEEL:
          leftWheelMotor_->setVelocity(WheelPowerToAngSpeed(power));
          break;
        case MotorID::MOTOR_RIGHT_WHEEL:
          rightWheelMotor_->setVelocity(WheelPowerToAngSpeed(power));
          break;
        case MotorID::MOTOR_LIFT:
          liftMotor_->setVelocity(LiftPowerToAngSpeed(power));
          break;
        case MotorID::MOTOR_HEAD:
          // TODO: Assuming linear relationship, but it's not!
          headMotor_->setVelocity(HeadPowerToAngSpeed(power));
          break;
        default:
          PRINT_NAMED_ERROR("simHAL.MotorSetPower.UndefinedType", "%d", EnumToUnderlyingType(motor));
          return;
      }
    }

    // Reset the internal position of the specified motor to 0
    void HAL::MotorResetPosition(MotorID motor)
    {
      if (motor >= MotorID::MOTOR_COUNT) {
        PRINT_NAMED_ERROR("simHAL.MotorResetPosition.UndefinedType", "%d", EnumToUnderlyingType(motor));
        return;
      }

      motorPositions_[EnumToUnderlyingType(motor)] = 0;
      //motorPrevPositions_[motor] = 0;
    }

    // Returns units based on the specified motor type:
    // Wheels are in mm/s, everything else is in degrees/s.
    f32 HAL::MotorGetSpeed(MotorID motor)
    {
      switch(motor) {
        case MotorID::MOTOR_LEFT_WHEEL:
        case MotorID::MOTOR_RIGHT_WHEEL:
          // if usingTreads, fall through to just returning motorSpeeds_ since
          // it is already stored in mm/s

        case MotorID::MOTOR_LIFT:
        case MotorID::MOTOR_HEAD:
          return motorSpeeds_[EnumToUnderlyingType(motor)];

        default:
          PRINT_NAMED_ERROR("simHAL.MotorGetSpeed.UndefinedType", "%d", EnumToUnderlyingType(motor));
          break;
      }
      return 0;
    }

    // Returns units based on the specified motor type:
    // Wheels are in mm since reset, everything else is in degrees.
    f32 HAL::MotorGetPosition(MotorID motor)
    {
      switch(motor) {
        case MotorID::MOTOR_RIGHT_WHEEL:
        case MotorID::MOTOR_LEFT_WHEEL:
          // if usingTreads, fall through to just returning motorSpeeds_ since
          // it is already stored in mm

        case MotorID::MOTOR_LIFT:
        case MotorID::MOTOR_HEAD:
          return motorPositions_[EnumToUnderlyingType(motor)];

        default:
          PRINT_NAMED_ERROR("simHAL.MotorGetPosition.UndefinedType", "%d", EnumToUnderlyingType(motor));
          return 0;
      }

      return 0;
    }


    void HAL::EngageGripper()
    {
      con_->lock();
      con_->enablePresence(TIME_STEP);
      isGripperEnabled_ = true;
#     if DEBUG_GRIPPER
      PRINT_NAMED_DEBUG("simHAL.EngageGripper.Locked", "");
#     endif
    }

    void HAL::DisengageGripper()
    {
      con_->unlock();
      con_->disablePresence();
      isGripperEnabled_ = false;
#     if DEBUG_GRIPPER
      PRINT_NAMED_DEBUG("simHAL.DisengageGripper.Unocked", "");
#     endif

    }

    bool IsSameTypeActiveObjectAssigned(ObjectType object_type)
    {
      DEV_ASSERT((object_type != ObjectType::InvalidObject) &&
                 (object_type != ObjectType::UnknownObject),
                 "sim_hal.IsSameTypeActiveObjectAssigned.InvalidType");
      
      for (u32 i = 0; i < MAX_NUM_ACTIVE_OBJECTS; ++i) {
        if (activeObjectSlots_[i].assignedFactoryID != 0 && activeObjectSlots_[i].object_type == object_type) {
          return true;
        }
      }
      return false;
    }


    // Forward declaration
    void RadioUpdate();
    void ActiveObjectsUpdate();
    void SendObjectConnectionState(u32 slot_id);

    Result HAL::Step(void)
    {

      if(webotRobot_.step(Cozmo::TIME_STEP) == -1) {
        return RESULT_FAIL;
      } else {
        MotorUpdate();
        RadioUpdate();
        AudioInputUpdate();
        ActiveObjectsUpdate();

        /*
        // Always display ground truth pose:
        {
          const double* position = gps_->getValues();
          const double* northVector = compass_->getValues();

          const f32 rad = std::atan2(-northVector[1], northVector[0]);

          char buffer[256];
          snprintf(buffer, 256, "Robot %d Pose: (%.1f,%.1f,%.1f), %.1fdeg@(0,0,1)",
                   robotID_,
                   M_TO_MM(position[0]), M_TO_MM(position[1]), M_TO_MM(position[2]),
                   RAD_TO_DEG(rad));

          std::string poseString(buffer);
          webotRobot_.setLabel(robotID_, poseString, 0.5, robotID_*.05, .05, 0xff0000, 0.);
        }
         */
        
        
        // Send block connection state when engine connects
        static bool wasConnected = false;
        if (!wasConnected && HAL::RadioIsConnected()) {

          // Send RobotAvailable indicating sim robot
          RobotInterface::RobotAvailable idMsg;
          idMsg.serialNumber = 0;
          idMsg.hwRevision = 0;
          RobotInterface::SendMessage(idMsg);

          
          // send firmware info indicating simulated robot
          {
            std::string firmwareJson{"{\"version\":0,\"time\":0,\"sim\":1}"};
            RobotInterface::FirmwareVersion msg;
            msg.RESRVED = 0;
            msg.json_length = firmwareJson.size() + 1;
            std::memcpy(msg.json, firmwareJson.c_str(), firmwareJson.size() + 1);
            RobotInterface::SendMessage(msg);
          }

          // Send info about connected active objects
          for (int i = 0; i < MAX_NUM_ACTIVE_OBJECTS; ++i) {
            if (activeObjectSlots_[i].connected) {
              SendObjectConnectionState(i);
            }
          }
          wasConnected = true;
        } else if (wasConnected && !HAL::RadioIsConnected()) {
          wasConnected = false;
        }

        // Check charging status (Debug)
        if (BatteryIsOnCharger() && !wasOnCharger_) {
          PRINT_NAMED_DEBUG("simHAL.Step.OnCharger", "");
          wasOnCharger_ = true;
        } else if (!BatteryIsOnCharger() && wasOnCharger_) {
          PRINT_NAMED_DEBUG("simHAL.Step.OffCharger", "");
          wasOnCharger_ = false;
        }

        return RESULT_OK;
      }


    } // step()

    
    
    // Get the number of microseconds since boot
    u32 HAL::GetMicroCounter(void)
    {
      return static_cast<u32>(webotRobot_.getTime() * 1000000.0);
    }

    void HAL::MicroWait(u32 microseconds)
    {
      u32 now = GetMicroCounter();
      while ((GetMicroCounter() - now) < microseconds)
        ;
    }

    TimeStamp_t HAL::GetTimeStamp(void)
    {
      return static_cast<TimeStamp_t>(webotRobot_.getTime() * 1000.0);
      //return timeStamp_;
    }

    void HAL::SetTimeStamp(TimeStamp_t t)
    {
      //timeStamp_ = t;
    };

    void HAL::SetLED(LEDId led_id, u32 color) {
      if (leds_[led_id]) {
        leds_[led_id]->set( color >> 8 ); // RGBA -> 0RGB
      } else {
        PRINT_NAMED_ERROR("simHAL.SetLED.UnhandledLED", "%d", led_id);
      }
    }

    u32 HAL::GetID()
    {
      return robotID_;
    }
    
    ProxSensorData HAL::GetRawProxData()
    {
      ProxSensorData proxData;
      proxData.distance_mm = static_cast<u16>( proxCenter_->getValue() );
      // Note: These fields are spoofed with simple defaults for now, but should be computed
      // to reflect the actual behavior of the sensor once we do some more testing with it.
      proxData.signalIntensity = 25.f;
      proxData.ambientIntensity = 0.25f;
      proxData.spadCount = 90.f;
      return proxData;
    }

    u16 HAL::GetButtonState(const ButtonID button_id)
    {
      switch(button_id) {
        case BUTTON_CAPACITIVE:
        {
          double signalStrength = 0.0;

          while(backpackTouchSensorReceiver_->getQueueLength() > 0) {
            signalStrength = backpackTouchSensorReceiver_->getSignalStrength();
            backpackTouchSensorReceiver_->nextPacket();
          }

          // XXX rescale the signal strength to fit within a u16 (to match real sensor)
          u16 ss = Util::numeric_cast_clamped<u16>(signalStrength);
          // HACK: Temp scaling to rough actual values
          const u16 maxPhysSignal = 700;
          const u16 minPhysSignal = 600;
          const f32 maxSimSignal  = std::numeric_limits<u16>::max();
          ss = (u16)((((maxPhysSignal - minPhysSignal) * ss) / maxSimSignal) + minPhysSignal);
          return ss;
        }

        // no need to simulate these button press types
        case BUTTON_POWER: { return 0; }
        default: 
        {
          AnkiError( "sim_hal.GetButtonState.UnexpectedButtonType", "Button ID=%d does not have a sensible return value", button_id);
          return 0; 
        }
      }

      return 0;
    }

    u16 HAL::GetRawCliffData(const CliffID cliff_id)
    {
      if (cliff_id == HAL::CLIFF_COUNT) {
        PRINT_NAMED_ERROR("simHAL.GetRawCliffData.InvalidCliffID", "");
        return static_cast<u16>(cliffSensors_[HAL::CLIFF_FL]->getMaxRange());
      }
      return static_cast<u16>(cliffSensors_[cliff_id]->getValue());
    }
    
    u16 HAL::GetCliffOffLevel(const CliffID cliff_id)
    {
      return 0;
    }
    
    f32 HAL::BatteryGetVoltage()
    {
      return 5;
    }

    bool HAL::BatteryIsCharging()
    {
      //return false; // XXX On Cozmo 3, head is off if robot is charging
      return (chargeContact_->getPresence() == 1);
    }

    bool HAL::BatteryIsOnCharger()
    {
      //return false; // XXX On Cozmo 3, head is off if robot is charging
      return (chargeContact_->getPresence() == 1);
    }
    
    bool HAL::BatteryIsChargerOOS()
    {
      return false;
    }

    extern "C" {
    void EnableIRQ() {}
    void DisableIRQ() {}
    }

    Result HAL::SetBlockLight(const u32 activeID, const u32* colors)
    {
      BlockMessages::LightCubeMessage m;
      m.tag = BlockMessages::LightCubeMessage::Tag_setCubeLights;
      for (int i=0; i<NUM_CUBE_LEDS; ++i) {
        m.setCubeLights.lights[i].onColor = colors[i];
      }
      
      BlockMessages::LightCubeMessage msg;
      msg.tag = BlockMessages::LightCubeMessage::Tag_setCubeID;
      msg.setCubeID.objectID = activeID;
      msg.setCubeID.rotationPeriod_frames = 0;
      
      SendBlockMessage(activeID, msg);
      return SendBlockMessage(activeID, m);
    }
    
    Result HAL::StreamObjectAccel(const u32 activeID, const bool enable)
    {
      if (activeID >= MAX_NUM_ACTIVE_OBJECTS) {
        return RESULT_FAIL;
      }
      
      BlockMessages::LightCubeMessage m;
      m.tag = BlockMessages::LightCubeMessage::Tag_streamObjectAccel;
      m.streamObjectAccel.objectID = activeID;
      m.streamObjectAccel.enable = enable;
      return SendBlockMessage(activeID, m);
    }

    
    void SendObjectConnectionState(u32 slot_id)
    {
      if (slot_id >= MAX_NUM_ACTIVE_OBJECTS) {
        return;
      }
      
      ActiveObjectSlotInfo* acc = &activeObjectSlots_[slot_id];
      
      ObjectConnectionState msg;
      msg.objectID = slot_id;
      msg.factoryID = acc->assignedFactoryID;
      msg.connected = acc->connected;
      msg.object_type = acc->object_type;
      RobotInterface::SendMessage(msg);
    }
    
    // Connect to active object
    Result HAL::AssignSlot(u32 slot_id, u32 factory_id)
    {
      if (slot_id >= MAX_NUM_ACTIVE_OBJECTS) {
        return RESULT_FAIL;
      }
      
      ActiveObjectSlotInfo* acc = &activeObjectSlots_[slot_id];
      
      if (factory_id != 0) {
        
        // If the slot is active send disconnect message if it's occupied by a different
        // device than the one requested. If it's the same as the one requested, send
        // a connect message.
        if (acc->connected) {
          if (acc->assignedFactoryID != factory_id) {
            acc->connected = false;
          }
          SendObjectConnectionState(slot_id);
        }
        
        // Queue connection to active object by setting factory id
        acc->assignedFactoryID = factory_id;
        
      } else {
        
        // Send disconnect response
        // NOTE: The id is that of the currently connected object if there was one.
        //       Otherwise the id is 0.
        acc->receiver->disable();
        acc->connected = false;
        SendObjectConnectionState(slot_id);
        acc->assignedFactoryID = 0;
        
      }
      
      return RESULT_OK;
    }
    
    int8_t CalculateObjectRSSI(double signalStrength)
    {
      // Convert the webots signal strength to similar values to what we get from the robot.
      // These numbers were just approximated by experimenting on webots
      return 200 / signalStrength + 40;
    }
    
    void ActiveObjectsUpdate(void)
    {

      // Check for blocks that should disconnect due to timeout
      for (u32 i = 0; i < MAX_NUM_ACTIVE_OBJECTS; ++i) {
        ActiveObjectSlotInfo* cubeInfo = &activeObjectSlots_[i];
        if (cubeInfo->connected && (HAL::GetTimeStamp() - cubeInfo->lastHeardTime > 3000)) {  // Threshold needs to be greater than ActiveBlock::DISCOVERED_MESSAGE_PERIOD * ActiveBlock::TIMESTEP
          cubeInfo->connected = false;
          SendObjectConnectionState(i);
        }
      }
      
      
      // Monitor discovery channel and forward on for blocks that are not connected.
      // For blocks that are connected, update lastHeardTime
      while (objectDiscoveryReceiver_->getQueueLength() > 0) {
        BlockMessages::LightCubeMessage lcm;
        memcpy(lcm.GetBuffer(), objectDiscoveryReceiver_->getData(), objectDiscoveryReceiver_->getDataSize());
        switch(lcm.tag)
        {
          case BlockMessages::LightCubeMessage::Tag_available:
          {
            ObjectAvailable oaMsg;
            memcpy(oaMsg.GetBuffer(), lcm.available.GetBuffer(), lcm.available.Size());
            
            // If autoconnect is enabled, assign this block to a slot if another block
            // of the same type is not already assigned.
            if (autoConnectToBlocks_ && !IsSameTypeActiveObjectAssigned(oaMsg.objectType)) {
              for (u32 i=0; i< MAX_NUM_ACTIVE_OBJECTS; ++i) {
                ActiveObjectSlotInfo* cubeInfo = &activeObjectSlots_[i];
                if (cubeInfo->assignedFactoryID == 0) {
                  PRINT_NAMED_INFO("SIM", "sim_hal.Update.AutoAssignedObject: FactoryID 0x%x, type 0x%x, slot %d",
                                   oaMsg.factory_id, oaMsg.objectType, i);
                  cubeInfo->assignedFactoryID = oaMsg.factory_id;
                  break;
                }
              }
            }
            
            // Connect objects whose connections are pending
            // Update last heard time
            bool isConnected = false;
            for (u32 i=0; i< MAX_NUM_ACTIVE_OBJECTS; ++i) {
              ActiveObjectSlotInfo* cubeInfo = &activeObjectSlots_[i];
              if (oaMsg.factory_id == cubeInfo->assignedFactoryID) {
                
                if (!cubeInfo->connected) {
                  // The pending block connection is processed here so send an ObjectConnectionState message.
                  // Listen channel is the factoryID. Send channel is factoryID + 1.
                  cubeInfo->receiver->setChannel(cubeInfo->assignedFactoryID);
                  cubeInfo->receiver->enable(TIME_STEP);
                  cubeInfo->connected = true;
                  cubeInfo->object_type = oaMsg.objectType;  // This is where we know the device type so set it here
                  SendObjectConnectionState(i);
                }
                
                cubeInfo->lastHeardTime = HAL::GetTimeStamp();
                isConnected = true;
                break;
              }
            }
            if (!isConnected) {
              // Block is not connected so send ObjectAvailable message up to engine
              oaMsg.rssi = CalculateObjectRSSI(objectDiscoveryReceiver_->getSignalStrength());
              RobotInterface::SendMessage(oaMsg);
            }
            
            break;
          }
          default:
            AnkiWarn( "sim_hal.ReadingDiscoveryChannel.UnexpectedMsg", "Expected discovery tag but got %d", lcm.tag);
            break;
        }
        
        objectDiscoveryReceiver_->nextPacket();
      }
      
      // Pass along block-moved messages to basestation
      // TODO: Make block comms receiver checking into a HAL function at some point
      //   and call it from the main execution loop
      for (u32 i=0; i< MAX_NUM_ACTIVE_OBJECTS; ++i) {
        ActiveObjectSlotInfo* cubeInfo = &activeObjectSlots_[i];
        
        // If no block is yet connected at this slot go to next one
        if (!cubeInfo->connected) {
          continue;
        }
        
        while(cubeInfo->receiver->getQueueLength() > 0) {
          BlockMessages::LightCubeMessage lcm;
          memcpy(lcm.GetBuffer(), cubeInfo->receiver->getData(), cubeInfo->receiver->getDataSize());
          switch(lcm.tag)
          {
            case BlockMessages::LightCubeMessage::Tag_moved:
            {
              ObjectMoved m;
              memcpy(m.GetBuffer(), lcm.moved.GetBuffer(), lcm.moved.Size());
              m.objectID = i;
              m.timestamp = HAL::GetTimeStamp();
              RobotInterface::SendMessage(m);
              break;
            }
            case BlockMessages::LightCubeMessage::Tag_stopped:
            {
              ObjectStoppedMoving m;
              memcpy(m.GetBuffer(), lcm.stopped.GetBuffer(), lcm.stopped.Size());
              m.objectID = i;
              m.timestamp = HAL::GetTimeStamp();
              RobotInterface::SendMessage(m);
              break;
            }
            case BlockMessages::LightCubeMessage::Tag_tapped:
            {
              ObjectTapped m;
              memcpy(m.GetBuffer(), lcm.tapped.GetBuffer(), lcm.tapped.Size());
              m.objectID = i;
              m.timestamp = HAL::GetTimeStamp();
              RobotInterface::SendMessage(m);
              break;
            }
            case BlockMessages::LightCubeMessage::Tag_accel:
            {
              ObjectAccel m;
              memcpy(m.GetBuffer(), lcm.accel.GetBuffer(), lcm.accel.Size());
              m.objectID = i;
              m.timestamp = HAL::GetTimeStamp();
              RobotInterface::SendMessage(m);
              break;
            }
            case BlockMessages::LightCubeMessage::Tag_upAxisChanged:
            {
              ObjectUpAxisChanged m;
              memcpy(m.GetBuffer(), lcm.upAxisChanged.GetBuffer(), lcm.upAxisChanged.Size());
              m.objectID = i;
              m.timestamp = HAL::GetTimeStamp();
              RobotInterface::SendMessage(m);
              break;
            }
            default:
            {
              printf("Received unexpected message from simulated object: %d\r\n", static_cast<int>(lcm.tag));
            }
          }
          cubeInfo->receiver->nextPacket();
        }
      }
      
    }
 
//    void HAL::ClearActiveObjectData(uint8_t slot) {
//      // TODO: If we ever start sending upAxis messages from sim robot, clear it here.
//    }
    

    u8 HAL::GetWatchdogResetCounter()
    {
      return 0; // Simulator never watchdogs
    }
    
  } // namespace Cozmo
} // namespace Anki<|MERGE_RESOLUTION|>--- conflicted
+++ resolved
@@ -467,10 +467,7 @@
       // Audio Input
       audioCaptureSystem_.SetCallback(std::bind(&AudioInputCallback, std::placeholders::_1, std::placeholders::_2));
       audioCaptureSystem_.Init();
-<<<<<<< HEAD
-      // VIC-473 Commenting this out since it sometimes causes sim to fail.
-      audioCaptureSystem_.StartRecording();
-=======
+
       if (audioCaptureSystem_.IsValid())
       {
         audioCaptureSystem_.StartRecording();
@@ -479,7 +476,6 @@
       {
         PRINT_NAMED_WARNING("HAL.Init", "AudioCaptureSystem not supported on this platform. No mic data input available.");
       }
->>>>>>> 94a6e476
 
       isInitialized = true;
       return RESULT_OK;
