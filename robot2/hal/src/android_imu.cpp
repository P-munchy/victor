--- conflicted
+++ resolved
@@ -24,7 +24,6 @@
 #include "anki/cozmo/robot/logging.h"
 #include "anki/cozmo/robot/hal.h"
 #include "anki/cozmo/robot/event_trace.h"
-
 
 #include "clad/robotInterface/messageRobotToEngine.h"
 #include "clad/robotInterface/messageRobotToEngine_send_helper.h"
@@ -124,9 +123,6 @@
         imuData.temperature_degC = IMU_TEMP_RAW_TO_C(rawData.temperature);
         lastAccTime = lastGyroTime = rawData.timestamp * NS_PER_IMU_TICK;
         PushIMU(imuData);
-<<<<<<< HEAD
-        EventTrace(event_IMUEND);
-=======
         
         static ImageImuData imageImuData;
         imageImuData.systemTimestamp_ms = HAL::GetTimeStamp();
@@ -134,7 +130,6 @@
         imageImuData.rateY = imuData.rate_y;
         imageImuData.rateZ = imuData.rate_z;
         RobotInterface::SendMessage(imageImuData);
->>>>>>> ba9153ce
       }
 #endif
     }
