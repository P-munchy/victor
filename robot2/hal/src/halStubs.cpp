/**
 * File:        halStubs.cpp
 *
 * Description: Placeholder HAL implementation for android robot process
 *
 **/


// System Includes
#include <stdio.h>
#include <string>
#include <chrono>
#include <assert.h>

// Our Includes
#include "anki/cozmo/robot/logging.h"
#include "anki/cozmo/robot/hal.h"
#include "anki/cozmo/robot/hal_config.h"
#include "anki/cozmo/robot/event_trace.h"
#include "anki/cozmo/shared/cozmoConfig.h"

#include "../spine/spine_hal.h"

#include "clad/robotInterface/messageRobotToEngine.h"    //TODO: why do we still need these 2?
#include "clad/robotInterface/messageRobotToEngine_send_helper.h"
#include "schema/messages.h"
#include "clad/types/proxMessages.h"


#define RADIO_IP "127.0.0.1"

#define IMU_WORKING 1

// Debugging Defines
#define FRAMES_PER_RESPONSE  1  //send response every N input frames

#define REALTIME_CONSOLE_OUTPUT 0 //Print status to console
#define MOTOR_OF_INTEREST MOTOR_LIFT  //print status of this motor
#define STR(s)  #s
#define DEFNAME(s) STR(s)

/******** TEMP SPINE LOGGING ***********/
#define DUMP_SPINE_EVENTS_MAYBE(time) if ((time)>= seltime+(EVENT_LOG_DURATION_SEC*1000))DumpEvents()

// #define DUMP_SPINE_EVENTS_MAYBE(time) do{\
//     printf("? %u > %llu\n", time, seltime+(EVENT_LOG_DURATION_SEC*1000));\
//     DUMP_SPINE_EVENTS_MAYBE_X(time);\
//   }while(0);
    

/***************************************/


#if REALTIME_CONSOLE_OUTPUT > 0
#define SAVE_MOTOR_POWER(motor, power)  internalData_.motorPower[motor]=power
#define CONSOLE_DATA(decl) decl
#else
#define SAVE_MOTOR_POWER(motor, power)
#define CONSOLE_DATA(decl)
#endif

namespace Anki {
  namespace Cozmo {

    static_assert(EnumToUnderlyingType(MotorID::MOTOR_LEFT_WHEEL) == MOTOR_LEFT, "Robot/Spine CLAD Mimatch");
    static_assert(EnumToUnderlyingType(MotorID::MOTOR_RIGHT_WHEEL) == MOTOR_RIGHT, "Robot/Spine CLAD Mimatch");
    static_assert(EnumToUnderlyingType(MotorID::MOTOR_LIFT) == MOTOR_LIFT, "Robot/Spine CLAD Mimatch");
    static_assert(EnumToUnderlyingType(MotorID::MOTOR_HEAD) == MOTOR_HEAD, "Robot/Spine CLAD Mimatch");
    
    namespace { // "Private members"

      //map power -1.0 .. 1.0 to -32767 to 32767
      static const f32 HAL_MOTOR_POWER_SCALE = 0x7FFF;
      static const f32 HAL_MOTOR_POWER_OFFSET = 0;

      //convert per syscon tick -> /sec
      static const f32 HAL_SEC_PER_TICK = (1.0 / 256) / 48000000;

      //encoder counts -> mm or deg
      static f32 HAL_MOTOR_POSITION_SCALE[MOTOR_COUNT] = {
        ((0.948 * 0.125 * 29.2 * 3.14159265359) / 173.43), //Left Tread mm
        ((0.948 * 0.125 * 29.2 * 3.14159265359) / 173.43), //Right Tread mm
        (0.25 * 3.14159265359) / 149.7,    //Lift radians
        (0.25 * 3.14159265359) / 348.77,   //Head radians
      };

      static f32 HAL_MOTOR_DIRECTION[MOTOR_COUNT] = {
        1.0,1.0,1.0,1.0
      };

      s32 robotID_ = -1;

      // TimeStamp offset
      std::chrono::steady_clock::time_point timeOffset_ = std::chrono::steady_clock::now();

      // Audio
      // (Can't actually play sound in simulator, but proper handling of audio frames is still
      // necessary for proper animation timing)
      TimeStamp_t audioEndTime_ = 0;    // Expected end of audio
      u32 AUDIO_FRAME_TIME_MS = 33;     // Duration of single audio frame
      bool audioReadyForFrame_ = true;  // Whether or not ready to receive another audio frame

      BodyToHead* bodyData_; //buffers are owned by the code that fills them. Spine owns this one
      HeadToBody headData_;  //-we own this one.

#ifdef USING_ANDROID_PHONE
      BodyToHead dummyBodyData_ = {
        .cliffSense = {800, 800, 800, 800}
      };
#endif

      struct {
        s32 motorOffset[MOTOR_COUNT];
        CONSOLE_DATA(f32 motorPower[MOTOR_COUNT]);
      } internalData_;

      static const char* HAL_INI_PATH = "./hal.ini";
      const HALConfig::Item  configitems_[]  = {
        {"LeftTread mm/count",  HALConfig::FLOAT, &HAL_MOTOR_POSITION_SCALE[0]},
        {"RightTread mm/count", HALConfig::FLOAT, &HAL_MOTOR_POSITION_SCALE[1]},
        {"Lift rad/count",      HALConfig::FLOAT, &HAL_MOTOR_POSITION_SCALE[2]},
        {"Head rad/count",      HALConfig::FLOAT, &HAL_MOTOR_POSITION_SCALE[3]},
        {"LeftTread Motor Direction",  HALConfig::FLOAT, &HAL_MOTOR_DIRECTION[0]},
        {"RightTread Motor Direction", HALConfig::FLOAT, &HAL_MOTOR_DIRECTION[1]},
        {"Lift Motor Direction",       HALConfig::FLOAT, &HAL_MOTOR_DIRECTION[2]},
        {"Head Motor Direction",       HALConfig::FLOAT, &HAL_MOTOR_DIRECTION[3]},
        {0} //Need zeros as end-of-list marker
      };
      
    } // "private" namespace

    // Forward Declarations
    Result InitRadio(const char* advertisementIP);
    void InitIMU();
    void ProcessIMUEvents();

    
    inline u16 FlipBytes(u16 v) {
      return ((((v) & 0x00FF)<<8) | ((v)>>8));
    }

    Result GetSpineDataFrame(void)
    {
      SpineMessageHeader* hdr = (SpineMessageHeader*) hal_get_frame(PAYLOAD_DATA_FRAME, 500);
      if (!hdr) {
        LOGE("Spine timeout!");
        return RESULT_FAIL_IO_TIMEOUT;
      }
      if (hdr->payload_type != PAYLOAD_DATA_FRAME) {
        LOGE("Spine.c data corruption: payload does not match requested");
        return RESULT_FAIL_IO_UNSYNCHRONIZED;
      }
      bodyData_ = (BodyToHead*)(hdr + 1);
      return RESULT_OK;
    }


    Result HAL::Init()
    {
      HALConfig::ReadConfigFile(HAL_INI_PATH, configitems_);

      // Set ID
      robotID_ = 1;

//#if IMU_WORKING
      InitIMU();
//#endif

      if (InitRadio(RADIO_IP) != RESULT_OK) {
        printf("Failed to initialize Radio.\n");
        return RESULT_FAIL;
      }

#ifndef USING_ANDROID_PHONE
      {
        printf("Starting spine hal\n");

        SpineErr_t error = hal_init(SPINE_TTY, SPINE_BAUD);

        if (error != err_OK) {
          return RESULT_FAIL;
        }
        printf("hal Init OK\nSetting RUN mode\n");

        hal_set_mode(RobotMode_RUN);

        printf("Waiting for Data Frame\n");
        Result result;
        do {
          result = GetSpineDataFrame();
          //spin on good frame
          if (result == RESULT_FAIL_IO_TIMEOUT) {
            printf("Kicking the body again!\n");
            hal_set_mode(RobotMode_RUN);
          }
        } while (result != RESULT_OK);
        
      }
#else
      bodyData_ = &dummyBodyData_;
#endif
      assert(bodyData_ != nullptr);
      

      for (int m = MOTOR_LIFT; m < MOTOR_COUNT; m++) {
        MotorResetPosition((MotorID)m);
      }
      printf("Hal Init Success\n");

      return RESULT_OK;
    }  // Init()

    // Set the motor power in the unitless range [-1.0, 1.0]
    void HAL::MotorSetPower(MotorID motor, f32 power)
    {
      const auto m = EnumToUnderlyingType(motor);
      assert(m < MOTOR_COUNT);
      SAVE_MOTOR_POWER(m, power);
      headData_.motorPower[m] = HAL_MOTOR_POWER_OFFSET + HAL_MOTOR_POWER_SCALE * power * HAL_MOTOR_DIRECTION[m];
    }

    // Reset the internal position of the specified motor to 0
    void HAL::MotorResetPosition(MotorID motor)
    {
      const auto m = EnumToUnderlyingType(motor);
      assert(m < MOTOR_COUNT);
      internalData_.motorOffset[m] = bodyData_->motor[m].position;
    }


    // Returns units based on the specified motor type:
    // Wheels are in mm/s, everything else is in degrees/s.
    f32 HAL::MotorGetSpeed(MotorID motor)
    {
      const auto m = EnumToUnderlyingType(motor);
      assert(m < MOTOR_COUNT);

      // Every frame, syscon sends the last detected speed as a two part number:
      // `delta` encoder counts, and `time` span for those counts.
      // syscon only changes the value when counts are detected
      // if no counts for ~25ms, will report 0/0
      if (bodyData_->motor[m].time != 0) {
        float countsPerTick = (float)bodyData_->motor[m].delta / bodyData_->motor[m].time;
        return (countsPerTick / HAL_SEC_PER_TICK) * HAL_MOTOR_POSITION_SCALE[m];
      }
      return 0.0; //if time is 0, it's not moving.
    }

    // Returns units based on the specified motor type:
    // Wheels are in mm since reset, everything else is in degrees.
    f32 HAL::MotorGetPosition(MotorID motor)
    {
      const auto m = EnumToUnderlyingType(motor);
      assert(m < MOTOR_COUNT);
      return (bodyData_->motor[m].position - internalData_.motorOffset[m]) * HAL_MOTOR_POSITION_SCALE[m];
    }

    void PrintConsoleOutput(void)
    {
#if REALTIME_CONSOLE_OUTPUT > 0
      {
        printf("FC = %d ", bodyData_->framecounter);
        printf("%s: ", DEFNAME(MOTOR_OF_INTEREST));
        printf("raw = %d ", bodyData_->motor[MOTOR_OF_INTEREST].position);
        printf("pos = %f ", HAL::MotorGetPosition(MOTOR_OF_INTEREST));
        printf("spd = %f ", HAL::MotorGetSpeed(MOTOR_OF_INTEREST));
        printf("pow = %f ", internalData_.motorPower[MOTOR_OF_INTEREST]);
        printf("cliff = %d %d% d% d ",bodyData_->cliffSense[0],bodyData_->cliffSense[1],bodyData_->cliffSense[2],bodyData_->cliffSense[3]);
        printf("prox = %d %d ",bodyData_->proximity.rangeStatus, bodyData_->proximity.rangeMM);
        printf("\r");
      }
#endif
    }


    // TODO: This is now being handled in animation process
    //       Is there still a need to maintain connection state in robot process?
    Result HAL::MonitorConnectionState(void)
    {
      /*
      // Send block connection state when engine connects
      static bool wasConnected = false;
      if (!wasConnected && HAL::RadioIsConnected()) {

        // Send RobotAvailable indicating sim robot
        RobotInterface::RobotAvailable idMsg;
        idMsg.hwRevision = 0;
        RobotInterface::SendMessage(idMsg);

        // send firmware info indicating physical robot
        {
          std::string firmwareJson{"{\"version\":0,\"time\":0}"};
          RobotInterface::FirmwareVersion msg;
          msg.RESRVED = 0;
          msg.json_length = firmwareJson.size() + 1;
          std::memcpy(msg.json, firmwareJson.c_str(), firmwareJson.size() + 1);
          RobotInterface::SendMessage(msg);
        }

        wasConnected = true;
      }
      else if (wasConnected && !HAL::RadioIsConnected()) {
        wasConnected = false;
      }
      */
      return RESULT_OK;

    } // step()


    Result HAL::Step(void)
    {
      Result result = RESULT_OK;
      TimeStamp_t now = HAL::GetTimeStamp();

      // Check if audio frame is done
      if (now >= audioEndTime_) {
        audioReadyForFrame_ = true;
      }

#ifndef USING_ANDROID_PHONE
      {
        static int repeater = FRAMES_PER_RESPONSE;
        if (--repeater <= 0) {
          repeater = FRAMES_PER_RESPONSE;
          headData_.framecounter++;
          hal_send_frame(PAYLOAD_DATA_FRAME, &headData_, sizeof(HeadToBody));
        }

        // Process IMU while next frame is buffering in the background
#if IMU_WORKING
        ProcessIMUEvents();
#endif
        
        result =  GetSpineDataFrame();
        PrintConsoleOutput();
      }
#endif

<<<<<<< HEAD
#if IMU_WORKING
      ProcessIMUEvents();
#endif

      //MonitorConnectionState();
=======
      MonitorConnectionState();
>>>>>>> 0ec09573

      return result;
    }

    // Get the number of microseconds since boot
    u32 HAL::GetMicroCounter(void)
    {
      auto currTime = std::chrono::steady_clock::now();
      return static_cast<TimeStamp_t>(std::chrono::duration_cast<std::chrono::microseconds>(currTime - timeOffset_).count());
    }

    void HAL::MicroWait(u32 microseconds)
    {
      u32 now = GetMicroCounter();
      while ((GetMicroCounter() - now) < microseconds)
        ;
    }

    TimeStamp_t HAL::GetTimeStamp(void)
    {
      auto currTime = std::chrono::steady_clock::now();
      return static_cast<TimeStamp_t>(std::chrono::duration_cast<std::chrono::milliseconds>(currTime - timeOffset_).count());
    }

    void HAL::SetTimeStamp(TimeStamp_t t)
    {
      printf("HAL.SetTimeStamp %d\n", t);
      timeOffset_ = std::chrono::steady_clock::now() - std::chrono::milliseconds(t);

      //      using namespace Anki::Cozmo::RobotInterface;
      //      AdjustTimestamp msg;
      //      msg.timestamp = t;
      //      RobotInterface::SendMessage(msg);
    };


    void HAL::SetLED(LEDId led_id, u32 color)
    {
      assert(led_id >= 0 && led_id < LED_COUNT);
      
      const u32 ledIdx = (u32)led_id;
      
      uint8_t r = (color >> LED_RED_SHIFT) & LED_CHANNEL_MASK;
      uint8_t g = (color >> LED_GRN_SHIFT) & LED_CHANNEL_MASK;
      uint8_t b = (color >> LED_BLU_SHIFT) & LED_CHANNEL_MASK;
      headData_.ledColors[ledIdx * LED_CHANEL_CT + LED0_RED] = r;
      headData_.ledColors[ledIdx * LED_CHANEL_CT + LED0_GREEN] = g;
      headData_.ledColors[ledIdx * LED_CHANEL_CT + LED0_BLUE] = b;
    }

    u32 HAL::GetID()
    {
      return robotID_;
    }

    ProxSensorData HAL::GetRawProxData()
    {
      ProxSensorData proxData;
      proxData.distance_mm = FlipBytes(bodyData_->proximity.rangeMM);
      // Signal/Ambient Rate are fixed point 9.7, so convert to float:
      proxData.signalIntensity = static_cast<float>(FlipBytes(bodyData_->proximity.signalRate)) / 128.f;
      proxData.ambientIntensity = static_cast<float>(FlipBytes(bodyData_->proximity.ambientRate)) / 128.f;
      // SPAD count is fixed point 8.8, so convert to float:
      proxData.spadCount = static_cast<float>(FlipBytes(bodyData_->proximity.spadCount)) / 256.f;
      return proxData;
    }
    
    u16 HAL::GetButtonState(const ButtonID button_id)
    {
      // TODO(agm) ask adam about this
      return 0;
    }

    u16 HAL::GetRawCliffData(const CliffID cliff_id)
    {
      assert(cliff_id < DROP_SENSOR_COUNT);
      return bodyData_->cliffSense[cliff_id];
    }

    u16 HAL::GetCliffOffLevel(const CliffID cliff_id)
    {
      // This is not supported by V2 hardware
      return 0;
    }

    f32 HAL::BatteryGetVoltage()
    {
      return bodyData_->battery.batteryVolts;
    }

    bool HAL::BatteryIsCharging()
    {
      return bodyData_->battery.flags & isCharging;
    }

    bool HAL::BatteryIsOnCharger()
    {
      return bodyData_->battery.flags & isOnCharger;
    }

    bool HAL::BatteryIsChargerOOS()
    {
      return bodyData_->battery.flags & chargerOOS;
    }

    Result HAL::SetBlockLight(const u32 activeID, const u32* colors)
    {
      // Not implemented in HAL in V2
      return RESULT_OK;
    }

    Result HAL::StreamObjectAccel(const u32 activeID, const bool enable)
    {
      // Not implemented in HAL in V2
      return RESULT_OK;
    }

    Result HAL::AssignSlot(u32 slot_id, u32 factory_id)
    {
      // Not implemented in HAL in V2
      return RESULT_OK;
    }

    u8 HAL::GetWatchdogResetCounter()
    {
      // not (yet) implemented in HAL in V2
      return 0;//bodyData_->status.watchdogCount;
    }

    // @return true if the audio clock says it is time for the next frame
    bool HAL::AudioReady()
    {
      // Not implemented in HAL in V2
      return audioReadyForFrame_;
    }

    void HAL::AudioPlaySilence()
    {
      // Not implemented in HAL in V2
      AudioPlayFrame(nullptr);
    }

    // Play one frame of audio or silence
    // @param frame - a pointer to an audio frame or NULL to play one frame of silence
    void HAL::AudioPlayFrame(AnimKeyFrame::AudioSample *msg)
    {
      // Not implemented in HAL in V2
      if (audioEndTime_ == 0) {
        audioEndTime_ = HAL::GetTimeStamp();
      }
      audioEndTime_ += AUDIO_FRAME_TIME_MS;
      audioReadyForFrame_ = false;
    }


  } // namespace Cozmo
} // namespace Anki


extern "C" {

  u64 steady_clock_now(void) {
    return std::chrono::steady_clock::now().time_since_epoch().count();
  }
}<|MERGE_RESOLUTION|>--- conflicted
+++ resolved
@@ -337,15 +337,7 @@
       }
 #endif
 
-<<<<<<< HEAD
-#if IMU_WORKING
-      ProcessIMUEvents();
-#endif
-
       //MonitorConnectionState();
-=======
-      MonitorConnectionState();
->>>>>>> 0ec09573
 
       return result;
     }
