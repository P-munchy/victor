--- conflicted
+++ resolved
@@ -154,22 +154,6 @@
   uint16_t spadCount;
   uint16_t spare2;
   uint32_t calibrationResult;
-<<<<<<< HEAD
-=======
-  
-  /**** Cast to/from buffer, adjusting any padding. ****/
-  inline uint8_t* GetBuffer() { return reinterpret_cast<uint8_t*>(this); }
-  inline const uint8_t* GetBuffer() const { return reinterpret_cast<const uint8_t*>(this); }
-  
-  /**** Check if current message is parsable. ****/
-  bool IsValid() const { return true; }
-  
-  /**** Serialized size, starting from GetBuffer(). ****/
-  static const uint32_t MAX_SIZE = 16;
-  static const uint32_t MIN_SIZE = 16;
-  inline uint32_t Size() const { return 16; }
-  
->>>>>>> f640d61e
 };
 
 struct ProcessorStatus
@@ -208,22 +192,6 @@
   struct RangeData proximity;
   uint16_t touchLevel[2];
   int16_t audio[320];
-<<<<<<< HEAD
-=======
-  
-  /**** Cast to/from buffer, adjusting any padding. ****/
-  inline uint8_t* GetBuffer() { return reinterpret_cast<uint8_t*>(this); }
-  inline const uint8_t* GetBuffer() const { return reinterpret_cast<const uint8_t*>(this); }
-  
-  /**** Check if current message is parsable. ****/
-  bool IsValid() const { return true; }
-  
-  /**** Serialized size, starting from GetBuffer(). ****/
-  static const uint32_t MAX_SIZE = 732;
-  static const uint32_t MIN_SIZE = 732;
-  inline uint32_t Size() const { return 732; }
-  
->>>>>>> f640d61e
 };
 
 struct ContactData
