--- conflicted
+++ resolved
@@ -3,10 +3,6 @@
 export PRJ=robot2
 cd "${0%/*}"
 if [ ! -d ../$PRJ ]; then echo "Must run from project folder"; exit 1; fi
-<<<<<<< HEAD
-#./syscon/tools/make_clad.sh
-=======
->>>>>>> 40a794dc
 
 echo Copying to anki-vm-keil:$HOSTNAME/$PRJ...
 rsync --delete -rte "ssh" ../$PRJ nathan@anki-vm-keil:$HOSTNAME
