cmake_minimum_required(VERSION 3.6)

project(webots_controllers)

if (NOT MACOSX)
  return()
endif()

include(opencv)
include(symlink_target)
include(anki_build_cxx)

# Build options
option(WEBOTS_SETUP_EXE "Set up controller executables for use with webots firewall certificate" ON)

# Path to controllers
set(CONTROLLERS_DIR "${CMAKE_CURRENT_SOURCE_DIR}/controllers")

# Path to resources
set(BUILT_RESOURCES_DIR "${CMAKE_BINARY_DIR}/data/assets/cozmo_resources")

# Path to webotsTest.py
set(WEBOTS_TEST "${CMAKE_SOURCE_DIR}/project/build-scripts/webots/webotsTest.py")

set(PLATFORM_LIBS "")
set(PLATFORM_INCLUDES "")
set(PLATFORM_COMPILE_DEFS "")
set(PLATFORM_FLAGS "")
if (MACOSX)
  include(webots)
  find_library(FOUNDATION Foundation)
  find_library(OPENGL OpenGL)
  find_library(GLUT GLUT)
  set(PLATFORM_LIBS
    ${FOUNDATION}
    ${OPENGL}
    ${GLUT}
    ${WEBOTS_LIBS}
    ${WEBOTS_SIM_LIBS}
    ${WEBOTS_PLUGINS}
  )
endif()


#
# webots plugins
#

anki_build_cxx_library(cozmo_physics ${ANKI_SRCLIST_DIR})

#
# suppress warnings about old GLUT declarations used by webots
#
target_compile_options(cozmo_physics
  PRIVATE
  -Wno-deprecated-declarations
)

target_compile_definitions(cozmo_physics
  PRIVATE
  MACOS
)

target_link_libraries(cozmo_physics
  PRIVATE
  cozmo_engine
  ${PLATFORM_LIBS}
)


symlink_target(
  TARGET cozmo_physics
  DST "${CMAKE_CURRENT_SOURCE_DIR}/plugins/physics/cozmo_physics/"
)


#
# webots libs
#

anki_build_cxx_library(webotsCtrlCommon ${ANKI_SRCLIST_DIR} STATIC)

target_link_libraries(webotsCtrlCommon
  PUBLIC
  util
  cti_common
  ${PLATFORM_LIBS}
)

target_compile_definitions(webotsCtrlCommon
  PUBLIC
)

#
# webots controller macros
#
macro(webots_setup_exe target)
  add_custom_command(
    TARGET ${target}
    POST_BUILD
    COMMAND ${WEBOTS_TEST} --setup-exe $<TARGET_FILE:${target}>
    COMMENT ${WEBOTS_TEST} --setup-exe $<TARGET_FILE:${target}>
  )
endmacro(webots_setup_exe)

macro(webots_build_cxx_executable target srclist_dir)
  # Build the executable
  anki_build_cxx_executable(${target} ${srclist_dir})
  # Sign executable for use with webots firewall certificate
  if (WEBOTS_SETUP_EXE)
    webots_setup_exe(${target})
  endif(WEBOTS_SETUP_EXE)
endmacro(webots_build_cxx_executable)

#
# webots controller executables
#

webots_build_cxx_executable(webotsCtrlLightCube ${ANKI_SRCLIST_DIR})

target_link_libraries(webotsCtrlLightCube
  PRIVATE
  util
  cti_common
  cube_led_animator
  engine_clad
  robot_interface
  webotsCtrlCommon
  ${PLATFORM_LIBS}
)

target_compile_definitions(webotsCtrlLightCube
  PRIVATE
  SIMULATOR
)

symlink_target(
  TARGET webotsCtrlLightCube
  DST "${CONTROLLERS_DIR}/webotsCtrlLightCube/"
)

symlink_target(
  TARGET webotsCtrlLightCube
  SRC ${BUILT_RESOURCES_DIR}
  DST ${CONTROLLERS_DIR}/webotsCtrlLightCube/resources
)


webots_build_cxx_executable(webotsCtrlViz ${ANKI_SRCLIST_DIR})

target_link_libraries(webotsCtrlViz
  PRIVATE
  util
  kazmath
  cozmo_engine
  webotsCtrlCommon
  ${PLATFORM_LIBS}
)

symlink_target(
  TARGET webotsCtrlViz
  DST "${CONTROLLERS_DIR}/webotsCtrlViz/"
)

symlink_target(
  TARGET webotsCtrlViz
  SRC ${BUILT_RESOURCES_DIR}
  DST ${CONTROLLERS_DIR}/webotsCtrlViz/resources
)

#
# webotsCtrlRobot2
#
webots_build_cxx_executable(webotsCtrlRobot2 ${ANKI_SRCLIST_DIR})

target_link_libraries(webotsCtrlRobot2
  PRIVATE
  util
  kazmath
  cti_common
  cti_common_robot
  cti_vision
  cti_messaging
  supervisor
  robot_interface
  robot_clad_cpplite
  webotsCtrlCommon
  ${OPENCV_LIBS}
  ${PLATFORM_LIBS}
)

target_compile_definitions(webotsCtrlRobot2
  PRIVATE
  COZMO_ROBOT
  SIMULATOR
)

symlink_target(
  TARGET webotsCtrlRobot2
  DST "${CONTROLLERS_DIR}/webotsCtrlRobot2/"
)

symlink_target(
  TARGET webotsCtrlRobot2
  SRC ${BUILT_RESOURCES_DIR}
  DST ${CONTROLLERS_DIR}/webotsCtrlRobot2/resources
)

#
# webotsCtrlAnim
#

webots_build_cxx_executable(webotsCtrlAnim ${ANKI_SRCLIST_DIR})

target_link_libraries(webotsCtrlAnim
  PRIVATE
  util
  kazmath
  cti_common
  #cti_common_robot
  cti_vision
  robot_interface
  webotsCtrlCommon
  victor_anim
  robot_clad_cpplite
  osState
  ${OPENCV_LIBS}
  ${PLATFORM_LIBS}
)

target_compile_definitions(webotsCtrlAnim
  PRIVATE
  SIMULATOR
)

symlink_target(
  TARGET webotsCtrlAnim
  DST "${CONTROLLERS_DIR}/webotsCtrlAnim/"
)

symlink_target(
  TARGET webotsCtrlAnim
  SRC ${BUILT_RESOURCES_DIR}
  DST ${CONTROLLERS_DIR}/webotsCtrlAnim/resources
)

<<<<<<< HEAD
#anki_build_cxx_executable(webotsCtrlWebServer ${ANKI_SRCLIST_DIR})

#target_link_libraries(webotsCtrlWebServer
#  PRIVATE
#  #util
#  webotsCtrlCommon
#  osState
#  victor_web_library
#)

#target_compile_definitions(webotsCtrlWebServer
#  PRIVATE
#  SIMULATOR
#)

#symlink_target(
#  TARGET webotsCtrlWebServer
#  DST "${CONTROLLERS_DIR}/webotsCtrlWebServer/"
#)

#symlink_target(
#  TARGET webotsCtrlWebServer
#  SRC ${BUILT_RESOURCES_DIR}
#  DST ${CONTROLLERS_DIR}/webotsCtrlWebServer/resources
#)
=======
#
# webotsCtrlWebServer
#

webots_build_cxx_executable(webotsCtrlWebServer ${ANKI_SRCLIST_DIR})

target_link_libraries(webotsCtrlWebServer
  PRIVATE
  #util
  webotsCtrlCommon
  osState
  victor_web_library
)

target_compile_definitions(webotsCtrlWebServer
  PRIVATE
  SIMULATOR
)

symlink_target(
  TARGET webotsCtrlWebServer
  DST "${CONTROLLERS_DIR}/webotsCtrlWebServer/"
)

symlink_target(
  TARGET webotsCtrlWebServer
  SRC ${BUILT_RESOURCES_DIR}
  DST ${CONTROLLERS_DIR}/webotsCtrlWebServer/resources
)
>>>>>>> 16dbc7fa

#
# webotsCtrlGameEngine2
#

webots_build_cxx_executable(webotsCtrlGameEngine2 ${ANKI_SRCLIST_DIR})

target_link_libraries(webotsCtrlGameEngine2
  PRIVATE
  util
  kazmath
  cameraService
  cti_common
  cti_common_robot
  cti_vision
  cti_messaging
  cti_planning
  cozmo_engine
  cubeBleClient
  osState
  webotsCtrlCommon
  ${OPENCV_LIBS}
  ${PLATFORM_LIBS}
)

target_compile_definitions(webotsCtrlGameEngine2
  PRIVATE
  SIMULATOR
)

symlink_target(
  TARGET webotsCtrlGameEngine2
  DST "${CONTROLLERS_DIR}/webotsCtrlGameEngine2/"
)

symlink_target(
  TARGET webotsCtrlGameEngine2
  SRC ${BUILT_RESOURCES_DIR}
  DST ${CONTROLLERS_DIR}/webotsCtrlGameEngine2/resources
)

#
# webotsCtrlKeyboard
#

webots_build_cxx_executable(webotsCtrlKeyboard ${ANKI_SRCLIST_DIR})

target_link_libraries(webotsCtrlKeyboard
  PRIVATE
  util
  kazmath
  webotsCtrlCommon
  cozmo_engine
  robot_interface
  ${PLATFORM_LIBS}
)

target_include_directories(webotsCtrlKeyboard
  PRIVATE
  ${CMAKE_SOURCE_DIR}
)

target_compile_definitions(webotsCtrlKeyboard
  PRIVATE
  CORETECH_ENGINE
)

symlink_target(
  TARGET webotsCtrlKeyboard
  DST "${CONTROLLERS_DIR}/webotsCtrlKeyboard/"
)

symlink_target(
  TARGET webotsCtrlKeyboard
  SRC ${BUILT_RESOURCES_DIR}
  DST ${CONTROLLERS_DIR}/webotsCtrlKeyboard/resources
)

#
# webotsCtrlBuildServerTest
#

webots_build_cxx_executable(webotsCtrlBuildServerTest ${ANKI_SRCLIST_DIR})

target_link_libraries(webotsCtrlBuildServerTest
  PRIVATE
  util
  kazmath
  cti_common
  cti_vision
  cti_messaging
  cti_planning
  webotsCtrlCommon
  cozmo_engine
  robot_interface
  ${OPENCV_LIBS}
  ${PLATFORM_LIBS}
)

target_include_directories(webotsCtrlBuildServerTest
  PRIVATE
  ${CMAKE_SOURCE_DIR}
)

target_compile_definitions(webotsCtrlBuildServerTest
  PRIVATE
  CORETECH_ENGINE
)

symlink_target(
  TARGET webotsCtrlBuildServerTest
  DST "${CONTROLLERS_DIR}/webotsCtrlBuildServerTest/"
)

#
# Webots Ctrl Hand Emitter
#

webots_build_cxx_executable(webotsCtrlHandEmitter ${ANKI_SRCLIST_DIR})

target_include_directories(webotsCtrlHandEmitter
  PRIVATE
  ${CMAKE_SOURCE_DIR}
)

target_link_libraries(webotsCtrlHandEmitter
  PRIVATE
  ${PLATFORM_LIBS}
)

symlink_target(
  TARGET webotsCtrlHandEmitter
  DST "${CONTROLLERS_DIR}/webotsCtrlHandEmitter/"
)

# end -- Webots Controller Hand Emitter

#
# webotsCtrlDevLog
#

webots_build_cxx_executable(webotsCtrlDevLog ${ANKI_SRCLIST_DIR})

target_link_libraries(webotsCtrlDevLog
  PRIVATE
  util
  kazmath
  cti_common
  cti_vision
  cti_messaging
  cti_planning
  webotsCtrlCommon
  cozmo_engine
  robot_interface
  ${OPENCV_LIBS}
  ${PLATFORM_LIBS}
)

target_include_directories(webotsCtrlDevLog
  PRIVATE
  ${CMAKE_SOURCE_DIR}
)

target_compile_definitions(webotsCtrlDevLog
  PRIVATE
  CORETECH_ENGINE=1
)

symlink_target(
  TARGET webotsCtrlDevLog
  DST "${CONTROLLERS_DIR}/webotsCtrlDevLog/"
)<|MERGE_RESOLUTION|>--- conflicted
+++ resolved
@@ -244,33 +244,6 @@
   DST ${CONTROLLERS_DIR}/webotsCtrlAnim/resources
 )
 
-<<<<<<< HEAD
-#anki_build_cxx_executable(webotsCtrlWebServer ${ANKI_SRCLIST_DIR})
-
-#target_link_libraries(webotsCtrlWebServer
-#  PRIVATE
-#  #util
-#  webotsCtrlCommon
-#  osState
-#  victor_web_library
-#)
-
-#target_compile_definitions(webotsCtrlWebServer
-#  PRIVATE
-#  SIMULATOR
-#)
-
-#symlink_target(
-#  TARGET webotsCtrlWebServer
-#  DST "${CONTROLLERS_DIR}/webotsCtrlWebServer/"
-#)
-
-#symlink_target(
-#  TARGET webotsCtrlWebServer
-#  SRC ${BUILT_RESOURCES_DIR}
-#  DST ${CONTROLLERS_DIR}/webotsCtrlWebServer/resources
-#)
-=======
 #
 # webotsCtrlWebServer
 #
@@ -300,7 +273,6 @@
   SRC ${BUILT_RESOURCES_DIR}
   DST ${CONTROLLERS_DIR}/webotsCtrlWebServer/resources
 )
->>>>>>> 16dbc7fa
 
 #
 # webotsCtrlGameEngine2
