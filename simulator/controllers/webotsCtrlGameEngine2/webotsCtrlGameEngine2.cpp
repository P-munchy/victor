--- conflicted
+++ resolved
@@ -7,31 +7,27 @@
  */
 
 #include "../shared/ctrlCommonInitialization.h"
-#include "util/logging/logging.h"
-#include "util/logging/channelFilter.h"
 #include "anki/cozmo/shared/cozmoEngineConfig.h"
 #include "anki/cozmo/shared/cozmoConfig.h"
-<<<<<<< HEAD
-#include "json/json.h"
-#include "anki/common/basestation/utils/data/dataPlatform.h"
-#include "anki/common/basestation/jsonTools.h"
-=======
 #include "coretech/common/engine/utils/data/dataPlatform.h"
 #include "coretech/common/engine/jsonTools.h"
 
 #include "androidHAL/androidHAL.h"
->>>>>>> 3cb9f877
 #include "cubeBleClient/cubeBleClient.h"
-#include "util/console/consoleInterface.h"
-#include "androidHAL/androidHAL.h"
+#include "osState/osState.h"
+
+#include "json/json.h"
+
 #include "engine/cozmoAPI/cozmoAPI.h"
 #include "engine/utils/parsingConstants/parsingConstants.h"
+
+#include "util/console/consoleInterface.h"
 #include "util/console/consoleSystem.h"
+#include "util/logging/channelFilter.h"
+#include "util/logging/logging.h"
 #include "util/logging/printfLoggerProvider.h"
 #include "util/logging/multiFormattedLoggerProvider.h"
 #include "util/global/globalDefinitions.h"
-
-#include <fstream>
 
 #if ANKI_DEV_CHEATS
 #include "engine/debug/cladLoggerProvider.h"
@@ -41,6 +37,7 @@
 #include "util/logging/rollingFileLogger.h"
 #endif
 
+#include <fstream>
 #include <webots/Supervisor.hpp>
 
 #define ROBOT_ADVERTISING_HOST_IP "127.0.0.1"
@@ -67,22 +64,43 @@
   //const Anki::Util::Data::DataPlatform& dataPlatform = WebotsCtrlShared::CreateDataPlatformBS(argv[0]);
   Anki::Util::Data::DataPlatform dataPlatform = WebotsCtrlShared::CreateDataPlatformBS(argv[0], "webotsCtrlGameEngine2");
   
-  
-#if ANKI_DEV_CHEATS
-  DevLoggingSystem::CreateInstance(dataPlatform.pathToResource(Util::Data::Scope::CurrentGameLog, "devLogger"), "mac");
-  Util::IFormattedLoggerProvider* unityLoggerProvider = new CLADLoggerProvider();
+  // Instantiate supervisor and pass to AndroidHAL and cubeBleClient
+  webots::Supervisor engineSupervisor;
+  AndroidHAL::SetSupervisor(&engineSupervisor);
+  OSState::SetSupervisor(&engineSupervisor);
+  CubeBleClient::SetSupervisor(&engineSupervisor);
+
+  // Get robotID to detmermine if devlogger should be created
+  // Only create devLogs for robot with DEFAULT_ROBOT_ID.
+  // The only time it shouldn't create a log is for sim robots
+  // with non-DEFAULT_ROBOT_ID so as to avoid multiple devLogs
+  // recording to the same folder.
+  RobotID_t robotID = OSState::getInstance()->GetRobotID();
+  const bool createDevLoggers = robotID == DEFAULT_ROBOT_ID;
+  
+#if ANKI_DEV_CHEATS
+  if (createDevLoggers) {  
+    DevLoggingSystem::CreateInstance(dataPlatform.pathToResource(Util::Data::Scope::CurrentGameLog, "devLogger"), "mac");
+  } else {
+    PRINT_NAMED_WARNING("webotsCtrlGameEngine.main.SkippingDevLogger", 
+                        "RobotID: %d - Only DEFAULT_ROBOT_ID may create loggers", robotID);
+  }
 #endif
 
   // - create and set logger
   Util::IFormattedLoggerProvider* printfLoggerProvider = new Util::PrintfLoggerProvider(Anki::Util::ILoggerProvider::LOG_LEVEL_WARN);
-  Anki::Util::MultiFormattedLoggerProvider loggerProvider({
-    printfLoggerProvider
-#if ANKI_DEV_CHEATS
-    , unityLoggerProvider
-    , new DevLoggerProvider(DevLoggingSystem::GetInstance()->GetQueue(),
-            Util::FileUtils::FullFilePath( {DevLoggingSystem::GetInstance()->GetDevLoggingBaseDirectory(), DevLoggingSystem::kPrintName} ))
-#endif
-  });
+  std::vector<Util::IFormattedLoggerProvider*> loggerVec;
+  loggerVec.push_back(printfLoggerProvider);
+    
+#if ANKI_DEV_CHEATS
+  if (createDevLoggers) {
+    loggerVec.push_back(new DevLoggerProvider(DevLoggingSystem::GetInstance()->GetQueue(),
+            Util::FileUtils::FullFilePath( {DevLoggingSystem::GetInstance()->GetDevLoggingBaseDirectory(), DevLoggingSystem::kPrintName} )));
+  }
+#endif
+
+  Anki::Util::MultiFormattedLoggerProvider loggerProvider(loggerVec);
+
   loggerProvider.SetMinLogLevel(Anki::Util::ILoggerProvider::LOG_LEVEL_DEBUG);
   Anki::Util::gLoggerProvider = &loggerProvider;
   Anki::Util::sSetGlobal(DPHYS, "0xdeadffff00000001");
@@ -120,9 +138,6 @@
       // with the amount of messages overwhelming the socket on engine startup/load.
       // Anyone who needs the log messages can enable it afterwards via Unity, SDK or Webots
       Anki::Cozmo::kEnableCladLogger = false;
-
-      unityLoggerProvider->SetFilter(filterPtr);
-      unityLoggerProvider->ParseLogLevelSettings(consoleFilterConfigOnPlatform);
     }
     #endif // ANKI_DEV_CHEATS
   }
@@ -130,11 +145,6 @@
   {
     PRINT_NAMED_INFO("webotsCtrlGameEngine.main.noFilter", "Console will not be filtered due to program args");
   }
-
-  // Instantiate supervisor and pass to AndroidHAL and cubeBleClient
-  webots::Supervisor engineSupervisor;
-  AndroidHAL::SetSupervisor(&engineSupervisor);
-  CubeBleClient::SetSupervisor(&engineSupervisor);
   
   // Start with a step so that we can attach to the process here for debugging
   engineSupervisor.step(BS_TIME_STEP);
@@ -150,9 +160,7 @@
   if(!config.isMember(AnkiUtil::kP_ADVERTISING_HOST_IP)) {
     config[AnkiUtil::kP_ADVERTISING_HOST_IP] = ROBOT_ADVERTISING_HOST_IP;
   }
-  if(!config.isMember(AnkiUtil::kP_ROBOT_ADVERTISING_PORT)) {
-    config[AnkiUtil::kP_ROBOT_ADVERTISING_PORT] = ROBOT_ADVERTISING_PORT;
-  }
+  
   if(!config.isMember(AnkiUtil::kP_UI_ADVERTISING_PORT)) {
     config[AnkiUtil::kP_UI_ADVERTISING_PORT] = UI_ADVERTISING_PORT;
   }
