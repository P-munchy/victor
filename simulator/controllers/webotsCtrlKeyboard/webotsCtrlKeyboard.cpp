--- conflicted
+++ resolved
@@ -21,12 +21,9 @@
 #include "anki/cozmo/basestation/block.h"
 #include "clad/types/actionTypes.h"
 #include "clad/types/proceduralEyeParameters.h"
-<<<<<<< HEAD
 #include "clad/types/ledTypes.h"
 #include "clad/types/activeObjectTypes.h"
-=======
 #include "clad/types/demoBehaviorState.h"
->>>>>>> 86d050fb
 #include <stdio.h>
 #include <string.h>
 #include <fstream>
@@ -442,16 +439,12 @@
                   p2 = root_->getField("headTest_nodCycleTimeMS")->getSFInt32();  // Nodding cycle time in ms (if HTF_NODDING flag is set)
                   p3 = 250;
                   break;
-<<<<<<< HEAD
-                case TestMode::TM_LIGHTS:
-=======
                 case TestModeClad::PlaceBlockOnGround:
                   p1 = 100;  // x_offset_mm
                   p2 = -10;  // y_offset_mm
                   p3 = 0;    // angle_offset_degrees
                   break;
-                case TestModeClad::Lights:
->>>>>>> 86d050fb
+                case TestMode::TM_LIGHTS:
                   // p1: flags (See LightTestFlags)
                   // p2: The LED channel to activate (applies if LTF_CYCLE_ALL not enabled)
                   // p3: The color to set it to (applies if LTF_CYCLE_ALL not enabled)
