--- conflicted
+++ resolved
@@ -180,66 +180,6 @@
         
       } // private namespace
       
-<<<<<<< HEAD
-=======
-      // Forward declarations
-      void ProcessKeystroke(void);
-      void ProcessJoystick(void);
-      void PrintHelp(void);
-      void SendMessage(const ExternalInterface::MessageGameToEngine& msg);
-      void SendDriveWheels(const f32 lwheel_speed_mmps, const f32 rwheel_speed_mmps);
-      void SendTurnInPlace(const f32 angle_rad);
-      void SendTurnInPlaceAtSpeed(const f32 speed_rad_per_sec, const f32 accel_rad_per_sec2);
-      void SendMoveHead(const f32 speed_rad_per_sec);
-      void SendMoveLift(const f32 speed_rad_per_sec);
-      void SendMoveHeadToAngle(const f32 rad, const f32 speed, const f32 accel, const f32 duration_sec = 0.f);
-      void SendMoveLiftToHeight(const f32 mm, const f32 speed, const f32 accel, const f32 duration_sec = 0.f);
-      void SendTapBlockOnGround(const u8 numTaps);
-      void SendStopAllMotors();
-      void SendImageRequest(u8 mode, u8 robotID);
-      void SendSetRobotImageSendMode(u8 mode);
-      void SendSaveImages(SaveMode_t mode, bool alsoSaveState=false);
-      void SendEnableDisplay(bool on);
-      void SendSetHeadlights(u8 intensity);
-      void SendExecutePathToPose(const Pose3d& p, const bool useManualSpeed);
-      void SendPlaceObjectOnGroundSequence(const Pose3d& p, const bool useManualSpeed);
-      void SendPickAndPlaceObject(const s32 objectID, const bool usePreDockPose, const bool useManualSpeed);
-      void SendPickAndPlaceSelectedObject(const bool usePreDockPose, const bool useManualSpeed);
-      void SendRollObject(const s32 objectID, const bool usePreDockPose, const bool useManualSpeed);
-      void SendRollSelectedObject(const bool usePreDockPose, const bool useManualSpeed);
-      void SendTraverseSelectedObject(const bool usePreDockPose, const bool useManualSpeed);
-      void SendExecuteTestPlan();
-      void SendClearAllBlocks();
-      void SendClearAllObjects();
-      void SendSelectNextObject();
-      void SendExecuteBehavior(BehaviorManager::Mode mode);
-      void SendSetNextBehaviorState(BehaviorManager::BehaviorState nextState);
-      void SendAbortPath();
-      void SendAbortAll();
-      void SendDrawPoseMarker(const Pose3d& p);
-      void SendErasePoseMarker();
-      void SendWheelControllerGains(const f32 kpLeft, const f32 kiLeft, const f32 maxErrorSumLeft,
-                                    const f32 kpRight, const f32 kiRight, const f32 maxErrorSumRight);
-      void SendHeadControllerGains(const f32 kp, const f32 ki, const f32 kd, const f32 maxErrorSum);
-      void SendLiftControllerGains(const f32 kp, const f32 ki, const f32 kd, const f32 maxErrorSum);
-      void SendSteeringControllerGains(const f32 k1, const f32 k2);
-      void SendSetRobotVolume(const f32 volume);
-      void SendStartTestMode(TestMode mode, s32 p1 = 0, s32 p2 = 0, s32 p3 = 0);
-      void SendIMURequest(u32 length_ms);
-      void SendAnimation(const char* animName, u32 numLoops);
-      void SendReplayLastAnimation();
-      void SendReadAnimationFile();
-      void SendSetIdleAnimation(const std::string &animName);
-      void SendQueuePlayAnimAction(const std::string &animName, u32 numLoops, QueueActionPosition pos);
-      void SendCancelAction();
-      void SendStartFaceTracking(u8 timeout_sec);
-      void SendStopFaceTracking();
-      void SendVisionSystemParams();
-      void SendFaceDetectParams();
-      void SendForceAddRobot();
-      
-      
->>>>>>> ea618c9c
       // ======== Message handler callbacks =======
       
       // TODO: Update these not to need robotID
