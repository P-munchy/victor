/**
* File: vizControllerImpl
*
* Author: damjan stulic
* Created: 9/15/15
*
* Description: 
*
* Copyright: Anki, inc. 2015
*
*/

#include "vizControllerImpl.h"
#include "anki/common/basestation/array2d_impl.h"
#include "anki/common/basestation/colorRGBA.h"
#include "anki/cozmo/shared/cozmoConfig.h"
#include "anki/vision/basestation/image.h"
#include "clad/vizInterface/messageViz.h"
#include "clad/types/animationTypes.h"
#include "util/fileUtils/fileUtils.h"
#include "util/logging/logging.h"
#include <webots/Supervisor.hpp>
#include <webots/ImageRef.hpp>
#include <webots/Display.hpp>
#include <opencv2/highgui.hpp>
#include <opencv2/imgproc.hpp>
#include <vector>
#include <functional>

namespace Anki {
namespace Cozmo {


static const size_t kEmotionBuffersCapacity  = 300; // num ticks of emotion score values to store
static const size_t kBehaviorBuffersCapacity = 300; // num ticks of behavior score values to store
static const size_t kCubeAccelBuffersCapacity = 300; // num ticks of cube accel values to store
  
  
VizControllerImpl::VizControllerImpl(webots::Supervisor& vs)
  : _vizSupervisor(vs)
{
  for (size_t i = 0; i < (size_t)EmotionType::Count; ++i)
  {
    _emotionBuffers[i].Reset(kEmotionBuffersCapacity);
  }
  _emotionEventBuffer.Reset(kEmotionBuffersCapacity);
  _behaviorEventBuffer.Reset(kBehaviorBuffersCapacity);
  
  for (int i = 0; i < 3; ++i) {
    _cubeAccelBuffers[i].Reset(kCubeAccelBuffersCapacity);
  }
}
  

void VizControllerImpl::Init()
{
  // bind to specific handlers in the robot class
  Subscribe(VizInterface::MessageVizTag::SetRobot,
    std::bind(&VizControllerImpl::ProcessVizSetRobotMessage, this, std::placeholders::_1));
  Subscribe(VizInterface::MessageVizTag::SetLabel,
    std::bind(&VizControllerImpl::ProcessVizSetLabelMessage, this, std::placeholders::_1));
  Subscribe(VizInterface::MessageVizTag::DockingErrorSignal,
    std::bind(&VizControllerImpl::ProcessVizDockingErrorSignalMessage, this, std::placeholders::_1));
  Subscribe(VizInterface::MessageVizTag::VisionMarker,
    std::bind(&VizControllerImpl::ProcessVizVisionMarkerMessage, this, std::placeholders::_1));
  Subscribe(VizInterface::MessageVizTag::CameraQuad,
    std::bind(&VizControllerImpl::ProcessVizCameraQuadMessage, this, std::placeholders::_1));
  Subscribe(VizInterface::MessageVizTag::CameraRect,
    std::bind(&VizControllerImpl::ProcessVizCameraRectMessage, this, std::placeholders::_1));
  Subscribe(VizInterface::MessageVizTag::CameraLine,
    std::bind(&VizControllerImpl::ProcessVizCameraLineMessage, this, std::placeholders::_1));
  Subscribe(VizInterface::MessageVizTag::CameraOval,
    std::bind(&VizControllerImpl::ProcessVizCameraOvalMessage, this, std::placeholders::_1));
  Subscribe(VizInterface::MessageVizTag::CameraText,
    std::bind(&VizControllerImpl::ProcessVizCameraTextMessage, this, std::placeholders::_1));
  Subscribe(VizInterface::MessageVizTag::DisplayImage,
    std::bind(&VizControllerImpl::ProcessVizDisplayImageMessage, this, std::placeholders::_1));
  Subscribe(VizInterface::MessageVizTag::ImageChunk,
    std::bind(&VizControllerImpl::ProcessVizImageChunkMessage, this, std::placeholders::_1));
  Subscribe(VizInterface::MessageVizTag::TrackerQuad,
    std::bind(&VizControllerImpl::ProcessVizTrackerQuadMessage, this, std::placeholders::_1));
  Subscribe(VizInterface::MessageVizTag::RobotStateMessage,
    std::bind(&VizControllerImpl::ProcessVizRobotStateMessage, this, std::placeholders::_1));
  Subscribe(VizInterface::MessageVizTag::RobotMood,
    std::bind(&VizControllerImpl::ProcessVizRobotMoodMessage, this, std::placeholders::_1));
  Subscribe(VizInterface::MessageVizTag::RobotBehaviorSelectData,
    std::bind(&VizControllerImpl::ProcessVizRobotBehaviorSelectDataMessage, this, std::placeholders::_1));
  Subscribe(VizInterface::MessageVizTag::NewBehaviorSelected,
    std::bind(&VizControllerImpl::ProcessVizNewBehaviorSelectedMessage, this, std::placeholders::_1));
  Subscribe(VizInterface::MessageVizTag::NewReactionTriggered,
    std::bind(&VizControllerImpl::ProcessVizNewReactionTriggeredMessage, this, std::placeholders::_1));
  Subscribe(VizInterface::MessageVizTag::StartRobotUpdate,
    std::bind(&VizControllerImpl::ProcessVizStartRobotUpdate, this, std::placeholders::_1));
  Subscribe(VizInterface::MessageVizTag::EndRobotUpdate,
    std::bind(&VizControllerImpl::ProcessVizEndRobotUpdate, this, std::placeholders::_1));
  Subscribe(VizInterface::MessageVizTag::SaveImages,
    std::bind(&VizControllerImpl::ProcessSaveImages, this, std::placeholders::_1));
  Subscribe(VizInterface::MessageVizTag::CameraInfo,
    std::bind(&VizControllerImpl::ProcessCameraInfo, this, std::placeholders::_1));
  Subscribe(VizInterface::MessageVizTag::ObjectConnectionState,
    std::bind(&VizControllerImpl::ProcessObjectConnectionState, this, std::placeholders::_1));
  Subscribe(VizInterface::MessageVizTag::ObjectMovingState,
    std::bind(&VizControllerImpl::ProcessObjectMovingState, this, std::placeholders::_1));
  Subscribe(VizInterface::MessageVizTag::ObjectUpAxisState,
    std::bind(&VizControllerImpl::ProcessObjectUpAxisState, this, std::placeholders::_1));
  Subscribe(VizInterface::MessageVizTag::ObjectAccelState,
    std::bind(&VizControllerImpl::ProcessObjectAccelState, this, std::placeholders::_1));
  

  // Get display devices
  _disp = _vizSupervisor.getDisplay("cozmo_viz_display");
  _dockDisp = _vizSupervisor.getDisplay("cozmo_docking_display");
  _moodDisp = _vizSupervisor.getDisplay("cozmo_mood_display");
  _behaviorDisp = _vizSupervisor.getDisplay("cozmo_behavior_display");
  _activeObjectDisp = _vizSupervisor.getDisplay("cozmo_active_object_display");
  _cubeAccelDisp = _vizSupervisor.getDisplay("cozmo_cube_accel_display");

  // Find all the debug image displays in the proto. Use the first as the camera feed and the rest for debug images.
  {
    webots::Node* vizNode = _vizSupervisor.getSelf();
    webots::Field* numDisplaysField = vizNode->getField("numDebugImageDisplays");
    s32 numDisplays = 1;
    if(numDisplaysField == nullptr)
    {
      PRINT_NAMED_WARNING("VizControllerImpl.Init.MissingNumDebugDisplaysField", "Assuming single display (camera)");
    }
    else 
    {
      numDisplays = numDisplaysField->getSFInt32();
    }
    
    _camDisp = nullptr;

    for(s32 displayCtr = 0; displayCtr < numDisplays; ++displayCtr)
    {
      webots::Display* display = _vizSupervisor.getDisplay("cozmo_debug_image_display" + std::to_string(displayCtr));
      DEV_ASSERT_MSG(display != nullptr, "VizControllerImpl.Init.NullDebugDisplay", "displayCtr=%d", displayCtr);
    
      if(displayCtr==0)
      {
        _camDisp = display;
      }
      else
      {
        _debugImages.emplace_back(display);
      }
    }
    
    DEV_ASSERT(_camDisp != nullptr, "VizControllerImpl.Init.NoCameraDisplay");
    PRINT_NAMED_DEBUG("VizControllerImpl.Init.ImageDisplaysCreated",
                      "Found camera display and %zu debug displays",
                      _debugImages.size()-1);
  }

  _disp->setFont("Lucida Console", 8, true);
  _moodDisp->setFont("Lucida Console", 8, true);
  _activeObjectDisp->setFont("Lucida Console", 8, true);

  DrawText(_activeObjectDisp, 0, (u32)Anki::NamedColors::WHITE, "Slot | Moving | UpAxis");
  
  
  // === Look for CozmoBot in scene tree ===

  // Get world root node
  webots::Node* root = _vizSupervisor.getRoot();

  // Look for controller-less CozmoBot in children.
  // These will be used as visualization robots.
  webots::Field* rootChildren = root->getField("children");
  int numRootChildren = rootChildren->getCount();
  for (int n = 0 ; n<numRootChildren; ++n) {
    webots::Node* nd = rootChildren->getMFNode(n);

    // Get the node name
    std::string nodeName = nd->getTypeName();
    
    // Get the vizMode status
    bool vizMode = false;
    webots::Field* vizModeField = nd->getField("vizMode");
    if (vizModeField) {
      vizMode = vizModeField->getSFBool();
    }

    //printf(" Node %d: name \"%s\" typeName \"%s\" controllerName \"%s\"\n",
    //       n, nodeName.c_str(), nd->getTypeName().c_str(), controllerName.c_str());
    int nodeType = nd->getType();
    
    if (nodeType == static_cast<int>(webots::Node::SUPERVISOR) &&
      nodeName.find("CozmoBot") != std::string::npos &&
      vizMode) {

      printf("Found Viz robot with name %s\n", nodeName.c_str());
      CozmoBotVizParams p;
      p.supNode = (webots::Supervisor*)nd;

      // Find pose fields
      p.trans = nd->getField("translation");
      p.rot = nd->getField("rotation");

      // Find lift and head angle fields
      p.headAngle = nd->getField("headAngle");
      p.liftAngle = nd->getField("liftAngle");

      if (p.supNode && p.trans && p.rot && p.headAngle && p.liftAngle) {
        printf("Added viz robot %s\n", nodeName.c_str());
        vizBots_.push_back(p);
      } else {
        printf("ERROR: Could not find all required fields in CozmoBot supervisor\n");
      }
    }
  }

}

void VizControllerImpl::ProcessMessage(VizInterface::MessageViz&& message)
{
  uint32_t type = static_cast<uint32_t>(message.GetTag());
  _eventMgr.Broadcast(AnkiEvent<VizInterface::MessageViz>(
    type, std::move(message)));
}
  
void VizControllerImpl::ProcessSaveImages(const AnkiEvent<VizInterface::MessageViz>& msg)
{
  const auto& payload = msg.GetData().Get_SaveImages();
  _saveImageMode = payload.mode;
  if(_saveImageMode != ImageSendMode::Off)
  {
    if(payload.path.empty()) {
      _savedImagesFolder = "saved_images";
    } else {
      _savedImagesFolder = payload.path;
    }
    
    if (!_savedImagesFolder.empty() && !Util::FileUtils::CreateDirectory(_savedImagesFolder, false, true)) {
      PRINT_NAMED_WARNING("VizControllerImpl.ProcessSaveImages.CreateDirectoryFailed",
                          "Could not create: %s", _savedImagesFolder.c_str());
    }
    else {
      PRINT_NAMED_INFO("VizControllerImpl.ProcessSaveImages.DirectorySet",
                       "Will save to %s", _savedImagesFolder.c_str());
    }
  }
  else
  {
    printf("ProcessSaveImages: disabling image saving\n");
  }
}
  
  
void VizControllerImpl::ProcessSaveState(const AnkiEvent<VizInterface::MessageViz>& msg)
{
  const auto& payload = msg.GetData().Get_SaveState();
  _saveState = payload.enabled;
  if(_saveState)
  {
    if(_savedStateFolder.empty()) {
      _savedStateFolder = "saved_state";
    } else {
      _savedStateFolder = payload.path;
    }
  }
}

void VizControllerImpl::SetRobotPose(CozmoBotVizParams *p,
  const f32 x, const f32 y, const f32 z,
  const f32 rot_axis_x, const f32 rot_axis_y, const f32 rot_axis_z, const f32 rot_rad,
  const f32 headAngle, const f32 liftAngle)
{
  if (p) {
    double trans[3] = {x,y,z};
    p->trans->setSFVec3f(trans);

    // TODO: Transform roll pitch yaw to axis-angle.
    // Only using yaw for now.
    double rot[4] = {rot_axis_x,rot_axis_y,rot_axis_z, rot_rad};
    p->rot->setSFRotation(rot);

    p->liftAngle->setSFFloat(liftAngle + 0.199763);  // Adding LIFT_LOW_ANGLE_LIMIT since the model's lift angle does not correspond to robot's lift angle.
    // TODO: Make this less hard-coded.
    p->headAngle->setSFFloat(headAngle);
  }
}


void VizControllerImpl::ProcessVizSetRobotMessage(const AnkiEvent<VizInterface::MessageViz>& msg)
{
  const auto& payload = msg.GetData().Get_SetRobot();
  
  const uint8_t robotID = 1; // only ID ever used is 1
  
  std::map<u8, u8>::iterator it = robotIDToVizBotIdxMap_.find(robotID);
  if (it == robotIDToVizBotIdxMap_.end()) {
    if (robotIDToVizBotIdxMap_.size() < vizBots_.size()) {
      // Robot ID is not currently registered, but there are still some available vizBots.
      // Auto assign one here.
      robotIDToVizBotIdxMap_[robotID] = (uint8_t)robotIDToVizBotIdxMap_.size();
      it = robotIDToVizBotIdxMap_.end();
      it--;
      PRINT_NAMED_INFO("VizControllerImpl.ProcessVizSetRobotMessage.RegisteringRobot","Registering vizBot for robot %d\n", robotID);
    } else {
      // Print 'no more vizBots' message. Just once.
      static bool printedNoMoreVizBots = false;
      if (!printedNoMoreVizBots) {
        PRINT_NAMED_WARNING("VizControllerImpl.ProcessVizSetRobotMessage.NoMoreVizBots",
          "RobotID %d not registered. No more available Viz bots. Add more to world file!",
          robotID);
        printedNoMoreVizBots = true;
      }
      return;
    }
  }

  CozmoBotVizParams *p = &(vizBots_[it->second]);

  SetRobotPose(p,
    payload.x_trans_m, payload.y_trans_m, payload.z_trans_m,
    payload.rot_axis_x, payload.rot_axis_y, payload.rot_axis_z, payload.rot_rad,
    payload.head_angle, payload.lift_angle);
}

static inline void SetColorHelper(webots::Display* disp, u32 ankiColor)
{
  disp->setColor(ankiColor >> 8);
  
  const uint8_t alpha = (uint8_t)(ankiColor & 0xff);
  if(alpha < 0xff) {
    static const float oneOver255 = 1.f / 255.f;
    disp->setAlpha(oneOver255 * static_cast<f32>(alpha));
  } else {
    disp->setAlpha(1.f); // need to restore alpha to 1.0 in case it was lowered from a previous call
  }
}
  
void VizControllerImpl::DrawText(webots::Display* disp, u32 lineNum, u32 color, const char* text)
{
  if (disp == nullptr) {
    PRINT_NAMED_WARNING("VizControllerImpl.DrawText.NullDisplay", "");
    return;
  }
  
  const int baseXOffset = 8;
  const int baseYOffset = 8;
  const int yLabelStep = 10;  // Line spacing in pixels. Characters are 8x8 pixels in size.

  // Clear line specified by lineNum
  SetColorHelper(disp, NamedColors::BLACK);
  disp->fillRectangle(0, baseYOffset + yLabelStep * lineNum, disp->getWidth(), yLabelStep);

  // Draw text
  SetColorHelper(disp, color);

  std::string str(text);
  if(str.empty()) {
    str = " "; // Avoid webots warnings for empty text
  }
  disp->drawText(str, baseXOffset, baseYOffset + yLabelStep * lineNum);
}

void VizControllerImpl::DrawText(webots::Display* disp, u32 lineNum, const char* text)
{
  DrawText(disp, lineNum, 0xffffff, text);
}
  
void VizControllerImpl::ProcessVizSetLabelMessage(const AnkiEvent<VizInterface::MessageViz>& msg)
{
  const auto& payload = msg.GetData().Get_SetLabel();
  const u32 lineNum = ((uint32_t)VizTextLabelType::NUM_TEXT_LABELS + payload.labelID);
  DrawText(_disp, lineNum, payload.colorID, payload.text.c_str());
}

void VizControllerImpl::ProcessVizDockingErrorSignalMessage(const AnkiEvent<VizInterface::MessageViz>& msg)
{
  // TODO: This can overlap with text being displayed. Create a dedicated display for it?
  const auto& payload = msg.GetData().Get_DockingErrorSignal();
  // Pixel dimensions of display area
  const int baseXOffset = 8;
  const int baseYOffset = 40;
  const int rectW = 180;
  const int rectH = 180;
  const int halfBlockFaceLength = 20;

  const f32 MM_PER_PIXEL = 2.f;

  // Print values
  char text[111];
  sprintf(text, "ErrSig x:%.1f y:%.1f z:%.1f a:%.2f\n",
          payload.x_dist, payload.y_dist, payload.z_dist, payload.angle);
  DrawText(_disp, (u32)VizTextLabelType::TEXT_LABEL_DOCK_ERROR_SIGNAL, text);
  _camDisp->setColor(0xff0000);
  _camDisp->drawText(text, 0, 0);


  // Clear the space
  _dockDisp->setColor(0x0);
  _dockDisp->fillRectangle(baseXOffset, baseYOffset, rectW, rectH);

  _dockDisp->setColor(0xffffff);
  _dockDisp->drawRectangle(baseXOffset, baseYOffset, rectW, rectH);

  // Draw robot position
  _dockDisp->drawOval((int)(baseXOffset + 0.5f*rectW), baseYOffset + rectH, 3, 3);


  // Get pixel coordinates of block face center where
  int blockFaceCenterX = (int)(0.5f*rectW - payload.y_dist / MM_PER_PIXEL);
  int blockFaceCenterY = (int)(rectH - payload.x_dist / MM_PER_PIXEL);

  // Check that center is within display area
  if (blockFaceCenterX < halfBlockFaceLength || (blockFaceCenterX > rectW - halfBlockFaceLength) ||
    blockFaceCenterY < halfBlockFaceLength || (blockFaceCenterY > rectH - halfBlockFaceLength) ) {
    return;
  }

  blockFaceCenterX += baseXOffset;
  blockFaceCenterY += baseYOffset;

  // Draw line representing the block face
  int dx = (int)(halfBlockFaceLength * cosf(payload.angle));
  int dy = (int)(-halfBlockFaceLength * sinf(payload.angle));
  _dockDisp->drawLine(blockFaceCenterX + dx, blockFaceCenterY + dy, blockFaceCenterX - dx, blockFaceCenterY - dy);
  _dockDisp->drawOval(blockFaceCenterX, blockFaceCenterY, 2, 2);

}

void VizControllerImpl::ProcessVizVisionMarkerMessage(const AnkiEvent<VizInterface::MessageViz>& msg)
{
  const auto& payload = msg.GetData().Get_VisionMarker();
  if(payload.verified) {
    _camDisp->setColor(0xff0000);
  } else {
    _camDisp->setColor(0x0000ff);
  }
  _camDisp->drawLine(payload.topLeft_x, payload.topLeft_y, payload.bottomLeft_x, payload.bottomLeft_y);
  _camDisp->drawLine(payload.bottomLeft_x, payload.bottomLeft_y, payload.bottomRight_x, payload.bottomRight_y);
  _camDisp->drawLine(payload.bottomRight_x, payload.bottomRight_y, payload.topRight_x, payload.topRight_y);
  _camDisp->drawLine(payload.topRight_x, payload.topRight_y, payload.topLeft_x, payload.topLeft_y);
}

void VizControllerImpl::ProcessVizCameraQuadMessage(const AnkiEvent<VizInterface::MessageViz>& msg)
{
  const auto& payload = msg.GetData().Get_CameraQuad();

  SetColorHelper(_camDisp, payload.color);
  _camDisp->drawLine((int)payload.xUpperLeft, (int)payload.yUpperLeft, (int)payload.xLowerLeft, (int)payload.yLowerLeft);
  _camDisp->drawLine((int)payload.xLowerLeft, (int)payload.yLowerLeft, (int)payload.xLowerRight, (int)payload.yLowerRight);
  _camDisp->drawLine((int)payload.xLowerRight, (int)payload.yLowerRight, (int)payload.xUpperRight, (int)payload.yUpperRight);
  
  if(payload.topColor != payload.color)
  {
    SetColorHelper(_camDisp, payload.topColor);
  }
  _camDisp->drawLine((int)payload.xUpperRight, (int)payload.yUpperRight, (int)payload.xUpperLeft, (int)payload.yUpperLeft);
}
  
void VizControllerImpl::ProcessVizCameraRectMessage(const AnkiEvent<VizInterface::MessageViz>& msg)
{
  const auto& payload = msg.GetData().Get_CameraRect();
  
  SetColorHelper(_camDisp, payload.color);
  if(payload.filled)
  {
    _camDisp->fillRectangle(payload.x, payload.y, payload.width, payload.height);
  }
  else
  {
    _camDisp->drawRectangle(payload.x, payload.y, payload.width, payload.height);
  }
}

void VizControllerImpl::ProcessVizCameraLineMessage(const AnkiEvent<VizInterface::MessageViz>& msg)
{
  const auto& payload = msg.GetData().Get_CameraLine();
  SetColorHelper(_camDisp, payload.color);
  _camDisp->drawLine((int)payload.xStart, (int)payload.yStart, (int)payload.xEnd, (int)payload.yEnd);
}

void VizControllerImpl::ProcessVizCameraOvalMessage(const AnkiEvent<VizInterface::MessageViz>& msg)
{
  const auto& payload = msg.GetData().Get_CameraOval();
  SetColorHelper(_camDisp, payload.color);
  _camDisp->drawOval((int)std::round(payload.xCen), (int)std::round(payload.yCen),
    (int)std::round(payload.xRad), (int)std::round(payload.yRad));
}

void VizControllerImpl::ProcessVizCameraTextMessage(const AnkiEvent<VizInterface::MessageViz>& msg)
{
  const auto& payload = msg.GetData().Get_CameraText();
  if (payload.text.size() > 0){
    // Drop shadow
    SetColorHelper(_camDisp, NamedColors::BLACK);
    _camDisp->drawText(payload.text, (int)payload.x+1, (int)payload.y+1);
    
    // Actual text
    SetColorHelper(_camDisp, payload.color);
    _camDisp->drawText(payload.text, (int)payload.x, (int)payload.y);
  }
}
  
static void DisplayImageHelper(const EncodedImage& encodedImage, webots::ImageRef* imageRef, webots::Display* display)
{
  // Delete existing image if there is one
  if (imageRef != nullptr) {
    display->imageDelete(imageRef);
  }
  
  Vision::ImageRGB img;
  Result result = encodedImage.DecodeImageRGB(img);
  if(RESULT_OK != result) {
    PRINT_NAMED_WARNING("VizControllerImpl.DisplayImageHelper.DecodeFailed", "t=%d", encodedImage.GetTimeStamp());
    return;
  }
  
  if(img.IsEmpty()) {
    PRINT_NAMED_WARNING("VizControllerImpl.DisplayImageHelper.EmptyImageDecoded", "t=%d", encodedImage.GetTimeStamp());
    return;
  }
  
  imageRef = display->imageNew(img.GetNumCols(), img.GetNumRows(), img.GetDataPointer(), webots::Display::RGB);
  display->imagePaste(imageRef, 0, 0);
}

void VizControllerImpl::ProcessVizImageChunkMessage(const AnkiEvent<VizInterface::MessageViz>& msg)
{
  const auto& payload = msg.GetData().Get_ImageChunk();
<<<<<<< HEAD

  EncodedImage& encodedImage = _bufferedImages[_imageBufferIndex];
  const bool isImageReady = encodedImage.AddChunk(payload);

  if(isImageReady)
=======
  
  const s32 displayIndex = (payload.chunkDebug & 0xFF);
  
  if(displayIndex == 0)
>>>>>>> ba9153ce
  {
    // Display index 0 (camera feed) is special:
    // - If saving is enabled, we go ahead and save as soon as it is complete
    // - We don't display until we receive a DisplayImage message (see ProcessVizDisplayImageMessage())
    // - We do extra bookkeeping around the save counter so that we can also save the
    //   the visualized image (with any extra viz elements overlaid) when it is complete, and with
    //   a matching filename.
    EncodedImage& encodedImage = _bufferedImages[_imageBufferIndex];
    const bool isImageReady = encodedImage.AddChunk(payload);
    
    if(isImageReady)
    {
      DEV_ASSERT_MSG(payload.frameTimeStamp == encodedImage.GetTimeStamp(),
                     "VizControllerImpl.ProcessVizImageChunkMessage.TimestampMismath",
                     "Payload:%u Image:%u", payload.frameTimeStamp, encodedImage.GetTimeStamp());
      
      // Add an entry in EncodedImages map for this new image, now that it's complete
      auto result = _encodedImages.emplace(payload.frameTimeStamp, _imageBufferIndex);
      DEV_ASSERT_MSG(result.second, "VizControllerImpl.ProcessVizImageChunkMessage.DuplicateTimestamp",
                     "t=%u", payload.frameTimeStamp);
      DEV_ASSERT_MSG(result.first->second == _imageBufferIndex,
                     "VizControllerImpl.ProcessVizImageChunkMessage.BadInsertion",
                     "Expected index:%zu Got:%zu", _imageBufferIndex, result.first->second);
#     pragma unused(result) // Avoid unused variable error in Release (only used in DEV_ASSERTs)
      
      // Move to next buffered index circularly
      ++_imageBufferIndex;
      if(_imageBufferIndex == _bufferedImages.size())
      {
        _imageBufferIndex = 0;
      }
      
      // Invalidate anything in encodedImages using the index we are about to start adding chunks to (not the one we
      // just completed; i.e. encodedImage != _bufferedImages[_imageBufferIndex] now because we incremented the index!)
      _encodedImages.erase(_bufferedImages[_imageBufferIndex].GetTimeStamp());
      
      const bool saveImage = (_saveImageMode != ImageSendMode::Off);
      
      // Store the mapping for its timestamp to save counter so we can keep saved "viz" images' counters and filenames
      // in sync with these raw images files.
      // Have to do this anytime saveVizImage is enabled (which it could be even while _saveImageMode is Off, thanks
      // to the vision system potentially processing images more slowly than full frame rate) or when it is about to
      // be enabled (when saveImage is true)
      if(saveImage || _saveVizImage)
      {
        _bufferedSaveCtrs[encodedImage.GetTimeStamp()] = _saveCtr;
      }
      
      if(saveImage)
      {
        // Save original image
        std::stringstream origFilename;
        origFilename << "images_" << encodedImage.GetTimeStamp() << "_" << _saveCtr << ".jpg";
        encodedImage.Save(Util::FileUtils::FullFilePath({_savedImagesFolder, origFilename.str()}));
        _saveVizImage = true;
        ++_saveCtr;
        
        if(_saveImageMode == ImageSendMode::SingleShot) {
          _saveImageMode = ImageSendMode::Off;
        }
      }
      
    }
  }
  else
  {
    // For non-camera (debug) images, just display (and save) immediately. No need to wait for any additional
    // "viz" overlay to be added. Note: debug images are only saved in "Stream" mode (not "SingleShot")
    if(displayIndex < 1 || displayIndex > _debugImages.size())
    {
      PRINT_NAMED_WARNING("VizControllerImpl.ProcessVizImageChunkMessage.InvalidDisplayIndex",
                          "No debug display for index=%d", displayIndex);
    }
    else
    {
      DebugImage& debugImage = _debugImages.at(displayIndex-1);
      const bool isImageReady = debugImage.encodedImage.AddChunk(payload);
      
      if(isImageReady)
      {
        if(ImageSendMode::Stream == _saveImageMode)
        {
          std::stringstream debugFilename;
          debugFilename << "debug" << displayIndex << "_" << debugImage.encodedImage.GetTimeStamp() << ".jpg";
          debugImage.encodedImage.Save(Util::FileUtils::FullFilePath({_savedImagesFolder, debugFilename.str()}));
        }
        
        DisplayImageHelper(debugImage.encodedImage, debugImage.imageRef, debugImage.imageDisplay);
      }
    }
  }
  
}
  
void VizControllerImpl::ProcessVizDisplayImageMessage(const AnkiEvent<VizInterface::MessageViz>& msg)
{
  const auto& payload = msg.GetData().Get_DisplayImage();
  
  auto encImgIter = _encodedImages.find(payload.timestamp);
  if(encImgIter == _encodedImages.end())
  {
    PRINT_NAMED_WARNING("VizControllerImpl.ProcessVizDisplayImage.InvalidTimestamp",
                        "t=%u", payload.timestamp);
    return;
  }
  
  const TimeStamp_t timestamp = encImgIter->first;
  const EncodedImage& encodedImage = _bufferedImages[encImgIter->second];
  DEV_ASSERT_MSG(timestamp == encodedImage.GetTimeStamp(),
                 "VizControllerImpl.ProcessVizDisplayImage.TimeStampMisMatch",
                 "key=%u vs. encImg=%u", timestamp, encodedImage.GetTimeStamp());
  
  if(_saveVizImage && _curImageTimestamp > 0)
  {
    if (!_savedImagesFolder.empty() && !Util::FileUtils::CreateDirectory(_savedImagesFolder, false, true)) {
      PRINT_NAMED_WARNING("VizControllerImpl.CreateDirectory", "Could not create images directory");
    }
    
    auto saveCtrIter = _bufferedSaveCtrs.find(_curImageTimestamp);
    if(saveCtrIter != _bufferedSaveCtrs.end())
    {
      // Save previous image with any viz overlaid before we delete it
      webots::ImageRef* copyImg = _camDisp->imageCopy(0, 0, _camDisp->getWidth(), _camDisp->getHeight());
      std::stringstream vizFilename;
      vizFilename << "viz_images_" << _curImageTimestamp << "_" << saveCtrIter->second << ".png";
      _camDisp->imageSave(copyImg, Util::FileUtils::FullFilePath({_savedImagesFolder, vizFilename.str()}));
      _camDisp->imageDelete(copyImg);
      _saveVizImage = false;
      
      // Remove all saved counters up to and including timestamp we just saved (the assumption is we never
      // go backward, so once we've saved this one, we don't need it or anything that came before it)
      _bufferedSaveCtrs.erase(_bufferedSaveCtrs.begin(), ++saveCtrIter);
      
    }
  }

  DisplayImageHelper(encodedImage, _camImg, _camDisp);
 
  // Store the timestamp for the currently displayed image so we can use it to save
  // that image with the right filename next call
  _curImageTimestamp = timestamp;
  
  DisplayCameraInfo(timestamp);
  
  // Remove all encoded images up to and including the specified timestamp (the assumption is we never
  // go backward, so once we've displayed this one, we don't need it or anything that came before it)
  _encodedImages.erase(_encodedImages.begin(), ++encImgIter);
}

void VizControllerImpl::ProcessCameraInfo(const AnkiEvent<VizInterface::MessageViz>& msg)
{
  const auto& payload = msg.GetData().Get_CameraInfo();
  
  _exposure = payload.exposure_ms;
  _gain     = payload.gain;
}

void VizControllerImpl::DisplayCameraInfo(const TimeStamp_t timestamp)
{
  // Print values
  char text[24];
  snprintf(text, sizeof(text), "Exp:%u Gain:%.3f\n", _exposure, _gain);
  SetColorHelper(_camDisp, NamedColors::RED);
  _camDisp->drawText(std::to_string(timestamp), 1, _camDisp->getHeight()-9); // display timestamp at lower left
  _camDisp->drawText(text, _camDisp->getWidth()-144, _camDisp->getHeight()-9); //display exposure in bottom right
}


void VizControllerImpl::ProcessVizTrackerQuadMessage(const AnkiEvent<VizInterface::MessageViz>& msg)
{
  const auto& payload = msg.GetData().Get_TrackerQuad();
  _camDisp->setColor(0x0000ff);
  _camDisp->drawLine((int)payload.topLeft_x, (int)payload.topLeft_y, (int)payload.topRight_x, (int)payload.topRight_y);
  _camDisp->setColor(0x00ff00);
  _camDisp->drawLine((int)payload.topRight_x, (int)payload.topRight_y, (int)payload.bottomRight_x, (int)payload.bottomRight_y);
  _camDisp->drawLine((int)payload.bottomRight_x, (int)payload.bottomRight_y, (int)payload.bottomLeft_x, (int)payload.bottomLeft_y);
  _camDisp->drawLine((int)payload.bottomLeft_x, (int)payload.bottomLeft_y, (int)payload.topLeft_x, (int)payload.topLeft_y);
}
  
float ConvertLiftAngleToLiftHeightMM(float angle_rad) {
  return (sinf(angle_rad) * LIFT_ARM_LENGTH) + LIFT_BASE_POSITION[2] + LIFT_FORK_HEIGHT_REL_TO_ARM_END;
}
  
void VizControllerImpl::ProcessVizRobotStateMessage(const AnkiEvent<VizInterface::MessageViz>& msg)
{
  const auto& payload = msg.GetData().Get_RobotStateMessage();
  char txt[128];

  sprintf(txt, "Pose: %6.1f, %6.1f, ang: %4.1f  [fid: %u, oid: %u]",
    payload.state.pose.x,
    payload.state.pose.y,
    RAD_TO_DEG(payload.state.pose.angle),
    payload.state.pose_frame_id,
    payload.state.pose_origin_id);
  DrawText(_disp, (u32)VizTextLabelType::TEXT_LABEL_POSE, Anki::NamedColors::GREEN, txt);

  sprintf(txt, "Head: %5.1f deg, Lift: %4.1f mm",
    RAD_TO_DEG(payload.state.headAngle),
    ConvertLiftAngleToLiftHeightMM(payload.state.liftAngle));
  DrawText(_disp, (u32)VizTextLabelType::TEXT_LABEL_HEAD_LIFT, Anki::NamedColors::GREEN, txt);

  sprintf(txt, "Pitch: %4.1f deg (IMUHead: %4.1f deg)",
    RAD_TO_DEG(payload.state.pose.pitch_angle),
    RAD_TO_DEG(payload.state.pose.pitch_angle + payload.state.headAngle));
  DrawText(_disp, (u32)VizTextLabelType::TEXT_LABEL_PITCH, Anki::NamedColors::GREEN, txt);
  
#ifdef COZMO_V2
  sprintf(txt, "Acc:  %6.0f %6.0f %6.0f mm/s2  ImuTemp %+6.2f degC",
          payload.state.accel.x,
          payload.state.accel.y,
          payload.state.accel.z,
          payload.imuTemperature_degC);
  DrawText(_disp, (u32)VizTextLabelType::TEXT_LABEL_ACCEL, Anki::NamedColors::GREEN, txt);
#else
  sprintf(txt, "Acc:  %6.0f %6.0f %6.0f mm/s2",
          payload.state.accel.x,
          payload.state.accel.y,
          payload.state.accel.z);
  DrawText(_disp, (u32)VizTextLabelType::TEXT_LABEL_ACCEL, Anki::NamedColors::GREEN, txt);
#endif
  
  sprintf(txt, "Gyro: %6.1f %6.1f %6.1f deg/s",
    RAD_TO_DEG(payload.state.gyro.x),
    RAD_TO_DEG(payload.state.gyro.y),
    RAD_TO_DEG(payload.state.gyro.z));
  DrawText(_disp, (u32)VizTextLabelType::TEXT_LABEL_GYRO, Anki::NamedColors::GREEN, txt);

  bool cliffDetected = payload.state.status & (uint32_t)RobotStatusFlag::CLIFF_DETECTED;
#ifdef COZMO_V2
  sprintf(txt, "Cliff: {%4u, %4u, %4u, %4u} %s",
          payload.state.cliffDataRaw[0],
          payload.state.cliffDataRaw[1],
          payload.state.cliffDataRaw[2],
          payload.state.cliffDataRaw[3],
          cliffDetected ? "CLIFF DETECTED" : "");
  DrawText(_disp, (u32)VizTextLabelType::TEXT_LABEL_CLIFF, cliffDetected ? Anki::NamedColors::RED : Anki::NamedColors::GREEN, txt);

  const auto& proxData = payload.state.proxData;
  sprintf(txt, "Dist: %4u mm, sigStrength: %5.3f, status 0x%02X (%s)",
          proxData.distance_mm,
          proxData.signalIntensity / proxData.spadCount,
          proxData.rangeStatus,
          proxData.distance_mm < kProxSensorMaxDistance_mm ? "OBJ DETECTED" : "CLEAR");
  DrawText(_disp, (u32)VizTextLabelType::TEXT_LABEL_DIST, Anki::NamedColors::GREEN, txt);

#else
  sprintf(txt, "Cliff: %4u %s",
          payload.state.cliffDataRaw[0],
          cliffDetected ? "CLIFF DETECTED" : "");
          DrawText(_disp, (u32)VizTextLabelType::TEXT_LABEL_CLIFF, cliffDetected ? Anki::NamedColors::RED : Anki::NamedColors::GREEN, txt);
#endif // COZMO_V2

  
  sprintf(txt, "Speed L: %4d  R: %4d mm/s",
    (int)payload.state.lwheel_speed_mmps,
    (int)payload.state.rwheel_speed_mmps);
  DrawText(_disp, (u32)VizTextLabelType::TEXT_LABEL_SPEEDS, Anki::NamedColors::GREEN, txt);

  sprintf(txt, "Batt: %2.1f V  AnimTracksLocked: %c%c%c",
    payload.state.batteryVoltage,
          !(payload.enabledAnimTracks & (u8)AnimTrackFlag::LIFT_TRACK) ? 'L' : ' ',
          !(payload.enabledAnimTracks & (u8)AnimTrackFlag::HEAD_TRACK) ? 'H' : ' ',
          !(payload.enabledAnimTracks & (u8)AnimTrackFlag::BODY_TRACK) ? 'B' : ' ');
  DrawText(_disp, (u32)VizTextLabelType::TEXT_LABEL_BATTERY, Anki::NamedColors::GREEN, txt);

  sprintf(txt, "Video: %d Hz   Proc: %d Hz",
    payload.videoFrameRateHz, payload.imageProcFrameRateHz);
  DrawText(_disp, (u32)VizTextLabelType::TEXT_LABEL_VID_RATE, Anki::NamedColors::GREEN, txt);

  sprintf(txt, "Status: %5s %5s %7s %7s",
    payload.state.status & (uint32_t)RobotStatusFlag::IS_CARRYING_BLOCK ? "CARRY" : "",
    payload.state.status & (uint32_t)RobotStatusFlag::IS_PICKING_OR_PLACING ? "PAP" : "",
    payload.state.status & (uint32_t)RobotStatusFlag::IS_PICKED_UP ? "PICKDUP" : "",
    payload.state.status & (uint32_t)RobotStatusFlag::IS_FALLING ? "FALLING" : "");
  DrawText(_disp, (u32)VizTextLabelType::TEXT_LABEL_STATUS_FLAG, Anki::NamedColors::GREEN, txt);

  char animLabel[16] = {0};
  if(payload.animTag == 255) {
    sprintf(animLabel, "ANIM_IDLE");
  } else if(payload.animTag != 0) {
    sprintf(animLabel, "ANIM[%d]", payload.animTag);
  }
  
  sprintf(txt, "    %10s %10s",
          animLabel,
          payload.state.status & (uint32_t)RobotStatusFlag::IS_CHARGING ? "CHARGING" :
          (payload.state.status & (uint32_t)RobotStatusFlag::IS_ON_CHARGER ? "ON_CHARGER" : ""));
  
  DrawText(_disp, (u32)VizTextLabelType::TEXT_LABEL_STATUS_FLAG_2, Anki::NamedColors::GREEN, txt);
  
  sprintf(txt, "   %4s %7s %7s %6s",
    payload.state.status & (uint32_t)RobotStatusFlag::IS_PATHING ? "PATH" : "",
    payload.state.status & (uint32_t)RobotStatusFlag::LIFT_IN_POS ? "" : "LIFTING",
    payload.state.status & (uint32_t)RobotStatusFlag::HEAD_IN_POS ? "" : "HEADING",
    payload.state.status & (uint32_t)RobotStatusFlag::IS_MOVING ? "MOVING" : "");
  DrawText(_disp, (u32)VizTextLabelType::TEXT_LABEL_STATUS_FLAG_3, Anki::NamedColors::GREEN, txt);
    
  // Save state to file
  if(_saveState)
  {
    const size_t kMaxPayloadSize = 256;
    if(payload.Size() > kMaxPayloadSize) {
      PRINT_NAMED_WARNING("VizController.ProcessVizRobotStateMessage.PayloadSizeTooLarge",
                          "%zu > %zu", payload.Size(), kMaxPayloadSize);
    } else {
      // Compose line for entire state msg in hex
      char stateMsgLine[2*kMaxPayloadSize + 1];
      memset(stateMsgLine,0,kMaxPayloadSize);
      u8 msgBytes[kMaxPayloadSize];
      payload.Pack(msgBytes, kMaxPayloadSize);
      for (int i=0; i < payload.Size(); i++){
        sprintf(&stateMsgLine[2*i], "%02x", (unsigned char)msgBytes[i]);
      }
      sprintf(&stateMsgLine[payload.Size() * 2],"\n");
      
      FILE *stateFile;
      stateFile = fopen("RobotState.txt", "at");
      fputs(stateMsgLine, stateFile);
      fclose(stateFile);
    }
  } // if(_saveState)
}

  
  
static const int kTextSpacingY = 10;
static const int kTextOffsetY  = -3;
  
  
// ========== Mood Display ==========
  
  
bool VizControllerImpl::IsMoodDisplayEnabled() const
{
  // maybe check settings or pixel size too?
  return ((_behaviorDisp != nullptr) && (_emotionBuffers[0].capacity() > 0));
}


void VizControllerImpl::ProcessVizRobotMoodMessage(const AnkiEvent<VizInterface::MessageViz>& msg)
{
  if (!IsMoodDisplayEnabled())
  {
    return;
  }
  
  const VizInterface::RobotMood& robotMood = msg.GetData().Get_RobotMood();
  assert(robotMood.emotion.size() == (size_t)EmotionType::Count);
  
  const int windowWidth  = _moodDisp->getWidth();
  const int windowHeight = _moodDisp->getHeight();

  // Calculate y coordinate range and scaling for graph points
  
  const int   labelOffsetX  = 120; // Minimum indentation from right for the catagory label (e.g. "Happy X.XX")
  const float xStep         = float(windowWidth-labelOffsetX) / float(_emotionBuffers[0].capacity());
  
  const int   yValueFor1    = 16;
  const int   yValueForNeg1 = windowHeight - yValueFor1;
  const float yValueFor0    = float(yValueForNeg1 + yValueFor1) * 0.5f;
  const float yScalar       = float(yValueFor1) - yValueFor0; // y-is-down so larger y value = lower graph value
  
  // Clear Window
  
  _moodDisp->setColor(0x000000);
  _moodDisp->fillRectangle(0, 0, windowWidth, windowHeight);
  
  // Draw Graph Axis labels

  _moodDisp->setColor(0xffffff);
  _moodDisp->drawText("1.0",  0, yValueFor1 + kTextOffsetY);
  _moodDisp->drawText("-1.0", 0, yValueForNeg1 + kTextOffsetY);
  
  // Sort emotion indices based on the most recent value, sorting from largest to smallest value
  // so that we can draw in order (important for label positioning on right as we prvent labels drawing on top of each other)
  
  int sortedEmoIndices[(uint32_t)EmotionType::Count];
  for (uint32_t eT=0; eT < (uint32_t)EmotionType::Count; ++eT)
  {
    sortedEmoIndices[eT] = eT;
  }
  std::sort(std::begin(sortedEmoIndices), std::end(sortedEmoIndices),
            [robotMood](const int& lhs, const int& rhs)
            {
              return robotMood.emotion[lhs] > robotMood.emotion[rhs];
            } );
  
  // Calculate line spacing and top/bottom range
  
  const int kTopTextY    = (kTextSpacingY/2);
  const int kBottomTextY = windowHeight - (kTextSpacingY/2);
  
  int lastTextY = kTopTextY - kTextSpacingY;
  
  _emotionEventBuffer.push_back( robotMood.recentEvents );
  
  // Draw all the events
  
  {
    int eventY = kTopTextY;
    
    _moodDisp->setColor(0xffffff);
    float xValF = 0.0f;
    
    for (size_t j=0; j < _emotionEventBuffer.size(); ++j)
    {
      const std::vector<std::string>& eventsThisTick = _emotionEventBuffer[j];
      
      if (eventsThisTick.size() > 0)
      {
        const int xVal = (int)(xValF);
        
        for (const std::string& eventText : eventsThisTick)
        {
          _moodDisp->drawLine(xVal, eventY, xVal, eventY + 30);
          _moodDisp->drawText(eventText, xVal, eventY + kTextOffsetY);
          
          eventY += kTextSpacingY;
          if (eventY > kBottomTextY)
          {
            eventY = kTopTextY;
          }
        }
      }
      
      xValF += xStep;
    }
  }
  
  // Draw each emotion graph in order, from top to bottom
  
  for (size_t i=0; i < (size_t)EmotionType::Count; ++i)
  {
    const uint32_t eT = sortedEmoIndices[i];
    EmotionType emotionType = (EmotionType)eT;
    Util::CircularBuffer<float>& emotionBuffer = _emotionBuffers[eT];
    const float latestValue = robotMood.emotion[eT];
    emotionBuffer.push_back(latestValue);
  
    _moodDisp->setColor( ColorRGBA::CreateFromColorIndex(eT).As0RGB() );
    
    float xValF = 0.0f;
    int lastX = 0;
    int lastY = 0;
    
    // Draw a line graph connecting all of the sample points
    
    for (size_t j=0; j < emotionBuffer.size(); ++j)
    {
      const float emotionValue = emotionBuffer[j];
      const int xVal = (int)(xValF);
      const int yVal = (int)(yValueFor0 + (yScalar * emotionValue));
      
      if (j > 0)
      {
        _moodDisp->drawLine(lastX, lastY, xVal, yVal);
      }
      
      xValF += xStep;
      lastX = xVal;
      lastY = yVal;
    }
    
    // Draw the label, ideally next to the last sample, but above maxTextY (so there's room for the rest of the labels)
    // and at least 1 line down from the last category, clamped to the top/bottom range
    
    const int textX = MIN(lastX, windowWidth-labelOffsetX);
    const int maxTextY = kBottomTextY - (kTextSpacingY * int(size_t(EmotionType::Count)-(i+1)));
    const int textY = CLIP(MAX(MIN(lastY, maxTextY), lastTextY+kTextSpacingY), kTopTextY, kBottomTextY);
    lastTextY = textY;
    
    char valueString[32];
    snprintf(valueString, sizeof(valueString), "%1.2f: ", latestValue);
    std::string text = std::string(valueString) + EmotionTypeToString(emotionType);
    _moodDisp->drawText(text, textX, textY + kTextOffsetY);
  }
}

  
// ========== BehaviorSelection Display ==========
  
  
bool VizControllerImpl::IsBehaviorDisplayEnabled() const
{
  // maybe check settings or pixel size too?
  return ((_behaviorDisp != nullptr) && (_behaviorEventBuffer.capacity() > 0));
}

  
void VizControllerImpl::PreUpdateBehaviorDisplay()
{
  if (!IsBehaviorDisplayEnabled())
  {
    return;
  }
  
  // Advance all previoiusly active behaviors by one dummy tick - any active ones will be updated with correct value later
  
  for (auto it = _behaviorScoreBuffers.begin(); it != _behaviorScoreBuffers.end(); )
  {
    BehaviorScoreBuffer& behaviorScoreBuffer = it->second;
    const BehaviorScoreEntry& lastEntry = behaviorScoreBuffer.back();
    
    if (lastEntry._numEntriesSinceReal > behaviorScoreBuffer.capacity())
    {
      // This buffer is now entirely full of dummy entries - remove the buffer (behavior is no longer valid)
      it = _behaviorScoreBuffers.erase(it);
    }
    else
    {
      behaviorScoreBuffer.push_back( BehaviorScoreEntry(lastEntry._value, lastEntry._numEntriesSinceReal + 1) );
      ++it;
    }
  }
  
  _behaviorEventBuffer.push_back(std::vector<BehaviorID>()); // empty entry, expanded in other message
}

  
VizControllerImpl::BehaviorScoreBuffer& VizControllerImpl::FindOrAddScoreBuffer(BehaviorID behaviorID)
{
  BehaviorScoreBufferMap::iterator it = _behaviorScoreBuffers.find(behaviorID);
  if (it != _behaviorScoreBuffers.end())
  {
    return it->second;
  }
  
  // Not found - add one and return that
  
  it = _behaviorScoreBuffers.insert(BehaviorScoreBufferMap::value_type(
                                       behaviorID,
                                       BehaviorScoreBuffer(kBehaviorBuffersCapacity))).first;
  return it->second;
}


void VizControllerImpl::ProcessVizNewBehaviorSelectedMessage(const AnkiEvent<VizInterface::MessageViz>& msg)
{
  if (!IsBehaviorDisplayEnabled())
  {
    return;
  }
  
  const VizInterface::NewBehaviorSelected& selectData = msg.GetData().Get_NewBehaviorSelected();
  
  if (_behaviorEventBuffer.size() > 0)
  {
    std::vector<BehaviorID>& latestEvents =_behaviorEventBuffer.back();
    latestEvents.push_back(selectData.newCurrentBehavior);
  }
}

void VizControllerImpl::ProcessVizNewReactionTriggeredMessage(const AnkiEvent<VizInterface::MessageViz> &msg)
{
  if (!IsBehaviorDisplayEnabled())
  {
      return;
  }
   
  const VizInterface::NewReactionTriggered& selectData = msg.GetData().Get_NewReactionTriggered();
    
  if (_reactionEventBuffer.size() > 0)
  {
    std::vector<std::string>& latestEvents = _reactionEventBuffer.back();
    
    if (!selectData.reactionStrategyTriggered.empty())
    {
      latestEvents.push_back(selectData.reactionStrategyTriggered);
    }
  }
}

void VizControllerImpl::ProcessVizRobotBehaviorSelectDataMessage(const AnkiEvent<VizInterface::MessageViz>& msg)
{
  if (!IsBehaviorDisplayEnabled())
  {
    return;
  }
  
  const VizInterface::RobotBehaviorSelectData& selectData = msg.GetData().Get_RobotBehaviorSelectData();
  
  // Build a sorted vector of NamedScoreBuffer containing all the behaviors currently being graphed, so that they're in
  // order of the most recent value, top-to-bottom in the graph
  
  for (const VizInterface::BehaviorScoreData& scoreData : selectData.scoreData)
  {
    BehaviorScoreBuffer& scoreBuffer = FindOrAddScoreBuffer(scoreData.behaviorID);
    if (!scoreBuffer.empty())
    {
      // Remove the dummy entry we added during preUpdate
      scoreBuffer.pop_back();
    }
    scoreBuffer.push_back( BehaviorScoreEntry(scoreData.totalScore) );
  }
}
  
  
void VizControllerImpl::DrawBehaviorDisplay()
{
  if (!IsBehaviorDisplayEnabled())
  {
    return;
  }
  
  // Build a sorted vector of NamedScoreBuffer containing all the active behaviors, so that they're in
  // order of the most recent value, top-to-bottom in the graph
  
  struct NamedScoreBuffer
  {
    BehaviorScoreBuffer*  _scoreBuffer;
    BehaviorID            _id;
    uint32_t              _color;
  };
  
  std::vector<NamedScoreBuffer> activeScoreBuffers;
  
  size_t maxBufferValues = 0;
  
  {
    uint32_t colorIndex = 0;
    
    for (auto& kv : _behaviorScoreBuffers)
    {
      BehaviorScoreBuffer& behaviorScoreBuffer = kv.second;
      
      maxBufferValues = MAX(maxBufferValues, behaviorScoreBuffer.size());
      activeScoreBuffers.push_back({&behaviorScoreBuffer,
                                    kv.first,
                                    ColorRGBA::CreateFromColorIndex(colorIndex).As0RGB()});
      ++colorIndex;
    }
    
    maxBufferValues = MAX(maxBufferValues, _behaviorEventBuffer.size());
    
    std::sort(activeScoreBuffers.begin(), activeScoreBuffers.end(),
              [](const NamedScoreBuffer& lhs, const NamedScoreBuffer& rhs)
              {
                return lhs._scoreBuffer->back()._value > rhs._scoreBuffer->back()._value;
              } );
  }
  
  // Draw everything
  
  const int windowWidth  = _behaviorDisp->getWidth();
  const int windowHeight = _behaviorDisp->getHeight();
  
  // Calculate y coordinate range and scaling for graph points
  
  const int yValueFor0 = windowHeight - 16;
  const int yValueFor1 = 16;
  float yScalar = (yValueFor1 - yValueFor0);
  
  // Clear Window
  
  _behaviorDisp->setColor(0x000000);
  _behaviorDisp->fillRectangle(0, 0, windowWidth, windowHeight);
  
  // Draw Graph Axis labels
  
  _behaviorDisp->setColor(0xffffff);
  _behaviorDisp->drawText("1.0", 0, yValueFor1 + kTextOffsetY);
  _behaviorDisp->drawText("0.0", 0, yValueFor0 + kTextOffsetY);
  
  if (activeScoreBuffers.empty() || (activeScoreBuffers[0]._scoreBuffer->capacity() == 0))
  {
    return;
  }
  
  // Calculate line spacing and top/bottom range
  
  const int labelOffset = 170;
  const float xStep = float(windowWidth-labelOffset) / float(activeScoreBuffers[0]._scoreBuffer->capacity());
  
  const int textSpacingY = kTextSpacingY;
  
  const int kTopTextY    = (kTextSpacingY/2);
  const int kBottomTextY = windowHeight - (kTextSpacingY/2);
  
  int lastTextY = kTopTextY - textSpacingY;
  
  // Draw all the events
  {
    int eventY = kTopTextY;
    
    _behaviorDisp->setColor(0xffffff);
    float xValF = 0.0f;

    size_t bufferSize = std::min( maxBufferValues, _behaviorEventBuffer.size());
    for (size_t j=0; j < bufferSize; ++j)
    {
      const std::vector<BehaviorID>& eventsThisTick = _behaviorEventBuffer[j];
      
      if (eventsThisTick.size() > 0)
      {
        const int xVal = (int)(xValF);
        
        for (BehaviorID eventID : eventsThisTick)
        {
          _behaviorDisp->drawLine(xVal, eventY, xVal, eventY + 30);
          _behaviorDisp->drawText(BehaviorIDToString(eventID), xVal, eventY + kTextOffsetY);
          
          eventY += kTextSpacingY;
          if (eventY > kBottomTextY)
          {
            eventY = kTopTextY;
          }
        }
      }
      
      xValF += xStep;
    }
  }
  
  int numLinesLeft = 0; // number of still active behaviors to display - first find most recently updated
                        // (and how many match that) - these are considered still active
  uint32_t minTicksSinceRealValue = UINT32_MAX;
  for (const NamedScoreBuffer& namedScoreBuffer : activeScoreBuffers)
  {
    const BehaviorScoreEntry& latestScoreEntry = namedScoreBuffer._scoreBuffer->back();
    if (latestScoreEntry._numEntriesSinceReal < minTicksSinceRealValue)
    {
      // new result for "most recently updated"
      minTicksSinceRealValue = latestScoreEntry._numEntriesSinceReal;
      numLinesLeft = 1;
    }
    else if (latestScoreEntry._numEntriesSinceReal == minTicksSinceRealValue)
    {
      // is as recently updated as current winner
      ++numLinesLeft;
    }
  }
  
  for (const NamedScoreBuffer& namedScoreBuffer : activeScoreBuffers)
  {
    const BehaviorScoreBuffer& scoreBuffer = *namedScoreBuffer._scoreBuffer;
    
    const uint32_t numEntriesSinceRealValue = scoreBuffer.back()._numEntriesSinceReal;
    const bool drawAllValues = (numEntriesSinceRealValue <= minTicksSinceRealValue);
    
    _behaviorDisp->setColor(namedScoreBuffer._color);
    
    const size_t numValues = scoreBuffer.size();
    const size_t numValuesToDraw = drawAllValues ? numValues :
                                   (numValues > numEntriesSinceRealValue) ? (numValues - numEntriesSinceRealValue) : 0;
    if (numValuesToDraw == 0)
    {
      continue;
    }
    
    // Draw a line graph connecting all of the sample points
    
    float xValF = (xStep * float(maxBufferValues - numValues)); // start indented if behavior has fewer values than the max
    int lastX = 0;
    int lastY = 0;
    
    for (size_t j=0; j < numValuesToDraw; ++j)
    {
      const BehaviorScoreEntry& scoreEntry = scoreBuffer[j];
      const float scoreVal = scoreEntry._value;
      
      const int xVal = (int)(xValF);
      const int yVal = yValueFor0 + (int)(yScalar * scoreVal);
      
      if (j > 0)
      {
        const bool isReusingValue = (scoreEntry._numEntriesSinceReal > 0);
        _behaviorDisp->setAlpha( isReusingValue ? 0.25 : 1.0 );
        _behaviorDisp->drawLine(lastX, lastY, xVal, yVal);
      }
      
      xValF += xStep;
      lastX = xVal;
      lastY = yVal;
    }
    
    _behaviorDisp->setAlpha(1.0);
    
    // Only draw labels for most recently scored behaviors where we're drawing all values
    if (drawAllValues)
    {
      // Draw the label, ideally next to the last sample, but above maxTextY (so there's room for the rest of the labels)
      // and at least 1 line down from the last category, clamped to the top/bottom range
      
      const int textX = MIN(lastX, windowWidth-labelOffset);
      --numLinesLeft;
      const int maxTextY = kBottomTextY - (kTextSpacingY * numLinesLeft);
      const int textY = CLIP(MAX(MIN(lastY, maxTextY), lastTextY+kTextSpacingY), kTopTextY, kBottomTextY);
      lastTextY = textY;
      
      char valueString[32];
      snprintf(valueString, sizeof(valueString), "%1.2f: ", scoreBuffer.back()._value);
      const char * idStr = BehaviorIDToString(namedScoreBuffer._id);
      std::string text = std::string(valueString) + (idStr == nullptr ? "<null>" : idStr);
      
      _behaviorDisp->drawText(text, textX, textY + kTextOffsetY);
    }
  }
}

// ========== Cube display ==========
  
void VizControllerImpl::UpdateActiveObjectInfoText(u32 activeID)
{
  auto it = _activeObjectInfoMap.find(activeID);
  if (it != _activeObjectInfoMap.end()) {
    u32 color = it->second.connected ? Anki::NamedColors::GREEN : Anki::NamedColors::RED;
    
    char text[64];
    sprintf(text, " %d       %s      %s",
            it->first,
            it->second.moving ? "X" : " ",
            EnumToString(it->second.upAxis));

    DrawText(_activeObjectDisp, it->first + 1, color, text);
  }
}
  
void VizControllerImpl::ProcessObjectConnectionState(const AnkiEvent<VizInterface::MessageViz>& msg)
{
  const VizInterface::ObjectConnectionState& m = msg.GetData().Get_ObjectConnectionState();
  _activeObjectInfoMap[m.activeID].connected = m.connected;
  UpdateActiveObjectInfoText(m.activeID);
}

void VizControllerImpl::ProcessObjectMovingState(const AnkiEvent<VizInterface::MessageViz>& msg)
{
  const VizInterface::ObjectMovingState& m = msg.GetData().Get_ObjectMovingState();
  _activeObjectInfoMap[m.activeID].moving = m.moving;
  UpdateActiveObjectInfoText(m.activeID);
}

void VizControllerImpl::ProcessObjectUpAxisState(const AnkiEvent<VizInterface::MessageViz>& msg)
{
  const VizInterface::ObjectUpAxisState& m = msg.GetData().Get_ObjectUpAxisState();
  _activeObjectInfoMap[m.activeID].upAxis = m.upAxis;
  UpdateActiveObjectInfoText(m.activeID);
}
  
void VizControllerImpl::ProcessObjectAccelState(const AnkiEvent<VizInterface::MessageViz>& msg)
{
  // Grab message:
  const VizInterface::ObjectAccelState& payload = msg.GetData().Get_ObjectAccelState();
  const ActiveAccel& acc = payload.accel;
  const s32 objectId = static_cast<s32>(payload.objectID);
  
  // Grab the Webots field indicating which ObjectID to plot:
  webots::Node* root = _vizSupervisor.getSelf();
  webots::Field* accelPlotObjectIdField = root->getField("accelPlotObjectId");
  ANKI_VERIFY(accelPlotObjectIdField != nullptr, "WebotsCtrlViz.MissingAccelPlotObjectIdField", "");
  const s32 objectIdToPlot = accelPlotObjectIdField->getSFInt32();
  
  // If the message's objectID doesn't match the "ObjectID to plot" from
  //  the 'CozmoVizDisplay' tree, then disregard this message.
  if (objectIdToPlot != objectId) {
    return;
  }
  
  // If we're plotting data from a new objectID, clear the buffers:
  static s32 prevObjectId = objectId;
  if (prevObjectId != objectId) {
    for (auto& buf : _cubeAccelBuffers) {
      buf.clear();
    }
    prevObjectId = objectId;
  }
  
  const int windowWidth  = _cubeAccelDisp->getWidth();
  const int windowHeight = _cubeAccelDisp->getHeight();
  
  // Calculate y coordinate range and scaling for graph points
  
  const int   labelOffsetX  = 80; // Minimum indentation from right for the catagory label (e.g. "<val> <Axis>")
  const float xStep         = float(windowWidth-labelOffsetX) / _cubeAccelBuffers[0].capacity();
  
  const int   yValueFor1    = 20;
  const int   yValueForNeg1 = windowHeight - yValueFor1;
  const float yValueFor0    = float(yValueForNeg1 + yValueFor1) * 0.5f;
  const float yScalar       = (float(yValueFor1) - yValueFor0) / 64.f;  // 32 ~= 1g
  
  // Clear Window
  
  _cubeAccelDisp->setColor(0x000000);
  _cubeAccelDisp->fillRectangle(0, 0, windowWidth, windowHeight);
  
  // Draw Graph Axis labels
  std::string title = "Cube accel (object ID " + std::to_string(objectId) + ")";
  _cubeAccelDisp->setColor(0xffffff);
  _cubeAccelDisp->drawText(title.c_str(), 0, 5);
  _cubeAccelDisp->drawText("2g",  0, yValueFor1 + kTextOffsetY);
  _cubeAccelDisp->drawText("-2g", 0, yValueForNeg1 + kTextOffsetY);
  
  // Calculate line spacing and top/bottom range
  const int kTopTextY    = (kTextSpacingY/2);
  const int kBottomTextY = windowHeight - (kTextSpacingY/2);
  
  int lastTextY = kTopTextY - kTextSpacingY;
  
  _cubeAccelBuffers[0].push_back( acc.x );
  _cubeAccelBuffers[1].push_back( acc.y );
  _cubeAccelBuffers[2].push_back( acc.z );
  
  // Draw each accel graph
  for (int i=0; i < _cubeAccelBuffers.size(); ++i)
  {
    _cubeAccelDisp->setColor( ColorRGBA::CreateFromColorIndex(i).As0RGB() );
    
    float xValF = 0.0f;
    int lastX = 0;
    int lastY = 0;
    
    // Draw a line graph connecting all of the sample points
    
    for (size_t j=0; j < _cubeAccelBuffers[i].size(); ++j)
    {
      const float accValue = _cubeAccelBuffers[i][j];
      const int xVal = (int)(xValF);
      const int yVal = (int)(yValueFor0 + (yScalar * accValue));
      
      if (j > 0)
      {
        _cubeAccelDisp->drawLine(lastX, lastY, xVal, yVal);
      }
      
      xValF += xStep;
      lastX = xVal;
      lastY = yVal;
    }
    
    // Draw the label, ideally next to the last sample, but above maxTextY (so there's room for the rest of the labels)
    // and at least 1 line down from the last category, clamped to the top/bottom range
    
    const int textX = MIN(lastX, windowWidth-labelOffsetX);
    const int maxTextY = kBottomTextY - (kTextSpacingY * int(_cubeAccelBuffers.size()-(i+1)));
    const int textY = CLIP(MAX(MIN(lastY, maxTextY), lastTextY+kTextSpacingY), kTopTextY, kBottomTextY);
    lastTextY = textY;
    
    char valueString[32];
    snprintf(valueString, sizeof(valueString), "%7.1f: ", _cubeAccelBuffers[i].back());
    std::string text = std::string(valueString) + (i==0 ? "X" : (i==1 ? "Y" : "Z"));
    _cubeAccelDisp->drawText(text, textX, textY + kTextOffsetY);
  }

}
// ========== Start/End of Robot Updates ==========
  

void VizControllerImpl::ProcessVizStartRobotUpdate(const AnkiEvent<VizInterface::MessageViz>& msg)
{
  PreUpdateBehaviorDisplay();
}
  
  
void VizControllerImpl::ProcessVizEndRobotUpdate(const AnkiEvent<VizInterface::MessageViz>& msg)
{
  // This signals end of the Robot::Update() and is where we tick and update the drawing for live graph windows etc.
  DrawBehaviorDisplay();
}
  
  
} // end namespace Cozmo
} // end namespace Anki<|MERGE_RESOLUTION|>--- conflicted
+++ resolved
@@ -522,18 +522,10 @@
 void VizControllerImpl::ProcessVizImageChunkMessage(const AnkiEvent<VizInterface::MessageViz>& msg)
 {
   const auto& payload = msg.GetData().Get_ImageChunk();
-<<<<<<< HEAD
-
-  EncodedImage& encodedImage = _bufferedImages[_imageBufferIndex];
-  const bool isImageReady = encodedImage.AddChunk(payload);
-
-  if(isImageReady)
-=======
   
   const s32 displayIndex = (payload.chunkDebug & 0xFF);
   
   if(displayIndex == 0)
->>>>>>> ba9153ce
   {
     // Display index 0 (camera feed) is special:
     // - If saving is enabled, we go ahead and save as soon as it is complete
