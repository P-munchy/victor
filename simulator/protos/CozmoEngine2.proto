--- conflicted
+++ resolved
@@ -38,13 +38,8 @@
   
     CozmoCamera {
       translation 0.01752 0 -0.008 # Matches engine definitions
-<<<<<<< HEAD
-      #rotation    0.563430001007340  -0.563430001007340  -0.604229482837223 2.054545429548061 # 4-degree look-down
-      rotation 0.57735 -0.57735 -0.57735 2.0944 # looking straight ahead
-=======
       rotation    0.563430001007340  -0.563430001007340  -0.604229482837223 2.054545429548061 # 4-degree look-down
       #rotation    0.57735 -0.57735 -0.57735 2.0944 # look straight ahead
->>>>>>> d804ed21
     }
     
     # This IMU is positioned in the same place as the one in CozmoBot2.proto
