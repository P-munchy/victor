--- conflicted
+++ resolved
@@ -190,12 +190,9 @@
       %{ elseif fields.streamResolution.value == "CVGA" then }%
       width 400
       height 296
-<<<<<<< HEAD
-=======
       %{ elseif fields.streamResolution.value == "HD" then }%
       width 1280
       height 720
->>>>>>> 3744d2c1
       %{ elseif fields.streamResolution.value == "NHD" then }%
       width 640
       height 360
