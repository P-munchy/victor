#VRML_SIM R2018a utf8
CozmoWorldInfo {
}
Viewpoint {
<<<<<<< HEAD
  orientation 0.19196646408255116 0.5129657021246067 0.8366690296117409 2.534725892782221
  position 0.3261018577309243 0.2971376592380076 0.2529045104855017
=======
  orientation -0.23013514393218407 0.46228201236631994 0.8563487353700352 3.947560634368608
  position -1.8245716775419583 1.2809454025876654 1.5771613409945828
>>>>>>> acab1415
}
Background {
  skyColor [
    0.4 0.7 1
  ]
}
DirectionalLight {
  ambientIntensity 0.5
  direction 2 -2 -1
  intensity 0.5
}
DirectionalLight {
  ambientIntensity 0.5
  direction -2 -2 -1
  intensity 0.5
}
DirectionalLight {
  ambientIntensity 0.5
  direction 0 2 -1
  intensity 0.5
}
CozmoMat {
  showMarkers FALSE
}
VictorCharger {
  translation -0.0650650263404583 -0.3833437665763433 1.2212453270876722e-15
}
Face {
  translation 0.34 -0.97 0.27
}
<<<<<<< HEAD
=======
LightCube {
  name "LightCube1"
  translation 0.0884345 0.0833803 0.022
  rotation 0 0 1 0.523599
  objectType "Block_LIGHTCUBE1"
  filterLogs FALSE
  colorizeStderrOutput TRUE
}
LightCube {
  name "LightCube2"
  translation 0.355064 0.0239116 0.0219929
  rotation 0 0 -1 6.23319
  objectType "Block_LIGHTCUBE2"
  filterLogs FALSE
  colorizeStderrOutput TRUE
}
LightCube {
  name "LightCube3"
  translation 0.129117 -0.00670031 0.0219929
  rotation 1.3953699998618023e-5 -1.8370399998180594e-6 0.9999999999009599 0.261799
  objectType "Block_LIGHTCUBE3"
  filterLogs FALSE
  colorizeStderrOutput TRUE
}
>>>>>>> acab1415
CozmoBot2 {
  filterLogs TRUE
  colorizeStderrOutput TRUE
}
WebotsKeyboardController {
  translation 0.288125 0.0208444 0.08
  filterLogs FALSE
  colorizeStderrOutput TRUE
}
CozmoVizDisplay {
  streamResolution "NHD"
  filterLogs FALSE
  colorizeStderrOutput TRUE
}<|MERGE_RESOLUTION|>--- conflicted
+++ resolved
@@ -2,13 +2,8 @@
 CozmoWorldInfo {
 }
 Viewpoint {
-<<<<<<< HEAD
   orientation 0.19196646408255116 0.5129657021246067 0.8366690296117409 2.534725892782221
   position 0.3261018577309243 0.2971376592380076 0.2529045104855017
-=======
-  orientation -0.23013514393218407 0.46228201236631994 0.8563487353700352 3.947560634368608
-  position -1.8245716775419583 1.2809454025876654 1.5771613409945828
->>>>>>> acab1415
 }
 Background {
   skyColor [
@@ -39,33 +34,6 @@
 Face {
   translation 0.34 -0.97 0.27
 }
-<<<<<<< HEAD
-=======
-LightCube {
-  name "LightCube1"
-  translation 0.0884345 0.0833803 0.022
-  rotation 0 0 1 0.523599
-  objectType "Block_LIGHTCUBE1"
-  filterLogs FALSE
-  colorizeStderrOutput TRUE
-}
-LightCube {
-  name "LightCube2"
-  translation 0.355064 0.0239116 0.0219929
-  rotation 0 0 -1 6.23319
-  objectType "Block_LIGHTCUBE2"
-  filterLogs FALSE
-  colorizeStderrOutput TRUE
-}
-LightCube {
-  name "LightCube3"
-  translation 0.129117 -0.00670031 0.0219929
-  rotation 1.3953699998618023e-5 -1.8370399998180594e-6 0.9999999999009599 0.261799
-  objectType "Block_LIGHTCUBE3"
-  filterLogs FALSE
-  colorizeStderrOutput TRUE
-}
->>>>>>> acab1415
 CozmoBot2 {
   filterLogs TRUE
   colorizeStderrOutput TRUE
