--- conflicted
+++ resolved
@@ -31,8 +31,6 @@
 Face {
   translation 0.34 -0.97 0.27
 }
-<<<<<<< HEAD
-=======
 LightCube {
   name "LightCube1"
   translation 0.0884345 0.0833803 0.022
@@ -51,7 +49,6 @@
   rotation 1.3953699998618023e-5 -1.8370399998180594e-6 0.9999999999009599 0.261799
   objectType "Block_LIGHTCUBE3"
 }
->>>>>>> 9c52aab1
 CozmoBot2 {
   filterLogs TRUE
 }
