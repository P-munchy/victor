/**
 * File: cozmoGame_U2G_callbacks.cpp
 *
 * Author: Andrew Stein
 * Date:   2/9/2015
 *
 * Description: Implements callbacks for U2G messages coming into CozmoGame
 *
 * Copyright: Anki, Inc. 2015
 **/

#include "cozmoGame_impl.h"

#include "anki/cozmo/shared/cozmoConfig.h"

#include "anki/cozmo/basestation/cozmoActions.h"
#include "anki/cozmo/basestation/robot.h"
#include "anki/common/basestation/utils/timer.h"
#include "anki/cozmo/basestation/utils/parsingConstants/parsingConstants.h"

#include "anki/common/basestation/math/point_impl.h"
#include "anki/common/basestation/math/quad_impl.h"

#include "anki/cozmo/game/signals/cozmoGameSignals.h"


namespace Anki {
namespace Cozmo {
 
  static const ActionList::SlotHandle DriveAndManipulateSlot = 0;
  
  /*
   *  Helper macro for generating a callback lambda that captures "this" and 
   *  calls the corresponding ProcessMessage method. For example, for a 
   *  ExternalInterface::FooBar, use REGISTER_CALLBACK(FooBar) and the following code
   *  is generated:
   *
   *    auto cbFooBar = [this](const ExternalInterface::FooBar& msg) {
   *      this->ProcessMessage(msg);
   *    };
   *    _uiMsgHandler.RegisterCallbackForU2G_FooBar(cbFooBar);
   * 
   * NOTE: For compactness, the lambda is not actually created and stored in
   *   cbFooBar. Instead, it is simply created inline within the RegisterCallback call.
   */
  void CozmoGameImpl::RegisterCallbacksU2G()
  {
    _uiMsgHandler.RegisterCallbackForMessage([this](const ExternalInterface::MessageGameToEngine& msg) {
#include "clad/externalInterface/messageGameToEngine_switch.def"
    });
  } // RegisterCallbacksU2G()
  
  Robot* CozmoGameImpl::GetRobotByID(const RobotID_t robotID)
  {
    Robot* robot = nullptr;
    
    if(_isHost) {
      CozmoEngineHost* cozmoEngineHost = reinterpret_cast<CozmoEngineHost*>(_cozmoEngine);
      
      if(cozmoEngineHost == nullptr) {
        PRINT_NAMED_ERROR("CozmoGameImpl.ProcessMessage",
                          "Could not reinterpret cozmoEngine as a cozmoEngineHost.\n");
        return nullptr;
      }
      
      robot = cozmoEngineHost->GetRobotByID(robotID);
      
      if(robot == nullptr) {
        PRINT_NAMED_ERROR("CozmoGameImpl.ProcessMessage",
                          "No robot with ID=%d found.\n", robotID);
      }
      
    } else {
      PRINT_NAMED_ERROR("CozmoGameImpl.GetRobotByID",
                        "Cannot get robot ID for game running as client.\n");
    }
    
    return robot;
  }
  
  void CozmoGameImpl::ProcessBadTag_MessageGameToEngine(ExternalInterface::MessageGameToEngine::Tag tag)
  {
    PRINT_STREAM_WARNING("CozmoGameImpl.ProcessBadTag",
                        "Got unknown message with id " << ExternalInterface::MessageGameToEngineTagToString(tag) << ".");
  }
  
  void CozmoGameImpl::Process_Ping(ExternalInterface::Ping const& msg)
  {
    
    _lastPingTimeFromUI_sec = BaseStationTimer::getInstance()->GetCurrentTimeInSeconds();
    
    
    if (_uiComms.GetNumConnectedDevices() > 1) {
      // The ping counter check doesn't work for more than 1 UI client
      return;
    }
    
    // Check to see if the ping counter is sequential or if we've dropped packets/pings
    const u32 counterDiff = msg.counter - _lastPingCounterFromUI;
    _lastPingCounterFromUI = msg.counter;
    
    if(counterDiff > 1) {
      PRINT_STREAM_WARNING("CozmoGameImpl.Update",
                          "Counter difference > 1 betweeen last two pings from UI. (Difference was " << counterDiff << ".)\n");
      
      // TODO: Take action if we've dropped pings?
    }
    
  }
  
  void CozmoGameImpl::Process_ConnectToRobot(ExternalInterface::ConnectToRobot const& msg)
  {
    // Tell the game to connect to a robot, using a signal
    // CozmoGameSignals::ConnectToRobotSignal().emit(msg.robotID);
    
    const bool success = ConnectToRobot(msg.robotID);
    if(success) {
      PRINT_NAMED_INFO("CozmoGameImpl.ProcessMessage", "Connected to robot %d!\n", msg.robotID);
    } else {
      PRINT_NAMED_ERROR("CozmoGameImpl.ProcessMessage", "Failed to connect to robot %d!\n", msg.robotID);
    }
  }
  
  void CozmoGameImpl::Process_ConnectToUiDevice(ExternalInterface::ConnectToUiDevice const& msg)
  {
    // Tell the game to connect to a UI device, using a signal?
    // CozmoGameSignals::ConnectToUiDeviceSignal().emit(msg.deviceID);
    
    const bool success = ConnectToUiDevice(msg.deviceID);
    if(success) {
      PRINT_NAMED_INFO("CozmoGameImpl.ProcessMessage", "Connected to UI device %d!\n", msg.deviceID);
    } else {
      PRINT_NAMED_ERROR("CozmoGameImpl.ProcessMessage", "Failed to connect to UI device %d!\n", msg.deviceID);
    }
  }
  
  void CozmoGameImpl::Process_DisconnectFromUiDevice(ExternalInterface::DisconnectFromUiDevice const& msg)
  {
    // Do this with a signal?
    _uiComms.DisconnectDeviceByID(msg.deviceID);
    PRINT_NAMED_INFO("CozmoGameImpl.ProcessMessage", "Disconnected from UI device %d!\n", msg.deviceID);
    
    if(_uiComms.GetNumConnectedDevices() == 0) {
      PRINT_NAMED_INFO("CozmoGameImpl.ProcessMessage",
                       "Last UI device just disconnected: forcing re-initialization.\n");
      Init(_config);
    }
  }
  
  void CozmoGameImpl::Process_ForceAddRobot(ExternalInterface::ForceAddRobot const& msg)
  {
    char ip[16];
    assert(msg.ipAddress.size() <= 16);
    std::copy(msg.ipAddress.begin(), msg.ipAddress.end(), ip);
    ForceAddRobot(msg.robotID, ip, msg.isSimulated);
  }
  
  void CozmoGameImpl::Process_StartEngine(ExternalInterface::StartEngine const& msg)
  {
    if (_isEngineStarted) {
      PRINT_NAMED_INFO("CozmoGameImpl.Process_StartEngine.AlreadyStarted", "");
      return;
    }
    
    // Populate the Json configuration from the message members:
    Json::Value config;
    
    // Viz Host IP:
    char ip[16];
    assert(msg.vizHostIP.size() <= 16);
    std::copy(msg.vizHostIP.begin(), msg.vizHostIP.end(), ip);
    config[AnkiUtil::kP_VIZ_HOST_IP] = ip;
    
    config[AnkiUtil::kP_AS_HOST] = msg.asHost;
    
    // Start the engine with that configuration
    StartEngine(config);
    
  }
  
  void CozmoGameImpl::Process_DriveWheels(ExternalInterface::DriveWheels const& msg)
  {
    // TODO: Get robot ID from message or the one corresponding to the UI that sent the message?
    const RobotID_t robotID = 1;
    Robot* robot = GetRobotByID(robotID);
    
    if(robot != nullptr) {
      if(robot->AreWheelsLocked()) {
        PRINT_NAMED_INFO("CozmoGameImpl.Process_DriveWheels.WheelsLocked",
                         "Ignoring ExternalInterface::DriveWheels while wheels are locked.\n");
      } else {
        robot->DriveWheels(msg.lwheel_speed_mmps, msg.rwheel_speed_mmps);
      }
    }
  }
  
  void CozmoGameImpl::Process_TurnInPlace(ExternalInterface::TurnInPlace const& msg)
  {
    Robot* robot = GetRobotByID(msg.robotID);
    
    if(robot != nullptr) {
      robot->GetActionList().QueueActionAtEnd(DriveAndManipulateSlot, new TurnInPlaceAction(msg.angle_rad));
    }
  }
  
  void CozmoGameImpl::Process_MoveHead(ExternalInterface::MoveHead const& msg)
  {
    // TODO: Get robot ID from message or the one corresponding to the UI that sent the message?
    const RobotID_t robotID = 1;
    Robot* robot = GetRobotByID(robotID);
    
    if(robot != nullptr) {
      if(robot->IsHeadLocked()) {
        PRINT_NAMED_INFO("CozmoGameImpl.Process_MoveHead.HeadLocked",
                         "Ignoring ExternalInterface::MoveHead while head is locked.\n");
      } else {
        robot->MoveHead(msg.speed_rad_per_sec);
      }
    }
  }
  
  void CozmoGameImpl::Process_MoveLift(ExternalInterface::MoveLift const& msg)
  {
    // TODO: Get robot ID from message or the one corresponding to the UI that sent the message?
    const RobotID_t robotID = 1;
    Robot* robot = GetRobotByID(robotID);
    
    if(robot != nullptr) {
      if(robot->IsLiftLocked()) {
        PRINT_NAMED_INFO("CozmoGameImpl.Process_MoveLift.LiftLocked",
                         "Ignoring ExternalInterface::MoveLift while lift is locked.\n");
      } else {
        robot->MoveLift(msg.speed_rad_per_sec);
      }
    }
  }
  
  void CozmoGameImpl::Process_SetHeadAngle(ExternalInterface::SetHeadAngle const& msg)
  {
    // TODO: Get robot ID from message or the one corresponding to the UI that sent the message?
    const RobotID_t robotID = 1;
    Robot* robot = GetRobotByID(robotID);
    
    if(robot != nullptr) {
      if(robot->IsHeadLocked()) {
        PRINT_NAMED_INFO("CozmoGameImpl.Process_SetHeadAngle.HeadLocked",
                         "Ignoring ExternalInterface::SetHeadAngle while head is locked.\n");
      } else {
        robot->DisableTrackToObject();
        robot->MoveHeadToAngle(msg.angle_rad, msg.max_speed_rad_per_sec, msg.accel_rad_per_sec2, msg.duration_sec);
      }
    }
  }
  
  void CozmoGameImpl::Process_TrackToObject(ExternalInterface::TrackToObject const& msg)
  {
    Robot* robot = GetRobotByID(msg.robotID);
    
    if(robot != nullptr) {
      if(robot->IsHeadLocked()) {
        PRINT_NAMED_INFO("CozmoGameImpl.Process_TrackHeadToObject.HeadLocked",
                         "Ignoring ExternalInterface::TrackHeadToObject while head is locked.\n");
      } else {
        
        if(msg.objectID == u32_MAX) {
          robot->DisableTrackToObject();
        } else {
          robot->EnableTrackToObject(msg.objectID, msg.headOnly);
        }
      }
    }
  }
  
  IActionRunner* GetFaceObjectActionHelper(Robot* robot, ExternalInterface::FaceObject const& msg)
  {
    ObjectID objectID;
    if(msg.objectID == u32_MAX) {
      objectID = robot->GetBlockWorld().GetSelectedObject();
    } else {
      objectID = msg.objectID;
    }
    return new FaceObjectAction(objectID,
                                Radians(msg.turnAngleTol),
                                Radians(msg.maxTurnAngle),
                                msg.headTrackWhenDone);
  }
  
  void CozmoGameImpl::Process_FaceObject(ExternalInterface::FaceObject const& msg)
  {
    Robot* robot = GetRobotByID(msg.robotID);
    
    if(robot != nullptr) {
      robot->GetActionList().QueueActionAtEnd(DriveAndManipulateSlot, GetFaceObjectActionHelper(robot, msg));
    }
  }
  
  void CozmoGameImpl::Process_StopAllMotors(ExternalInterface::StopAllMotors const& msg)
  {
    // TODO: Get robot ID from message or the one corresponding to the UI that sent the message?
    const RobotID_t robotID = 1;
    Robot* robot = GetRobotByID(robotID);
    
    if(robot != nullptr) {
      robot->StopAllMotors();
    }
  }
  
  void CozmoGameImpl::Process_SetLiftHeight(ExternalInterface::SetLiftHeight const& msg)
  {
    // TODO: Get robot ID from message or the one corresponding to the UI that sent the message?
    const RobotID_t robotID = 1;
    Robot* robot = GetRobotByID(robotID);
    
    if(robot != nullptr) {
      
      if(robot->IsLiftLocked()) {
        PRINT_NAMED_INFO("CozmoGameImpl.Process_SetLiftHeight.LiftLocked",
                         "Ignoring ExternalInterface::SetLiftHeight while lift is locked.\n");
      } else {
        // Special case if commanding low dock height
        if (msg.height_mm == LIFT_HEIGHT_LOWDOCK) {
          if(robot->IsCarryingObject()) {
            // Put the block down right here
            ExternalInterface::PlaceObjectOnGroundHere m;
            Process_PlaceObjectOnGroundHere(m);
            return;
          }
        }
        
        robot->MoveLiftToHeight(msg.height_mm, msg.max_speed_rad_per_sec, msg.accel_rad_per_sec2, msg.duration_sec);
      }
    }
  }

  void CozmoGameImpl::Process_TapBlockOnGround(ExternalInterface::TapBlockOnGround const& msg)
  {
    // TODO: Get robot ID from message or the one corresponding to the UI that sent the message?
    const RobotID_t robotID = 1;
    Robot* robot = GetRobotByID(robotID);
    
    if(robot != nullptr) {
      
      if(robot->IsLiftLocked()) {
        PRINT_NAMED_INFO("CozmoGameImpl.Process_TapBlockOnGround.LiftLocked",
                         "Ignoring ExternalInterface::TapBlockOnGround while lift is locked.\n");
      } else {
        robot->TapBlockOnGround(msg.numTaps);
      }
    }
  }
  
  void CozmoGameImpl::Process_SetRobotImageSendMode(ExternalInterface::SetRobotImageSendMode const& msg)
  {
    // TODO: Get robot ID from message or the one corresponding to the UI that sent the message?
    const RobotID_t robotID = 1;
    Robot* robot = GetRobotByID(robotID);
    
    if(robot != nullptr) {
      
      if (msg.mode == ISM_OFF) {
        robot->GetBlockWorld().EnableDraw(false);
      } else if (msg.mode == ISM_STREAM) {
        robot->GetBlockWorld().EnableDraw(true);
      }
      
      robot->RequestImage((ImageSendMode_t)msg.mode,
                          (Vision::CameraResolution)msg.resolution);
    }
  }
  
  void CozmoGameImpl::Process_ImageRequest(ExternalInterface::ImageRequest const& msg)
  {
    SetImageSendMode(msg.robotID, static_cast<ImageSendMode_t>(msg.mode));
  }
  
  void CozmoGameImpl::Process_SaveImages(ExternalInterface::SaveImages const& msg)
  {
    const RobotID_t robotID = 1;
    Robot* robot = GetRobotByID(robotID);
    
    if(robot != nullptr) {
      printf("Saving image mode %d\n", msg.mode);
      robot->SetSaveImageMode((SaveMode_t)msg.mode);
    }
  }
  
  void CozmoGameImpl::Process_SaveRobotState(ExternalInterface::SaveRobotState const& msg)
  {
    const RobotID_t robotID = 1;
    Robot* robot = GetRobotByID(robotID);
    
    if(robot != nullptr) {
    printf("Saving robot state: %d\n", msg.mode);
      robot->SetSaveStateMode((SaveMode_t)msg.mode);
    }
  }
  
  void CozmoGameImpl::Process_EnableDisplay(ExternalInterface::EnableDisplay const& msg)
  {
    VizManager::getInstance()->ShowObjects(msg.enable);
  }
  
  void CozmoGameImpl::Process_SetHeadlights(ExternalInterface::SetHeadlights const& msg)
  {
    // TODO: Get robot ID from message or the one corresponding to the UI that sent the message?
    const RobotID_t robotID = 1;
    Robot* robot = GetRobotByID(robotID);
    
    if(robot != nullptr) {
      robot->SetHeadlight(msg.intensity);
    }
  }
  
  IActionRunner* GetDriveToPoseActionHelper(Robot* robot, ExternalInterface::GotoPose const& msg)
  {
    // TODO: Add ability to indicate z too!
    // TODO: Better way to specify the target pose's parent
    Pose3d targetPose(msg.rad, Z_AXIS_3D(), Vec3f(msg.x_mm, msg.y_mm, 0), robot->GetWorldOrigin());
    targetPose.SetName("GotoPoseTarget");
    
    // TODO: expose whether or not to drive with head down in message?
    // (For now it is hard-coded to true)
    const bool driveWithHeadDown = true;
    return new DriveToPoseAction(targetPose, driveWithHeadDown, msg.useManualSpeed);
  }
  
  void CozmoGameImpl::Process_GotoPose(ExternalInterface::GotoPose const& msg)
  {
    // TODO: Get robot ID from message or the one corresponding to the UI that sent the message?
    const RobotID_t robotID = 1;
    Robot* robot = GetRobotByID(robotID);
    
    if(robot != nullptr) {
      robot->GetActionList().QueueActionAtEnd(DriveAndManipulateSlot, GetDriveToPoseActionHelper(robot, msg));
    }
  }
  
  void CozmoGameImpl::Process_PlaceObjectOnGround(ExternalInterface::PlaceObjectOnGround const& msg)
  {
    // TODO: Get robot ID from message or the one corresponding to the UI that sent the message?
    const RobotID_t robotID = 1;
    Robot* robot = GetRobotByID(robotID);
    
    if(robot != nullptr) {
      const u8 numRetries = 1;
      
      // Create an action to drive to specied pose and then put down the carried
      // object.
      // TODO: Better way to set the object's z height and parent? (This assumes object's origin is 22mm off the ground!)
      Pose3d targetPose(msg.rad, Z_AXIS_3D(), Vec3f(msg.x_mm, msg.y_mm, 22.f), robot->GetWorldOrigin());
      robot->GetActionList().QueueActionAtEnd(DriveAndManipulateSlot, new PlaceObjectOnGroundAtPoseAction(*robot, targetPose, msg.useManualSpeed), numRetries);
    }
  }
  
  void CozmoGameImpl::Process_PlaceObjectOnGroundHere(ExternalInterface::PlaceObjectOnGroundHere const& msg)
  {
    // TODO: Get robot ID from message or the one corresponding to the UI that sent the message?
    const RobotID_t robotID = 1;
    Robot* robot = GetRobotByID(robotID);
    
    if(robot != nullptr) {
      robot->GetActionList().QueueActionAtEnd(DriveAndManipulateSlot, new PlaceObjectOnGroundAction());
    }
  }
  
  void CozmoGameImpl::Process_ExecuteTestPlan(ExternalInterface::ExecuteTestPlan const& msg)
  {
    // TODO: Get robot ID from message or the one corresponding to the UI that sent the message?
    const RobotID_t robotID = 1;
    Robot* robot = GetRobotByID(robotID);
    
    if(robot != nullptr) {
      robot->ExecuteTestPath();
    }
  }
  
  void CozmoGameImpl::Process_SetRobotCarryingObject(ExternalInterface::SetRobotCarryingObject const& msg)
  {
    Robot* robot = GetRobotByID(msg.robotID);
    if(robot != nullptr) {
      if(msg.objectID < 0) {
        robot->UnSetCarryingObject();
      } else {
        ObjectID whichObject;
        whichObject = msg.objectID;
        robot->SetCarryingObject(whichObject);
      }
    }
  }
  
  void CozmoGameImpl::Process_ClearAllBlocks(ExternalInterface::ClearAllBlocks const& msg)
  {
    Robot* robot = GetRobotByID(msg.robotID);
    
    if(robot != nullptr) {
      VizManager::getInstance()->EraseAllVizObjects();
      robot->GetBlockWorld().ClearObjectsByFamily(BlockWorld::ObjectFamily::BLOCKS);
      robot->GetBlockWorld().ClearObjectsByFamily(BlockWorld::ObjectFamily::ACTIVE_BLOCKS);
    }
  }
  
  void CozmoGameImpl::Process_ClearAllObjects(ExternalInterface::ClearAllObjects const& msg)
  {
    Robot* robot = GetRobotByID(msg.robotID);
    
    if(robot != nullptr) {
      VizManager::getInstance()->EraseAllVizObjects();
      robot->GetBlockWorld().ClearAllExistingObjects();
    }
  }
  
  void CozmoGameImpl::Process_SetObjectAdditionAndDeletion(ExternalInterface::SetObjectAdditionAndDeletion const& msg)
  {
    Robot* robot = GetRobotByID(msg.robotID);
    
    if(robot != nullptr) {
      robot->GetBlockWorld().EnableObjectAddition(msg.enableAddition);
      robot->GetBlockWorld().EnableObjectDeletion(msg.enableDeletion);
    }
  }
  
  void CozmoGameImpl::Process_SelectNextObject(ExternalInterface::SelectNextObject const& msg)
  {
    // TODO: Get robot ID from message or the one corresponding to the UI that sent the message?
    const RobotID_t robotID = 1;
    Robot* robot = GetRobotByID(robotID);
    
    if(robot != nullptr) {
      robot->GetBlockWorld().CycleSelectedObject();
    }
  }
 
  IActionRunner* GetPickAndPlaceActionHelper(Robot* robot, ExternalInterface::PickAndPlaceObject const& msg)
  {
    ObjectID selectedObjectID;
    if(msg.objectID < 0) {
      selectedObjectID = robot->GetBlockWorld().GetSelectedObject();
    } else {
      selectedObjectID = msg.objectID;
    }
    
    if(static_cast<bool>(msg.usePreDockPose)) {
      return new DriveToPickAndPlaceObjectAction(selectedObjectID, msg.useManualSpeed);
    } else {
      PickAndPlaceObjectAction* action = new PickAndPlaceObjectAction(selectedObjectID, msg.useManualSpeed);
      action->SetPreActionPoseAngleTolerance(-1.f); // disable pre-action pose distance check
      return action;
    }
  }
  
  void CozmoGameImpl::Process_PickAndPlaceObject(ExternalInterface::PickAndPlaceObject const& msg)
  {
    // TODO: Get robot ID from message or the one corresponding to the UI that sent the message?
    const RobotID_t robotID = 1;
    Robot* robot = GetRobotByID(robotID);
    
    if(robot != nullptr) {
      const u8 numRetries = 1;
      
      IActionRunner* action = GetPickAndPlaceActionHelper(robot, msg);
      
      robot->GetActionList().QueueActionAtEnd(DriveAndManipulateSlot, action, numRetries);
    }
  }
  
  IActionRunner* GetDriveToObjectActionHelper(Robot* robot, ExternalInterface::GotoObject const& msg)
  {
    ObjectID selectedObjectID;
    if(msg.objectID < 0) {
      selectedObjectID = robot->GetBlockWorld().GetSelectedObject();
    } else {
      selectedObjectID = msg.objectID;
    }
    
    return new DriveToObjectAction(selectedObjectID, msg.distance_mm, msg.useManualSpeed);
  }
  
  void CozmoGameImpl::Process_GotoObject(ExternalInterface::GotoObject const& msg)
  {
    // TODO: Get robot ID from message or the one corresponding to the UI that sent the message?
    const RobotID_t robotID = 1;
    Robot* robot = GetRobotByID(robotID);
    
    if(robot != nullptr) {
      const u8 numRetries = 0;
      
      robot->GetActionList().QueueActionAtEnd(DriveAndManipulateSlot, GetDriveToObjectActionHelper(robot, msg), numRetries);
    }
  }

  IActionRunner* GetRollObjectActionHelper(Robot* robot, ExternalInterface::RollObject const& msg)
  {
    assert(robot != nullptr); // should've already been checked!
    
    ObjectID selectedObjectID;
    if(msg.objectID < 0) {
      selectedObjectID = robot->GetBlockWorld().GetSelectedObject();
    } else {
      selectedObjectID = msg.objectID;
    }
    
    if(static_cast<bool>(msg.usePreDockPose)) {
      return new DriveToRollObjectAction(selectedObjectID, msg.useManualSpeed);
    } else {
      RollObjectAction* action = new RollObjectAction(selectedObjectID, msg.useManualSpeed);
      action->SetPreActionPoseAngleTolerance(-1.f); // disable pre-action pose distance check
      return action;
    }
  }
  
  
  void CozmoGameImpl::Process_RollObject(ExternalInterface::RollObject const& msg)
  {
    // TODO: Get robot ID from message or the one corresponding to the UI that sent the message?
    const RobotID_t robotID = 1;
    Robot* robot = GetRobotByID(robotID);
    
    if(robot != nullptr) {
      const u8 numRetries = 1;
      
      IActionRunner* action = GetRollObjectActionHelper(robot, msg);
      robot->GetActionList().QueueActionAtEnd(DriveAndManipulateSlot, action, numRetries);
    }
  }
  
  void CozmoGameImpl::Process_TraverseObject(ExternalInterface::TraverseObject const& msg)
  {
    // TODO: Get robot ID from message or the one corresponding to the UI that sent the message?
    const RobotID_t robotID = 1;
    Robot* robot = GetRobotByID(robotID);
    
    if(robot != nullptr) {
      
      const u8 numRetries = 0;
      
      ObjectID selectedObjectID = robot->GetBlockWorld().GetSelectedObject();
      
      if(static_cast<bool>(msg.usePreDockPose)) {
        robot->GetActionList().QueueActionAtEnd(DriveAndManipulateSlot, new DriveToAndTraverseObjectAction(selectedObjectID, msg.useManualSpeed), numRetries);
      } else {
        TraverseObjectAction* action = new TraverseObjectAction(selectedObjectID, msg.useManualSpeed);
        robot->GetActionList().QueueActionAtEnd(DriveAndManipulateSlot, action, numRetries);
      }
      
    }
  }
  
  
  void CozmoGameImpl::Process_ExecuteBehavior(ExternalInterface::ExecuteBehavior const& msg)
  {
    // TODO: Get robot ID from message or the one corresponding to the UI that sent the message?
    const RobotID_t robotID = 1;
    Robot* robot = GetRobotByID(robotID);
    
    if(robot != nullptr) {
<<<<<<< HEAD
      robot->StartBehavior(msg.behaviorName);
=======
      robot->StartBehaviorMode(static_cast<BehaviorManager::Mode>(msg.behaviorMode));
    }
  }
  
  void CozmoGameImpl::Process_SetBehaviorState(ExternalInterface::SetBehaviorState const& msg)
  {
    // TODO: Get robot ID from message or the one corresponding to the UI that sent the message?
    const RobotID_t robotID = 1;
    Robot* robot = GetRobotByID(robotID);
    
    if(robot != nullptr) {
      robot->SetBehaviorState(static_cast<BehaviorManager::BehaviorState>(msg.behaviorState));
>>>>>>> c85713f2
    }
  }
  
  void CozmoGameImpl::Process_AbortPath(ExternalInterface::AbortPath const& msg)
  {
    // TODO: Get robot ID from message or the one corresponding to the UI that sent the message?
    const RobotID_t robotID = 1;
    Robot* robot = GetRobotByID(robotID);
    
    if(robot != nullptr) {
      robot->ClearPath();
    }
  }
  
  void CozmoGameImpl::Process_AbortAll(ExternalInterface::AbortAll const& msg)
  {
    // TODO: Get robot ID from message or the one corresponding to the UI that sent the message?
    const RobotID_t robotID = 1;
    Robot* robot = GetRobotByID(robotID);
    
    if(robot != nullptr) {
      robot->AbortAll();
    }
  }
  
  void CozmoGameImpl::Process_CancelAction(ExternalInterface::CancelAction const& msg)
  {
    Robot* robot = GetRobotByID(msg.robotID);
    
    if(robot != nullptr) {
      robot->GetActionList().Cancel(-1, (RobotActionType)msg.actionType);
    }
  }
  
  void CozmoGameImpl::Process_DrawPoseMarker(ExternalInterface::DrawPoseMarker const& msg)
  {
    // TODO: Get robot ID from message or the one corresponding to the UI that sent the message?
    const RobotID_t robotID = 1;
    Robot* robot = GetRobotByID(robotID);
    
    if(robot != nullptr && robot->IsCarryingObject()) {
      Pose3d targetPose(msg.rad, Z_AXIS_3D(), Vec3f(msg.x_mm, msg.y_mm, 0));
      Quad2f objectFootprint = robot->GetBlockWorld().GetObjectByID(robot->GetCarryingObject())->GetBoundingQuadXY(targetPose);
      VizManager::getInstance()->DrawPoseMarker(0, objectFootprint, ::Anki::NamedColors::GREEN);
    }
  }
  
  void CozmoGameImpl::Process_ErasePoseMarker(ExternalInterface::ErasePoseMarker const& msg)
  {
    VizManager::getInstance()->EraseAllQuadsWithType(VIZ_QUAD_POSE_MARKER);
  }

  void CozmoGameImpl::Process_SetWheelControllerGains(ExternalInterface::SetWheelControllerGains const& msg)
  {
    // TODO: Get robot ID from message or the one corresponding to the UI that sent the message?
    const RobotID_t robotID = 1;
    Robot* robot = GetRobotByID(robotID);
    
    if(robot != nullptr) {
      robot->SetWheelControllerGains(msg.kpLeft, msg.kiLeft, msg.maxIntegralErrorLeft,
                                     msg.kpRight, msg.kiRight, msg.maxIntegralErrorRight);
    }
  }

  
  void CozmoGameImpl::Process_SetHeadControllerGains(ExternalInterface::SetHeadControllerGains const& msg)
  {
    // TODO: Get robot ID from message or the one corresponding to the UI that sent the message?
    const RobotID_t robotID = 1;
    Robot* robot = GetRobotByID(robotID);
    
    if(robot != nullptr) {
      robot->SetHeadControllerGains(msg.kp, msg.ki, msg.kd, msg.maxIntegralError);
    }
  }
  
  void CozmoGameImpl::Process_SetLiftControllerGains(ExternalInterface::SetLiftControllerGains const& msg)
  {
    // TODO: Get robot ID from message or the one corresponding to the UI that sent the message?
    const RobotID_t robotID = 1;
    Robot* robot = GetRobotByID(robotID);
    
    if(robot != nullptr) {
      robot->SetLiftControllerGains(msg.kp, msg.ki, msg.kd, msg.maxIntegralError);
    }
  }

  void CozmoGameImpl::Process_SetSteeringControllerGains(ExternalInterface::SetSteeringControllerGains const& msg)
  {
    // TODO: Get robot ID from message or the one corresponding to the UI that sent the message?
    const RobotID_t robotID = 1;
    Robot* robot = GetRobotByID(robotID);
    
    if(robot != nullptr) {
      robot->SetSteeringControllerGains(msg.k1, msg.k2);
    }
  }
  
  void CozmoGameImpl::Process_StartTestMode(ExternalInterface::StartTestMode const& msg)
  {
    // TODO: Get robot ID from message or the one corresponding to the UI that sent the message?
    const RobotID_t robotID = 1;
    Robot* robot = GetRobotByID(robotID);
    
    if(robot != nullptr) {
      robot->StartTestMode((TestMode)msg.mode, msg.p1, msg.p2, msg.p3);
    }
  }
  
  void CozmoGameImpl::Process_IMURequest(ExternalInterface::IMURequest const& msg)
  {
    // TODO: Get robot ID from message or the one corresponding to the UI that sent the message?
    const RobotID_t robotID = 1;
    Robot* robot = GetRobotByID(robotID);
    
    if(robot != nullptr) {
      robot->RequestIMU(msg.length_ms);
    }
  }
  
  void CozmoGameImpl::Process_PlayAnimation(ExternalInterface::PlayAnimation const& msg)
  {
    // TODO: Get robot ID from message or the one corresponding to the UI that sent the message?
    Robot* robot = GetRobotByID(msg.robotID);

    if(robot != nullptr) {
      //robot->PlayAnimation(&(msg.animationName[0]), msg.numLoops);
      robot->GetActionList().QueueActionAtEnd(DriveAndManipulateSlot,
                                              new PlayAnimationAction(msg.animationName,
                                                                      msg.numLoops));
    }
  }
  
  void CozmoGameImpl::Process_SetIdleAnimation(ExternalInterface::SetIdleAnimation const& msg)
  {
    Robot* robot = GetRobotByID(msg.robotID);
    
    if(robot != nullptr) {
      robot->SetIdleAnimation(msg.animationName);
    }
  }

  void CozmoGameImpl::Process_ReplayLastAnimation(ExternalInterface::ReplayLastAnimation const& msg)
  {
    PRINT_NAMED_INFO("CozmoGame.ReadAnimationFile", "replaying last animation");
    Robot* robot = GetRobotByID(msg.robotID);
    if (robot != nullptr) {
      robot->ReplayLastAnimation(msg.numLoops);
    }
  }

  void CozmoGameImpl::Process_ReadAnimationFile(ExternalInterface::ReadAnimationFile const& msg)
  {
    PRINT_NAMED_INFO("CozmoGame.ReadAnimationFile", "started animation tool");
    _cozmoEngine->StartAnimationTool();
  }
  
  void CozmoGameImpl::Process_StartFaceTracking(ExternalInterface::StartFaceTracking const& msg)
  {
    // TODO: Get robot ID from message or the one corresponding to the UI that sent the message?
    const RobotID_t robotID = 1;
    Robot* robot = GetRobotByID(robotID);
    
    if(robot != nullptr) {
      robot->StartFaceTracking(msg.timeout_sec);
    }
  }
  
  void CozmoGameImpl::Process_StopFaceTracking(ExternalInterface::StopFaceTracking const& msg)
  {
    // TODO: Get robot ID from message or the one corresponding to the UI that sent the message?
    const RobotID_t robotID = 1;
    Robot* robot = GetRobotByID(robotID);
    
    if(robot != nullptr) {
      robot->StopFaceTracking();
    }
  }
  
  void CozmoGameImpl::Process_SetVisionSystemParams(ExternalInterface::SetVisionSystemParams const& msg)
  {
    // TODO: Get robot ID from message or the one corresponding to the UI that sent the message?
    const RobotID_t robotID = 1;
    Robot* robot = GetRobotByID(robotID);
    
    if(robot != nullptr) {
      
      VisionSystemParams_t p;
      p.autoexposureOn = msg.autoexposureOn;
      p.exposureTime = msg.exposureTime;
      p.integerCountsIncrement = msg.integerCountsIncrement;
      p.minExposureTime = msg.minExposureTime;
      p.maxExposureTime = msg.maxExposureTime;
      p.percentileToMakeHigh = msg.percentileToMakeHigh;
      p.highValue = msg.highValue;
      p.limitFramerate = msg.limitFramerate;
      
      robot->SendVisionSystemParams(p);
    }
  }
  
  void CozmoGameImpl::Process_SetFaceDetectParams(ExternalInterface::SetFaceDetectParams const& msg)
  {
    // TODO: Get robot ID from message or the one corresponding to the UI that sent the message?
    const RobotID_t robotID = 1;
    Robot* robot = GetRobotByID(robotID);
    
    if(robot != nullptr) {
      FaceDetectParams_t p;
      p.scaleFactor = msg.scaleFactor;
      p.minNeighbors = msg.minNeighbors;
      p.minObjectHeight = msg.minObjectHeight;
      p.minObjectWidth = msg.minObjectWidth;
      p.maxObjectHeight = msg.maxObjectHeight;
      p.maxObjectWidth = msg.maxObjectWidth;
      
      robot->SendFaceDetectParams(p);
    }
  }
  
  void CozmoGameImpl::Process_StartLookingForMarkers(ExternalInterface::StartLookingForMarkers const& msg)
  {
    // TODO: Get robot ID from message or the one corresponding to the UI that sent the message?
    const RobotID_t robotID = 1;
    Robot* robot = GetRobotByID(robotID);
    
    if(robot != nullptr) {
      robot->StartLookingForMarkers();
    }
  }
  
  void CozmoGameImpl::Process_StopLookingForMarkers(ExternalInterface::StopLookingForMarkers const& msg)
  {
    // TODO: Get robot ID from message or the one corresponding to the UI that sent the message?
    const RobotID_t robotID = 1;
    Robot* robot = GetRobotByID(robotID);
    
    if(robot != nullptr) {
      robot->StopLookingForMarkers();
    }
  }
  
  
  void CozmoGameImpl::Process_SetActiveObjectLEDs(ExternalInterface::SetActiveObjectLEDs const& msg)
  {
    Robot* robot = GetRobotByID(msg.robotID);
    
    if(robot != nullptr) {
      assert(msg.objectID <= s32_MAX);
      ObjectID whichObject;
      whichObject = msg.objectID;
      
      MakeRelativeMode makeRelative = static_cast<MakeRelativeMode>(msg.makeRelative);
      robot->SetObjectLights(whichObject,
                             static_cast<WhichBlockLEDs>(msg.whichLEDs),
                             msg.onColor, msg.offColor, msg.onPeriod_ms, msg.offPeriod_ms,
                             msg.transitionOnPeriod_ms, msg.transitionOffPeriod_ms,
                             msg.turnOffUnspecifiedLEDs,
                             makeRelative, Point2f(msg.relativeToX, msg.relativeToY));
      
      /*
      ActiveCube* activeCube = robot->GetActiveObject(whichObject);
      if(activeCube != nullptr) {
        activeCube->SetLEDs(static_cast<ActiveCube::WhichBlockLEDs>(msg.whichLEDs),
                            msg.color, msg.onPeriod_ms, msg.offPeriod_ms);
        
        if(msg.makeRelative) {
          activeCube->MakeStateRelativeToXY(Point2f(msg.relativeToX, msg.relativeToY));
        }
        
             }
       */
    }
  }
  
  void CozmoGameImpl::Process_SetAllActiveObjectLEDs(ExternalInterface::SetAllActiveObjectLEDs const& msg)
  {
    Robot* robot = GetRobotByID(msg.robotID);
    
    if(robot != nullptr) {
      assert(msg.objectID <= s32_MAX);
      ObjectID whichObject;
      whichObject = msg.objectID;
      MakeRelativeMode makeRelative = static_cast<MakeRelativeMode>(msg.makeRelative);
      robot->SetObjectLights(whichObject,
                             msg.onColor, msg.offColor,
                             msg.onPeriod_ms, msg.offPeriod_ms,
                             msg.transitionOnPeriod_ms, msg.transitionOffPeriod_ms,
                             makeRelative, Point2f(msg.relativeToX, msg.relativeToY));
    }
  }

  void CozmoGameImpl::Process_VisionWhileMoving(ExternalInterface::VisionWhileMoving const& msg)
  {
    if(_isHost) {
      CozmoEngineHost* cozmoEngineHost = reinterpret_cast<CozmoEngineHost*>(_cozmoEngine);
      
      if(cozmoEngineHost == nullptr) {
        PRINT_NAMED_ERROR("CozmoGameImpl.ProcessMessage",
                          "Could not reinterpret cozmoEngine as a cozmoEngineHost.\n");
      }
      
      const std::vector<RobotID_t>& robotIDs = cozmoEngineHost->GetRobotIDList();
      
      for(auto robotID : robotIDs) {
        Robot* robot = cozmoEngineHost->GetRobotByID(robotID);
        if(robot == nullptr) {
          PRINT_NAMED_ERROR("CozmoGameImpl.ProcessMessage",
                            "No robot with ID=%d found, even though it is in the ID list.\n", robotID);
        } else {
          robot->EnableVisionWhileMoving(msg.enable);
        }
      }
    } else {
      PRINT_NAMED_ERROR("CozmoGameImpl.ProcessMessage.VisionWhileMoving",
                        "Cannot process VisionWhileMoving message on a client engine.\n");
    }
  }
  
  void CozmoGameImpl::Process_SetBackpackLEDs(ExternalInterface::SetBackpackLEDs const& msg)
  {
    Robot* robot = GetRobotByID(msg.robotID);
    
    if(robot != nullptr) {
      robot->SetBackpackLights(msg.onColor, msg.offColor,
                               msg.onPeriod_ms, msg.offPeriod_ms,
                               msg.transitionOnPeriod_ms, msg.transitionOffPeriod_ms);
    }
  }
  
  void CozmoGameImpl::Process_VisualizeQuad(ExternalInterface::VisualizeQuad const& msg)
  {
    const Quad3f quad({msg.xUpperLeft,  msg.yUpperLeft,  msg.zUpperLeft},
                      {msg.xUpperRight, msg.yUpperRight, msg.zUpperRight},
                      {msg.xLowerLeft,  msg.yLowerLeft,  msg.zLowerLeft},
                      {msg.xLowerRight, msg.yLowerRight, msg.zLowerRight});
    
    VizManager::getInstance()->DrawGenericQuad(msg.quadID, quad, msg.color);
  }
  
  void CozmoGameImpl::Process_EraseQuad(ExternalInterface::EraseQuad const& msg)
  {
    VizManager::getInstance()->EraseQuad(VIZ_QUAD_GENERIC_3D, msg.quadID);
  }
  
  
  void QueueActionHelper(const QueueActionPosition position, const u32 inSlot, const u8 numRetries,
                         ActionList& actionList, IActionRunner* action)
  {
    switch(position)
    {
      case QueueActionPosition::NOW:
        actionList.QueueActionNow(inSlot, action, numRetries);
        break;
     
      case QueueActionPosition::NOW_AND_CLEAR_REMAINING:
        // Empty the queue entirely and make this action the next thing in it
        actionList.Clear();
        actionList.QueueActionNext(inSlot, action, numRetries);
        break;

      case QueueActionPosition::NEXT:
        actionList.QueueActionNext(inSlot, action, numRetries);
        break;
        
      case QueueActionPosition::AT_END:
        actionList.QueueActionAtEnd(inSlot, action, numRetries);
        break;
        
      default:
        PRINT_NAMED_ERROR("CozmoGameImpl.QueueActionHelper.InvalidPosition",
                          "Unrecognized 'position' for queuing action.\n");
        return;
    }
  }
  
  IActionRunner* CreateNewActionByType(Robot* robot,
                                       const RobotActionType actionType,
                                       const ExternalInterface::RobotActionUnion& actionUnion)
  {
    switch(actionType)
    {
      case RobotActionType::TURN_IN_PLACE:
        return new TurnInPlaceAction(actionUnion.turnInPlace.angle_rad);
        
      case RobotActionType::PLAY_ANIMATION:
        return new PlayAnimationAction(actionUnion.playAnimation.animationName);
        
      case RobotActionType::PICK_AND_PLACE_OBJECT:
      case RobotActionType::PICKUP_OBJECT_HIGH:
      case RobotActionType::PICKUP_OBJECT_LOW:
      case RobotActionType::PLACE_OBJECT_HIGH:
      case RobotActionType::PLACE_OBJECT_LOW:
        return GetPickAndPlaceActionHelper(robot, actionUnion.pickAndPlaceObject);
       
      case RobotActionType::MOVE_HEAD_TO_ANGLE:
        // TODO: Provide a means to pass in the speed/acceleration values to the action
        return new MoveHeadToAngleAction(actionUnion.setHeadAngle.angle_rad);
        
      case RobotActionType::MOVE_LIFT_TO_HEIGHT:
        // TODO: Provide a means to pass in the speed/acceleration values to the action
        return new MoveLiftToHeightAction(actionUnion.setLiftHeight.height_mm);
        
      case RobotActionType::FACE_OBJECT:
        return GetFaceObjectActionHelper(robot, actionUnion.faceObject);
        
      case RobotActionType::ROLL_OBJECT_LOW:
        return GetRollObjectActionHelper(robot, actionUnion.rollObject);
      
      case RobotActionType::DRIVE_TO_OBJECT:
        return GetDriveToObjectActionHelper(robot, actionUnion.goToObject);
        
      case RobotActionType::DRIVE_TO_POSE:
        return GetDriveToPoseActionHelper(robot, actionUnion.goToPose);
        
        // TODO: Add cases for other actions
        
      default:
        PRINT_NAMED_ERROR("CozmoGameImpl.CreateNewActionByType.InvalidActionType",
                          "Failed to create an action for the given actionType.\n");
        return nullptr;
    }
  }
  
  void CozmoGameImpl::Process_QueueSingleAction(const ExternalInterface::QueueSingleAction &msg)
  {
    Robot* robot = GetRobotByID(msg.robotID);
    
    if(robot != nullptr) {
      IActionRunner* action = CreateNewActionByType(robot, msg.actionType, msg.action);
      
      // Put the action in the given position of the specified queue:
      QueueActionHelper(msg.position, msg.inSlot, msg.numRetries, robot->GetActionList(), action);
      
    }
    
  }
  
  void CozmoGameImpl::Process_QueueCompoundAction(const ExternalInterface::QueueCompoundAction &msg)
  {
    Robot* robot = GetRobotByID(msg.robotID);
    if(robot != nullptr) {
      
      // Create an empty parallel or sequential compound action:
      ICompoundAction* compoundAction = nullptr;
      if(msg.parallel) {
        compoundAction = new CompoundActionParallel();
      } else {
        compoundAction = new CompoundActionSequential();
      }
      
      // Make sure sizes match
      if(msg.actions.size() != msg.actionTypes.size()) {
        PRINT_NAMED_ERROR("CozmoGameImpl.Process_QueueCompoundAction.MismatchedSizes",
                          "Number of actions (%lu) and actionTypes (%lu) should match!\n",
                          msg.actions.size(), msg.actionTypes.size());
        return;
      }
      
      // Add all the actions in the message to the compound action, according
      // to their type
      for(size_t iAction=0; iAction < msg.actions.size(); ++iAction) {
        
        IActionRunner* action = CreateNewActionByType(robot, msg.actionTypes[iAction], msg.actions[iAction]);
        
        compoundAction->AddAction(action);
        
      } // for each action/actionType
      
      // Put the action in the given position of the specified queue:
      QueueActionHelper(msg.position, msg.inSlot, msg.numRetries, robot->GetActionList(), compoundAction);
      
    }
  }
  
}
}<|MERGE_RESOLUTION|>--- conflicted
+++ resolved
@@ -653,25 +653,11 @@
     Robot* robot = GetRobotByID(robotID);
     
     if(robot != nullptr) {
-<<<<<<< HEAD
       robot->StartBehavior(msg.behaviorName);
-=======
-      robot->StartBehaviorMode(static_cast<BehaviorManager::Mode>(msg.behaviorMode));
-    }
-  }
-  
-  void CozmoGameImpl::Process_SetBehaviorState(ExternalInterface::SetBehaviorState const& msg)
-  {
-    // TODO: Get robot ID from message or the one corresponding to the UI that sent the message?
-    const RobotID_t robotID = 1;
-    Robot* robot = GetRobotByID(robotID);
-    
-    if(robot != nullptr) {
-      robot->SetBehaviorState(static_cast<BehaviorManager::BehaviorState>(msg.behaviorState));
->>>>>>> c85713f2
-    }
-  }
-  
+    }
+  }
+  
+
   void CozmoGameImpl::Process_AbortPath(ExternalInterface::AbortPath const& msg)
   {
     // TODO: Get robot ID from message or the one corresponding to the UI that sent the message?
