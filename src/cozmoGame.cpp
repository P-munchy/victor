/*
 * File:          cozmoEngine.cpp
 * Date:          12/23/2014
 *
 * Description:   (See header file.)
 *
 * Author: Andrew Stein / Kevin Yoon
 *
 * Modifications:
 */

#include "anki/cozmo/game/cozmoGame.h"

#include "anki/cozmo/basestation/cozmoEngine.h"
<<<<<<< HEAD
=======
#include "anki/cozmo/basestation/soundManager.h"
#include "anki/cozmo/basestation/events/BaseStationEvent.h"
>>>>>>> 356af7bb
#include "anki/cozmo/basestation/utils/parsingConstants/parsingConstants.h"

#include "anki/common/basestation/utils/logging/logging.h"

#include "anki/cozmo/basestation/uiMessageHandler.h"
#include "anki/cozmo/basestation/multiClientComms.h"
#include "anki/cozmo/basestation/signals/cozmoEngineSignals.h"
#include "anki/cozmo/game/signals/cozmoGameSignals.h"

namespace Anki {
namespace Cozmo {
  
#pragma mark - CozmoGame Implementation
  class CozmoGameImpl : public IBaseStationEventListener
  {
  public:
    using RunState = CozmoGame::RunState;
    
    CozmoGameImpl();
    virtual ~CozmoGameImpl();
    
    RunState GetRunState() const;
    
    //
    // Vision API
    //
    bool GetCurrentRobotImage(RobotID_t robotId, Vision::Image& img, TimeStamp_t newerThanTime);
    
    void ProcessDeviceImage(const Vision::Image& image);
    
    bool WasLastDeviceImageProcessed();
    
    bool CheckDeviceVisionProcessingMailbox(MessageVisionMarker& msg);
    
  protected:

    // Derived classes must be able to provide a pointer to a CozmoEngine
    virtual CozmoEngine* GetCozmoEngine() = 0;
    
    RunState         _runState;
  };
  
  CozmoGameImpl::CozmoGameImpl()
  : _runState(CozmoGame::STOPPED)
  {
    
  }
  
  CozmoGameImpl::~CozmoGameImpl()
  {
    // NOTE: Do not delete _cozmoEngine pointer here. It's just a pointer to an
    // engine living in the derived class, and its memory should be handled there.
  }
  
  CozmoGameImpl::RunState CozmoGameImpl::GetRunState() const
  {
    return _runState;
  }
  
  bool CozmoGameImpl::GetCurrentRobotImage(RobotID_t robotId, Vision::Image& img, TimeStamp_t newerThanTime)
  {
    return GetCozmoEngine()->GetCurrentRobotImage(robotId, img, newerThanTime);
  }
  
  void CozmoGameImpl::ProcessDeviceImage(const Vision::Image& image)
  {
    GetCozmoEngine()->ProcessDeviceImage(image);
  }
  
  bool CozmoGameImpl::WasLastDeviceImageProcessed()
  {
    return GetCozmoEngine()->WasLastDeviceImageProcessed();
  }
  
  bool CozmoGameImpl::CheckDeviceVisionProcessingMailbox(MessageVisionMarker& msg)
  {
    return GetCozmoEngine()->CheckDeviceVisionProcessingMailbox(msg);
  }
  
#pragma mark - CozmoGame Wrappers
  
  CozmoGame::CozmoGame()
  : _impl(nullptr)
  {
    // NOTE: _impl should be set by the derived classes' constructors
  }
  
  CozmoGame::~CozmoGame()
  {
    // Let it be derived class's problem to delete their implementations
    _impl = nullptr;
  }
  
  bool CozmoGame::GetCurrentRobotImage(RobotID_t robotId, Vision::Image& img, TimeStamp_t newerThanTime)
  {
    assert(_impl != nullptr);
    return _impl->GetCurrentRobotImage(robotId, img, newerThanTime);
  }
  
  void CozmoGame::ProcessDeviceImage(const Vision::Image& image)
  {
    _impl->ProcessDeviceImage(image);
  }
  
  bool CozmoGame::WasLastDeviceImageProcessed()
  {
    return _impl->WasLastDeviceImageProcessed();
  }
  
  CozmoGame::RunState CozmoGame::GetRunState() const
  {
    assert(_impl != nullptr);
    return _impl->GetRunState();
  }
  
  bool CozmoGame::CheckDeviceVisionProcessingMailbox(MessageVisionMarker& msg)
  {
    return _impl->CheckDeviceVisionProcessingMailbox(msg);
  }
  
#pragma mark - CozmoGameHost Implementation
  
<<<<<<< HEAD
  class CozmoGameHostImpl
=======
  class CozmoGameHostImpl : public CozmoGameImpl
>>>>>>> 356af7bb
  {
  public:
    
    using RunState = CozmoGameHost::RunState;
    using PlaybackMode = CozmoGameHost::PlaybackMode;
    
    using AdvertisingUiDevice = CozmoGameHost::AdvertisingUiDevice;
    using AdvertisingRobot    = CozmoGameHost::AdvertisingRobot;
    
    CozmoGameHostImpl();
    virtual ~CozmoGameHostImpl();
    
    Result Init(const Json::Value& config);
    
    void ForceAddRobot(int              robotID,
                       const char*      robotIP,
                       bool             robotIsSimulated);

    bool ConnectToUiDevice(AdvertisingUiDevice whichDevice);
    bool ConnectToRobot(AdvertisingRobot whichRobot);
    
    // Tick with game heartbeat:
    void Update(const float currentTime_sec);
    
  protected:
    
    // Process raised events from CozmoEngine.
    // Req'd by IBaseStationEventListener
    //virtual void OnEventRaised( const IBaseStationEventInterface* event ) override;
    
    // Signal handlers
    void HandleRobotConnectSignal(RobotID_t robotID, bool successful);
    void HandleRobotAvailableSignal(RobotID_t robotID);
    void HandleUiDeviceAvailableSignal(UserDeviceID_t deviceID);
    void HandleDeviceDetectedVisionMarkerSignal(uint8_t engineID, uint32_t markerType,
                                                float x_upperLeft,  float y_upperLeft,
                                                float x_lowerLeft,  float y_lowerLeft,
                                                float x_upperRight, float y_upperRight,
                                                float x_lowerRight, float y_lowerRight);
    void HandleRobotObservedObjectSignal(uint8_t robotID, uint32_t objectID,
                                         float x_upperLeft,  float y_upperLeft,
                                         float width,  float height);
    
    void HandleConnectToRobotSignal(RobotID_t robotID);
    void HandleConnectToUiDeviceSignal(UserDeviceID_t deviceID);
    
    
    // Req'd by CozmoGameImpl
    virtual CozmoEngine* GetCozmoEngine() { return &_cozmoEngine; }
    
    int                          _desiredNumUiDevices = 1;
    int                          _desiredNumRobots = 1;
    
    CozmoEngineHost              _cozmoEngine;
    
    // UI Comms Stuff
    Comms::AdvertisementService  _uiAdvertisementService;
    MultiClientComms             _uiComms;
    UiMessageHandler             _uiMsgHandler;
    u32                          _hostUiDeviceID;

    std::vector<AdvertisingUiDevice> _connectedUiDevices;
    
    // Signal handler handles
    std::vector<Signal::SmartHandle> _signalHandles;
    
  }; // class CozmoGameHostImpl
  
  
  CozmoGameHostImpl::CozmoGameHostImpl()
  : _uiAdvertisementService("UIAdvertisementService")
  , _hostUiDeviceID(1)
  {
<<<<<<< HEAD
    // Register for signals of interest
/*
    _signalHandles.emplace_back( CozmoEngineSignals::GetRobotConnectSignal().ScopedSubscribe(
      std::bind(&CozmoGameHostImpl::HandleRobotConnectSignal, this,
                std::placeholders::_1,
                std::placeholders::_2)));
 
    _signalHandles.emplace_back( CozmoEngineSignals::GetRobotAvailableSignal().ScopedSubscribe(
      std::bind(&CozmoGameHostImpl::HandleRobotAvailableSignal, this,
                std::placeholders::_1)));

    
    _signalHandles.emplace_back( CozmoEngineSignals::GetUiDeviceAvailableSignal().ScopedSubscribe(
      std::bind(&CozmoGameHostImpl::HandleUiDeviceAvailableSignal, this,
                std::placeholders::_1)));
    
    _signalHandles.emplace_back( CozmoEngineSignals::GetDeviceDetectedVisionMarkerSignal().ScopedSubscribe(
      std::bind(&CozmoGameHostImpl::HandleDeviceDetectedVisionMarkerSignal, this,
                std::placeholders::_1,
                std::placeholders::_2,
                std::placeholders::_3,
                std::placeholders::_4,
                std::placeholders::_5,
                std::placeholders::_6,
                std::placeholders::_7,
                std::placeholders::_8,
                std::placeholders::_9,
                std::placeholders::_10)));
    
    _signalHandles.emplace_back( CozmoEngineSignals::GetRobotObservedObjectSignal().ScopedSubscribe(
      std::bind(&CozmoGameHostImpl::HandleRobotObservedObjectSignal, this,
                std::placeholders::_1,
                std::placeholders::_2,
                std::placeholders::_3,
                std::placeholders::_4,
                std::placeholders::_5,
                std::placeholders::_6)));

    
    _signalHandles.emplace_back( CozmoGameSignals::GetConnectToRobotSignal().ScopedSubscribe(
      std::bind(&CozmoGameHostImpl::HandleConnectToRobotSignal, this,
                std::placeholders::_1)));
    
    _signalHandles.emplace_back( CozmoGameSignals::GetConnectToUiDeviceSignal().ScopedSubscribe(
      std::bind(&CozmoGameHostImpl::HandleConnectToUiDeviceSignal, this,
                std::placeholders::_1)));
 */
    
    auto cbRobotConnectSignal = [this](RobotID_t robotID, bool successful) {
      this->HandleRobotConnectSignal(robotID, successful);
    };
    _signalHandles.emplace_back( CozmoEngineSignals::GetRobotConnectSignal().ScopedSubscribe(cbRobotConnectSignal));
    
    auto cbRobotAvailableSignal = [this](RobotID_t robotID) {
      this->HandleRobotAvailableSignal(robotID);
    };
    _signalHandles.emplace_back( CozmoEngineSignals::GetRobotAvailableSignal().ScopedSubscribe(cbRobotAvailableSignal));
    
    auto cbUiDeviceAvailableSignal = [this](UserDeviceID_t deviceID) {
      this->HandleUiDeviceAvailableSignal(deviceID);
    };
    _signalHandles.emplace_back( CozmoEngineSignals::GetUiDeviceAvailableSignal().ScopedSubscribe(cbUiDeviceAvailableSignal));
    
    auto cbDeviceDetectedVisionMarkerSignal = [this](uint8_t engineID, uint32_t markerType,
                                                     float x_upperLeft,  float y_upperLeft,
                                                     float x_lowerLeft,  float y_lowerLeft,
                                                     float x_upperRight, float y_upperRight,
                                                     float x_lowerRight, float y_lowerRight) {
      this->HandleDeviceDetectedVisionMarkerSignal(engineID, markerType,
                                                   x_upperLeft,  y_upperLeft,
                                                   x_lowerLeft,  y_lowerLeft,
                                                   x_upperRight, y_upperRight,
                                                   x_lowerRight, y_lowerRight);
    };
    _signalHandles.emplace_back( CozmoEngineSignals::GetDeviceDetectedVisionMarkerSignal().ScopedSubscribe(cbDeviceDetectedVisionMarkerSignal));
    
    auto cbRobotObservedObjectSignal = [this](uint8_t robotID, uint32_t objectID,
                                              float x_upperLeft,  float y_upperLeft,
                                              float width,  float height) {
      this->HandleRobotObservedObjectSignal(robotID, objectID, x_upperLeft, y_upperLeft, width, height);
    };
    _signalHandles.emplace_back( CozmoEngineSignals::GetRobotObservedObjectSignal().ScopedSubscribe(cbRobotObservedObjectSignal));
    

    auto cbConnectToRobotSignal = [this](RobotID_t robotID) {
      this->HandleConnectToRobotSignal(robotID);
    };
    _signalHandles.emplace_back( CozmoGameSignals::GetConnectToRobotSignal().ScopedSubscribe(cbConnectToRobotSignal));

    auto cbConnectToUiDeviceSignal = [this](UserDeviceID_t deviceID) {
      this->HandleConnectToUiDeviceSignal(deviceID);
    };
    _signalHandles.emplace_back( CozmoGameSignals::GetConnectToUiDeviceSignal().ScopedSubscribe(cbConnectToUiDeviceSignal));

    
=======
    // Register for all events of interest here:
    BSE_RobotConnect::Register( this );
    BSE_DeviceDetectedVisionMarker::Register( this );
    BSE_RobotAvailable::Register( this );
    BSE_UiDeviceAvailable::Register( this );
    BSE_ConnectToRobot::Register( this );
    BSE_ConnectToUiDevice::Register( this );
    BSE_PlaySoundForRobot::Register( this );
    BSE_StopSoundForRobot::Register( this );
>>>>>>> 356af7bb
    
    PRINT_NAMED_INFO("CozmoEngineHostImpl.Constructor",
                     "Starting UIAdvertisementService, reg port %d, ad port %d\n",
                     UI_ADVERTISEMENT_REGISTRATION_PORT, UI_ADVERTISING_PORT);
    
    _uiAdvertisementService.StartService(UI_ADVERTISEMENT_REGISTRATION_PORT,
                                         UI_ADVERTISING_PORT);
    
  }

  CozmoGameHostImpl::~CozmoGameHostImpl()
  {
<<<<<<< HEAD
=======
    // Unregister for all events
    BSE_RobotConnect::Unregister( this );
    BSE_DeviceDetectedVisionMarker::Unregister( this );
    BSE_RobotAvailable::Unregister( this );
    BSE_ConnectToRobot::Unregister( this );
    BSE_ConnectToUiDevice::Unregister( this );
    BSE_PlaySoundForRobot::Unregister( this );
    BSE_StopSoundForRobot::Unregister( this );
    
    // Other tear-down:
    SoundManager::removeInstance();
>>>>>>> 356af7bb
  }
  
  Result CozmoGameHostImpl::Init(const Json::Value& config)
  {
    /*
    // Force add any advertising UI device on this same device:
    Comms::AdvertisementRegistrationMsg localUiRegMsg;
    localUiRegMsg.id = 1;
    localUiRegMsg.port = UI_ADVERTISEMENT_REGISTRATION_PORT;
    localUiRegMsg.protocol = Comms::UDP;
    localUiRegMsg.enableAdvertisement = 1;
    _uiAdvertisementService.ProcessRegistrationMsg(localUiRegMsg);
    */
    
    _cozmoEngine.Init(config);
    
    if(!config.isMember(AnkiUtil::kP_ADVERTISING_HOST_IP) ||
       !config.isMember(AnkiUtil::kP_UI_ADVERTISING_PORT)) {
     
      PRINT_NAMED_ERROR("CozmoGameHostImpl.Init", "Missing advertising hosdt / UI advertising port in Json config file.\n");
      return RESULT_FAIL;
    }
      
    Result lastResult = _uiComms.Init(config[AnkiUtil::kP_ADVERTISING_HOST_IP].asCString(),
                                      config[AnkiUtil::kP_UI_ADVERTISING_PORT].asInt());

    if(lastResult != RESULT_OK) {
      PRINT_NAMED_ERROR("CozmoGameHostImpl.Init", "Failed to initialize host uiComms.\n");
      return lastResult;
    }
    
    _uiMsgHandler.Init(&_uiComms, &_cozmoEngine);
    
    if(!config.isMember(AnkiUtil::kP_NUM_ROBOTS_TO_WAIT_FOR)) {
      PRINT_NAMED_WARNING("CozmoGameHostImpl.Init", "No NumRobotsToWaitFor defined in Json config, defaulting to 1.\n");
      _desiredNumRobots = 1;
    } else {
      _desiredNumRobots    = config[AnkiUtil::kP_NUM_ROBOTS_TO_WAIT_FOR].asInt();
    }
    
    if(!config.isMember(AnkiUtil::kP_NUM_UI_DEVICES_TO_WAIT_FOR)) {
      PRINT_NAMED_WARNING("CozmoGameHostImpl.Init", "No NumUiDevicesToWaitFor defined in Json config, defaulting to 1.\n");
      _desiredNumUiDevices = 1;
    } else {
      _desiredNumUiDevices = config[AnkiUtil::kP_NUM_UI_DEVICES_TO_WAIT_FOR].asInt();
    }
    
    _runState = CozmoGameHost::WAITING_FOR_UI_DEVICES;

      return RESULT_OK;
  }
  
  void CozmoGameHostImpl::ForceAddRobot(int              robotID,
                                        const char*      robotIP,
                                        bool             robotIsSimulated)
  {
    _cozmoEngine.ForceAddRobot(robotID, robotIP, robotIsSimulated);
  }
  
  
  bool CozmoGameHostImpl::ConnectToUiDevice(AdvertisingUiDevice whichDevice)
  {
    const bool success = _uiComms.ConnectToDeviceByID(whichDevice);
    if(success) {
      _connectedUiDevices.push_back(whichDevice);
    }
    
    return success;
  }

  bool CozmoGameHostImpl::ConnectToRobot(AdvertisingRobot whichRobot)
  {
    return _cozmoEngine.ConnectToRobot(whichRobot);
  }
  
  void CozmoGameHostImpl::Update(const float currentTime_sec) {
    /*
    // Connect to any robots we see:
    std::vector<CozmoEngine::AdvertisingRobot> advertisingRobots;
    _cozmoEngine.GetAdvertisingRobots(advertisingRobots);
    for(auto robot : advertisingRobots) {
      _cozmoEngine.ConnectToRobot(robot);
    }
    
    // Connect to any UI devices we see:
    std::vector<CozmoEngine::AdvertisingUiDevice> advertisingUiDevices;
    _cozmoEngine.GetAdvertisingUiDevices(advertisingUiDevices);
    for(auto device : advertisingUiDevices) {
      _cozmoEngine.ConnectToUiDevice(device);
    }
     */
    
    // Update ui comms
    if(_uiComms.IsInitialized()) {
      _uiComms.Update();
    }
    
    // Handle UI messages
    _uiMsgHandler.ProcessMessages();
    
    switch(_runState)
    {
      case CozmoGameHost::STOPPED:
        // Nothing to do
        break;
        
      case CozmoGameHost::WAITING_FOR_UI_DEVICES:
      {
        _uiAdvertisementService.Update();

        // TODO: Do we want to do this all the time in case UI devices want to join later?
        // Notify the UI that there are advertising devices
        std::vector<int> advertisingUiDevices;
        _uiComms.GetAdvertisingDeviceIDs(advertisingUiDevices);
        for(auto & device : advertisingUiDevices) {
          if(device == _hostUiDeviceID) {
            // Force connection to first (local) UI device
            if(true == ConnectToUiDevice(device)) {
              PRINT_NAMED_INFO("CozmoGameHostImpl.Update", "Automatically connected to local UI device %d!\n", device);
            }
          } else {
            CozmoEngineSignals::GetUiDeviceAvailableSignal().emit(device);
          }
          /*
          MessageG2U_UiDeviceAvailable msg;
          msg.deviceID = device;
          _uiMsgHandler.SendMessage(1, msg);
           */
        }

        if(_uiComms.GetNumConnectedDevices() >= _desiredNumUiDevices) {
          PRINT_NAMED_INFO("CozmoGameHostImpl.Update",
                           "Enough UI devices connected (%d), will wait for %d robots.\n",
                           _desiredNumUiDevices, _desiredNumRobots);
          _cozmoEngine.ListenForRobotConnections(true);
          _runState = CozmoGameHost::WAITING_FOR_ROBOTS;
        }
        break;
      }
    
      case CozmoGameHost::WAITING_FOR_ROBOTS:
      {
        Result status = _cozmoEngine.Update(SEC_TO_NANOS(currentTime_sec));
        if (status != RESULT_OK) {
          PRINT_NAMED_WARNING("CozmoGameHostImpl.Update","Bad engine update: status = %d\n", status);
        }
        
        // Tell the engine to keep listening for robots until it reports that
        // it has connections to enough
        if(_cozmoEngine.GetNumRobots() >= _desiredNumRobots) {
          PRINT_NAMED_INFO("CozmoGameHostImpl.Update",
                           "Enough robots connected (%d), will run engine.\n",
                           _desiredNumRobots);
          // TODO: We could keep listening for others to join mid-game...
          _cozmoEngine.ListenForRobotConnections(false);
          _runState = CozmoGameHost::ENGINE_RUNNING;
        }
        break;
      }
        
      case CozmoGameHost::ENGINE_RUNNING:
      {
        Result status = _cozmoEngine.Update(SEC_TO_NANOS(currentTime_sec));
        if (status != RESULT_OK) {
          PRINT_NAMED_WARNING("CozmoGameHostImpl.Update","Bad engine update: status = %d\n", status);
        }
        break;
      }
        
      default:
        PRINT_NAMED_ERROR("CozmoHostImpl.Update", "Reached unknown RunState %d.\n", _runState);
        
    }
    
    /*
     std::vector<BasestationMain::ObservedObjectBoundingBox> boundingQuads;
     if(true == bs.GetCurrentVisionMarkers(1, boundingQuads) ) {
     // TODO: stuff?
     }
     */
  } // Update()
  
  ///////////////////////////////////////////////
  // Signal handlers
  ///////////////////////////////////////////////
  void CozmoGameHostImpl::HandleRobotConnectSignal(RobotID_t robotID, bool successful)
  {
<<<<<<< HEAD
    // TODO
    PRINT_NAMED_WARNING("CozmoGameHost.EmptyHandler.RobotConnectSignal","");
  }
  
  void CozmoGameHostImpl::HandleRobotAvailableSignal(RobotID_t robotID) {
    MessageG2U_RobotAvailable msg;
    msg.robotID = robotID;
    
    // TODO: Notify UI that robot is availale and let it issue message to connect
    //_uiMsgHandler.SendMessage(_hostUiDeviceID, msg);
    
    // For now, just connect any robot we see
    CozmoGameSignals::GetConnectToRobotSignal().emit(msg.robotID);
  }

  void CozmoGameHostImpl::HandleUiDeviceAvailableSignal(UserDeviceID_t deviceID) {
    MessageG2U_UiDeviceAvailable msg;
    msg.deviceID = deviceID;
    
    // TODO: Notify UI that a UI device is availale and let it issue message to connect
    //_uiMsgHandler.SendMessage(_hostUiDeviceID, msg);
    
    // For now, just connect to any UI device we see:
    CozmoGameSignals::GetConnectToUiDeviceSignal().emit(msg.deviceID);
  }

  void CozmoGameHostImpl::HandleDeviceDetectedVisionMarkerSignal(uint8_t engineID, uint32_t markerType,
                                                                 float x_upperLeft,  float y_upperLeft,
                                                                 float x_lowerLeft,  float y_lowerLeft,
                                                                 float x_upperRight, float y_upperRight,
                                                                 float x_lowerRight, float y_lowerRight)
  {
    // TODO
    PRINT_NAMED_WARNING("CozmoGameHost.EmptyHandler.DeviceDetectedVisionMarkerSignal","");
    
    /*
    // Send a message out to UI that the device found a vision marker
    const BSE_DeviceDetectedVisionMarker *vmEvent = reinterpret_cast<const BSE_DeviceDetectedVisionMarker*>(event);
    assert(vmEvent != nullptr);
    
    MessageG2U_ObjectVisionMarker msg;
    msg.objectID = vmEvent->markerType_;
    */
  }
  

  
  void CozmoGameHostImpl::HandleRobotObservedObjectSignal(uint8_t robotID, uint32_t objectID,
                                                          float x_upperLeft,  float y_upperLeft,
                                                          float width,  float height) {
    // Send a message out to UI that the device found a vision marker
    MessageG2U_ObjectVisionMarker msg;
    msg.robotID   = robotID;
    msg.objectID  = objectID;
    msg.topLeft_x = x_upperLeft;
    msg.topLeft_y = y_upperLeft;
    msg.width     = width;
    msg.height    = height;
    
    // TODO: Look up which UI device to notify based on the robotID that saw the object
    _uiMsgHandler.SendMessage(1, msg);
  
  }
  
  void CozmoGameHostImpl::HandleConnectToRobotSignal(RobotID_t robotID)
  {
    const bool success = ConnectToRobot(robotID);
    if(success) {
      PRINT_NAMED_INFO("CozmoGameHost.OnEventRaised", "Connected to robot %d!\n", robotID);
    } else {
      PRINT_NAMED_ERROR("CozmoGameHost.OnEventRaised", "Failed to connected to robot %d!\n", robotID);
    }
  }
  
  void CozmoGameHostImpl::HandleConnectToUiDeviceSignal(UserDeviceID_t deviceID)
  {
    const bool success = ConnectToUiDevice(deviceID);
    if(success) {
      PRINT_NAMED_INFO("CozmoGameHost.OnEventRaised", "Connected to UI device %d!\n", deviceID);
    } else {
      PRINT_NAMED_ERROR("CozmoGameHost.OnEventRaised", "Failed to connected to UI device %d!\n", deviceID);
=======
    switch( event->GetEventType() )
    {
      case BSETYPE_RobotAvailable:
      {
        // Notify UI that robot is available and let it issue message to connect
        MessageG2U_RobotAvailable msg;
        msg.robotID = reinterpret_cast<const BSE_RobotAvailable*>(event)->robotID_;
        _uiMsgHandler.SendMessage(_hostUiDeviceID, msg);
        break;
      }
        
      case BSETYPE_UiDeviceAvailable:
      {
        // Notify UI that a UI device is available and let it issue message to connect
        MessageG2U_UiDeviceAvailable msg;
        msg.deviceID = reinterpret_cast<const BSE_UiDeviceAvailable*>(event)->deviceID_;
        _uiMsgHandler.SendMessage(_hostUiDeviceID, msg);
        break;
      }
        
      case BSETYPE_ConnectToRobot:
      {
        const RobotID_t robotID = reinterpret_cast<const BSE_ConnectToRobot*>(event)->robotID_;
        const bool success = ConnectToRobot(robotID);
        if(success) {
          PRINT_NAMED_INFO("CozmoGameHost.OnEventRaised", "Connected to robot %d!\n", robotID);
        } else {
          PRINT_NAMED_ERROR("CozmoGameHost.OnEventRaised", "Failed to connected to robot %d!\n", robotID);
        }
      }
        
      case BSETYPE_ConnectToUiDevice:
      {
        const u32 deviceID = reinterpret_cast<const BSE_ConnectToUiDevice*>(event)->deviceID_;
        const bool success = ConnectToUiDevice(deviceID);
        if(success) {
          PRINT_NAMED_INFO("CozmoGameHost.OnEventRaised", "Connected to UI device %d!\n", deviceID);
        } else {
          PRINT_NAMED_ERROR("CozmoGameHost.OnEventRaised", "Failed to connected to UI device %d!\n", deviceID);
        }
      }
        
      case BSETYPE_PlaySoundForRobot:
      {
        const BSE_PlaySoundForRobot* playEvent = reinterpret_cast<const BSE_PlaySoundForRobot*>(event);
        
#       if ANKI_IOS_BUILD
        // Tell the host UI device to play a sound:
        MessageG2U_PlaySound msg;
        msg.numLoops = playEvent->numLoops_;
        msg.volume   = playEvent->volume_;
        const std::string& filename = SoundManager::getInstance()->GetSoundFile((SoundID_t)playEvent->soundID_);
        strncpy(&(msg.soundFilename[0]), filename.c_str(), msg.soundFilename.size());
        
        bool success = RESULT_OK == _uiMsgHandler.SendMessage(_hostUiDeviceID, msg);
        
#       else
        // Use SoundManager:
        bool success = SoundManager::getInstance()->Play((SoundID_t)playEvent->soundID_,
                                                         playEvent->numLoops_,
                                                         playEvent->volume_);
#       endif
        
        if(!success) {
          PRINT_NAMED_ERROR("CozmoGameHost.OnEventRaise.PlaySoundForRobot",
                            "SoundManager failed to play sound ID %d.\n", playEvent->soundID_);
        }
        
        break;
      } // BSETYPE_PlaySoundForRobot
        
      case BSETYPE_StopSoundForRobot:
      {
#       if ANKI_IOS_BUILD
        // Tell the host UI device to stop the sound
        // TODO: somehow use the robot ID?
        MessageG2U_StopSound msg;
        _uiMsgHandler.SendMessage(_hostUiDeviceID, msg);
#       else
        // Use SoundManager:
        SoundManager::getInstance()->Stop();
#       endif
        
        break;
      }
        
        /*
      case BSETYPE_DeviceDetectedVisionMarker:
      {
        // Send a message out to UI that the device found a vision marker
        const BSE_DeviceDetectedVisionMarker *vmEvent = reinterpret_cast<const BSE_DeviceDetectedVisionMarker*>(event);
        assert(vmEvent != nullptr);
        
        MessageG2U_ObjectVisionMarker msg;
        msg.objectID = vmEvent->markerType_;
        
        break;
      }
       */
      case BSETYPE_RobotObservedObject:
      {
        // Send a message out to UI that the device found a vision marker
        const BSE_RobotObservedObject *obsObjEvent = reinterpret_cast<const BSE_RobotObservedObject*>(event);
        assert(obsObjEvent != nullptr);
        
        MessageG2U_ObjectVisionMarker msg;
        msg.robotID   = obsObjEvent->robotID_;
        msg.objectID  = obsObjEvent->objectID_;
        msg.topLeft_x = obsObjEvent->x_upperLeft_;
        msg.topLeft_y = obsObjEvent->y_upperLeft_;
        msg.width     = obsObjEvent->width_;
        msg.height    = obsObjEvent->height_;
        
        // TODO: Look up which UI device to notify based on the robotID that saw the object
        _uiMsgHandler.SendMessage(1, msg);
        
        break;
      }
        
      default:
        printf("CozmoGame: Received unknown event %d\n", event->GetEventType());
        break;
>>>>>>> 356af7bb
    }
  }
  

  
#pragma mark - CozmoGameHost Wrappers
  
  CozmoGameHost::CozmoGameHost()
  {
    _hostImpl = new CozmoGameHostImpl();
    
    // Set base class's impl pointer
    _impl = _hostImpl;
  }
  
  CozmoGameHost::~CozmoGameHost()
  {
    delete _hostImpl;
  }
  
  bool CozmoGameHost::Init(const Json::Value &config)
  {
    return _hostImpl->Init(config) == RESULT_OK;
  }
  
  void CozmoGameHost::ForceAddRobot(int              robotID,
                                    const char*      robotIP,
                                    bool             robotIsSimulated)
  {
    _hostImpl->ForceAddRobot(robotID, robotIP, robotIsSimulated);
  }
  
  /*
  bool CozmoGameHost::ConnectToRobot(AdvertisingRobot whichRobot)
  {
    return _hostImpl->ConnectToRobot(whichRobot);
  }
  
  bool CozmoGameHost::ConnectToUiDevice(AdvertisingUiDevice whichDevice)
  {
    return _hostImpl->ConnectToUiDevice(whichDevice);
  }
   */
  
  void CozmoGameHost::Update(const float currentTime_sec)
  {
    _hostImpl->Update(currentTime_sec);
  }
  
  
#pragma mark - CozmoGameClient Implementation
  
  class CozmoGameClientImpl : public CozmoGameImpl
  {
  public:
    using RunState = CozmoGame::RunState;
    
    CozmoGameClientImpl();
    virtual ~CozmoGameClientImpl();
    
    Result Init(const Json::Value& config);
    void Update(const float currentTime_sec);
    RunState GetRunState() const;
    
  protected:
    
    // Process raised events from CozmoEngine.
    // Req'd by IBaseStationEventListener
    virtual void OnEventRaised( const IBaseStationEventInterface* event ) override;

    // Req'd by CozmoGameImpl
    virtual CozmoEngine* GetCozmoEngine() { return &_cozmoEngine; }
    
    RunState           _runState;
    CozmoEngineClient  _cozmoEngine;
    
  }; // class CozmoGameClientImpl
  
  CozmoGameClientImpl::CozmoGameClientImpl()
  : _runState(CozmoGame::STOPPED)
  {
    
  }
  
  CozmoGameClientImpl::~CozmoGameClientImpl()
  {

  }
  
  Result CozmoGameClientImpl::Init(const Json::Value& config)
  {
    
    return RESULT_OK;
  }
  
  void CozmoGameClientImpl::Update(const float currentTime_sec)
  {
    _cozmoEngine.Update(currentTime_sec);
  }
  
  CozmoGameClientImpl::RunState CozmoGameClientImpl::GetRunState() const
  {
    return _runState;
  }
  
  void CozmoGameClientImpl::OnEventRaised( const IBaseStationEventInterface* event )
  {
    // TODO: Implement
  }
  
#pragma mark - CozmoGameClient Wrappers
  
  CozmoGameClient::CozmoGameClient()
  {
    _clientImpl = new CozmoGameClientImpl();
    
    // Set base class's impl pointer
    _impl = _clientImpl;
  }
  
  CozmoGameClient::~CozmoGameClient()
  {
    delete _impl;
  }
  
  bool CozmoGameClient::Init(const Json::Value& config)
  {
    return RESULT_OK == _clientImpl->Init(config);
  }
  
  void CozmoGameClient::Update(const float currentTime_sec)
  {
    _clientImpl->Update(currentTime_sec);
  }

  
  
} // namespace Cozmo
} // namespace Anki

<|MERGE_RESOLUTION|>--- conflicted
+++ resolved
@@ -12,11 +12,7 @@
 #include "anki/cozmo/game/cozmoGame.h"
 
 #include "anki/cozmo/basestation/cozmoEngine.h"
-<<<<<<< HEAD
-=======
 #include "anki/cozmo/basestation/soundManager.h"
-#include "anki/cozmo/basestation/events/BaseStationEvent.h"
->>>>>>> 356af7bb
 #include "anki/cozmo/basestation/utils/parsingConstants/parsingConstants.h"
 
 #include "anki/common/basestation/utils/logging/logging.h"
@@ -139,11 +135,7 @@
   
 #pragma mark - CozmoGameHost Implementation
   
-<<<<<<< HEAD
-  class CozmoGameHostImpl
-=======
   class CozmoGameHostImpl : public CozmoGameImpl
->>>>>>> 356af7bb
   {
   public:
     
@@ -191,9 +183,16 @@
     void HandleConnectToUiDeviceSignal(UserDeviceID_t deviceID);
     
     
+    enum RunState {
+      STOPPED = 0
+      ,WAITING_FOR_UI_DEVICES
+      ,WAITING_FOR_ROBOTS
+      ,ENGINE_RUNNING
+    };
+    
     // Req'd by CozmoGameImpl
     virtual CozmoEngine* GetCozmoEngine() { return &_cozmoEngine; }
-    
+
     int                          _desiredNumUiDevices = 1;
     int                          _desiredNumRobots = 1;
     
@@ -217,7 +216,6 @@
   : _uiAdvertisementService("UIAdvertisementService")
   , _hostUiDeviceID(1)
   {
-<<<<<<< HEAD
     // Register for signals of interest
 /*
     _signalHandles.emplace_back( CozmoEngineSignals::GetRobotConnectSignal().ScopedSubscribe(
@@ -313,17 +311,6 @@
     _signalHandles.emplace_back( CozmoGameSignals::GetConnectToUiDeviceSignal().ScopedSubscribe(cbConnectToUiDeviceSignal));
 
     
-=======
-    // Register for all events of interest here:
-    BSE_RobotConnect::Register( this );
-    BSE_DeviceDetectedVisionMarker::Register( this );
-    BSE_RobotAvailable::Register( this );
-    BSE_UiDeviceAvailable::Register( this );
-    BSE_ConnectToRobot::Register( this );
-    BSE_ConnectToUiDevice::Register( this );
-    BSE_PlaySoundForRobot::Register( this );
-    BSE_StopSoundForRobot::Register( this );
->>>>>>> 356af7bb
     
     PRINT_NAMED_INFO("CozmoEngineHostImpl.Constructor",
                      "Starting UIAdvertisementService, reg port %d, ad port %d\n",
@@ -336,20 +323,8 @@
 
   CozmoGameHostImpl::~CozmoGameHostImpl()
   {
-<<<<<<< HEAD
-=======
-    // Unregister for all events
-    BSE_RobotConnect::Unregister( this );
-    BSE_DeviceDetectedVisionMarker::Unregister( this );
-    BSE_RobotAvailable::Unregister( this );
-    BSE_ConnectToRobot::Unregister( this );
-    BSE_ConnectToUiDevice::Unregister( this );
-    BSE_PlaySoundForRobot::Unregister( this );
-    BSE_StopSoundForRobot::Unregister( this );
-    
     // Other tear-down:
     SoundManager::removeInstance();
->>>>>>> 356af7bb
   }
   
   Result CozmoGameHostImpl::Init(const Json::Value& config)
@@ -537,90 +512,7 @@
   ///////////////////////////////////////////////
   void CozmoGameHostImpl::HandleRobotConnectSignal(RobotID_t robotID, bool successful)
   {
-<<<<<<< HEAD
     // TODO
-    PRINT_NAMED_WARNING("CozmoGameHost.EmptyHandler.RobotConnectSignal","");
-  }
-  
-  void CozmoGameHostImpl::HandleRobotAvailableSignal(RobotID_t robotID) {
-    MessageG2U_RobotAvailable msg;
-    msg.robotID = robotID;
-    
-    // TODO: Notify UI that robot is availale and let it issue message to connect
-    //_uiMsgHandler.SendMessage(_hostUiDeviceID, msg);
-    
-    // For now, just connect any robot we see
-    CozmoGameSignals::GetConnectToRobotSignal().emit(msg.robotID);
-  }
-
-  void CozmoGameHostImpl::HandleUiDeviceAvailableSignal(UserDeviceID_t deviceID) {
-    MessageG2U_UiDeviceAvailable msg;
-    msg.deviceID = deviceID;
-    
-    // TODO: Notify UI that a UI device is availale and let it issue message to connect
-    //_uiMsgHandler.SendMessage(_hostUiDeviceID, msg);
-    
-    // For now, just connect to any UI device we see:
-    CozmoGameSignals::GetConnectToUiDeviceSignal().emit(msg.deviceID);
-  }
-
-  void CozmoGameHostImpl::HandleDeviceDetectedVisionMarkerSignal(uint8_t engineID, uint32_t markerType,
-                                                                 float x_upperLeft,  float y_upperLeft,
-                                                                 float x_lowerLeft,  float y_lowerLeft,
-                                                                 float x_upperRight, float y_upperRight,
-                                                                 float x_lowerRight, float y_lowerRight)
-  {
-    // TODO
-    PRINT_NAMED_WARNING("CozmoGameHost.EmptyHandler.DeviceDetectedVisionMarkerSignal","");
-    
-    /*
-    // Send a message out to UI that the device found a vision marker
-    const BSE_DeviceDetectedVisionMarker *vmEvent = reinterpret_cast<const BSE_DeviceDetectedVisionMarker*>(event);
-    assert(vmEvent != nullptr);
-    
-    MessageG2U_ObjectVisionMarker msg;
-    msg.objectID = vmEvent->markerType_;
-    */
-  }
-  
-
-  
-  void CozmoGameHostImpl::HandleRobotObservedObjectSignal(uint8_t robotID, uint32_t objectID,
-                                                          float x_upperLeft,  float y_upperLeft,
-                                                          float width,  float height) {
-    // Send a message out to UI that the device found a vision marker
-    MessageG2U_ObjectVisionMarker msg;
-    msg.robotID   = robotID;
-    msg.objectID  = objectID;
-    msg.topLeft_x = x_upperLeft;
-    msg.topLeft_y = y_upperLeft;
-    msg.width     = width;
-    msg.height    = height;
-    
-    // TODO: Look up which UI device to notify based on the robotID that saw the object
-    _uiMsgHandler.SendMessage(1, msg);
-  
-  }
-  
-  void CozmoGameHostImpl::HandleConnectToRobotSignal(RobotID_t robotID)
-  {
-    const bool success = ConnectToRobot(robotID);
-    if(success) {
-      PRINT_NAMED_INFO("CozmoGameHost.OnEventRaised", "Connected to robot %d!\n", robotID);
-    } else {
-      PRINT_NAMED_ERROR("CozmoGameHost.OnEventRaised", "Failed to connected to robot %d!\n", robotID);
-    }
-  }
-  
-  void CozmoGameHostImpl::HandleConnectToUiDeviceSignal(UserDeviceID_t deviceID)
-  {
-    const bool success = ConnectToUiDevice(deviceID);
-    if(success) {
-      PRINT_NAMED_INFO("CozmoGameHost.OnEventRaised", "Connected to UI device %d!\n", deviceID);
-    } else {
-      PRINT_NAMED_ERROR("CozmoGameHost.OnEventRaised", "Failed to connected to UI device %d!\n", deviceID);
-=======
-    switch( event->GetEventType() )
     {
       case BSETYPE_RobotAvailable:
       {
@@ -742,30 +634,48 @@
       default:
         printf("CozmoGame: Received unknown event %d\n", event->GetEventType());
         break;
->>>>>>> 356af7bb
-    }
-  }
-  
-
-  
-#pragma mark - CozmoGameHost Wrappers
-  
-  CozmoGameHost::CozmoGameHost()
-  {
-    _hostImpl = new CozmoGameHostImpl();
-    
-    // Set base class's impl pointer
-    _impl = _hostImpl;
-  }
-  
-  CozmoGameHost::~CozmoGameHost()
-  {
-    delete _hostImpl;
-  }
-  
-  bool CozmoGameHost::Init(const Json::Value &config)
-  {
-    return _hostImpl->Init(config) == RESULT_OK;
+    }
+  }
+  
+  void CozmoGameHostImpl::HandleRobotAvailableSignal(RobotID_t robotID) {
+    MessageG2U_RobotAvailable msg;
+    msg.robotID = robotID;
+    
+    // TODO: Notify UI that robot is availale and let it issue message to connect
+    //_uiMsgHandler.SendMessage(_hostUiDeviceID, msg);
+    
+    // For now, just connect any robot we see
+    CozmoGameSignals::GetConnectToRobotSignal().emit(msg.robotID);
+  }
+
+  void CozmoGameHostImpl::HandleUiDeviceAvailableSignal(UserDeviceID_t deviceID) {
+    MessageG2U_UiDeviceAvailable msg;
+    msg.deviceID = deviceID;
+    
+    // TODO: Notify UI that a UI device is availale and let it issue message to connect
+    //_uiMsgHandler.SendMessage(_hostUiDeviceID, msg);
+    
+    // For now, just connect to any UI device we see:
+    CozmoGameSignals::GetConnectToUiDeviceSignal().emit(msg.deviceID);
+  }
+
+  void CozmoGameHostImpl::HandleDeviceDetectedVisionMarkerSignal(uint8_t engineID, uint32_t markerType,
+                                                                 float x_upperLeft,  float y_upperLeft,
+                                                                 float x_lowerLeft,  float y_lowerLeft,
+                                                                 float x_upperRight, float y_upperRight,
+                                                                 float x_lowerRight, float y_lowerRight)
+  {
+    // TODO
+    PRINT_NAMED_WARNING("CozmoGameHost.EmptyHandler.DeviceDetectedVisionMarkerSignal","");
+    
+    /*
+    // Send a message out to UI that the device found a vision marker
+    const BSE_DeviceDetectedVisionMarker *vmEvent = reinterpret_cast<const BSE_DeviceDetectedVisionMarker*>(event);
+    assert(vmEvent != nullptr);
+    
+    MessageG2U_ObjectVisionMarker msg;
+    msg.objectID = vmEvent->markerType_;
+    */
   }
   
   void CozmoGameHost::ForceAddRobot(int              robotID,
@@ -779,7 +689,17 @@
   bool CozmoGameHost::ConnectToRobot(AdvertisingRobot whichRobot)
   {
     return _hostImpl->ConnectToRobot(whichRobot);
-  }
+    // Send a message out to UI that the device found a vision marker
+    MessageG2U_ObjectVisionMarker msg;
+    msg.robotID   = robotID;
+    msg.objectID  = objectID;
+    msg.topLeft_x = x_upperLeft;
+    msg.topLeft_y = y_upperLeft;
+    msg.width     = width;
+    msg.height    = height;
+    
+    // TODO: Look up which UI device to notify based on the robotID that saw the object
+    _uiMsgHandler.SendMessage(1, msg);
   
   bool CozmoGameHost::ConnectToUiDevice(AdvertisingUiDevice whichDevice)
   {
@@ -787,9 +707,14 @@
   }
    */
   
-  void CozmoGameHost::Update(const float currentTime_sec)
-  {
-    _hostImpl->Update(currentTime_sec);
+  void CozmoGameHostImpl::HandleConnectToRobotSignal(RobotID_t robotID)
+  {
+    const bool success = ConnectToRobot(robotID);
+    if(success) {
+      PRINT_NAMED_INFO("CozmoGameHost.OnEventRaised", "Connected to robot %d!\n", robotID);
+    } else {
+      PRINT_NAMED_ERROR("CozmoGameHost.OnEventRaised", "Failed to connected to robot %d!\n", robotID);
+    }
   }
   
   
@@ -825,6 +750,11 @@
   : _runState(CozmoGame::STOPPED)
   {
     
+    if(success) {
+      PRINT_NAMED_INFO("CozmoGameHost.OnEventRaised", "Connected to UI device %d!\n", deviceID);
+    } else {
+      PRINT_NAMED_ERROR("CozmoGameHost.OnEventRaised", "Failed to connected to UI device %d!\n", deviceID);
+    }
   }
   
   CozmoGameClientImpl::~CozmoGameClientImpl()
