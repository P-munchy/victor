/**
 * File: cozmoGame_U2G_callbacks.cpp
 *
 * Author: Andrew Stein
 * Date:   2/9/2015
 *
 * Description: Implements callbacks for U2G messages coming into CozmoGame
 *
 * Copyright: Anki, Inc. 2015
 **/

#include "cozmoGame_impl.h"

#include "anki/cozmo/shared/cozmoConfig.h"

#include "anki/cozmo/basestation/cozmoActions.h"
#include "anki/cozmo/basestation/robot.h"
#include "anki/common/basestation/utils/timer.h"
#include "anki/cozmo/basestation/utils/parsingConstants/parsingConstants.h"

#include "anki/common/basestation/math/point_impl.h"
#include "anki/common/basestation/math/quad_impl.h"

#include "anki/cozmo/game/signals/cozmoGameSignals.h"


namespace Anki {
namespace Cozmo {
 
  /*
   *  Helper macro for generating a callback lambda that captures "this" and 
   *  calls the corresponding ProcessMessage method. For example, for a 
   *  U2G_FooBar, use REGISTER_CALLBACK(FooBar) and the following code
   *  is generated:
   *
   *    auto cbFooBar = [this](const U2G_FooBar& msg) {
   *      this->ProcessMessage(msg);
   *    };
   *    _uiMsgHandler.RegisterCallbackForU2G_FooBar(cbFooBar);
   * 
   * NOTE: For compactness, the lambda is not actually created and stored in
   *   cbFooBar. Instead, it is simply created inline within the RegisterCallback call.
   */
  void CozmoGameImpl::RegisterCallbacksU2G()
  {
    _uiMsgHandler.RegisterCallbackForMessage([this](const U2G_Message& msg) {
<<<<<<< HEAD
      switch (msg.GetType()) {
        case U2G_Message::Type::INVALID:
          break;
          
        REGISTER_CALLBACK(Ping)
        REGISTER_CALLBACK(ConnectToRobot)
        REGISTER_CALLBACK(ConnectToUiDevice)
        REGISTER_CALLBACK(DisconnectFromUiDevice)
        REGISTER_CALLBACK(ForceAddRobot)
        REGISTER_CALLBACK(StartEngine)
        REGISTER_CALLBACK(DriveWheels)
        REGISTER_CALLBACK(TurnInPlace)
        REGISTER_CALLBACK(MoveHead)
        REGISTER_CALLBACK(MoveLift)
        REGISTER_CALLBACK(SetLiftHeight)
        REGISTER_CALLBACK(SetHeadAngle)
        REGISTER_CALLBACK(TrackHeadToObject)
        REGISTER_CALLBACK(StopAllMotors)
        REGISTER_CALLBACK(ImageRequest)
        REGISTER_CALLBACK(SetRobotImageSendMode)
        REGISTER_CALLBACK(SaveImages)
        REGISTER_CALLBACK(SaveRobotState)
        REGISTER_CALLBACK(EnableDisplay)
        REGISTER_CALLBACK(SetHeadlights)
        REGISTER_CALLBACK(GotoPose)
        REGISTER_CALLBACK(PlaceObjectOnGround)
        REGISTER_CALLBACK(PlaceObjectOnGroundHere)
        REGISTER_CALLBACK(ExecuteTestPlan)
        REGISTER_CALLBACK(SetRobotCarryingObject)
        REGISTER_CALLBACK(SelectNextObject)
        REGISTER_CALLBACK(PickAndPlaceObject)
        REGISTER_CALLBACK(TraverseObject)
        REGISTER_CALLBACK(ClearAllBlocks)
        REGISTER_CALLBACK(VisionWhileMoving)
        REGISTER_CALLBACK(ExecuteBehavior)
        REGISTER_CALLBACK(SetBehaviorState)
        REGISTER_CALLBACK(AbortPath)
        REGISTER_CALLBACK(AbortAll)
        REGISTER_CALLBACK(DrawPoseMarker)
        REGISTER_CALLBACK(ErasePoseMarker)
        REGISTER_CALLBACK(SetHeadControllerGains)
        REGISTER_CALLBACK(SetLiftControllerGains)
        REGISTER_CALLBACK(SelectNextSoundScheme)
        REGISTER_CALLBACK(StartTestMode)
        REGISTER_CALLBACK(IMURequest)
        REGISTER_CALLBACK(PlayAnimation)
        REGISTER_CALLBACK(ReadAnimationFile)
        REGISTER_CALLBACK(StartFaceTracking)
        REGISTER_CALLBACK(StopFaceTracking)
        REGISTER_CALLBACK(StartLookingForMarkers)
        REGISTER_CALLBACK(StopLookingForMarkers)
        REGISTER_CALLBACK(SetVisionSystemParams)
        REGISTER_CALLBACK(SetFaceDetectParams)
        REGISTER_CALLBACK(SetActiveObjectLEDs)
        REGISTER_CALLBACK(SetAllActiveObjectLEDs)
          
        default:
          PRINT_NAMED_ERROR("CozmoGameImpl.RegisterCallbacksU2G",
                            "Should not reach default case in message type switch "
                            "statement (type=%d).\n", msg.GetType());
      }
=======
#include "comms/messaging/UiMessageDefinitionsU2G_switch.def"
>>>>>>> 12fbedb7
    });
  } // RegisterCallbacksU2G()
  
  Robot* CozmoGameImpl::GetRobotByID(const RobotID_t robotID)
  {
    Robot* robot = nullptr;
    
    if(_isHost) {
      CozmoEngineHost* cozmoEngineHost = reinterpret_cast<CozmoEngineHost*>(_cozmoEngine);
      
      if(cozmoEngineHost == nullptr) {
        PRINT_NAMED_ERROR("CozmoGameImpl.ProcessMessage",
                          "Could not reinterpret cozmoEngine as a cozmoEngineHost.\n");
        return nullptr;
      }
      
      robot = cozmoEngineHost->GetRobotByID(robotID);
      
      if(robot == nullptr) {
        PRINT_NAMED_ERROR("CozmoGameImpl.ProcessMessage",
                          "No robot with ID=%d found.\n", robotID);
      }
      
    } else {
      PRINT_NAMED_ERROR("CozmoGameImpl.GetRobotByID",
                        "Cannot get robot ID for game running as client.\n");
    }
    
    return robot;
  }
  
  void CozmoGameImpl::ProcessBadType_U2G_Message(U2G_Message::Type type)
  {
    PRINT_NAMED_WARNING("CozmoGameImpl.ProcessBadType",
                        "Got unknown message with id %d.\n",
                        type);
  }
  
  void CozmoGameImpl::Process_Ping(U2G_Ping const& msg)
  {
    
    _lastPingTimeFromUI_sec = BaseStationTimer::getInstance()->GetCurrentTimeInSeconds();
    
    // Check to see if the ping counter is sequential or if we've dropped packets/pings
    const u32 counterDiff = msg.counter - _lastPingCounterFromUI;
    _lastPingCounterFromUI = msg.counter;
    
    if(counterDiff > 1) {
      PRINT_NAMED_WARNING("CozmoGameImpl.Update",
                          "Counter difference > 1 betweeen last two pings from UI. (Difference was %d.)\n",
                          counterDiff);
      
      // TODO: Take action if we've dropped pings?
    }
    
  }
  
  void CozmoGameImpl::Process_ConnectToRobot(U2G_ConnectToRobot const& msg)
  {
    // Tell the game to connect to a robot, using a signal
    // CozmoGameSignals::ConnectToRobotSignal().emit(msg.robotID);
    
    const bool success = ConnectToRobot(msg.robotID);
    if(success) {
      PRINT_NAMED_INFO("CozmoGameImpl.ProcessMessage", "Connected to robot %d!\n", msg.robotID);
    } else {
      PRINT_NAMED_ERROR("CozmoGameImpl.ProcessMessage", "Failed to connect to robot %d!\n", msg.robotID);
    }
  }
  
  void CozmoGameImpl::Process_ConnectToUiDevice(U2G_ConnectToUiDevice const& msg)
  {
    // Tell the game to connect to a UI device, using a signal?
    // CozmoGameSignals::ConnectToUiDeviceSignal().emit(msg.deviceID);
    
    const bool success = ConnectToUiDevice(msg.deviceID);
    if(success) {
      PRINT_NAMED_INFO("CozmoGameImpl.ProcessMessage", "Connected to UI device %d!\n", msg.deviceID);
    } else {
      PRINT_NAMED_ERROR("CozmoGameImpl.ProcessMessage", "Failed to connect to UI device %d!\n", msg.deviceID);
    }
  }
  
  void CozmoGameImpl::Process_DisconnectFromUiDevice(U2G_DisconnectFromUiDevice const& msg)
  {
    // Do this with a signal?
    _uiComms.DisconnectDeviceByID(msg.deviceID);
    PRINT_NAMED_INFO("CozmoGameImpl.ProcessMessage", "Disconnected from UI device %d!\n", msg.deviceID);
    
    if(_uiComms.GetNumConnectedDevices() == 0) {
      PRINT_NAMED_INFO("CozmoGameImpl.ProcessMessage",
                       "Last UI device just disconnected: forcing re-initialization.\n");
      Init(_config);
    }
  }
  
  void CozmoGameImpl::Process_ForceAddRobot(U2G_ForceAddRobot const& msg)
  {
    char ip[16];
    assert(msg.ipAddress.size() <= 16);
    std::copy(msg.ipAddress.begin(), msg.ipAddress.end(), ip);
    ForceAddRobot(msg.robotID, ip, msg.isSimulated);
  }
  
  void CozmoGameImpl::Process_StartEngine(U2G_StartEngine const& msg)
  {
    // Populate the Json configuration from the message members:
    Json::Value config;
    
    // Viz Host IP:
    char ip[16];
    assert(msg.vizHostIP.size() <= 16);
    std::copy(msg.vizHostIP.begin(), msg.vizHostIP.end(), ip);
    config[AnkiUtil::kP_VIZ_HOST_IP] = ip;
    
    config[AnkiUtil::kP_AS_HOST] = msg.asHost;
    
    // Start the engine with that configuration
    StartEngine(config);
    
  }
  
  void CozmoGameImpl::Process_DriveWheels(U2G_DriveWheels const& msg)
  {
    // TODO: Get robot ID from message or the one corresponding to the UI that sent the message?
    const RobotID_t robotID = 1;
    Robot* robot = GetRobotByID(robotID);
    
    if(robot != nullptr) {
      if(robot->AreWheelsLockeD()) {
        PRINT_NAMED_INFO("CozmoGameImpl.Process_DriveWheels.WheelsLocked",
                         "Ignoring U2G_DriveWheels while wheels are locked.\n");
      } else {
        robot->DriveWheels(msg.lwheel_speed_mmps, msg.rwheel_speed_mmps);
      }
    }
  }
  
  void CozmoGameImpl::Process_TurnInPlace(U2G_TurnInPlace const& msg)
  {
    Robot* robot = GetRobotByID(msg.robotID);
    
    if(robot != nullptr) {
      robot->GetActionList().AddAction(new TurnInPlaceAction(msg.angle_rad));
    }
  }
  
  void CozmoGameImpl::Process_MoveHead(U2G_MoveHead const& msg)
  {
    // TODO: Get robot ID from message or the one corresponding to the UI that sent the message?
    const RobotID_t robotID = 1;
    Robot* robot = GetRobotByID(robotID);
    
    if(robot != nullptr) {
      if(robot->IsHeadLocked()) {
        PRINT_NAMED_INFO("CozmoGameImpl.Process_MoveHead.HeadLocked",
                         "Ignoring U2G_MoveHead while head is locked.\n");
      } else {
        robot->MoveHead(msg.speed_rad_per_sec);
      }
    }
  }
  
  void CozmoGameImpl::Process_MoveLift(U2G_MoveLift const& msg)
  {
    // TODO: Get robot ID from message or the one corresponding to the UI that sent the message?
    const RobotID_t robotID = 1;
    Robot* robot = GetRobotByID(robotID);
    
    if(robot != nullptr) {
      if(robot->IsLiftLocked()) {
        PRINT_NAMED_INFO("CozmoGameImpl.Process_MoveLift.LiftLocked",
                         "Ignoring U2G_MoveLift while lift is locked.\n");
      } else {
        robot->MoveLift(msg.speed_rad_per_sec);
      }
    }
  }
  
  void CozmoGameImpl::Process_SetHeadAngle(U2G_SetHeadAngle const& msg)
  {
    // TODO: Get robot ID from message or the one corresponding to the UI that sent the message?
    const RobotID_t robotID = 1;
    Robot* robot = GetRobotByID(robotID);
    
    if(robot != nullptr) {
      if(robot->IsHeadLocked()) {
        PRINT_NAMED_INFO("CozmoGameImpl.Process_SetHeadAngle.HeadLocked",
                         "Ignoring U2G_SetHeadAngle while head is locked.\n");
      } else {
        robot->DisableTrackHeadToObject();
        robot->MoveHeadToAngle(msg.angle_rad, msg.max_speed_rad_per_sec, msg.accel_rad_per_sec2);
      }
    }
  }
  
  void CozmoGameImpl::Process_TrackHeadToObject(U2G_TrackHeadToObject const& msg)
  {
    Robot* robot = GetRobotByID(msg.robotID);
    
    if(robot != nullptr) {
      if(robot->IsHeadLocked()) {
        PRINT_NAMED_INFO("CozmoGameImpl.Process_TrackHeadToObject.HeadLocked",
                         "Ignoring U2G_TrackHeadToObject while head is locked.\n");
      } else {
        robot->EnableTrackHeadToObject(msg.objectID);
      }
    }
  }
  
  
  void CozmoGameImpl::Process_FaceObject(U2G_FaceObject const& msg)
  {
    Robot* robot = GetRobotByID(msg.robotID);
    
    if(robot != nullptr) {
      ObjectID objectID;
      if(msg.objectID == u32_MAX) {
        objectID = robot->GetBlockWorld().GetSelectedObject();
      } else {
        objectID = msg.objectID;
      }
      robot->GetActionList().AddAction(new FaceObjectAction(objectID, msg.turnAngleTol,
                                                            msg.maxTurnAngle,
                                                            msg.headTrackWhenDone));
    }
  }
  
  void CozmoGameImpl::Process_StopAllMotors(U2G_StopAllMotors const& msg)
  {
    // TODO: Get robot ID from message or the one corresponding to the UI that sent the message?
    const RobotID_t robotID = 1;
    Robot* robot = GetRobotByID(robotID);
    
    if(robot != nullptr) {
      robot->StopAllMotors();
    }
  }
  
  void CozmoGameImpl::Process_SetLiftHeight(U2G_SetLiftHeight const& msg)
  {
    // TODO: Get robot ID from message or the one corresponding to the UI that sent the message?
    const RobotID_t robotID = 1;
    Robot* robot = GetRobotByID(robotID);
    
    if(robot != nullptr) {
      
      if(robot->IsLiftLocked()) {
        PRINT_NAMED_INFO("CozmoGameImpl.Process_SetLiftHeight.LiftLocked",
                         "Ignoring U2G_SetLiftHeight while lift is locked.\n");
      } else {
        // Special case if commanding low dock height
        if (msg.height_mm == LIFT_HEIGHT_LOWDOCK) {
          if(robot->IsCarryingObject()) {
            // Put the block down right here
            U2G_PlaceObjectOnGroundHere m;
            Process_PlaceObjectOnGroundHere(m);
            return;
          }
        }
        
        robot->MoveLiftToHeight(msg.height_mm, msg.max_speed_rad_per_sec, msg.accel_rad_per_sec2);
      }
    }
  }
  
  void CozmoGameImpl::Process_SetRobotImageSendMode(U2G_SetRobotImageSendMode const& msg)
  {
    // TODO: Get robot ID from message or the one corresponding to the UI that sent the message?
    const RobotID_t robotID = 1;
    Robot* robot = GetRobotByID(robotID);
    
    if(robot != nullptr) {
      
      if (msg.mode == ISM_OFF) {
        robot->GetBlockWorld().EnableDraw(false);
      } else if (msg.mode == ISM_STREAM) {
        robot->GetBlockWorld().EnableDraw(true);
      }
      
      robot->RequestImage((ImageSendMode_t)msg.mode,
                          (Vision::CameraResolution)msg.resolution);
    }
  }
  
  void CozmoGameImpl::Process_ImageRequest(U2G_ImageRequest const& msg)
  {
    SetImageSendMode(msg.robotID, static_cast<ImageSendMode_t>(msg.mode));
  }
  
  void CozmoGameImpl::Process_SaveImages(U2G_SaveImages const& msg)
  {
    const RobotID_t robotID = 1;
    Robot* robot = GetRobotByID(robotID);
    
    if(robot != nullptr) {
      printf("Saving image mode %d\n", msg.mode);
      robot->SetSaveImageMode((SaveMode_t)msg.mode);
    }
  }
  
  void CozmoGameImpl::Process_SaveRobotState(U2G_SaveRobotState const& msg)
  {
    const RobotID_t robotID = 1;
    Robot* robot = GetRobotByID(robotID);
    
    if(robot != nullptr) {
    printf("Saving robot state: %d\n", msg.mode);
      robot->SetSaveStateMode((SaveMode_t)msg.mode);
    }
  }
  
  void CozmoGameImpl::Process_EnableDisplay(U2G_EnableDisplay const& msg)
  {
    VizManager::getInstance()->ShowObjects(msg.enable);
  }
  
  void CozmoGameImpl::Process_SetHeadlights(U2G_SetHeadlights const& msg)
  {
    // TODO: Get robot ID from message or the one corresponding to the UI that sent the message?
    const RobotID_t robotID = 1;
    Robot* robot = GetRobotByID(robotID);
    
    if(robot != nullptr) {
      robot->SetHeadlight(msg.intensity);
    }
  }
  
  void CozmoGameImpl::Process_GotoPose(U2G_GotoPose const& msg)
  {
    // TODO: Get robot ID from message or the one corresponding to the UI that sent the message?
    const RobotID_t robotID = 1;
    Robot* robot = GetRobotByID(robotID);
    
    if(robot != nullptr) {
      // TODO: Add ability to indicate z too!
      // TODO: Better way to specify the target pose's parent
      Pose3d targetPose(msg.rad, Z_AXIS_3D(), Vec3f(msg.x_mm, msg.y_mm, 0), robot->GetWorldOrigin());
      targetPose.SetName("GotoPoseTarget");
      robot->GetActionList().AddAction(new DriveToPoseAction(targetPose, msg.useManualSpeed));
    }
  }
  
  void CozmoGameImpl::Process_PlaceObjectOnGround(U2G_PlaceObjectOnGround const& msg)
  {
    // TODO: Get robot ID from message or the one corresponding to the UI that sent the message?
    const RobotID_t robotID = 1;
    Robot* robot = GetRobotByID(robotID);
    
    if(robot != nullptr) {
      // Create an action to drive to specied pose and then put down the carried
      // object.
      // TODO: Better way to set the object's z height and parent? (This assumes object's origin is 22mm off the ground!)
      Pose3d targetPose(msg.rad, Z_AXIS_3D(), Vec3f(msg.x_mm, msg.y_mm, 22.f), robot->GetWorldOrigin());
      robot->GetActionList().AddAction(new PlaceObjectOnGroundAtPoseAction(*robot, targetPose, msg.useManualSpeed));
    }
  }
  
  void CozmoGameImpl::Process_PlaceObjectOnGroundHere(U2G_PlaceObjectOnGroundHere const& msg)
  {
    // TODO: Get robot ID from message or the one corresponding to the UI that sent the message?
    const RobotID_t robotID = 1;
    Robot* robot = GetRobotByID(robotID);
    
    if(robot != nullptr) {
      robot->GetActionList().AddAction(new PlaceObjectOnGroundAction());
    }
  }
  
  void CozmoGameImpl::Process_ExecuteTestPlan(U2G_ExecuteTestPlan const& msg)
  {
    // TODO: Get robot ID from message or the one corresponding to the UI that sent the message?
    const RobotID_t robotID = 1;
    Robot* robot = GetRobotByID(robotID);
    
    if(robot != nullptr) {
      robot->ExecuteTestPath();
    }
  }
  
  void CozmoGameImpl::Process_SetRobotCarryingObject(U2G_SetRobotCarryingObject const& msg)
  {
    Robot* robot = GetRobotByID(msg.robotID);
    if(robot != nullptr) {
      if(msg.objectID < 0) {
        robot->UnSetCarryingObject();
      } else {
        ObjectID whichObject;
        whichObject = msg.objectID;
        robot->SetCarryingObject(whichObject);
      }
    }
  }
  
  void CozmoGameImpl::Process_ClearAllBlocks(U2G_ClearAllBlocks const& msg)
  {
    // TODO: Get robot ID from message or the one corresponding to the UI that sent the message?
    const RobotID_t robotID = 1;
    Robot* robot = GetRobotByID(robotID);
    
    if(robot != nullptr) {
      VizManager::getInstance()->EraseAllVizObjects();
      robot->GetBlockWorld().ClearObjectsByFamily(BlockWorld::ObjectFamily::BLOCKS);
      robot->GetBlockWorld().ClearObjectsByFamily(BlockWorld::ObjectFamily::RAMPS);
    }
  }
  
  void CozmoGameImpl::Process_SelectNextObject(U2G_SelectNextObject const& msg)
  {
    // TODO: Get robot ID from message or the one corresponding to the UI that sent the message?
    const RobotID_t robotID = 1;
    Robot* robot = GetRobotByID(robotID);
    
    if(robot != nullptr) {
      robot->GetBlockWorld().CycleSelectedObject();
    }
  }
  
  void CozmoGameImpl::Process_PickAndPlaceObject(U2G_PickAndPlaceObject const& msg)
  {
    // TODO: Get robot ID from message or the one corresponding to the UI that sent the message?
    const RobotID_t robotID = 1;
    Robot* robot = GetRobotByID(robotID);
    
    if(robot != nullptr) {
      const u8 numRetries = 0;
      
      ObjectID selectedObjectID;
      if(msg.objectID < 0) {
        selectedObjectID = robot->GetBlockWorld().GetSelectedObject();
      } else {
        selectedObjectID = msg.objectID;
      }
      
      if(static_cast<bool>(msg.usePreDockPose)) {
        robot->GetActionList().AddAction(new DriveToPickAndPlaceObjectAction(selectedObjectID, msg.useManualSpeed), numRetries);
      } else {
        PickAndPlaceObjectAction* action = new PickAndPlaceObjectAction(selectedObjectID, msg.useManualSpeed);
        action->SetPreActionPoseAngleTolerance(-1.f); // disable pre-action pose distance check
        robot->GetActionList().AddAction(action, numRetries);
      }
    }
  }
  
  void CozmoGameImpl::Process_TraverseObject(U2G_TraverseObject const& msg)
  {
    // TODO: Get robot ID from message or the one corresponding to the UI that sent the message?
    const RobotID_t robotID = 1;
    Robot* robot = GetRobotByID(robotID);
    
    if(robot != nullptr) {
      
      const u8 numRetries = 0;
      
      ObjectID selectedObjectID = robot->GetBlockWorld().GetSelectedObject();
      
      if(static_cast<bool>(msg.usePreDockPose)) {
        robot->GetActionList().AddAction(new DriveToAndTraverseObjectAction(selectedObjectID, msg.useManualSpeed), numRetries);
      } else {
        TraverseObjectAction* action = new TraverseObjectAction(selectedObjectID, msg.useManualSpeed);
        robot->GetActionList().AddAction(action, numRetries);
      }
      
    }
  }
  
  
  void CozmoGameImpl::Process_ExecuteBehavior(U2G_ExecuteBehavior const& msg)
  {
    // TODO: Get robot ID from message or the one corresponding to the UI that sent the message?
    const RobotID_t robotID = 1;
    Robot* robot = GetRobotByID(robotID);
    
    if(robot != nullptr) {
      robot->StartBehaviorMode(static_cast<BehaviorManager::Mode>(msg.behaviorMode));
    }
  }
  
  void CozmoGameImpl::Process_SetBehaviorState(U2G_SetBehaviorState const& msg)
  {
    // TODO: Get robot ID from message or the one corresponding to the UI that sent the message?
    const RobotID_t robotID = 1;
    Robot* robot = GetRobotByID(robotID);
    
    if(robot != nullptr) {
      robot->SetBehaviorState(static_cast<BehaviorManager::BehaviorState>(msg.behaviorState));
    }
  }
  
  void CozmoGameImpl::Process_AbortPath(U2G_AbortPath const& msg)
  {
    // TODO: Get robot ID from message or the one corresponding to the UI that sent the message?
    const RobotID_t robotID = 1;
    Robot* robot = GetRobotByID(robotID);
    
    if(robot != nullptr) {
      robot->ClearPath();
    }
  }
  
  void CozmoGameImpl::Process_AbortAll(U2G_AbortAll const& msg)
  {
    // TODO: Get robot ID from message or the one corresponding to the UI that sent the message?
    const RobotID_t robotID = 1;
    Robot* robot = GetRobotByID(robotID);
    
    if(robot != nullptr) {
      robot->AbortAll();
    }
  }
  
  void CozmoGameImpl::Process_DrawPoseMarker(U2G_DrawPoseMarker const& msg)
  {
    // TODO: Get robot ID from message or the one corresponding to the UI that sent the message?
    const RobotID_t robotID = 1;
    Robot* robot = GetRobotByID(robotID);
    
    if(robot != nullptr && robot->IsCarryingObject()) {
      Pose3d targetPose(msg.rad, Z_AXIS_3D(), Vec3f(msg.x_mm, msg.y_mm, 0));
      Quad2f objectFootprint = robot->GetBlockWorld().GetObjectByID(robot->GetCarryingObject())->GetBoundingQuadXY(targetPose);
      VizManager::getInstance()->DrawPoseMarker(0, objectFootprint, ::Anki::NamedColors::GREEN);
    }
  }
  
  void CozmoGameImpl::Process_ErasePoseMarker(U2G_ErasePoseMarker const& msg)
  {
    VizManager::getInstance()->EraseAllQuadsWithType(VIZ_QUAD_POSE_MARKER);
  }

  void CozmoGameImpl::Process_SetWheelControllerGains(U2G_SetWheelControllerGains const& msg)
  {
    // TODO: Get robot ID from message or the one corresponding to the UI that sent the message?
    const RobotID_t robotID = 1;
    Robot* robot = GetRobotByID(robotID);
    
    if(robot != nullptr) {
      robot->SetWheelControllerGains(msg.kpLeft, msg.kiLeft, msg.maxIntegralErrorLeft,
                                     msg.kpRight, msg.kiRight, msg.maxIntegralErrorRight);
    }
  }

  
  void CozmoGameImpl::Process_SetHeadControllerGains(U2G_SetHeadControllerGains const& msg)
  {
    // TODO: Get robot ID from message or the one corresponding to the UI that sent the message?
    const RobotID_t robotID = 1;
    Robot* robot = GetRobotByID(robotID);
    
    if(robot != nullptr) {
      robot->SetHeadControllerGains(msg.kp, msg.ki, msg.maxIntegralError);
    }
  }
  
  void CozmoGameImpl::Process_SetLiftControllerGains(U2G_SetLiftControllerGains const& msg)
  {
    // TODO: Get robot ID from message or the one corresponding to the UI that sent the message?
    const RobotID_t robotID = 1;
    Robot* robot = GetRobotByID(robotID);
    
    if(robot != nullptr) {
      robot->SetLiftControllerGains(msg.kp, msg.ki, msg.maxIntegralError);
    }
  }
  
  void CozmoGameImpl::Process_SelectNextSoundScheme(U2G_SelectNextSoundScheme const& msg)
  {
    SoundSchemeID_t nextSoundScheme = (SoundSchemeID_t)(SoundManager::getInstance()->GetScheme() + 1);
    if (nextSoundScheme == NUM_SOUND_SCHEMES) {
      nextSoundScheme = SOUND_SCHEME_COZMO;
    }
    printf("Sound scheme: %d\n", nextSoundScheme);
    SoundManager::getInstance()->SetScheme(nextSoundScheme);
  }
  
  void CozmoGameImpl::Process_StartTestMode(U2G_StartTestMode const& msg)
  {
    // TODO: Get robot ID from message or the one corresponding to the UI that sent the message?
    const RobotID_t robotID = 1;
    Robot* robot = GetRobotByID(robotID);
    
    if(robot != nullptr) {
      robot->StartTestMode((TestMode)msg.mode, msg.p1, msg.p2, msg.p3);
    }
  }
  
  void CozmoGameImpl::Process_IMURequest(U2G_IMURequest const& msg)
  {
    // TODO: Get robot ID from message or the one corresponding to the UI that sent the message?
    const RobotID_t robotID = 1;
    Robot* robot = GetRobotByID(robotID);
    
    if(robot != nullptr) {
      robot->RequestIMU(msg.length_ms);
    }
  }
  
  void CozmoGameImpl::Process_PlayAnimation(U2G_PlayAnimation const& msg)
  {
    // TODO: Get robot ID from message or the one corresponding to the UI that sent the message?
    const RobotID_t robotID = 1;
    Robot* robot = GetRobotByID(robotID);
    
    if(robot != nullptr) {
      robot->PlayAnimation(&(msg.animationName[0]), msg.numLoops);
    }
  }
  
  void CozmoGameImpl::Process_ReadAnimationFile(U2G_ReadAnimationFile const& msg)
  {
    // TODO: Get robot ID from message or the one corresponding to the UI that sent the message?
    const RobotID_t robotID = 1;
    Robot* robot = GetRobotByID(robotID);
    
    if(robot != nullptr) {
      robot->ReadAnimationFile();
    }
  }
  
  void CozmoGameImpl::Process_StartFaceTracking(U2G_StartFaceTracking const& msg)
  {
    // TODO: Get robot ID from message or the one corresponding to the UI that sent the message?
    const RobotID_t robotID = 1;
    Robot* robot = GetRobotByID(robotID);
    
    if(robot != nullptr) {
      robot->StartFaceTracking(msg.timeout_sec);
    }
  }
  
  void CozmoGameImpl::Process_StopFaceTracking(U2G_StopFaceTracking const& msg)
  {
    // TODO: Get robot ID from message or the one corresponding to the UI that sent the message?
    const RobotID_t robotID = 1;
    Robot* robot = GetRobotByID(robotID);
    
    if(robot != nullptr) {
      robot->StopFaceTracking();
    }
  }
  
  void CozmoGameImpl::Process_SetVisionSystemParams(U2G_SetVisionSystemParams const& msg)
  {
    // TODO: Get robot ID from message or the one corresponding to the UI that sent the message?
    const RobotID_t robotID = 1;
    Robot* robot = GetRobotByID(robotID);
    
    if(robot != nullptr) {
      
      VisionSystemParams_t p;
      p.autoexposureOn = msg.autoexposureOn;
      p.exposureTime = msg.exposureTime;
      p.integerCountsIncrement = msg.integerCountsIncrement;
      p.minExposureTime = msg.minExposureTime;
      p.maxExposureTime = msg.maxExposureTime;
      p.percentileToMakeHigh = msg.percentileToMakeHigh;
      p.highValue = msg.highValue;
      p.limitFramerate = msg.limitFramerate;
      
      robot->SendVisionSystemParams(p);
    }
  }
  
  void CozmoGameImpl::Process_SetFaceDetectParams(U2G_SetFaceDetectParams const& msg)
  {
    // TODO: Get robot ID from message or the one corresponding to the UI that sent the message?
    const RobotID_t robotID = 1;
    Robot* robot = GetRobotByID(robotID);
    
    if(robot != nullptr) {
      FaceDetectParams_t p;
      p.scaleFactor = msg.scaleFactor;
      p.minNeighbors = msg.minNeighbors;
      p.minObjectHeight = msg.minObjectHeight;
      p.minObjectWidth = msg.minObjectWidth;
      p.maxObjectHeight = msg.maxObjectHeight;
      p.maxObjectWidth = msg.maxObjectWidth;
      
      robot->SendFaceDetectParams(p);
    }
  }
  
  void CozmoGameImpl::Process_StartLookingForMarkers(U2G_StartLookingForMarkers const& msg)
  {
    // TODO: Get robot ID from message or the one corresponding to the UI that sent the message?
    const RobotID_t robotID = 1;
    Robot* robot = GetRobotByID(robotID);
    
    if(robot != nullptr) {
      robot->StartLookingForMarkers();
    }
  }
  
  void CozmoGameImpl::Process_StopLookingForMarkers(U2G_StopLookingForMarkers const& msg)
  {
    // TODO: Get robot ID from message or the one corresponding to the UI that sent the message?
    const RobotID_t robotID = 1;
    Robot* robot = GetRobotByID(robotID);
    
    if(robot != nullptr) {
      robot->StopLookingForMarkers();
    }
  }
  
<<<<<<< HEAD
  
  void CozmoGameImpl::ProcessMessage(U2G_SetActiveObjectLEDs const& msg)
  {
    Robot* robot = GetRobotByID(msg.robotID);
    
    if(robot != nullptr) {
      assert(msg.objectID <= s32_MAX);
      ObjectID whichObject;
      whichObject = msg.objectID;
      
      robot->SetObjectLights(whichObject,
                             static_cast<WhichLEDs>(msg.whichLEDs),
                             msg.color, msg.onPeriod_ms, msg.offPeriod_ms,
                             msg.turnOffUnspecifiedLEDs,
                             msg.makeRelative, Point2f(msg.relativeToX, msg.relativeToY));

      /*
      ActiveCube* activeCube = robot->GetActiveObject(whichObject);
      if(activeCube != nullptr) {
        activeCube->SetLEDs(static_cast<ActiveCube::WhichLEDs>(msg.whichLEDs),
                            msg.color, msg.onPeriod_ms, msg.offPeriod_ms);
        
        if(msg.makeRelative) {
          activeCube->MakeStateRelativeToXY(Point2f(msg.relativeToX, msg.relativeToY));
        }
        
             }
       */
    }
  }
  
  void CozmoGameImpl::ProcessMessage(U2G_SetAllActiveObjectLEDs const& msg)
  {
    Robot* robot = GetRobotByID(msg.robotID);
    
    if(robot != nullptr) {
      assert(msg.objectID <= s32_MAX);
      ObjectID whichObject;
      whichObject = msg.objectID;
      ActiveCube* activeCube = robot->GetActiveObject(whichObject);
      if(activeCube != nullptr) {
        activeCube->SetLEDs(msg.color, msg.onPeriod_ms, msg.offPeriod_ms);
        
        if(msg.makeRelative) {
          activeCube->MakeStateRelativeToXY(Point2f(msg.relativeToX, msg.relativeToY));
        }
      }
    }
  }

  void CozmoGameImpl::ProcessMessage(U2G_VisionWhileMoving const& msg)
=======
  void CozmoGameImpl::Process_VisionWhileMoving(U2G_VisionWhileMoving const& msg)
>>>>>>> 12fbedb7
  {
    if(_isHost) {
      CozmoEngineHost* cozmoEngineHost = reinterpret_cast<CozmoEngineHost*>(_cozmoEngine);
      
      if(cozmoEngineHost == nullptr) {
        PRINT_NAMED_ERROR("CozmoGameImpl.ProcessMessage",
                          "Could not reinterpret cozmoEngine as a cozmoEngineHost.\n");
      }
      
      const std::vector<RobotID_t>& robotIDs = cozmoEngineHost->GetRobotIDList();
      
      for(auto robotID : robotIDs) {
        Robot* robot = cozmoEngineHost->GetRobotByID(robotID);
        if(robot == nullptr) {
          PRINT_NAMED_ERROR("CozmoGameImpl.ProcessMessage",
                            "No robot with ID=%d found, even though it is in the ID list.\n", robotID);
        } else {
          robot->EnableVisionWhileMoving(msg.enable);
        }
      }
    } else {
      PRINT_NAMED_ERROR("CozmoGameImpl.ProcessMessage.VisionWhileMoving",
                        "Cannot process VisionWhileMoving message on a client engine.\n");
    }
  }
  
  
}
}<|MERGE_RESOLUTION|>--- conflicted
+++ resolved
@@ -44,71 +44,7 @@
   void CozmoGameImpl::RegisterCallbacksU2G()
   {
     _uiMsgHandler.RegisterCallbackForMessage([this](const U2G_Message& msg) {
-<<<<<<< HEAD
-      switch (msg.GetType()) {
-        case U2G_Message::Type::INVALID:
-          break;
-          
-        REGISTER_CALLBACK(Ping)
-        REGISTER_CALLBACK(ConnectToRobot)
-        REGISTER_CALLBACK(ConnectToUiDevice)
-        REGISTER_CALLBACK(DisconnectFromUiDevice)
-        REGISTER_CALLBACK(ForceAddRobot)
-        REGISTER_CALLBACK(StartEngine)
-        REGISTER_CALLBACK(DriveWheels)
-        REGISTER_CALLBACK(TurnInPlace)
-        REGISTER_CALLBACK(MoveHead)
-        REGISTER_CALLBACK(MoveLift)
-        REGISTER_CALLBACK(SetLiftHeight)
-        REGISTER_CALLBACK(SetHeadAngle)
-        REGISTER_CALLBACK(TrackHeadToObject)
-        REGISTER_CALLBACK(StopAllMotors)
-        REGISTER_CALLBACK(ImageRequest)
-        REGISTER_CALLBACK(SetRobotImageSendMode)
-        REGISTER_CALLBACK(SaveImages)
-        REGISTER_CALLBACK(SaveRobotState)
-        REGISTER_CALLBACK(EnableDisplay)
-        REGISTER_CALLBACK(SetHeadlights)
-        REGISTER_CALLBACK(GotoPose)
-        REGISTER_CALLBACK(PlaceObjectOnGround)
-        REGISTER_CALLBACK(PlaceObjectOnGroundHere)
-        REGISTER_CALLBACK(ExecuteTestPlan)
-        REGISTER_CALLBACK(SetRobotCarryingObject)
-        REGISTER_CALLBACK(SelectNextObject)
-        REGISTER_CALLBACK(PickAndPlaceObject)
-        REGISTER_CALLBACK(TraverseObject)
-        REGISTER_CALLBACK(ClearAllBlocks)
-        REGISTER_CALLBACK(VisionWhileMoving)
-        REGISTER_CALLBACK(ExecuteBehavior)
-        REGISTER_CALLBACK(SetBehaviorState)
-        REGISTER_CALLBACK(AbortPath)
-        REGISTER_CALLBACK(AbortAll)
-        REGISTER_CALLBACK(DrawPoseMarker)
-        REGISTER_CALLBACK(ErasePoseMarker)
-        REGISTER_CALLBACK(SetHeadControllerGains)
-        REGISTER_CALLBACK(SetLiftControllerGains)
-        REGISTER_CALLBACK(SelectNextSoundScheme)
-        REGISTER_CALLBACK(StartTestMode)
-        REGISTER_CALLBACK(IMURequest)
-        REGISTER_CALLBACK(PlayAnimation)
-        REGISTER_CALLBACK(ReadAnimationFile)
-        REGISTER_CALLBACK(StartFaceTracking)
-        REGISTER_CALLBACK(StopFaceTracking)
-        REGISTER_CALLBACK(StartLookingForMarkers)
-        REGISTER_CALLBACK(StopLookingForMarkers)
-        REGISTER_CALLBACK(SetVisionSystemParams)
-        REGISTER_CALLBACK(SetFaceDetectParams)
-        REGISTER_CALLBACK(SetActiveObjectLEDs)
-        REGISTER_CALLBACK(SetAllActiveObjectLEDs)
-          
-        default:
-          PRINT_NAMED_ERROR("CozmoGameImpl.RegisterCallbacksU2G",
-                            "Should not reach default case in message type switch "
-                            "statement (type=%d).\n", msg.GetType());
-      }
-=======
 #include "comms/messaging/UiMessageDefinitionsU2G_switch.def"
->>>>>>> 12fbedb7
     });
   } // RegisterCallbacksU2G()
   
@@ -812,9 +748,8 @@
     }
   }
   
-<<<<<<< HEAD
-  
-  void CozmoGameImpl::ProcessMessage(U2G_SetActiveObjectLEDs const& msg)
+  
+  void CozmoGameImpl::Process_SetActiveObjectLEDs(U2G_SetActiveObjectLEDs const& msg)
   {
     Robot* robot = GetRobotByID(msg.robotID);
     
@@ -844,7 +779,7 @@
     }
   }
   
-  void CozmoGameImpl::ProcessMessage(U2G_SetAllActiveObjectLEDs const& msg)
+  void CozmoGameImpl::Process_SetAllActiveObjectLEDs(U2G_SetAllActiveObjectLEDs const& msg)
   {
     Robot* robot = GetRobotByID(msg.robotID);
     
@@ -863,10 +798,7 @@
     }
   }
 
-  void CozmoGameImpl::ProcessMessage(U2G_VisionWhileMoving const& msg)
-=======
   void CozmoGameImpl::Process_VisionWhileMoving(U2G_VisionWhileMoving const& msg)
->>>>>>> 12fbedb7
   {
     if(_isHost) {
       CozmoEngineHost* cozmoEngineHost = reinterpret_cast<CozmoEngineHost*>(_cozmoEngine);
