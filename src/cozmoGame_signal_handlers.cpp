/**
 * File: cozmoGame_U2G_callbacks.cpp
 *
 * Author: Andrew Stein
 * Date:   2/9/2015
 *
 * Description: Implements handlers for signals picked up by CozmoGame
 *
 * Copyright: Anki, Inc. 2015
 **/

#include "cozmoGame_impl.h"

//#include "anki/cozmo/shared/cozmoConfig.h"

//#include "anki/cozmo/basestation/cozmoActions.h"
#include "anki/cozmo/basestation/robot.h"
#include "anki/cozmo/game/signals/cozmoGameSignals.h"

namespace Anki {
namespace Cozmo {


#pragma mark - Base Class Signal Handlers
  
  void CozmoGameImpl::SetupSignalHandlers()
  {
    auto cbDeviceDetectedVisionMarkerSignal = [this](uint8_t engineID, uint32_t markerType,
                                                     float x_upperLeft,  float y_upperLeft,
                                                     float x_lowerLeft,  float y_lowerLeft,
                                                     float x_upperRight, float y_upperRight,
                                                     float x_lowerRight, float y_lowerRight) {
      this->HandleDeviceDetectedVisionMarkerSignal(engineID, markerType,
                                                   x_upperLeft,  y_upperLeft,
                                                   x_lowerLeft,  y_lowerLeft,
                                                   x_upperRight, y_upperRight,
                                                   x_lowerRight, y_lowerRight);
    };
    
    _signalHandles.emplace_back( CozmoEngineSignals::DeviceDetectedVisionMarkerSignal().ScopedSubscribe(cbDeviceDetectedVisionMarkerSignal));
    
    auto cbRobotConnectedSignal = [this](RobotID_t robotID, bool successful) {
      this->HandleRobotConnectedSignal(robotID, successful);
    };
    _signalHandles.emplace_back( CozmoEngineSignals::RobotConnectedSignal().ScopedSubscribe(cbRobotConnectedSignal));
    
    auto cbRobotDisconnectedSignal = [this](RobotID_t robotID, float timeSinceLastMsg_sec) {
      this->HandleRobotDisconnectedSignal(robotID, timeSinceLastMsg_sec);
    };
    _signalHandles.emplace_back( CozmoEngineSignals::RobotDisconnectedSignal().ScopedSubscribe(cbRobotDisconnectedSignal));
    
    auto cbUiDeviceConnectedSignal = [this](UserDeviceID_t deviceID, bool successful) {
      this->HandleUiDeviceConnectedSignal(deviceID, successful);
    };
    _signalHandles.emplace_back( CozmoGameSignals::UiDeviceConnectedSignal().ScopedSubscribe(cbUiDeviceConnectedSignal));
    
    auto cbRobotAvailableSignal = [this](RobotID_t robotID) {
      this->HandleRobotAvailableSignal(robotID);
    };
    _signalHandles.emplace_back( CozmoEngineSignals::RobotAvailableSignal().ScopedSubscribe(cbRobotAvailableSignal));
    
    auto cbUiDeviceAvailableSignal = [this](UserDeviceID_t deviceID) {
      this->HandleUiDeviceAvailableSignal(deviceID);
    };
    _signalHandles.emplace_back( CozmoGameSignals::UiDeviceAvailableSignal().ScopedSubscribe(cbUiDeviceAvailableSignal));
    
    auto cbPlaySoundForRobotSignal = [this](RobotID_t robotID, u32 soundID, u8 numLoops, u8 volume) {
      this->HandlePlaySoundForRobotSignal(robotID, soundID, numLoops, volume);
    };
    _signalHandles.emplace_back( CozmoEngineSignals::PlaySoundForRobotSignal().ScopedSubscribe(cbPlaySoundForRobotSignal));
    
    auto cbStopSoundForRobotSignal = [this](RobotID_t robotID) {
      this->HandleStopSoundForRobotSignal(robotID);
    };
    _signalHandles.emplace_back( CozmoEngineSignals::StopSoundForRobotSignal().ScopedSubscribe(cbStopSoundForRobotSignal));
    
    auto cbRobotObservedObjectSignal = [this](uint8_t robotID, uint32_t objectFamily,
                                              uint32_t objectType, uint32_t objectID,
                                              float x_upperLeft,  float y_upperLeft,
                                              float width,  float height) {
      this->HandleRobotObservedObjectSignal(robotID, objectFamily, objectType, objectID, x_upperLeft, y_upperLeft, width, height);
    };
    _signalHandles.emplace_back( CozmoEngineSignals::RobotObservedObjectSignal().ScopedSubscribe(cbRobotObservedObjectSignal));
    
    auto cbRobotObservedNothingSignal = [this](uint8_t robotID) {
      this->HandleRobotObservedNothingSignal(robotID);
    };
    _signalHandles.emplace_back(CozmoEngineSignals::RobotObservedNothingSignal().ScopedSubscribe(cbRobotObservedNothingSignal));
    
    /* Now using U2G message handlers for these
    auto cbConnectToRobotSignal = [this](RobotID_t robotID) {
      this->HandleConnectToRobotSignal(robotID);
    };
    _signalHandles.emplace_back( CozmoGameSignals::ConnectToRobotSignal().ScopedSubscribe(cbConnectToRobotSignal));
    
    auto cbConnectToUiDeviceSignal = [this](UserDeviceID_t deviceID) {
      this->HandleConnectToUiDeviceSignal(deviceID);
    };
    _signalHandles.emplace_back( CozmoGameSignals::ConnectToUiDeviceSignal().ScopedSubscribe(cbConnectToUiDeviceSignal));
    */
    
    // TODO: This should probaly be in base class constructor so clients and hosts can respond
    auto cbRobotImageAvailable = [this](RobotID_t robotID) {
      this->HandleRobotImageAvailable(robotID);
    };
    _signalHandles.emplace_back( CozmoEngineSignals::RobotImageAvailableSignal().ScopedSubscribe(cbRobotImageAvailable));
    
    auto cbRobotCompletedPickAndPlaceAction = [this](RobotID_t robotID, uint8_t success) {
      this->HandleRobotCompletedPickAndPlaceAction(robotID, success);
    };
    _signalHandles.emplace_back(CozmoEngineSignals::RobotCompletedPickAndPlaceActionSignal().ScopedSubscribe(cbRobotCompletedPickAndPlaceAction));
    
  } // SetupSignalHandlers()
  
  
  void CozmoGameImpl::HandleDeviceDetectedVisionMarkerSignal(uint8_t engineID, uint32_t markerType,
                                                             float x_upperLeft,  float y_upperLeft,
                                                             float x_lowerLeft,  float y_lowerLeft,
                                                             float x_upperRight, float y_upperRight,
                                                             float x_lowerRight, float y_lowerRight)
  {
    // Notify the UI that the device camera saw a VisionMarker
    G2U_DeviceDetectedVisionMarker msg;
    msg.markerType = markerType;
    msg.x_upperLeft = x_upperLeft;
    msg.y_upperLeft = y_upperLeft;
    msg.x_lowerLeft = x_lowerLeft;
    msg.y_lowerLeft = y_lowerLeft;
    msg.x_upperRight = x_upperRight;
    msg.y_upperRight = y_upperRight;
    msg.x_lowerRight = x_lowerRight;
    msg.y_lowerRight = y_lowerRight;
    
    // TODO: Look up which UI device to notify based on the robotID that saw the object
    // TODO: go back to actually sending this as a message instead of storing it for polling
    //_uiMsgHandler.SendMessage(1, message);
    _visionMarkersDetectedByDevice.push_back(msg);
  }
  
  
  
  void CozmoGameImpl::HandleRobotAvailableSignal(RobotID_t robotID) {
    
    // Notify UI that robot is availale and let it issue message to connect
    G2U_RobotAvailable msg;
    msg.robotID = robotID;
    G2U_Message message;
    message.Set_RobotAvailable(msg);
    _uiMsgHandler.SendMessage(_hostUiDeviceID, message);
  }
  
  void CozmoGameImpl::HandleUiDeviceAvailableSignal(UserDeviceID_t deviceID) {
    
    // Notify UI that a UI device is availale and let it issue message to connect
    G2U_UiDeviceAvailable msg;
    msg.deviceID = deviceID;
    G2U_Message message;
    message.Set_UiDeviceAvailable(msg);
    _uiMsgHandler.SendMessage(_hostUiDeviceID, message);
  }
  
  void CozmoGameImpl::HandleRobotConnectedSignal(RobotID_t robotID, bool successful)
  {
    G2U_RobotConnected msg;
    msg.robotID = robotID;
    msg.successful = successful;
    G2U_Message message;
    message.Set_RobotConnected(msg);
    _uiMsgHandler.SendMessage(_hostUiDeviceID, message);
  }
  
  void CozmoGameImpl::HandleRobotDisconnectedSignal(RobotID_t robotID, float timeSinceLastMsg_sec)
  {
    G2U_RobotDisconnected msg;
    msg.robotID = robotID;
    msg.timeSinceLastMsg_sec = timeSinceLastMsg_sec;
    G2U_Message message;
    message.Set_RobotDisconnected(msg);
    _uiMsgHandler.SendMessage(_hostUiDeviceID, message);
  }
  
  void CozmoGameImpl::HandleUiDeviceConnectedSignal(UserDeviceID_t deviceID, bool successful)
  {
    G2U_UiDeviceConnected msg;
    msg.deviceID = deviceID;
    msg.successful = successful;
    G2U_Message message;
    message.Set_UiDeviceConnected(msg);
    _uiMsgHandler.SendMessage(_hostUiDeviceID, message);
  }
  
  void CozmoGameImpl::HandlePlaySoundForRobotSignal(RobotID_t robotID, u32 soundID, u8 numLoops, u8 volume)
  {
#   if ANKI_IOS_BUILD
    // Tell the host UI device to play a sound:
    G2U_PlaySound msg;
    msg.numLoops = numLoops;
    msg.volume   = volume;
    const std::string& filename = SoundManager::getInstance()->GetSoundFile((SoundID_t)soundID);
    strncpy(&(msg.soundFilename[0]), filename.c_str(), msg.soundFilename.size());
    
    G2U_Message message;
    message.Set_PlaySound(msg);
    bool success = RESULT_OK == _uiMsgHandler.SendMessage(_hostUiDeviceID, message);
    
#   else
    // Use SoundManager:
    bool success = SoundManager::getInstance()->Play((SoundID_t)soundID,
                                                     numLoops,
                                                     volume);
#   endif
    
    if(!success) {
      PRINT_NAMED_ERROR("CozmoGameHost.OnEventRaise.PlaySoundForRobot",
                        "SoundManager failed to play sound ID %d.\n", soundID);
    }
  }
  
  
  void CozmoGameImpl::HandleStopSoundForRobotSignal(RobotID_t robotID)
  {
#   if ANKI_IOS_BUILD
    // Tell the host UI device to stop the sound
    // TODO: somehow use the robot ID?
    G2U_StopSound msg;
    G2U_Message message;
    message.Set_StopSound(msg);
    _uiMsgHandler.SendMessage(_hostUiDeviceID, message);
#   else
    // Use SoundManager:
    SoundManager::getInstance()->Stop();
#   endif
  }
  
  
  void CozmoGameImpl::HandleRobotObservedObjectSignal(uint8_t robotID,
                                                      uint32_t objectFamily,
                                                      uint32_t objectType,
                                                      uint32_t objectID,
                                                      float x_upperLeft,  float y_upperLeft,
                                                      float width,  float height) {
    // Send a message out to UI that the device found a vision marker
<<<<<<< HEAD
    G2U_RobotObservedObject msg;
    msg.robotID   = robotID;
    msg.objectID  = objectID;
    msg.topLeft_x = x_upperLeft;
    msg.topLeft_y = y_upperLeft;
    msg.width     = width;
    msg.height    = height;
=======
    MessageG2U_RobotObservedObject msg;
    msg.robotID      = robotID;
    msg.objectFamily = objectFamily;
    msg.objectType   = objectType;
    msg.objectID     = objectID;
    msg.topLeft_x    = x_upperLeft;
    msg.topLeft_y    = y_upperLeft;
    msg.width        = width;
    msg.height       = height;
>>>>>>> 6cf903d1
    
    // TODO: Look up which UI device to notify based on the robotID that saw the object
    G2U_Message message;
    message.Set_RobotObservedObject(msg);
    _uiMsgHandler.SendMessage(_hostUiDeviceID, message);
  }
  
  void CozmoGameImpl::HandleRobotObservedNothingSignal(uint8_t robotID)
  {
    G2U_RobotObservedNothing msg;
    msg.robotID = robotID;
    
    G2U_Message message;
    message.Set_RobotObservedNothing(msg);
    _uiMsgHandler.SendMessage(_hostUiDeviceID, message);
  }
  
  /*
  void CozmoGameImpl::HandleConnectToRobotSignal(RobotID_t robotID)
  {
    const bool success = ConnectToRobot(robotID);
    if(success) {
      PRINT_NAMED_INFO("CozmoGameHost.OnEventRaised", "Connected to robot %d!\n", robotID);
    } else {
      PRINT_NAMED_ERROR("CozmoGameHost.OnEventRaised", "Failed to connected to robot %d!\n", robotID);
    }
  }
  
  void CozmoGameImpl::HandleConnectToUiDeviceSignal(UserDeviceID_t deviceID)
  {
    const bool success = ConnectToUiDevice(deviceID);
    if(success) {
      PRINT_NAMED_INFO("CozmoGameHost.OnEventRaised", "Connected to UI device %d!\n", deviceID);
    } else {
      PRINT_NAMED_ERROR("CozmoGameHost.OnEventRaised", "Failed to connected to UI device %d!\n", deviceID);
    }
  }
   */
  
  void CozmoGameImpl::HandleRobotImageAvailable(RobotID_t robotID)
  {
    auto ismIter = _imageSendMode.find(robotID);
    
    if(ismIter == _imageSendMode.end()) {
      _imageSendMode[robotID] = ISM_OFF;
    } else if (ismIter->second != ISM_OFF) {
      
      const bool imageSent = SendRobotImage(robotID);
      
      if(imageSent && ismIter->second == ISM_SINGLE_SHOT) {
        // We were just in single-image send mode, and the image got sent, so
        // go back to "off". (If in stream mode, stay in stream mode.)
        ismIter->second = ISM_OFF;
      }
    }
  }
  
  
  void CozmoGameImpl::HandleRobotCompletedPickAndPlaceAction(uint8_t robotID, uint8_t success)
  {
    MessageG2U_RobotCompletedPickAndPlaceAction msg;
  
    msg.robotID = robotID;
    msg.success = success;
    
    _uiMsgHandler.SendMessage(_hostUiDeviceID, msg);
  }
  
} // namespace Cozmo
} // namespace Anki<|MERGE_RESOLUTION|>--- conflicted
+++ resolved
@@ -240,15 +240,6 @@
                                                       float x_upperLeft,  float y_upperLeft,
                                                       float width,  float height) {
     // Send a message out to UI that the device found a vision marker
-<<<<<<< HEAD
-    G2U_RobotObservedObject msg;
-    msg.robotID   = robotID;
-    msg.objectID  = objectID;
-    msg.topLeft_x = x_upperLeft;
-    msg.topLeft_y = y_upperLeft;
-    msg.width     = width;
-    msg.height    = height;
-=======
     MessageG2U_RobotObservedObject msg;
     msg.robotID      = robotID;
     msg.objectFamily = objectFamily;
@@ -258,7 +249,6 @@
     msg.topLeft_y    = y_upperLeft;
     msg.width        = width;
     msg.height       = height;
->>>>>>> 6cf903d1
     
     // TODO: Look up which UI device to notify based on the robotID that saw the object
     G2U_Message message;
