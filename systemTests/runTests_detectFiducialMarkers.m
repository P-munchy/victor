--- conflicted
+++ resolved
@@ -82,111 +82,6 @@
     algorithmParameters.preprocessingFunction = []; % If non-empty, preprocessing is applied before compression
     algorithmParameters.imageCompression = {'none', 0}; % Applies compression before running the algorithm
     
-<<<<<<< HEAD
-    algorithmParametersN = algorithmParameters;
-    algorithmParametersN.extractionFunctionName = 'c-with-refinement';
-    [resultsData_overall_cWithRefinement, resultsDirectory_curTime] = compileAll(algorithmParametersN, boxSyncDirectory, resultsDirectory, allTestData, numComputeThreads, maxMatchDistance_pixels, maxMatchDistance_percent, makeNewResultsDirectory, thisFileChangeTime, false);
-    disp(sprintf('resultsData_overall_cWithRefinement = %f', resultsData_overall_cWithRefinement.percentQuadsExtracted));
-    
-    algorithmParametersN = algorithmParameters;
-    algorithmParametersN.extractionFunctionName = 'c-with-refinement-binomial';
-    algorithmParametersN.useIntegralImageFiltering = false;
-    resultsData_overall_cWithRefinement_binomial = compileAll(algorithmParametersN, boxSyncDirectory, resultsDirectory, allTestData, numComputeThreads, maxMatchDistance_pixels, maxMatchDistance_percent, makeNewResultsDirectory, thisFileChangeTime, false);
-    disp(sprintf('resultsData_overall_cWithRefinement_binomial = %f', resultsData_overall_cWithRefinement_binomial.percentQuadsExtracted));
-     
-%     algorithmParametersN = algorithmParameters;
-%     algorithmParametersN.refine_quadRefinementIterations = 0;
-%     algorithmParametersN.extractionFunctionName = 'c-no-refinement';
-%     resultsData_overall_cNoRefinement = compileAll(algorithmParametersN, boxSyncDirectory, resultsDirectory, allTestData, numComputeThreads, maxMatchDistance_pixels, maxMatchDistance_percent, makeNewResultsDirectory, thisFileChangeTime, false);
-%     disp(sprintf('resultsData_overall_cNoRefinement = %f', resultsData_overall_cNoRefinement.percentQuadsExtracted));
-    
-%     algorithmParametersN = algorithmParameters;
-%     algorithmParametersN.useMatlabForAll = true;
-%     algorithmParametersN.matlab_embeddedConversions = EmbeddedConversionsManager('extractFiducialMethod', 'matlab_alternateTree', 'extractFiducialMethodParameters', struct('treeFilename', '/Users/pbarnum/Documents/Anki/products-cozmo-large-files/trainedTrees/2014-09-10_3000examples.mat'));
-%     algorithmParametersN.extractionFunctionName = 'matlab-with-refinement-altTree';
-%     resultsData_overall_matlabWithRefinement = compileAll(algorithmParametersN, boxSyncDirectory, resultsDirectory, allTestData, numComputeThreads, maxMatchDistance_pixels, maxMatchDistance_percent, makeNewResultsDirectory, thisFileChangeTime, false);
-%     disp(sprintf('resultsData_overall_matlabWithRefinement_altTree = %f', resultsData_overall_matlabWithRefinement.percentQuadsExtracted));
-    
-%     algorithmParametersN = algorithmParameters;
-%     algorithmParametersN.useMatlabForAll = true;      
-%     algorithmParametersN.matlab_embeddedConversions = EmbeddedConversionsManager('extractFiducialMethod', 'matlab_alternateTree', 'extractFiducialMethodParameters', struct('treeFilename', '/Users/pbarnum/Documents/Anki/products-cozmo-large-files/trainedTrees/2014-09-10_3000examples.mat'));
-%     algorithmParametersN.refine_quadRefinementIterations = 0;
-%     algorithmParametersN.extractionFunctionName = 'matlab-no-refinement-altTree';
-%     resultsData_overall_matlabNoRefinement = compileAll(algorithmParametersN, boxSyncDirectory, resultsDirectory, allTestData, numComputeThreads, maxMatchDistance_pixels, maxMatchDistance_percent, makeNewResultsDirectory, thisFileChangeTime, false);
-%     disp(sprintf('resultsData_overall_matlabNoRefinement_altTree = %f', resultsData_overall_matlabNoRefinement.percentQuadsExtracted));
-
-    algorithmParametersN = algorithmParameters;
-    algorithmParametersN.useMatlabForAll = true;
-    algorithmParametersN.extractionFunctionName = 'matlab-with-refinement';
-    resultsData_overall_matlabWithRefinement = compileAll(algorithmParametersN, boxSyncDirectory, resultsDirectory, allTestData, numComputeThreads, maxMatchDistance_pixels, maxMatchDistance_percent, makeNewResultsDirectory, thisFileChangeTime, false);
-    disp(sprintf('resultsData_overall_matlabWithRefinement = %f', resultsData_overall_matlabWithRefinement.percentQuadsExtracted));
-    
-%     algorithmParametersN = algorithmParameters;
-%     algorithmParametersN.useMatlabForAll = true;
-%     algorithmParametersN.refine_quadRefinementIterations = 0;
-%     algorithmParametersN.extractionFunctionName = 'matlab-no-refinement';
-%     resultsData_overall_matlabNoRefinement = compileAll(algorithmParametersN, boxSyncDirectory, resultsDirectory, allTestData, numComputeThreads, maxMatchDistance_pixels, maxMatchDistance_percent, makeNewResultsDirectory, thisFileChangeTime, false);
-%     disp(sprintf('resultsData_overall_matlabNoRefinement = %f', resultsData_overall_matlabNoRefinement.percentQuadsExtracted));
-    
-%     algorithmParametersN = algorithmParameters;
-%     algorithmParametersN.useMatlabForQuadExtraction = true;
-%     algorithmParametersN.extractionFunctionName = 'matlabQuad-with-refinement';
-%     resultsData_overall_matlabQuadWithRefinement = compileAll(algorithmParametersN, boxSyncDirectory, resultsDirectory, allTestData, numComputeThreads, maxMatchDistance_pixels, maxMatchDistance_percent, makeNewResultsDirectory, thisFileChangeTime, false);
-%     disp(sprintf('resultsData_overall_matlabQuadWithRefinement = %f', resultsData_overall_matlabQuadWithRefinement.percentQuadsExtracted));
-%     
-%     algorithmParametersN = algorithmParameters;
-%     algorithmParametersN.useMatlabForQuadExtraction = true;
-%     algorithmParametersN.refine_quadRefinementIterations = 0;
-%     algorithmParametersN.extractionFunctionName = 'matlabQuad-no-refinement';
-%     resultsData_overall_matlabQuadNoRefinement = compileAll(algorithmParametersN, boxSyncDirectory, resultsDirectory, allTestData, numComputeThreads, maxMatchDistance_pixels, maxMatchDistance_percent, makeNewResultsDirectory, thisFileChangeTime, false);
-%     disp(sprintf('resultsData_overall_matlabQuadNoRefinement = %f', resultsData_overall_matlabQuadNoRefinement.percentQuadsExtracted));
-    
-    %     algorithmParametersN = algorithmParameters;
-    %     algorithmParametersN.useMatlabForAll = true;
-    %     thresholdMultipliers = linspace(0.5,1.0,10);
-    %     smallCharacterisicParameters = linspace(0.7, 1.0, 10);
-    %     resultsData_overall_small = cell(length(thresholdMultipliers), length(smallCharacterisicParameters));
-    %     for iThresholdMultiplier = 1:length(thresholdMultipliers)
-    %         thresholdMultiplier = thresholdMultipliers(iThresholdMultiplier);
-    %
-    %         for iSmallCharacterisicParameter = 1:length(smallCharacterisicParameters)
-    %             smallCharacterisicParameter = smallCharacterisicParameters(iSmallCharacterisicParameter);
-    %
-    %             algorithmParametersN.extractionFunctionName = sprintf('matlab-with-refinement-small-all/%d/%d', iThresholdMultiplier, iSmallCharacterisicParameter);
-    %             algorithmParametersN.scaleImage_thresholdMultiplier = thresholdMultiplier;
-    %             algorithmParametersN.matlab_embeddedConversions = EmbeddedConversionsManager('computeCharacteristicScaleImageType', 'matlab_boxFilters_small', 'smallCharacterisicParameter', smallCharacterisicParameter);
-    %             resultsData_overall_small{iThresholdMultiplier,iSmallCharacterisicParameter} = compileAll(algorithmParametersN, boxSyncDirectory, resultsDirectory, allTestData, numComputeThreads, maxMatchDistance_pixels, maxMatchDistance_percent, makeNewResultsDirectory, thisFileChangeTime, false);
-    %             disp(sprintf('resultsData_overall for %d %d = %f', iThresholdMultiplier, iSmallCharacterisicParameter, resultsData_overall_small{iThresholdMultiplier,iSmallCharacterisicParameter}.percentQuadsExtracted));
-    %         end
-    %     end
-%     
-%     algorithmParametersN = algorithmParameters;
-%     algorithmParametersN.useMatlabForAll = true;
-%     thresholdMultipliers = linspace(0.8,1.1,10);
-%     smallCharacterisicParameters = linspace(0.9000, 0.9667, 10);
-%     resultsData_overall_small2 = cell(length(thresholdMultipliers), length(smallCharacterisicParameters));
-%     for iThresholdMultiplier = 1:length(thresholdMultipliers)
-%         thresholdMultiplier = thresholdMultipliers(iThresholdMultiplier);
-%         
-%         for iSmallCharacterisicParameter = 1:length(smallCharacterisicParameters)
-%             smallCharacterisicParameter = smallCharacterisicParameters(iSmallCharacterisicParameter);
-%             
-%             algorithmParametersN.extractionFunctionName = sprintf('matlab-with-refinement-small/%d/%d', iThresholdMultiplier, iSmallCharacterisicParameter);
-%             algorithmParametersN.scaleImage_thresholdMultiplier = thresholdMultiplier;
-%             algorithmParametersN.matlab_embeddedConversions = EmbeddedConversionsManager('computeCharacteristicScaleImageType', 'matlab_boxFilters_small', 'smallCharacterisicParameter', smallCharacterisicParameter);
-%             
-%             resultsData_overall_small2{iThresholdMultiplier,iSmallCharacterisicParameter} = compileAll(algorithmParametersN, boxSyncDirectory, resultsDirectory, allTestData, numComputeThreads, maxMatchDistance_pixels, maxMatchDistance_percent, makeNewResultsDirectory, thisFileChangeTime, false);
-%             disp(sprintf('resultsData_overall for %d %d = %f', iThresholdMultiplier, iSmallCharacterisicParameter, resultsData_overall_small2{iThresholdMultiplier,iSmallCharacterisicParameter}.percentQuadsExtracted));
-%         end
-%     end
-    
-%     algorithmParametersN = algorithmParameters;
-%     algorithmParametersN.useMatlabForAll = true;
-%     algorithmParametersN.extractionFunctionName = 'matlab-with-refinement-small-best';
-%     algorithmParametersN.scaleImage_thresholdMultiplier = .9333;
-%     algorithmParametersN.matlab_embeddedConversions = EmbeddedConversionsManager('computeCharacteristicScaleImageType', 'matlab_boxFilters_small', 'smallCharacterisicParameter', .9148);
-%     resultsData_overall_small2_best = compileAll(algorithmParametersN, boxSyncDirectory, resultsDirectory, allTestData, numComputeThreads, maxMatchDistance_pixels, maxMatchDistance_percent, makeNewResultsDirectory, thisFileChangeTime, false);
-=======
     algorithmParametersOrig = algorithmParameters;
     
     if length(runWhichAlgorithms) ~= length(unique(runWhichAlgorithms))
@@ -349,7 +244,6 @@
     if ~exist('resultsDirectory_curTime', 'var')
         keyboard;
     end
->>>>>>> 61d69e3c
     
     allResultsFilename = strrep(resultsDirectory_curTime, 'results/dateTime', 'resultsAt');
     allResultsFilename = [allResultsFilename(1:(end-1)), '.mat'];
@@ -386,13 +280,8 @@
         [boxSyncDirectory, '/Cozmo SE/VisionMarkers/dice/withFiducials/']};
     
     rotationList = getListOfSymmetricMarkers(markerDirectoryList);
-<<<<<<< HEAD
-   
-    [workQueue_basics, workQueue_perPoseStats, workQueue_all, resultsDirectory_curTime] = computeWorkQueues(resultsDirectory, allTestData, algorithmParameters.extractionFunctionName, makeNewResultsDirectory, thisFileChangeTime);
-=======
     
     [workQueue_basics, workQueue_perPoseStats, workQueue_all] = computeWorkQueues(resultsDirectory, allTestData, algorithmParameters.extractionFunctionName, thisFileChangeTime);
->>>>>>> 61d69e3c
     
     disp(sprintf('%s: workQueue_basics has %d elements and workQueue_perPoseStats has %d elements', algorithmParameters.extractionFunctionName, length(workQueue_basics), length(workQueue_perPoseStats)));
     
