--- conflicted
+++ resolved
@@ -35,141 +35,6 @@
 
 #include "anki/common/basestation/colorRGBA.h"
 
-<<<<<<< HEAD
-extern Anki::Cozmo::CozmoContext* cozmoContext;
-
-TEST(VisionSystem, MarkerDetectionCameraCalibrationTests)
-{
-  /*
-   
-   _
-   | |
-   - _
-   | |
-   - _
-   | |
-   - ...
-   
-   
-   ^
-   R
-   
-   ^ +y
-   |
-   -> +x
-   +z out
-   
-   Marker corners are defined relative to center of bottom left cube in target in this orientation (before rotations
-   are applied to get cubes to their actual positions)
-   FrontFace is the marker that is facing the robot in this orientation. !FrontMarker is the left marker, that will be
-   visible when rotation are applied (rotate 45degree on Z and then -30 degree in Y in this origin)
-   */
-
-  
-
-    const f32 halfMarkerSize_mm = 15.f / 2.f;
-    const f32 halfTargetFace_mm = 20.f / 2.f;
-    const Anki::Quad3f originsFrontFace({
-      {-halfMarkerSize_mm, -halfTargetFace_mm,  halfMarkerSize_mm},
-      {-halfMarkerSize_mm, -halfTargetFace_mm, -halfMarkerSize_mm},
-      { halfMarkerSize_mm, -halfTargetFace_mm,  halfMarkerSize_mm},
-      { halfMarkerSize_mm, -halfTargetFace_mm, -halfMarkerSize_mm}
-    });
-    
-    const Anki::Quad3f originsLeftFace({
-      {-halfTargetFace_mm,  halfMarkerSize_mm,  halfMarkerSize_mm},
-      {-halfTargetFace_mm,  halfMarkerSize_mm, -halfMarkerSize_mm},
-      {-halfTargetFace_mm, -halfMarkerSize_mm,  halfMarkerSize_mm},
-      {-halfTargetFace_mm, -halfMarkerSize_mm, -halfMarkerSize_mm}
-    });
-    
-    auto GetCoordsForFace = [&originsLeftFace, &originsFrontFace](bool isFrontFace,
-                                                                  int numCubesRightOfOrigin,
-                                                                  int numCubesAwayRobotFromOrigin,
-                                                                  int numCubesAboveOrigin)
-    {
-      
-      Anki::Quad3f whichFace = (isFrontFace ? originsFrontFace : originsLeftFace);
-      
-      Anki::Pose3d p;
-      p.SetTranslation({20.f * numCubesRightOfOrigin,
-        20.f * numCubesAwayRobotFromOrigin,
-        20.f * numCubesAboveOrigin});
-      
-      p.ApplyTo(whichFace, whichFace);
-      return whichFace;
-    };
-    
-    std::map<Anki::Vision::MarkerType, Anki::Quad3f> _markerTo3dCoords;
-
-    // Bottom row of cubes
-    _markerTo3dCoords[Anki::Vision::MARKER_LIGHTCUBEK_RIGHT] = GetCoordsForFace(true, 0, 0, 0);
-    
-    _markerTo3dCoords[Anki::Vision::MARKER_LIGHTCUBEK_LEFT]   = GetCoordsForFace(false, 1, -1, 0);
-    _markerTo3dCoords[Anki::Vision::MARKER_LIGHTCUBEK_FRONT]  = GetCoordsForFace(true, 1, -1, 0);
-    
-    _markerTo3dCoords[Anki::Vision::MARKER_LIGHTCUBEK_TOP]    = GetCoordsForFace(false, 2, -2, 0);
-    _markerTo3dCoords[Anki::Vision::MARKER_LIGHTCUBEK_BACK]   = GetCoordsForFace(true, 2, -2, 0);
-    
-    _markerTo3dCoords[Anki::Vision::MARKER_LIGHTCUBEJ_TOP]    = GetCoordsForFace(false, 3, -3, 0);
-    _markerTo3dCoords[Anki::Vision::MARKER_LIGHTCUBEJ_RIGHT]  = GetCoordsForFace(true, 3, -3, 0);
-    
-    _markerTo3dCoords[Anki::Vision::MARKER_LIGHTCUBEJ_LEFT]   = GetCoordsForFace(false, 4, -4, 0);
-    
-    // Second row of cubes
-    _markerTo3dCoords[Anki::Vision::MARKER_ARROW]             = GetCoordsForFace(true, 0, 1, 1);
-    
-    _markerTo3dCoords[Anki::Vision::MARKER_SDK_2HEXAGONS]     = GetCoordsForFace(true, 1, 0, 1);
-    
-    _markerTo3dCoords[Anki::Vision::MARKER_SDK_5DIAMONDS]     = GetCoordsForFace(false, 2, -1, 1);
-    _markerTo3dCoords[Anki::Vision::MARKER_SDK_4DIAMONDS]     = GetCoordsForFace(true, 2, -1, 1);
-    
-    _markerTo3dCoords[Anki::Vision::MARKER_SDK_3DIAMONDS]     = GetCoordsForFace(false, 3, -2, 1);
-    _markerTo3dCoords[Anki::Vision::MARKER_SDK_2DIAMONDS]     = GetCoordsForFace(true, 3, -2, 1);
-    
-    _markerTo3dCoords[Anki::Vision::MARKER_SDK_5CIRCLES]      = GetCoordsForFace(false, 4, -3, 1);
-    
-    _markerTo3dCoords[Anki::Vision::MARKER_SDK_3CIRCLES]      = GetCoordsForFace(false, 5, -4, 1);
-    
-    // Third row of cubes
-    _markerTo3dCoords[Anki::Vision::MARKER_SDK_4HEXAGONS]     = GetCoordsForFace(true, 0, 2, 2);
-    
-    _markerTo3dCoords[Anki::Vision::MARKER_SDK_2CIRCLES]      = GetCoordsForFace(true, 1, 1, 2);
-    
-    _markerTo3dCoords[Anki::Vision::MARKER_LIGHTCUBEJ_FRONT]  = GetCoordsForFace(false, 2, 0, 2);
-    _markerTo3dCoords[Anki::Vision::MARKER_LIGHTCUBEK_TOP]    = GetCoordsForFace(true, 2, 0, 2);
-    
-    _markerTo3dCoords[Anki::Vision::MARKER_STAR5]             = GetCoordsForFace(false, 3, -1, 2);
-    _markerTo3dCoords[Anki::Vision::MARKER_BULLSEYE2]         = GetCoordsForFace(true, 3, -1, 2);
-    
-    _markerTo3dCoords[Anki::Vision::MARKER_SDK_5TRIANGLES]    = GetCoordsForFace(false, 4, -2, 2);
-    _markerTo3dCoords[Anki::Vision::MARKER_SDK_4TRIANGLES]    = GetCoordsForFace(true, 4, -2, 2);
-    
-    _markerTo3dCoords[Anki::Vision::MARKER_SDK_3TRIANGLES]    = GetCoordsForFace(false, 5, -3, 2);
-    
-    _markerTo3dCoords[Anki::Vision::MARKER_SDK_5HEXAGONS]     = GetCoordsForFace(false, 6, -4, 2);
-    
-    // Fourth row of cubes
-    _markerTo3dCoords[Anki::Vision::MARKER_SDK_4CIRCLES]      = GetCoordsForFace(true, 0, 3, 3);
-    
-    _markerTo3dCoords[Anki::Vision::MARKER_LIGHTCUBEJ_BACK]   = GetCoordsForFace(true, 1, 2, 3);
-    
-    _markerTo3dCoords[Anki::Vision::MARKER_LIGHTCUBEI_RIGHT]  = GetCoordsForFace(true, 2, 1, 3);
-    
-    _markerTo3dCoords[Anki::Vision::MARKER_LIGHTCUBEI_LEFT]   = GetCoordsForFace(false, 3, 0, 3);
-    _markerTo3dCoords[Anki::Vision::MARKER_LIGHTCUBEI_FRONT]  = GetCoordsForFace(true, 3, 0, 3);
-    
-    _markerTo3dCoords[Anki::Vision::MARKER_LIGHTCUBEI_BOTTOM] = GetCoordsForFace(false, 4, -1, 3);
-    _markerTo3dCoords[Anki::Vision::MARKER_LIGHTCUBEI_BACK]   = GetCoordsForFace(true, 4, -1, 3);
-    
-    _markerTo3dCoords[Anki::Vision::MARKER_LIGHTCUBEI_TOP]    = GetCoordsForFace(false, 5, -2, 3);
-    
-    _markerTo3dCoords[Anki::Vision::MARKER_LIGHTCUBEJ_BOTTOM] = GetCoordsForFace(false, 6, -3, 3);
-    
-    _markerTo3dCoords[Anki::Vision::MARKER_SDK_2TRIANGLES]    = GetCoordsForFace(false, 7, -4, 3);
-  
-=======
-
 extern Anki::Cozmo::CozmoContext* cozmoContext;
 
 TEST(VisionSystem, CameraCalibrationTarget_Bleachers)
@@ -177,7 +42,7 @@
   NativeAnkiUtilConsoleSetValueWithString("CalibTargetType",
                                           std::to_string(Anki::Cozmo::CameraCalibrator::BLEACHERS).c_str());
 
->>>>>>> 992010b4
+
   Anki::Cozmo::VisionSystem* visionSystem = new Anki::Cozmo::VisionSystem(cozmoContext);
   cozmoContext->GetDataLoader()->LoadRobotConfigs();
   Anki::Result result = visionSystem->Init(cozmoContext->GetDataLoader()->GetRobotVisionConfig());
@@ -185,39 +50,20 @@
   
   // Don't really need a valid camera calibration, so just pass a dummy one in
   // to make vision system happy. All that matters is the image dimensions be correct.
-<<<<<<< HEAD
-  //fx: 507.872742, fy: 507.872742, cx: 639.500000 cy: 359.500000
-  //  const f32 kRadialDistCoeff1     = -0.02f;
-  //  const f32 kRadialDistCoeff2     = -0.01f;
-  //  const f32 kRadialDistCoeff3     = -0.005f;
-  //  const f32 kTangentialDistCoeff1 = 0.005f;
-  //  const f32 kTangentialDistCoeff2 = 0.0025f;
-  
-  Anki::Vision::CameraCalibration calib(360,640,290,290,320,180,0.f);
-//    Anki::Vision::CameraCalibration calib(720,1280,507.8f,507.8f,639.5f,359.5f,0.f);
-  result = visionSystem->UpdateCameraCalibration(calib);
-  ASSERT_EQ(Anki::Result::RESULT_OK, result);
-  
-  // Turn on _only_ marker detection
-=======
   Anki::Vision::CameraCalibration calib(360,640,290,290,320,180,0.f);
   result = visionSystem->UpdateCameraCalibration(calib);
   ASSERT_EQ(Anki::Result::RESULT_OK, result);
   
   // Turn on _only_ marker detection and camera calibration
->>>>>>> 992010b4
   result = visionSystem->SetNextMode(Anki::Cozmo::VisionMode::Idle, true);
   ASSERT_EQ(Anki::Result::RESULT_OK, result);
   
   result = visionSystem->SetNextMode(Anki::Cozmo::VisionMode::DetectingMarkers, true);
   ASSERT_EQ(Anki::Result::RESULT_OK, result);
   
-<<<<<<< HEAD
-=======
   result = visionSystem->SetNextMode(Anki::Cozmo::VisionMode::ComputingCalibration, true);
   ASSERT_EQ(Anki::Result::RESULT_OK, result);
   
->>>>>>> 992010b4
   // Make sure we run on every frame
   result = visionSystem->PushNextModeSchedule(Anki::Cozmo::AllVisionModesSchedule({{Anki::Cozmo::VisionMode::DetectingMarkers, Anki::Cozmo::VisionModeSchedule(1)}}));
   ASSERT_EQ(Anki::Result::RESULT_OK, result);
@@ -226,22 +72,9 @@
   
   Anki::Vision::ImageRGB img;
   
-<<<<<<< HEAD
-  result = img.Load("/Users/alchaussee/Desktop/images/000000000000.png");
-//  result = img.Load("/Users/alchaussee/Desktop/images_26435_2.jpg");
-  
-  
-//    result = img.Load("/Users/alchaussee/Desktop/Camera Calibration/images_14900_0.jpg");
-  //  result = img.Load("/Users/alchaussee/Desktop/images_20265_0.jpg"); //really warped
-  //  result = img.Load("/Users/alchaussee/Desktop/images_34975_1.jpg"); //warped and back
-  //  result = img.Load("/Users/alchaussee/Desktop/images_15440_1.jpg"); //warped
-  //  result = img.Load("/Users/alchaussee/Desktop/images_12905_1.jpg"); // Unwarped
-=======
   std::string testImgPath = cozmoContext->GetDataPlatform()->pathToResource(Anki::Util::Data::Scope::Resources,
                                                                             "test/markerDetectionTests/CalibrationTarget/bleachers.png");
   result = img.Load(testImgPath);
-  
->>>>>>> 992010b4
   ASSERT_EQ(Anki::Result::RESULT_OK, result);
   
   imageCache.Reset(img);
@@ -254,347 +87,6 @@
   bool resultAvailable = visionSystem->CheckMailbox(processingResult);
   EXPECT_TRUE(resultAvailable);
   
-<<<<<<< HEAD
-  std::vector<cv::Vec2f> imgPts;
-  std::vector<cv::Vec3f> worldPts;
-  std::set<Anki::Vision::Marker::Code> codes;
-  for(const auto& marker : processingResult.observedMarkers)
-  {
-    PRINT_NAMED_WARNING("", "%s", marker.GetCodeName());
-    ASSERT_TRUE(codes.count(marker.GetCode()) == 0);
-    codes.insert(marker.GetCode());
-    const auto& iter = _markerTo3dCoords.find(static_cast<Anki::Vision::MarkerType>(marker.GetCode()));
-    
-    if(iter != _markerTo3dCoords.end())
-    {
-      const auto& corners = marker.GetImageCorners();
-      
-      imgPts.push_back({corners.GetTopLeft().x(),
-        corners.GetTopLeft().y()});
-      worldPts.push_back({iter->second.GetTopLeft().x(),
-        iter->second.GetTopLeft().y(),
-        iter->second.GetTopLeft().z()});
-      
-      imgPts.push_back({corners.GetTopRight().x(), corners.GetTopRight().y()});
-      worldPts.push_back({iter->second.GetTopRight().x(), iter->second.GetTopRight().y(), iter->second.GetTopRight().z()});
-      
-      imgPts.push_back({corners.GetBottomLeft().x(), corners.GetBottomLeft().y()});
-      worldPts.push_back({iter->second.GetBottomLeft().x(), iter->second.GetBottomLeft().y(), iter->second.GetBottomLeft().z()});
-      
-      imgPts.push_back({corners.GetBottomRight().x(), corners.GetBottomRight().y()});
-      worldPts.push_back({iter->second.GetBottomRight().x(), iter->second.GetBottomRight().y(), iter->second.GetBottomRight().z()});
-    }
-  }
-  
-  
-  for(int i =0; i < imgPts.size(); ++i)
-  {
-    auto p = imgPts[i];
-    img.DrawFilledCircle({p[0], p[1]}, Anki::NamedColors::RED, 2);
-    
-    auto w = worldPts[i];
-    std::stringstream ss;
-    ss << w[0] << " " << w[1] << " " << w[2];
-    img.DrawText({p[0], p[1]}, ss.str(), Anki::NamedColors::RED, 0.3);
-  }
-  
-  img.Display("");
-  cv::waitKey();
-  
-//  cv::Mat_<double> D = cv::Mat::zeros(8, 1, CV_64F);
-  std::vector<cv::Mat_<double>> R2;
-  R2.push_back(cv::Mat::zeros(3, 3, CV_64F));
-  std::vector<cv::Mat_<double>> T2;
-  T2.push_back(cv::Mat::zeros(3,3,CV_64F));
-  
-  //  (fx: 507.872742, fy: 507.872742, cx: 639.500000 cy: 359.500000)
-  cv::Mat_<double> K2 = (cv::Mat_<double>(3,3) <<
-                         362, 0, 303,
-                         0, 364, 196,
-                         0, 0, 1);
-  
-  cv::Mat_<double> D = (cv::Mat_<double>(8,1) << -0.1, -0.1, 0.00005, -0.0001, 0.05, 0, 0, 0);
-  
-//    cv::Mat_<double> K2 = (cv::Mat_<double>(3,3) <<
-//                           507, 0, 639,
-//                           0, 507, 359,
-//                           0, 0, 1);
-  
-  std::vector<std::vector<cv::Vec2f>> imgPts2;
-  std::vector<std::vector<cv::Vec3f>> worldPts2;
-  imgPts2.push_back(imgPts);
-  worldPts2.push_back(worldPts);
-  f32 rms = cv::calibrateCamera(worldPts2, imgPts2, cv::Size(img.GetNumCols(), img.GetNumRows()),
-                                K2, D, R2, T2,
-                                cv::CALIB_USE_INTRINSIC_GUESS);
-  
-  std::stringstream ss;
-  ss << K2 << std::endl;
-  PRINT_NAMED_WARNING("K", "%s", ss.str().c_str());
-  
-  std::stringstream ss1;
-  ss1 << D << std::endl;
-  PRINT_NAMED_WARNING("D", "%s", ss1.str().c_str());
-  
-  PRINT_NAMED_WARNING("", "%f", rms);
-  
-  Anki::Vision::ImageRGB i;
-  i.Load("/Users/alchaussee/Desktop/images/0.png");
-  Anki::Vision::ImageRGB imgUndistorted(360,640);
-  cv::undistort(i.get_CvMat_(), imgUndistorted.get_CvMat_(), K2, D);
-//  imgUndistorted.Display("");
-  imgUndistorted.Save("/Users/alchaussee/Desktop/t1.jpg");
-//  cv::waitKey();
-}
-
-TEST(VisionSystem, MarkerDetectionCameraCalibrationTestsBox)
-{
-  /*
-  
-   _
-  | |
-   - _
-    | |
-     - _
-      | |
-       - ...
-   
-   
-    ^
-    R
-  
-  ^ +y
-  |
-   -> +x
-   +z out
-  
-   Marker corners are defined relative to center of bottom left cube in target in this orientation (before rotations
-   are applied to get cubes to their actual positions)
-   FrontFace is the marker that is facing the robot in this orientation. !FrontMarker is the left marker, that will be
-   visible when rotation are applied (rotate 45degree on Z and then -30 degree in Y in this origin)
-  */
-
-  const Anki::Quad3f originsFrontFace({
-    {-7.5, -15, 7.5},
-    {-7.5, -15, -7.5},
-    {7.5, -15, 7.5},
-    {7.5, -15, -7.5}
-    });
-  
-  const Anki::Quad3f originsLeftFace({
-    {-15, 7.5, 7.5},
-    {-15, 7.5, -7.5},
-    {-15, -7.5, 7.5},
-    {-15, -7.5, -7.5}
-    });
-  
-  const Anki::Quad3f originsBottomFace({
-    {-7.5, -7.5 , -15},
-    {-7.5, 7.5 , -15},
-    {7.5, -7.5 , -15},
-    {7.5, 7.5 , -15},
-  });
-  
-  auto GetCoordsForFace = [&originsLeftFace, &originsFrontFace, &originsBottomFace](bool isFrontFace,
-                                 int numCubesRightOfOrigin,
-                                 int numCubesAwayRobotFromOrigin,
-                                 int numCubesAboveOrigin,
-                                 bool isBottomFace = false)
-  {
-    
-    Anki::Quad3f whichFace = (isFrontFace ? originsFrontFace : originsLeftFace);
-    whichFace = (isBottomFace ? originsBottomFace : whichFace);
-
-    Anki::Pose3d p;
-    p.SetTranslation({30.f * numCubesRightOfOrigin,
-                      30.f * numCubesAwayRobotFromOrigin,
-                      30.f * numCubesAboveOrigin});
-    
-    p.ApplyTo(whichFace, whichFace);
-    return whichFace;
-  };
-  
-  std::map<Anki::Vision::MarkerType, Anki::Quad3f> _markerTo3dCoords;
-  
-  // Bottom row of cubes
-  _markerTo3dCoords[Anki::Vision::MARKER_LIGHTCUBEK_LEFT] = GetCoordsForFace(true, 0, 0, 0);
-  _markerTo3dCoords[Anki::Vision::MARKER_LIGHTCUBEK_RIGHT] = GetCoordsForFace(true, 1, 0, 0);
-  _markerTo3dCoords[Anki::Vision::MARKER_LIGHTCUBEK_TOP] = GetCoordsForFace(true, 2, 0, 0);
-  
-  _markerTo3dCoords[Anki::Vision::MARKER_SDK_3CIRCLES] = GetCoordsForFace(true, -1, 0, 1);
-  _markerTo3dCoords[Anki::Vision::MARKER_LIGHTCUBEJ_TOP] = GetCoordsForFace(true, 0, 0, 1);
-  _markerTo3dCoords[Anki::Vision::MARKER_LIGHTCUBEK_BACK] = GetCoordsForFace(true, 1, 0, 1);
-  _markerTo3dCoords[Anki::Vision::MARKER_LIGHTCUBEK_BOTTOM] = GetCoordsForFace(true, 2, 0, 1);
-  
-  _markerTo3dCoords[Anki::Vision::MARKER_SDK_2CIRCLES] = GetCoordsForFace(true, -1, 0, 2);
-  _markerTo3dCoords[Anki::Vision::MARKER_SDK_2DIAMONDS] = GetCoordsForFace(true, 0, 0, 2);
-  _markerTo3dCoords[Anki::Vision::MARKER_SDK_2HEXAGONS] = GetCoordsForFace(true, 1, 0, 2);
-  _markerTo3dCoords[Anki::Vision::MARKER_SDK_2TRIANGLES] = GetCoordsForFace(true, 2, 0, 2);
-  
-  // Left face
-  _markerTo3dCoords[Anki::Vision::MARKER_LIGHTCUBEJ_BOTTOM] = GetCoordsForFace(false, 3, -1, 0);
-  _markerTo3dCoords[Anki::Vision::MARKER_LIGHTCUBEJ_FRONT] = GetCoordsForFace(false, 3, -2, 0);
-  _markerTo3dCoords[Anki::Vision::MARKER_LIGHTCUBEJ_LEFT] = GetCoordsForFace(false, 3, -3, 0);
-  
-  _markerTo3dCoords[Anki::Vision::MARKER_LIGHTCUBEI_LEFT] = GetCoordsForFace(false, 3, -1, 1);
-  _markerTo3dCoords[Anki::Vision::MARKER_LIGHTCUBEI_RIGHT] = GetCoordsForFace(false, 3, -2, 1);
-  _markerTo3dCoords[Anki::Vision::MARKER_LIGHTCUBEI_TOP] = GetCoordsForFace(false, 3, -3, 1);
-  _markerTo3dCoords[Anki::Vision::MARKER_LIGHTCUBEJ_BACK] = GetCoordsForFace(false, 3, -4, 1);
-  
-  _markerTo3dCoords[Anki::Vision::MARKER_ARROW] = GetCoordsForFace(false, 3, -1, 2);
-  _markerTo3dCoords[Anki::Vision::MARKER_LIGHTCUBEI_BACK] = GetCoordsForFace(false, 3, -2, 2);
-  _markerTo3dCoords[Anki::Vision::MARKER_LIGHTCUBEI_BOTTOM] = GetCoordsForFace(false, 3, -3, 2);
-  _markerTo3dCoords[Anki::Vision::MARKER_LIGHTCUBEI_FRONT] = GetCoordsForFace(false, 3, -4, 2);
-  
-//  // Bottom of top face
-  _markerTo3dCoords[Anki::Vision::MARKER_BULLSEYE2] = GetCoordsForFace(false, -1, -1, 3, true);
-  _markerTo3dCoords[Anki::Vision::MARKER_SDK_5TRIANGLES] = GetCoordsForFace(false, 0, -1, 3, true);
-  _markerTo3dCoords[Anki::Vision::MARKER_SDK_4TRIANGLES] = GetCoordsForFace(false, 1, -1, 3, true);
-  _markerTo3dCoords[Anki::Vision::MARKER_SDK_5HEXAGONS] =  GetCoordsForFace(false, 2, -1, 3, true);
-  
-  _markerTo3dCoords[Anki::Vision::MARKER_SDK_4DIAMONDS] = GetCoordsForFace(false, 0, -2, 3, true);
-  _markerTo3dCoords[Anki::Vision::MARKER_SDK_4CIRCLES] =          GetCoordsForFace(false, 1, -2, 3, true);
-  _markerTo3dCoords[Anki::Vision::MARKER_SDK_4HEXAGONS] =      GetCoordsForFace(false, 2, -2, 3, true);
-
-  _markerTo3dCoords[Anki::Vision::MARKER_SDK_3HEXAGONS] = GetCoordsForFace(false, 1, -3, 3, true);
-  _markerTo3dCoords[Anki::Vision::MARKER_SDK_3TRIANGLES] =  GetCoordsForFace(false, 2, -3, 3, true);
-  
-  _markerTo3dCoords[Anki::Vision::MARKER_SDK_3DIAMONDS] = GetCoordsForFace(false, 2, -4, 3, true);
-  
-  Anki::Cozmo::VisionSystem* visionSystem = new Anki::Cozmo::VisionSystem(cozmoContext);
-  cozmoContext->GetDataLoader()->LoadRobotConfigs();
-  Anki::Result result = visionSystem->Init(cozmoContext->GetDataLoader()->GetRobotVisionConfig());
-  ASSERT_EQ(Anki::Result::RESULT_OK, result);
-  
-  // Don't really need a valid camera calibration, so just pass a dummy one in
-  // to make vision system happy. All that matters is the image dimensions be correct.
-  //fx: 507.872742, fy: 507.872742, cx: 639.500000 cy: 359.500000
-//  const f32 kRadialDistCoeff1     = -0.02f;
-//  const f32 kRadialDistCoeff2     = -0.01f;
-//  const f32 kRadialDistCoeff3     = -0.005f;
-//  const f32 kTangentialDistCoeff1 = 0.005f;
-//  const f32 kTangentialDistCoeff2 = 0.0025f;
-
-  Anki::Vision::CameraCalibration calib(240,320,290,290,160,120,0.f);
-//  Anki::Vision::CameraCalibration calib(720,1280,507.8f,507.8f,639.5f,359.5f,0.f);
-  result = visionSystem->UpdateCameraCalibration(calib);
-  ASSERT_EQ(Anki::Result::RESULT_OK, result);
-  
-  // Turn on _only_ marker detection
-  result = visionSystem->SetNextMode(Anki::Cozmo::VisionMode::Idle, true);
-  ASSERT_EQ(Anki::Result::RESULT_OK, result);
-  
-  result = visionSystem->SetNextMode(Anki::Cozmo::VisionMode::DetectingMarkers, true);
-  ASSERT_EQ(Anki::Result::RESULT_OK, result);
-  
-  // Make sure we run on every frame
-  result = visionSystem->PushNextModeSchedule(Anki::Cozmo::AllVisionModesSchedule({{Anki::Cozmo::VisionMode::DetectingMarkers, Anki::Cozmo::VisionModeSchedule(1)}}));
-  ASSERT_EQ(Anki::Result::RESULT_OK, result);
-
-  Anki::Vision::ImageCache imageCache;
-  
-  Anki::Vision::ImageRGB img;
-  
-//  result = img.Load("/Users/alchaussee/Desktop/images_4410_0.jpg");
-  result = img.Load("/Users/alchaussee/Desktop/images_31635_0.jpg");
-  
-  
-//  result = img.Load("/Users/alchaussee/Desktop/images_5135_0.jpg");
-//  result = img.Load("/Users/alchaussee/Desktop/images_20265_0.jpg"); //really warped
-//  result = img.Load("/Users/alchaussee/Desktop/images_34975_1.jpg"); //warped and back
-//  result = img.Load("/Users/alchaussee/Desktop/images_15440_1.jpg"); //warped
-//  result = img.Load("/Users/alchaussee/Desktop/images_12905_1.jpg"); // Unwarped
-  ASSERT_EQ(Anki::Result::RESULT_OK, result);
-  
-  imageCache.Reset(img);
-  
-  Anki::Cozmo::VisionPoseData robotState; // not needed just to detect markers
-  result = visionSystem->Update(robotState, imageCache);
-  ASSERT_EQ(Anki::Result::RESULT_OK, result);
-  
-  Anki::Cozmo::VisionProcessingResult processingResult;
-  bool resultAvailable = visionSystem->CheckMailbox(processingResult);
-  EXPECT_TRUE(resultAvailable);
-  
-  std::vector<cv::Vec2f> imgPts;
-  std::vector<cv::Vec3f> worldPts;
-  std::set<Anki::Vision::Marker::Code> codes;
-  for(const auto& marker : processingResult.observedMarkers)
-  {
-    PRINT_NAMED_WARNING("", "%s", marker.GetCodeName());
-    ASSERT_TRUE(codes.count(marker.GetCode()) == 0);
-    codes.insert(marker.GetCode());
-    const auto& iter = _markerTo3dCoords.find(static_cast<Anki::Vision::MarkerType>(marker.GetCode()));
-    
-    if(iter != _markerTo3dCoords.end())
-    {
-      const auto& corners = marker.GetImageCorners();
-    
-      imgPts.push_back({corners.GetTopLeft().x(),
-                        corners.GetTopLeft().y()});
-      worldPts.push_back({iter->second.GetTopLeft().x(),
-                          iter->second.GetTopLeft().y(),
-                          iter->second.GetTopLeft().z()});
-      
-      imgPts.push_back({corners.GetTopRight().x(), corners.GetTopRight().y()});
-      worldPts.push_back({iter->second.GetTopRight().x(), iter->second.GetTopRight().y(), iter->second.GetTopRight().z()});
-      
-      imgPts.push_back({corners.GetBottomLeft().x(), corners.GetBottomLeft().y()});
-      worldPts.push_back({iter->second.GetBottomLeft().x(), iter->second.GetBottomLeft().y(), iter->second.GetBottomLeft().z()});
-      
-      imgPts.push_back({corners.GetBottomRight().x(), corners.GetBottomRight().y()});
-      worldPts.push_back({iter->second.GetBottomRight().x(), iter->second.GetBottomRight().y(), iter->second.GetBottomRight().z()});
-    }
-  }
-  
-  
-  for(int i =0; i < imgPts.size(); ++i)
-  {
-    auto p = imgPts[i];
-    img.DrawFilledCircle({p[0], p[1]}, Anki::NamedColors::RED, 2);
-    
-    auto w = worldPts[i];
-    std::stringstream ss;
-    ss << w[0] << " " << w[1] << " " << w[2];
-    img.DrawText({p[0], p[1]}, ss.str(), Anki::NamedColors::RED, 0.3);
-  }
-  
-  img.Display("");
-  cv::waitKey();
-  
-  cv::Mat_<double> D = cv::Mat::zeros(8, 1, CV_64F);
-  std::vector<cv::Mat_<double>> R2;
-  R2.push_back(cv::Mat::zeros(3, 3, CV_64F));
-  std::vector<cv::Mat_<double>> T2;
-  T2.push_back(cv::Mat::zeros(3,3,CV_64F));
-  
-//  (fx: 507.872742, fy: 507.872742, cx: 639.500000 cy: 359.500000)
-  cv::Mat_<double> K2 = (cv::Mat_<double>(3,3) <<
-                          290, 0, 160,
-                          0, 290, 120,
-                          0, 0, 1);
-  
-//  cv::Mat_<double> K2 = (cv::Mat_<double>(3,3) <<
-//                         507, 0, 639,
-//                         0, 507, 359,
-//                         0, 0, 1);
-  
-  std::vector<std::vector<cv::Vec2f>> imgPts2;
-  std::vector<std::vector<cv::Vec3f>> worldPts2;
-  imgPts2.push_back(imgPts);
-  worldPts2.push_back(worldPts);
-  cv::calibrateCamera(worldPts2, imgPts2, cv::Size(img.GetNumCols(), img.GetNumRows()),
-                      K2, D, R2, T2,
-                      cv::CALIB_USE_INTRINSIC_GUESS);
-  
-    std::stringstream ss;
-    ss << K2 << std::endl;
-    PRINT_NAMED_WARNING("K", "%s", ss.str().c_str());
-  
-  std::stringstream ss1;
-  ss1 << D << std::endl;
-  PRINT_NAMED_WARNING("D", "%s", ss1.str().c_str());
-=======
   ASSERT_EQ(processingResult.cameraCalibrations.size(), 1);
 
   const std::vector<f32> distortionCoeffs = {{-0.07167206757206086,
@@ -642,7 +134,6 @@
     ASSERT_NEAR(computedCalibration.GetDistortionCoeffs()[i], expectedCalibration.GetDistortionCoeffs()[i],
                 Anki::Util::FLOATING_POINT_COMPARISON_TOLERANCE_FLT);
   }
->>>>>>> 992010b4
 }
 
 TEST(VisionSystem, MarkerDetectionTests)
