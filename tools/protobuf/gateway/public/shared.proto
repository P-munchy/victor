// Copyright (c) 2018 Anki, Inc.
//
// Licensed under the Apache License, Version 2.0 (the "License");
// you may not use this file except in compliance with the License.
// You may obtain a copy of the License in the file LICENSE.txt or at
//
//     http://www.apache.org/licenses/LICENSE-2.0
//
// Unless required by applicable law or agreed to in writing, software
// distributed under the License is distributed on an "AS IS" BASIS,
// WITHOUT WARRANTIES OR CONDITIONS OF ANY KIND, either express or implied.
// See the License for the specific language governing permissions and
// limitations under the License.

// External interface for robot <-> app and robot <-> sdk communication

syntax = "proto3";

package Anki.Vector.external_interface;

import "alexa.proto"; // App only
import "behavior.proto";
import "cube.proto";
import "extensions.proto";
import "messages.proto";
import "nav_map.proto";
import "response_status.proto";
import "settings.proto";

message ProtocolVersionRequest {
  int64 client_version = 1;
  int64 min_host_version = 2;
}

message ProtocolVersionResponse {
  enum Result {
    UNSUPPORTED = 0;
    SUCCESS = 1;
  }
  Result result = 1;
  int64 host_version = 2;
}

message ConnectionResponse {
  ResponseStatus status = 1;
  bool is_primary = 2;
}

// Messages originating from the engine
message Event {
  oneof event_type {
    TimeStampedStatus                time_stamped_status                 = 1;
    Onboarding                       onboarding                          = 2; // App only
    WakeWord                         wake_word                           = 3;
    AttentionTransfer                attention_transfer                  = 4; // App only
    RobotObservedFace                robot_observed_face                 = 5;
    RobotChangedObservedFaceID       robot_changed_observed_face_id      = 6;
    ObjectEvent                      object_event                        = 7;
    StimulationInfo                  stimulation_info                    = 8;
    PhotoTaken                       photo_taken                         = 9;
    RobotState                       robot_state                         = 10;
    CubeBattery                      cube_battery                        = 11;
    // Used by Vector to verify the connection is still alive.
    KeepAlivePing                    keep_alive                          = 12;
    ConnectionResponse               connection_response                 = 13;
    JdocsChanged                     jdocs_changed                       = 14; // App only
    AlexaAuthEvent                   alexa_auth_event                    = 15; // App only
    MirrorModeDisabled               mirror_mode_disabled                = 16;
    VisionModesAutoDisabled          vision_modes_auto_disabled          = 17;
    RobotObservedObject              robot_observed_object               = 18;
  }
}

message FilterList {
  repeated string list = 1;
}

message EventRequest {
  oneof list_type {
    FilterList white_list = 1;
    FilterList black_list = 2;
  }
  string connection_id = 3;
}

message EventResponse {
  option (streamed) = true;
  ResponseStatus status = 1;
  Event event = 2;
}

message UserAuthenticationRequest {
  bytes user_session_id = 1;
  bytes client_name = 2;
}

message UserAuthenticationResponse {
  ResponseStatus status = 1;
  enum Code {
    UNAUTHORIZED = 0;
    AUTHORIZED = 1;
  }
  Code code = 2;
  bytes client_token_guid = 3;
}

// *** App only proto below ***

// Messages to pass to the engine
message GatewayWrapper {
  oneof oneof_message_type {
    // ------------ messages sent from robot to app ----------------------
    Event event                                                      = 1;

    // ------------ onboarding requests and responses --------------------
    // 1p0 backward compatibility enum values vvv
    OnboardingStateRequest        onboarding_state_request           = 2;
    OnboardingState               onboarding_state                   = 3;
    OnboardingSkipOnboarding      onboarding_skip_onboarding         = 7;
    OnboardingRestart             onboarding_restart                 = 8;
    OnboardingCompleteRequest     onboarding_complete_request        = 11;
    OnboardingCompleteResponse    onboarding_complete_response       = 12;
    OnboardingWakeUpRequest       onboarding_wake_up_request         = 13;
    OnboardingWakeUpResponse      onboarding_wake_up_response        = 14;
    OnboardingWakeUpStartedRequest  onboarding_wake_up_started_request = 15;
    OnboardingWakeUpStartedResponse onboarding_wake_up_started_response = 16;
    // 1p0 backward compatibility enum values ^^^
    OnboardingSetPhaseRequest       onboarding_set_phase_request       = 17;
    OnboardingSetPhaseResponse      onboarding_set_phase_response      = 18;
    OnboardingPhaseProgressRequest  onboarding_phase_progress_request  = 19;
    OnboardingPhaseProgressResponse onboarding_phase_progress_response = 20;
    OnboardingChargeInfoRequest     onboarding_charge_info_request     = 21;
    OnboardingChargeInfoResponse    onboarding_charge_info_response    = 22;
    OnboardingMarkCompleteAndExit   onboarding_mark_complete_and_exit  = 23;

    // ------------ Attention transfer -----------------------------------
    LatestAttentionTransferRequest latest_attention_transfer_request = 100;
    LatestAttentionTransfer        latest_attention_transfer         = 101;

    // ------------ photos request/response pairs ------------------------
    PhotosInfoRequest             photos_info_request                = 200;
    PhotosInfoResponse            photos_info_response               = 201;
    PhotoRequest                  photo_request                      = 202;
    PhotoPathMessage              photo_path_message                 = 203;
    ThumbnailRequest              thumbnail_request                  = 204;
    ThumbnailPathMessage          thumbnail_path_message             = 205;
    DeletePhotoRequest            delete_photo_request               = 206;
    DeletePhotoResponse           delete_photo_response              = 207;

    // ------------ settings pairs ---------------------------------------
    PullJdocsRequest              pull_jdocs_request                 = 300;
    PullJdocsResponse             pull_jdocs_response                = 301;
    UpdateSettingsRequest         update_settings_request            = 302;
    UpdateSettingsResponse        update_settings_response           = 303;
    UpdateAccountSettingsRequest  update_account_settings_request    = 304;
    UpdateAccountSettingsResponse update_account_settings_response   = 305;
    UpdateUserEntitlementsRequest  update_user_entitlements_request  = 306;
    UpdateUserEntitlementsResponse update_user_entitlements_response = 307;

    // ------------ sdk behavior request/response pairs --------------------
    DriveOffChargerRequest        drive_off_charger_request          = 400;
    DriveOffChargerResponse       drive_off_charger_response         = 401;
    DriveOnChargerRequest         drive_on_charger_request           = 402;
    DriveOnChargerResponse        drive_on_charger_response          = 403;

    // ------------ movement request/response pairs ----------------------
    TurnInPlaceRequest            turn_in_place_request              = 500;
    TurnInPlaceResponse           turn_in_place_response             = 501;
    DriveStraightRequest          drive_straight_request             = 502;
    DriveStraightResponse         drive_straight_response            = 503;
    SetHeadAngleRequest           set_head_angle_request             = 504;
    SetHeadAngleResponse          set_head_angle_response            = 505;
    SetLiftHeightRequest          set_lift_height_request            = 506;
    SetLiftHeightResponse         set_lift_height_response           = 507;
    PlayAnimationRequest          play_animation_request             = 508;
    PlayAnimationResponse         play_animation_response            = 509;
    GoToPoseRequest               go_to_pose_request                 = 510;
    GoToPoseResponse              go_to_pose_response                = 511;
    DockWithCubeRequest           dock_with_cube_request             = 512;
    DockWithCubeResponse          dock_with_cube_response            = 513;
    DriveWheelsRequest            drive_wheels_request               = 514;
    DriveWheelsResponse           drive_wheels_response              = 515;
    ListAnimationsRequest         list_animations_request            = 516;
    ListAnimationsResponse        list_animations_response           = 517;
    MoveHeadRequest               move_head_request                  = 518;
    MoveHeadResponse              move_head_response                 = 519;
    MoveLiftRequest               move_lift_request                  = 520;
    MoveLiftResponse              move_lift_response                 = 521;
    
    // ------------ status history --------------------
    RobotHistoryRequest           robot_history_request              = 600;
    RobotHistoryResponse          robot_history_response             = 601;

    // ------------ cube connections --------------------
    ConnectCubeRequest            connect_cube_request               = 700;
    ConnectCubeResponse           connect_cube_response              = 701;
    DisconnectCubeRequest         disconnect_cube_request            = 702;
    FlashCubeLightsRequest        flash_cube_lights_request          = 703;
    ForgetPreferredCubeRequest    forget_preferred_cube_request      = 704;
    SetPreferredCubeRequest       set_preferred_cube_request         = 705;
    SetCubeLightsRequest          set_cube_lights_request            = 706;
    CubesAvailableRequest         cubes_available_request            = 707;
    CubesAvailableResponse        cubes_available_response           = 708;

    // ------------ robot stats --------------------
    BatteryStateRequest             battery_state_request            = 800;
    BatteryStateResponse            battery_state_response           = 801;
    VersionStateRequest             version_state_request            = 802;
    VersionStateResponse            version_state_response           = 803;

    // ------------ text-to-speech pairs ------------
    SayTextRequest                say_text_request                   = 900;
    SayTextResponse               say_text_response                  = 901;

    // ------------ behavior control pairs ----------
    ControlRequest                control_request                    = 1000;
    ControlRelease                control_release                    = 1001;
    BehaviorControlResponse       behavior_control_response          = 1002;

    // ------------ Image chunks sent from the vision component ------------
    ImageChunk                    image_chunk                        = 1101;
    EnableMarkerDetectionRequest  enable_marker_detection_request    = 1102;
    EnableMarkerDetectionResponse enable_marker_detection_response   = 1103;
    EnableFaceDetectionRequest    enable_face_detection_request      = 1104;
    EnableFaceDetectionResponse   enable_face_detection_response     = 1105;
    EnableMotionDetectionRequest  enable_motion_detection_request    = 1106;
    EnableMotionDetectionResponse enable_motion_detection_response   = 1107;
    EnableMirrorModeRequest       enable_mirror_mode_request         = 1108;
    EnableMirrorModeResponse      enable_mirror_mode_response        = 1109;
    EnableImageStreamingRequest   enable_image_streaming_request     = 1110;
    EnableImageStreamingResponse  enable_image_streaming_response    = 1111;

    IsImageStreamingEnabledRequest  is_image_streaming_enabled_request  = 1112;
    IsImageStreamingEnabledResponse is_image_streaming_enabled_response = 1113;

    // ------------ Message and response for cloud connectivity check ------------
    CheckCloudRequest             check_cloud_request                = 1200;
    CheckCloudResponse            check_cloud_response               = 1201;

    // ------------ Audio chunks sent from the animProcess ------------
    AudioSendModeRequest          audio_send_mode_request            = 1300;
    AudioSendModeChanged          audio_send_mode_changed            = 1301;
    AudioChunk                    audio_chunk                        = 1302;

    // ------------ Feature flags ------------
    FeatureFlagRequest            feature_flag_request               = 1400;
    FeatureFlagResponse           feature_flag_response              = 1401;
    FeatureFlagListRequest        feature_flag_list_request          = 1402;
    FeatureFlagListResponse       feature_flag_list_response         = 1403;

    // ------------ App/engine connectivity ------------
    AppDisconnected               app_disconnected                   = 1500;
    AppIntentRequest              app_intent_request                 = 1501;
    AppIntentResponse             app_intent_response                = 1502;

    // ------------ Alexa ------------
    AlexaAuthStateRequest         alexa_auth_state_request           = 1600;
    AlexaAuthStateResponse        alexa_auth_state_response          = 1601;
    AlexaOptInRequest             alexa_opt_in_request               = 1602;
    AlexaOptInResponse            alexa_opt_in_response              = 1603;

    // ------------ Eye color (SDK only) ------------
    SetEyeColorRequest            set_eye_color_request              = 1700;
    SetEyeColorResponse           set_eye_color_response             = 1701;

    // ------------ Custom Objects -------------------               
    CreateFixedCustomObjectRequest  create_fixed_custom_object_request  = 1750;
    CreateFixedCustomObjectResponse create_fixed_custom_object_response = 1751;
    DeleteCustomObjectsRequest      delete_custom_objects_request       = 1752;
    DeleteCustomObjectsResponse     delete_custom_objects_response      = 1753;
    DefineCustomObjectRequest       define_custom_object_request        = 1754;
    DefineCustomObjectResponse      define_custom_object_response       = 1755;

    // ------------ Image Chunks, sent to bot for screen display -------
    DisplayFaceImageRGBRequest      display_face_image_rgb_request      = 1800;
    DisplayFaceImageRGBResponse     display_face_image_rgb_response     = 1801;
    
    // ------------ Facial Registration -------------------------
    RequestEnrolledNamesRequest   request_enrolled_names_request     = 2000;
    RequestEnrolledNamesResponse  request_enrolled_names_response    = 2001;
<<<<<<< HEAD
=======
    CancelFaceEnrollmentRequest   cancel_face_enrollment_request     = 2002; 
    EraseAllEnrolledFacesRequest  erase_all_enrolled_faces_request   = 2003;
    UpdateEnrolledFaceByIDRequest update_enrolled_face_by_id_request = 2004;
    EraseEnrolledFaceByIDRequest  erase_enrolled_face_by_id_request  = 2005;
    SetFaceToEnrollRequest        set_face_to_enroll_request         = 2006;
>>>>>>> c77a2211

    // ------------ NavMap -------------------------
    NavMapFeedRequest             nav_map_feed_request               = 2050;
    NavMapFeedResponse            nav_map_feed_response              = 2051;
    NavMapQuadInfo                nav_map_quad_info                  = 2052;


    // (when adding new categories, please create gaps between field numbers)
    // ------------  -------------------------
  }
}<|MERGE_RESOLUTION|>--- conflicted
+++ resolved
@@ -278,14 +278,11 @@
     // ------------ Facial Registration -------------------------
     RequestEnrolledNamesRequest   request_enrolled_names_request     = 2000;
     RequestEnrolledNamesResponse  request_enrolled_names_response    = 2001;
-<<<<<<< HEAD
-=======
     CancelFaceEnrollmentRequest   cancel_face_enrollment_request     = 2002; 
     EraseAllEnrolledFacesRequest  erase_all_enrolled_faces_request   = 2003;
     UpdateEnrolledFaceByIDRequest update_enrolled_face_by_id_request = 2004;
     EraseEnrolledFaceByIDRequest  erase_enrolled_face_by_id_request  = 2005;
     SetFaceToEnrollRequest        set_face_to_enroll_request         = 2006;
->>>>>>> c77a2211
 
     // ------------ NavMap -------------------------
     NavMapFeedRequest             nav_map_feed_request               = 2050;
