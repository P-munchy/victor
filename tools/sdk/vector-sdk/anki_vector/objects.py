# Copyright (c) 2018 Anki, Inc.
#
# Licensed under the Apache License, Version 2.0 (the "License");
# you may not use this file except in compliance with the License.
# You may obtain a copy of the License in the file LICENSE.txt or at
#
#     http://www.apache.org/licenses/LICENSE-2.0
#
# Unless required by applicable law or agreed to in writing, software
# distributed under the License is distributed on an "AS IS" BASIS,
# WITHOUT WARRANTIES OR CONDITIONS OF ANY KIND, either express or implied.
# See the License for the specific language governing permissions and
# limitations under the License.

"""Object and Light Cube recognition.

Vector can recognize and track a number of different types of objects.

These objects may be visible (currently observed by the robot's camera)
and tappable (in the case of the Light Cube that ships with the robot).

The Light Cube is known as a :class:`LightCube` by the SDK. The cube
has controllable lights, and sensors that can determine when it's being
moved or tapped.

Objects can generate events which can be subscribed to from the anki_vector.events
class, such as object_appeared (of type EvtObjectAppeared), and
object_disappeared (of type EvtObjectDisappeared), which are broadcast
based on both robot originating events and local state.

All observable objects have a marker of a known size attached to them,
which allows Vector to recognize the object and its position and rotation("pose").

Vector connects to his Light Cubes with BLE.
"""

# __all__ should order by constants, event classes, other classes, functions.
__all__ = ['LIGHT_CUBE_1_TYPE', 'OBJECT_VISIBILITY_TIMEOUT',
           'EvtObjectObserved', 'EvtObjectAppeared', 'EvtObjectDisappeared', 'EvtObjectFinishedMove',
           'Charger', 'CustomObjectArchetype', 'CustomObject', 'CustomObjectTypes', 'CustomObjectMarkers',
           'FixedCustomObject', 'LightCube', 'ObservableObject']

import collections
import math
import time

from . import connection, lights, util
from .events import Events

from .messaging import protocol


class EvtObjectObserved():  # pylint: disable=too-few-public-methods
    """Triggered whenever an object is visually identified by the robot.

    A stream of these events are produced while an object is visible to the robot.
    Each event has an updated image_box field.

    See EvtObjectAppeared if you only want to know when an object first
    becomes visible.

    :param obj: The object that was observed
    :param image_rect: An :class:`anki_vector.util.ImageRect`: defining where the object is within Vector's camera view
    :param pose: The :class:`anki_vector.util.Pose`: defining the position and rotation of the object
    """

    def __init__(self, obj, image_rect: util.ImageRect, pose: util.Pose):
        self.obj = obj
        self.image_rect = image_rect
        self.pose = pose


class EvtObjectAppeared():  # pylint: disable=too-few-public-methods
    """Triggered whenever an object is first visually identified by a robot.

    This differs from EvtObjectObserved in that it's only triggered when
    an object initially becomes visible.  If it disappears for more than
    OBJECT_VISIBILITY_TIMEOUT seconds and then is seen again, a
    EvtObjectDisappeared will be dispatched, followed by another
    EvtObjectAppeared event.

    For continuous tracking information about a visible object, see
    EvtObjectObserved.

    :param obj: The object that is starting to be observed
    :param image_rect: An :class:`anki_vector.util.ImageRect`: defining where the object is within Vector's camera view
    :param pose: The :class:`anki_vector.util.Pose`: defining the position and rotation of the object
    """

    def __init__(self, obj, image_rect: util.ImageRect, pose: util.Pose):
        self.obj = obj
        self.image_rect = image_rect
        self.pose = pose


class EvtObjectDisappeared():  # pylint: disable=too-few-public-methods
    """Triggered whenever an object that was previously being observed is no longer visible.

    :param obj: The object that is no longer being observed
    """

    def __init__(self, obj):
        self.obj = obj


class EvtObjectFinishedMove():  # pylint: disable=too-few-public-methods
    """Triggered when an active object stops moving.

    :param obj: The object that moved
    :param move_duration: The duration of the move
    """

    def __init__(self, obj, move_duration: float):
        self.obj = obj
        self.move_duration = move_duration


#: Length of time in seconds to go without receiving an observed event before
#: assuming that Vector can no longer see an object.
OBJECT_VISIBILITY_TIMEOUT = 0.4


class ObservableObject(util.Component):
    """Represents any object Vector can see in the world."""

    visibility_timeout = OBJECT_VISIBILITY_TIMEOUT

    def __init__(self, robot, **kw):
        super().__init__(robot, **kw)

        self._pose: util.Pose = None

        #: The time the last event was received.
        #: ``None`` if no events have yet been received.
        self._last_event_time: float = None

        #: The time the element was last observed by the robot.
        #: ``None`` if the element has not yet been observed.
        self._last_observed_time: float = None

        #: The robot's timestamp of the last observed event.
        #: ``None`` if the element has not yet been observed.
        #: In milliseconds relative to robot epoch.
        self._last_observed_robot_timestamp: int = None

        #: The ImageRect defining where the
        #: object was last visible within Vector's camera view.
        #: ``None`` if the element has not yet been observed.
        self._last_observed_image_rect: util.ImageRect = None

        self._is_visible: bool = False
        self._observed_timeout_handler: callable = None

    def __repr__(self):
        extra = self._repr_values()
        if extra:
            extra = ' ' + extra
        if self.pose:
            extra += ' pose=%s' % self.pose

        return '<%s%s is_visible=%s>' % (self.__class__.__name__,
                                         extra, self.is_visible)
    #### Properties ####

    @property
    def pose(self) -> util.Pose:
        """The pose of this object in the world.

        Is ``None`` for elements that don't have pose information.
        """
        return self._pose

    @property
    def last_event_time(self) -> float:
        """Time this object last received an event from Vector."""
        return self._last_event_time

    @property
    def last_observed_time(self) -> float:
        """Time this object was last seen."""
        return self._last_observed_time

    @property
    def last_observed_robot_timestamp(self) -> int:
        """Time this object was last seen according to Vector's time."""
        return self._last_observed_robot_timestamp

    @property
    def time_since_last_seen(self) -> float:
        """Time since this object was last seen. math.inf if never seen.

        .. testcode::

            import anki_vector

            last_seen_time = obj.time_since_last_seen
        """
        if self._last_observed_time is None:
            return math.inf
        return time.time() - self._last_observed_time

    @property
    def last_observed_image_rect(self) -> util.ImageRect:
        """The location in 2d camera space where this object was last seen."""
        return self._last_observed_image_rect

    @property
    def is_visible(self) -> bool:
        """True if the element has been observed recently, False otherwise.

        "recently" is defined as :attr:`visibility_timeout` seconds.
        """
        return self._is_visible

    #### Private Methods ####

    def _repr_values(self):  # pylint: disable=no-self-use
        return ''

    def _reset_observed_timeout_handler(self):
        if self._observed_timeout_handler is not None:
            self._observed_timeout_handler.cancel()
        self._observed_timeout_handler = self.conn.loop.call_later(self.visibility_timeout, self._observed_timeout)

    def _observed_timeout(self):
        # Triggered when the element is no longer considered "visible".
        # i.e. visibility_timeout seconds after the last observed event.
        self._is_visible = False
        self.conn.run_soon(self._robot.events.dispatch_event(EvtObjectDisappeared(self), Events.object_disappeared))

    async def _on_observed(self, pose: util.Pose, image_rect: util.ImageRect, robot_timestamp: int):
        # Called from subclasses on their corresponding observed messages.
        newly_visible = self._is_visible is False
        self._is_visible = True

        now = time.time()
        self._last_observed_time = now
        self._last_observed_robot_timestamp = robot_timestamp
        self._last_event_time = now
        self._last_observed_image_rect = image_rect
        self._pose = pose
        self._reset_observed_timeout_handler()
        await self._robot.events.dispatch_event(EvtObjectObserved(self, image_rect, pose), Events.object_observed)

        if newly_visible:
            await self._robot.events.dispatch_event(EvtObjectAppeared(self, image_rect, pose), Events.object_appeared)


#: LIGHT_CUBE_1_TYPE's markers look like 2 concentric circles with lines and gaps.
LIGHT_CUBE_1_TYPE = protocol.ObjectType.Value("BLOCK_LIGHTCUBE1")


class LightCube(ObservableObject):
    """Represents Vector's Cube.

    See parent class :class:`ObservableObject` for additional properties
    and methods.
    """

    #: Length of time in seconds to go without receiving an observed event before
    #: assuming that Vector can no longer see an object. Can be overridden in subclasses.
    visibility_timeout = OBJECT_VISIBILITY_TIMEOUT

    def __init__(self, robot, **kw):
        super().__init__(robot, **kw)

        #: The time the object was last tapped.
        #: ``None`` if the cube wasn't tapped yet.
        self._last_tapped_time: float = None

        #: The robot's timestamp of the last tapped event.
        #: ``None`` if the cube wasn't tapped yet.
        #: In milliseconds relative to robot epoch.
        self._last_tapped_robot_timestamp: int = None

        #: The time the object was last moved.
        #: ``None`` if the cube wasn't moved yet.
        self._last_moved_time: float = None

        #: The robot's timestamp of the last move event.
        #: ``None`` if the cube wasn't moved yet.
        #: In milliseconds relative to robot epoch.
        self._last_moved_robot_timestamp: int = None

        #: The time the object started moving when last moved.
        self._last_moved_start_time: float = None

        #: The robot's timestamp of when the object started moving when last moved.
        #: ``None`` if the cube wasn't moved yet.
        #: In milliseconds relative to robot epoch.
        self._last_moved_start_robot_timestamp: int = None

        #: The time the last up axis event was received.
        #: ``None`` if no events have yet been received.
        self._last_up_axis_changed_time: float = None

        #: The robot's timestamp of the last up axis event.
        #: ``None`` if the there has not been an up axis event.
        #: In milliseconds relative to robot epoch.
        self._last_up_axis_changed_robot_timestamp: int = None

        # The object's up_axis value from the last time it changed.
        self._up_axis: protocol.UpAxis = None

        #: True if the cube's accelerometer indicates that the cube is moving.
        self._is_moving: bool = False

        #: True if the cube is currently connected to the robot via radio.
        self._is_connected: bool = False

        #: angular distance from the current reported up axis
        #: ``None`` if the object has not yet been observed.
        self._top_face_orientation_rad: float = None

        self._object_id: str = None

        #: unique identification of the physical cube
        self._factory_id: str = None

        #: Subscribe to relevant events
        self.robot.events.subscribe(
            self._on_object_connection_state_changed,
            Events.object_connection_state)

        self.robot.events.subscribe(
            self._on_object_moved,
            Events.object_moved)

        self.robot.events.subscribe(
            self._on_object_stopped_moving,
            Events.object_stopped_moving)

        self.robot.events.subscribe(
            self._on_object_up_axis_changed,
            Events.object_up_axis_changed)

        self.robot.events.subscribe(
            self._on_object_tapped,
            Events.object_tapped)

        self.robot.events.subscribe(
            self._on_object_observed,
            Events.robot_observed_object)

        self.robot.events.subscribe(
            self._on_object_connection_lost,
            Events.cube_connection_lost)

    #### Public Methods ####

    def teardown(self):
        """All faces will be torn down by the world when no longer needed."""
        self.robot.events.unsubscribe(
            self._on_object_connection_state_changed,
            Events.object_connection_state)

        self.robot.events.unsubscribe(
            self._on_object_moved,
            Events.object_moved)

        self.robot.events.unsubscribe(
            self._on_object_stopped_moving,
            Events.object_stopped_moving)

        self.robot.events.unsubscribe(
            self._on_object_up_axis_changed,
            Events.object_up_axis_changed)

        self.robot.events.unsubscribe(
            self._on_object_tapped,
            Events.object_tapped)

        self.robot.events.unsubscribe(
            self._on_object_observed,
            Events.robot_observed_object)

        self.robot.events.unsubscribe(
            self._on_object_connection_lost,
            Events.cube_connection_lost)

    @connection.on_connection_thread()
    async def set_light_corners(self,
                                light1: lights.Light,
                                light2: lights.Light,
                                light3: lights.Light,
                                light4: lights.Light,
                                color_profile: lights.ColorProfile = lights.WHITE_BALANCED_CUBE_PROFILE):
        """Set the light for each corner.

        .. testcode::

            import anki_vector

            import time

            with anki_vector.Robot() as robot:
                # ensure we are connected to a cube
                robot.world.connect_cube()

                if robot.world.connected_light_cube:
                    cube = robot.world.connected_light_cube

                    cube.set_light_corners(anki_vector.lights.blue_light,
                                           anki_vector.lights.green_light,
                                           anki_vector.lights.red_light,
                                           anki_vector.lights.white_light)
                    time.sleep(3)

        :param light1: The settings for the first light.
        :param light2: The settings for the second light.
        :param light3: The settings for the third light.
        :param light4: The settings for the fourth light.
        :param color_profile: The profile to be used for the cube lights
        """
        params = lights.package_request_params((light1, light2, light3, light4), color_profile)
        req = protocol.SetCubeLightsRequest(
            object_id=self._object_id,
            on_color=params['on_color'],
            off_color=params['off_color'],
            on_period_ms=params['on_period_ms'],
            off_period_ms=params['off_period_ms'],
            transition_on_period_ms=params['transition_on_period_ms'],
            transition_off_period_ms=params['transition_off_period_ms'],
            offset=[0, 0, 0, 0],
            relative_to_x=0.0,
            relative_to_y=0.0,
            rotate=False,
            make_relative=protocol.SetCubeLightsRequest.OFF)  # pylint: disable=no-member
        return await self.grpc_interface.SetCubeLights(req)

    def set_lights(self, light: lights.Light, color_profile: lights.ColorProfile = lights.WHITE_BALANCED_CUBE_PROFILE):
        """Set all lights on the cube

        .. testcode::

            import anki_vector

            import time

            with anki_vector.Robot() as robot:
                # ensure we are connected to a cube
                robot.world.connect_cube()

                if robot.world.connected_light_cube:
                    cube = robot.world.connected_light_cube

                    # Set cube lights to yellow
                    cube.set_lights(anki_vector.lights.yellow_light)
                    time.sleep(3)

        :param light: The settings for the lights
        :param color_profile: The profile to be used for the cube lights
        """
        return self.set_light_corners(light, light, light, light, color_profile)

    def set_lights_off(self, color_profile: lights.ColorProfile = lights.WHITE_BALANCED_CUBE_PROFILE):
        """Set all lights off on the cube

        .. testcode::

            import anki_vector

            import time

            with anki_vector.Robot() as robot:
                # ensure we are connected to a cube
                robot.world.connect_cube()

                if robot.world.connected_light_cube:
                    cube = robot.world.connected_light_cube

                    # Set cube lights to yellow
                    cube.set_lights(anki_vector.lights.yellow_light)
                    time.sleep(3)

                    # Turn off cube lights
                    cube.set_lights_off()

        :param color_profile: The profile to be used for the cube lights
        """

        return self.set_light_corners(lights.off_light, lights.off_light, lights.off_light, lights.off_light, color_profile)

    #### Private Methods ####

    def _repr_values(self):
        return 'object_id=%s' % self.object_id

    #### Properties ####

    @property
    def last_tapped_time(self) -> float:
        """The time the object was last tapped in SDK time.

        .. testcode::

            import anki_vector

            with anki_vector.Robot() as robot:
                last_tapped_time = robot.world.connected_light_cube.last_tapped_time
        """
        return self._last_tapped_time

    @property
    def last_tapped_robot_timestamp(self) -> float:
        """The time the object was last tapped in robot time.

        .. testcode::

            import anki_vector

            with anki_vector.Robot() as robot:
                last_tapped_robot_timestamp = robot.world.connected_light_cube.last_tapped_robot_timestamp
        """
        return self._last_tapped_robot_timestamp

    @property
    def last_moved_time(self) -> float:
        """The time the object was last moved in SDK time.

        .. testcode::

            import anki_vector

            with anki_vector.Robot() as robot:
                last_moved_time = robot.world.connected_light_cube.last_moved_time
        """
        return self._last_moved_time

    @property
    def last_moved_robot_timestamp(self) -> float:
        """The time the object was last moved in robot time.

        .. testcode::

            import anki_vector

            with anki_vector.Robot() as robot:
                last_moved_robot_timestamp = robot.world.connected_light_cube.last_moved_robot_timestamp
        """
        return self._last_moved_robot_timestamp

    @property
    def last_moved_start_time(self) -> float:
        """The time the object most recently started moving in SDK time.

        .. testcode::

            import anki_vector

            with anki_vector.Robot() as robot:
                last_moved_start_time = robot.world.connected_light_cube.last_moved_start_time
        """
        return self._last_moved_start_time

    @property
    def last_moved_start_robot_timestamp(self) -> float:
        """The time the object more recently started moving in robot time.

        .. testcode::

            import anki_vector

            with anki_vector.Robot() as robot:
                last_moved_start_robot_timestamp = robot.world.connected_light_cube.last_moved_start_robot_timestamp
        """
        return self._last_moved_start_robot_timestamp

    @property
    def last_up_axis_changed_time(self) -> float:
        """The time the object's orientation last changed in SDK time.

        .. testcode::

            import anki_vector

            with anki_vector.Robot() as robot:
                last_up_axis_changed_time = robot.world.connected_light_cube.last_up_axis_changed_time
        """
        return self._last_up_axis_changed_time

    @property
    def last_up_axis_changed_robot_timestamp(self) -> float:
        """Time the object's orientation last changed in robot time.

        .. testcode::

            import anki_vector

            with anki_vector.Robot() as robot:
                last_up_axis_changed_robot_timestamp = robot.world.connected_light_cube.last_up_axis_changed_robot_timestamp
        """
        return self._last_up_axis_changed_robot_timestamp

    @property
    def up_axis(self) -> protocol.UpAxis:
        """The object's up_axis value from the last time it changed.

        .. testcode::

            import anki_vector

            with anki_vector.Robot() as robot:
                up_axis = robot.world.connected_light_cube.up_axis
        """
        return self._up_axis

    @property
    def is_moving(self) -> bool:
        """True if the cube's accelerometer indicates that the cube is moving.

        .. testcode::

            import anki_vector

            with anki_vector.Robot() as robot:
                is_moving = robot.world.connected_light_cube.is_moving
        """
        return self._is_moving

    @property
    def is_connected(self) -> bool:
        """True if the cube is currently connected to the robot.

        .. testcode::

            import anki_vector

            with anki_vector.Robot() as robot:
                is_connected = robot.world.connected_light_cube.is_connected
        """
        return self._is_connected

    @property
    def top_face_orientation_rad(self) -> float:
        """Angular distance from the current reported up axis.

        .. testcode::

            import anki_vector

            with anki_vector.Robot() as robot:
                top_face_orientation_rad = robot.world.connected_light_cube.top_face_orientation_rad
        """
        return self._top_face_orientation_rad

    @property
    def factory_id(self) -> str:
        """The unique hardware id of the physical cube.

        .. testcode::

            import anki_vector

            with anki_vector.Robot() as robot:
                factory_id = robot.world.connected_light_cube.factory_id
        """
        return self._factory_id

    @factory_id.setter
    def factory_id(self, value: str):
        self._factory_id = value

    @property
    def descriptive_name(self) -> str:
        """A descriptive name for this ObservableObject instance.

        Note: Sub-classes should override this to add any other relevant info
        for that object type.

        .. testcode::

            import anki_vector

            with anki_vector.Robot() as robot:
                descriptive_name = robot.world.connected_light_cube.descriptive_name
        """
        return "{0} id={1} factory_id={2} is_connected={3}".format(self.__class__.__name__, self._object_id, self._factory_id, self._is_connected)

    @property
    def object_id(self) -> int:
        """The internal ID assigned to the object.

        This value can only be assigned once as it is static on the robot.

        .. testcode::

            import anki_vector

            with anki_vector.Robot() as robot:
                object_id = robot.world.connected_light_cube.object_id
        """
        return self._object_id

    @object_id.setter
    def object_id(self, value: str):
        if self._object_id is not None:
            # We cannot currently rely on robot ensuring that object ID remains static
            # E.g. in the case of a cube disconnecting and reconnecting it's removed
            # and then re-added to blockworld which results in a new ID.
            self.logger.warning("Changing object_id for %s from %s to %s", self.__class__, self._object_id, value)
        else:
            self.logger.debug("Setting object_id for %s to %s", self.__class__, value)
        self._object_id = value

    #### Private Event Handlers ####

    def _on_object_connection_state_changed(self, _, msg):
        if msg.object_type == LIGHT_CUBE_1_TYPE:
            self._object_id = msg.object_id

            if self._factory_id != msg.factory_id:
                self.logger.debug('Factory id changed from {0} to {1}'.format(self._factory_id, msg.factory_id))
                self._factory_id = msg.factory_id

            if self._is_connected != msg.connected:
                if msg.connected:
                    self.logger.debug('Object connected: %s', self)
                else:
                    self.logger.debug('Object disconnected: %s', self)
                self._is_connected = msg.connected

    def _on_object_moved(self, _, msg):
        if msg.object_id == self._object_id:
            now = time.time()
            started_moving = not self._is_moving
            self._is_moving = True
            self._last_event_time = now
            self._last_moved_time = now
            self._last_moved_robot_timestamp = msg.timestamp

            if started_moving:
                self._last_moved_start_time = now
                self._last_moved_start_robot_timestamp = msg.timestamp
        else:
            self.logger.warning('An object not currently tracked by the world moved with id {0}'.format(msg.object_id))

    async def _on_object_stopped_moving(self, _, msg):
        if msg.object_id == self._object_id:
            now = time.time()
            self._last_event_time = now
            move_duration = 0.0

            # _is_moving might already be false.
            # This happens for very short movements that are immediately
            # considered stopped (no acceleration info is present)
            if self._is_moving:
                self._is_moving = False
                move_duration = now - self._last_moved_start_time
            await self._robot.events.dispatch_event(EvtObjectFinishedMove(self, move_duration), Events.object_finished_move)
        else:
            self.logger.warning('An object not currently tracked by the world stopped moving with id {0}'.format(msg.object_id))

    def _on_object_up_axis_changed(self, _, msg):
        if msg.object_id == self._object_id:

            now = time.time()
            self._up_axis = msg.up_axis
            self._last_event_time = now
            self._last_up_axis_changed_time = now
            self._last_up_axis_changed_robot_timestamp = msg.timestamp
        else:
            self.logger.warning('Up Axis changed on an object not currently tracked by the world with id {0}'.format(msg.object_id))

    def _on_object_tapped(self, _, msg):
        if msg.object_id == self._object_id:

            now = time.time()
            self._last_event_time = now
            self._last_tapped_time = now
            self._last_tapped_robot_timestamp = msg.timestamp
        else:
            self.logger.warning('Tapped an object not currently tracked by the world with id {0}'.format(msg.object_id))

    def _on_object_observed(self, _, msg):
        if msg.object_id == self._object_id:

            pose = util.Pose(x=msg.pose.x, y=msg.pose.y, z=msg.pose.z,
                             q0=msg.pose.q0, q1=msg.pose.q1,
                             q2=msg.pose.q2, q3=msg.pose.q3,
                             origin_id=msg.pose.origin_id)
            image_rect = util.ImageRect(msg.img_rect.x_top_left,
                                        msg.img_rect.y_top_left,
                                        msg.img_rect.width,
                                        msg.img_rect.height)
            self._top_face_orientation_rad = msg.top_face_orientation_rad

<<<<<<< HEAD
            self._on_observed(pose, image_rect, msg.timestamp)
=======
            self.conn.run_soon(self._on_observed(pose, image_rect, msg.timestamp))
        else:
            self.logger.warning('Observed an object not currently tracked by the world with id {0}'.format(msg.object_id))
>>>>>>> c3d22c4a

    def _on_object_connection_lost(self, _, msg):
        if msg.object_id == self._object_id:
            self._is_connected = False


class Charger(ObservableObject):
    """Vector's charger object, which the robot can observe and drive toward.
    We get an :class:`anki_vector.objects.EvtObjectObserved` message when the
    robot sees the charger.

    See parent class :class:`ObservableObject` for additional properties
    and methods.

    .. testcode::

        import anki_vector
        with anki_vector.Robot() as robot:
            if robot.world.charger:
                print('Robot is aware of charger: {0}'.format(robot.world.charger))
    """

    def __init__(self, robot, object_id: int, **kw):
        super().__init__(robot, **kw)

        self._object_id = object_id

        self.robot.events.subscribe(
            self._on_object_observed,
            Events.robot_observed_object)

    #### Public Methods ####

    def teardown(self):
        """All objects will be torn down by the world when the world closes."""

        self.robot.events.unsubscribe(
            self._on_object_observed,
            Events.robot_observed_object)

    #### Properties ####
    @property
    def object_id(self) -> int:
        """The internal ID assigned to the object.

        .. testcode::

            import anki_vector
            with anki_vector.Robot() as robot:
                if robot.world.charger:
                    charger_object_id = robot.world.charger.object_id

        This value can only be assigned once as it is static on the robot.
        """
        return self._object_id

    @object_id.setter
    def object_id(self, value: str):
        if self._object_id is not None:
            # We cannot currently rely on robot ensuring that object ID remains static
            # E.g. in the case of a cube disconnecting and reconnecting it's removed
            # and then re-added to blockworld which results in a new ID.
            self.logger.warning("Changing object_id for %s from %s to %s", self.__class__, self._object_id, value)
        else:
            self.logger.debug("Setting object_id for %s to %s", self.__class__, value)
        self._object_id = value

    #### Private Methods ####

    def _on_object_observed(self, _, msg):
        if msg.object_id == self._object_id:

            pose = util.Pose(x=msg.pose.x, y=msg.pose.y, z=msg.pose.z,
                             q0=msg.pose.q0, q1=msg.pose.q1,
                             q2=msg.pose.q2, q3=msg.pose.q3,
                             origin_id=msg.pose.origin_id)
            image_rect = util.ImageRect(msg.img_rect.x_top_left,
                                        msg.img_rect.y_top_left,
                                        msg.img_rect.width,
                                        msg.img_rect.height)

            self._on_observed(pose, image_rect, msg.timestamp)


class CustomObjectArchetype():
    """An object archetype defined by the SDK. It is bound to a specific objectType e.g ``CustomType00``.

    This defined object is given a size in the x,y and z axis. The dimensions
    of the markers on the object are also defined.

    When the robot observes custom objects, they will be linked to these archetypes.
    These can be created using the methods
    :meth:`~anki_vector.world.World.define_custom_box`,
    :meth:`~anki_vector.world.World.define_custom_cube`, or
    :meth:`~anki_vector.world.World.define_custom_wall`.
    """

    def __init__(self,
                 custom_type: protocol.CustomType,
                 x_size_mm: float,
                 y_size_mm: float,
                 z_size_mm: float,
                 marker_width_mm: float,
                 marker_height_mm: float,
                 is_unique: bool):

        self._custom_type = custom_type
        self._x_size_mm = x_size_mm
        self._y_size_mm = y_size_mm
        self._z_size_mm = z_size_mm
        self._marker_width_mm = marker_width_mm
        self._marker_height_mm = marker_height_mm
        self._is_unique = is_unique

    #### Properties ####

    @property
    def custom_type(self) -> protocol.CustomType:
        """id of this archetype on the robot

        .. testcode::

            import anki_vector
            with anki_vector.Robot() as robot:
                for obj in robot.world.custom_object_archetypes:
                    print('custom object archetype defined with type: {0}'.format(obj.custom_type))
        """
        return self._custom_type

    @property
    def x_size_mm(self) -> float:
        """Size of this object in its X axis, in millimeters.

        .. testcode::

            import anki_vector
            with anki_vector.Robot() as robot:
                for obj in robot.world.custom_object_archetypes:
                    print('custom object archetype defined with dimensions: {0}mm x {1}mm x {2}mm'.format(obj.x_size_mm, obj.y_size_mm, obj.z_size_mm))
        """
        return self._x_size_mm

    @property
    def y_size_mm(self) -> float:
        """Size of this object in its Y axis, in millimeters.

        .. testcode::

            import anki_vector
            with anki_vector.Robot() as robot:
                for obj in robot.world.custom_object_archetypes:
                    print('custom object archetype defined with dimensions: {0}mm x {1}mm x {2}mm'.format(obj.x_size_mm, obj.y_size_mm, obj.z_size_mm))
        """
        return self._y_size_mm

    @property
    def z_size_mm(self) -> float:
        """Size of this object in its Z axis, in millimeters.

        .. testcode::

            import anki_vector
            with anki_vector.Robot() as robot:
                for obj in robot.world.custom_object_archetypes:
                    print('custom object archetype defined with dimensions: {0}mm x {1}mm x {2}mm'.format(obj.x_size_mm, obj.y_size_mm, obj.z_size_mm))
        """
        return self._z_size_mm

    @property
    def marker_width_mm(self) -> float:
        """Width in millimeters of the marker on this object.

        .. testcode::

            import anki_vector
            with anki_vector.Robot() as robot:
                for obj in robot.world.custom_object_archetypes:
                    print('custom object archetype defined with marker size: {0}mm x {1}mm'.format(obj.marker_width_mm, obj.marker_height_mm))
        """
        return self._marker_width_mm

    @property
    def marker_height_mm(self) -> float:
        """Height in millimeters of the marker on this object.

        .. testcode::

            import anki_vector
            with anki_vector.Robot() as robot:
                for obj in robot.world.custom_object_archetypes:
                    print('custom object archetype defined with marker size: {0}mm x {1}mm'.format(obj.marker_width_mm, obj.marker_height_mm))
        """
        return self._marker_height_mm

    @property
    def is_unique(self) -> bool:
        """True if there should only be one of this object type in the world."""
        return self._is_unique

    #### Private Methods ####

    def __repr__(self):
        return ('custom_type={self.custom_type} '
                'x_size_mm={self.x_size_mm:.1f} '
                'y_size_mm={self.y_size_mm:.1f} '
                'z_size_mm={self.z_size_mm:.1f} '
                'marker_width_mm={self.marker_width_mm:.1f} '
                'marker_height_mm={self.marker_height_mm:.1f} '
                'is_unique={self.is_unique}'.format(self=self))


class CustomObject(ObservableObject):
    """An object defined by the SDK observed by the robot.  The object will
    reference a :class:`CustomObjectArchetype`, with additional instance data.

    These objects are created automatically by the engine when Vector observes
    an object with custom markers. For Vector to see one of these you must first
    define an archetype with custom markers, via one of the following methods:
    :meth:`~anki_vector.world.World.define_custom_box`.
    :meth:`~anki_vector.world.World.define_custom_cube`, or
    :meth:`~anki_vector.world.World.define_custom_wall`
    """

    def __init__(self,
                 robot,
                 archetype: CustomObjectArchetype,
                 object_id: int, **kw):
        super().__init__(robot, **kw)

        self._object_id = object_id
        self._archetype = archetype

        self.robot.events.subscribe(
            self._on_object_observed,
            Events.robot_observed_object)

    #### Public Methods ####

    def teardown(self):
        """All objects will be torn down by the world when no longer needed."""

        self.robot.events.unsubscribe(
            self._on_object_observed,
            Events.robot_observed_object)

    #### Properties ####

    @property
    def object_id(self) -> int:
        """The internal ID assigned to the object.

        This value can only be assigned once as it is static on the robot.

        .. code-block:: python

            import anki_vector
            with anki_vector.Robot() as robot:

                robot.world.define_custom_cube(custom_object_type=CustomObjectTypes.CustomType00,
                                               marker=CustomObjectMarkers.Circles2,
                                               size_mm=20.0,
                                               marker_width_mm=10.0, marker_height_mm=10.0)

                # have the robot observe a custom object in the real world with the Circles2 marker

                for obj in robot.world.visible_custom_objects:
                    print('custom object seen with id: {0}'.format(obj.object_id))
        """
        return self._object_id

    @object_id.setter
    def object_id(self, value: str):
        if self._object_id is not None:
            # We cannot currently rely on robot ensuring that object ID remains static
            # E.g. in the case of a cube disconnecting and reconnecting it's removed
            # and then re-added to robot's internal world model which results in a new ID.
            self.logger.warning("Changing object_id for %s from %s to %s", self.__class__, self._object_id, value)
        else:
            self.logger.debug("Setting object_id for %s to %s", self.__class__, value)
        self._object_id = value

    @property
    def archetype(self) -> CustomObjectArchetype:
        """Archetype defining this custom object's properties.

        .. code-block:: python

            import anki_vector
            with anki_vector.Robot() as robot:

                robot.world.define_custom_cube(custom_object_type=CustomObjectTypes.CustomType00,
                                               marker=CustomObjectMarkers.Circles2,
                                               size_mm=20.0,
                                               marker_width_mm=10.0, marker_height_mm=10.0)

                # have the robot observe a custom object in the real world with the Circles2 marker

                for obj in robot.world.visible_custom_objects:
                    print('custom object seen with archetype: {0}'.format(obj.archetype))
        """
        return self._archetype

    @property
    def descriptive_name(self) -> str:
        """A descriptive name for this CustomObject instance.

        .. code-block:: python

            import anki_vector
            with anki_vector.Robot() as robot:

                robot.world.define_custom_cube(custom_object_type=CustomObjectTypes.CustomType00,
                                               marker=CustomObjectMarkers.Circles2,
                                               size_mm=20.0,
                                               marker_width_mm=10.0, marker_height_mm=10.0)

                # have the robot observe a custom object in the real world with the Circles2 marker

                for obj in robot.world.visible_custom_objects:
                    print('custom object seen with name: {0}'.format(obj.descriptive_name))
        """
        # Specialization of ObservableObject's method to include the object type.
        return "%s id=%d" % (self.archetype.object_type.name, self.object_id)

    #### Private Methods ####

    def _repr_values(self):
        return ('object_type={archetype.object_type} '
                'x_size_mm={archetype.x_size_mm:.1f} '
                'y_size_mm={archetype.y_size_mm:.1f} '
                'z_size_mm={archetype.z_size_mm:.1f} '
                'is_unique={archetype.is_unique}'.format(archetype=self._archetype))

    def _on_object_observed(self, _, msg):
        if msg.object_id == self._object_id:

            pose = util.Pose(x=msg.pose.x, y=msg.pose.y, z=msg.pose.z,
                             q0=msg.pose.q0, q1=msg.pose.q1,
                             q2=msg.pose.q2, q3=msg.pose.q3,
                             origin_id=msg.pose.origin_id)
            image_rect = util.ImageRect(msg.img_rect.x_top_left,
                                        msg.img_rect.y_top_left,
                                        msg.img_rect.width,
                                        msg.img_rect.height)

            self._on_observed(pose, image_rect, msg.timestamp)


class _CustomObjectType(collections.namedtuple('_CustomObjectType', 'name id')):
    # Tuple mapping between Proto CustomObjectType name and ID
    # All instances will be members of CustomObjectType

    # Keep _CustomObjectType as lightweight as a normal namedtuple
    __slots__ = ()

    def __str__(self):
        return 'CustomObjectTypes.%s' % self.name


class CustomObjectTypes():  # pylint: disable=too-few-public-methods
    """Defines all available custom object types.

    For use with world.define_custom methods such as
    :meth:`anki_vector.world.World.define_custom_box`,
    :meth:`anki_vector.world.World.define_custom_cube`, and
    :meth:`anki_vector.world.World.define_custom_wall`

    .. testcode::

        import anki_vector
        with anki_vector.Robot() as robot:
            robot.world.define_custom_cube(custom_object_type=CustomObjectTypes.CustomType00,
                                           marker=CustomObjectMarkers.Circles2,
                                           size_mm=20.0,
                                           marker_width_mm=10.0, marker_height_mm=10.0)
    """

    #: CustomType00 - the first custom object type
    CustomType00 = _CustomObjectType("CustomType00", protocol.CustomType.Value("CUSTOM_TYPE_00"))

    #:
    CustomType01 = _CustomObjectType("CustomType01", protocol.CustomType.Value("CUSTOM_TYPE_01"))

    #:
    CustomType02 = _CustomObjectType("CustomType02", protocol.CustomType.Value("CUSTOM_TYPE_02"))

    #:
    CustomType03 = _CustomObjectType("CustomType03", protocol.CustomType.Value("CUSTOM_TYPE_03"))

    #:
    CustomType04 = _CustomObjectType("CustomType04", protocol.CustomType.Value("CUSTOM_TYPE_04"))

    #:
    CustomType05 = _CustomObjectType("CustomType05", protocol.CustomType.Value("CUSTOM_TYPE_05"))

    #:
    CustomType06 = _CustomObjectType("CustomType06", protocol.CustomType.Value("CUSTOM_TYPE_06"))

    #:
    CustomType07 = _CustomObjectType("CustomType07", protocol.CustomType.Value("CUSTOM_TYPE_07"))

    #:
    CustomType08 = _CustomObjectType("CustomType08", protocol.CustomType.Value("CUSTOM_TYPE_08"))

    #:
    CustomType09 = _CustomObjectType("CustomType09", protocol.CustomType.Value("CUSTOM_TYPE_09"))

    #:
    CustomType10 = _CustomObjectType("CustomType10", protocol.CustomType.Value("CUSTOM_TYPE_10"))

    #:
    CustomType11 = _CustomObjectType("CustomType11", protocol.CustomType.Value("CUSTOM_TYPE_11"))

    #:
    CustomType12 = _CustomObjectType("CustomType12", protocol.CustomType.Value("CUSTOM_TYPE_12"))

    #:
    CustomType13 = _CustomObjectType("CustomType13", protocol.CustomType.Value("CUSTOM_TYPE_13"))

    #:
    CustomType14 = _CustomObjectType("CustomType14", protocol.CustomType.Value("CUSTOM_TYPE_14"))

    #:
    CustomType15 = _CustomObjectType("CustomType15", protocol.CustomType.Value("CUSTOM_TYPE_15"))

    #:
    CustomType16 = _CustomObjectType("CustomType16", protocol.CustomType.Value("CUSTOM_TYPE_16"))

    #:
    CustomType17 = _CustomObjectType("CustomType17", protocol.CustomType.Value("CUSTOM_TYPE_17"))

    #:
    CustomType18 = _CustomObjectType("CustomType18", protocol.CustomType.Value("CUSTOM_TYPE_18"))

    #: CustomType19 - the last custom object type
    CustomType19 = _CustomObjectType("CustomType19", protocol.CustomType.Value("CUSTOM_TYPE_19"))


class _CustomObjectMarker(collections.namedtuple('_CustomObjectMarker', 'name id')):
    # Tuple mapping between Proto CustomObjectMarker name and ID
    # All instances will be members of CustomObjectMarker

    # Keep _CustomObjectMarker as lightweight as a normal namedtuple
    __slots__ = ()

    def __str__(self):
        return 'CustomObjectMarkers.%s' % self.name


class CustomObjectMarkers():  # pylint: disable=too-few-public-methods
    """Defines all available custom object markers.

    For use with world.define_custom methods such as
    :meth:`anki_vector.world.World.define_custom_box`,
    :meth:`anki_vector.world.World.define_custom_cube`, and
    :meth:`anki_vector.world.World.define_custom_wall`

    .. testcode::

        import anki_vector
        with anki_vector.Robot() as robot:
            robot.world.define_custom_cube(custom_object_type=CustomObjectTypes.CustomType00,
                                           marker=CustomObjectMarkers.Circles2,
                                           size_mm=20.0,
                                           marker_width_mm=10.0, marker_height_mm=10.0)
    """

    #: .. image:: ../images/custom_markers/SDK_2Circles.png
    Circles2 = _CustomObjectMarker("Circles2", protocol.CustomObjectMarker.Value("CUSTOM_MARKER_CIRCLES_2"))

    #: .. image:: ../images/custom_markers/SDK_3Circles.png
    Circles3 = _CustomObjectMarker("Circles3", protocol.CustomObjectMarker.Value("CUSTOM_MARKER_CIRCLES_3"))

    #: .. image:: ../images/custom_markers/SDK_4Circles.png
    Circles4 = _CustomObjectMarker("Circles4", protocol.CustomObjectMarker.Value("CUSTOM_MARKER_CIRCLES_4"))

    #: .. image:: ../images/custom_markers/SDK_5Circles.png
    Circles5 = _CustomObjectMarker("Circles5", protocol.CustomObjectMarker.Value("CUSTOM_MARKER_CIRCLES_5"))

    #: .. image:: ../images/custom_markers/SDK_2Diamonds.png
    Diamonds2 = _CustomObjectMarker("Diamonds2", protocol.CustomObjectMarker.Value("CUSTOM_MARKER_DIAMONDS_2"))

    #: .. image:: ../images/custom_markers/SDK_3Diamonds.png
    Diamonds3 = _CustomObjectMarker("Diamonds3", protocol.CustomObjectMarker.Value("CUSTOM_MARKER_DIAMONDS_3"))

    #: .. image:: ../images/custom_markers/SDK_4Diamonds.png
    Diamonds4 = _CustomObjectMarker("Diamonds4", protocol.CustomObjectMarker.Value("CUSTOM_MARKER_DIAMONDS_4"))

    #: .. image:: ../images/custom_markers/SDK_5Diamonds.png
    Diamonds5 = _CustomObjectMarker("Diamonds5", protocol.CustomObjectMarker.Value("CUSTOM_MARKER_DIAMONDS_5"))

    #: .. image:: ../images/custom_markers/SDK_2Hexagons.png
    Hexagons2 = _CustomObjectMarker("Hexagons2", protocol.CustomObjectMarker.Value("CUSTOM_MARKER_HEXAGONS_2"))

    #: .. image:: ../images/custom_markers/SDK_3Hexagons.png
    Hexagons3 = _CustomObjectMarker("Hexagons3", protocol.CustomObjectMarker.Value("CUSTOM_MARKER_HEXAGONS_3"))

    #: .. image:: ../images/custom_markers/SDK_4Hexagons.png
    Hexagons4 = _CustomObjectMarker("Hexagons4", protocol.CustomObjectMarker.Value("CUSTOM_MARKER_HEXAGONS_4"))

    #: .. image:: ../images/custom_markers/SDK_5Hexagons.png
    Hexagons5 = _CustomObjectMarker("Hexagons5", protocol.CustomObjectMarker.Value("CUSTOM_MARKER_HEXAGONS_5"))

    #: .. image:: ../images/custom_markers/SDK_2Triangles.png
    Triangles2 = _CustomObjectMarker("Triangles2", protocol.CustomObjectMarker.Value("CUSTOM_MARKER_TRIANGLES_2"))

    #: .. image:: ../images/custom_markers/SDK_3Triangles.png
    Triangles3 = _CustomObjectMarker("Triangles3", protocol.CustomObjectMarker.Value("CUSTOM_MARKER_TRIANGLES_3"))

    #: .. image:: ../images/custom_markers/SDK_4Triangles.png
    Triangles4 = _CustomObjectMarker("Triangles4", protocol.CustomObjectMarker.Value("CUSTOM_MARKER_TRIANGLES_4"))

    #: .. image:: ../images/custom_markers/SDK_5Triangles.png
    Triangles5 = _CustomObjectMarker("Triangles5", protocol.CustomObjectMarker.Value("CUSTOM_MARKER_TRIANGLES_5"))


class FixedCustomObject(util.Component):
    """A fixed object defined by the SDK. It is given a pose and x,y,z sizes.

    This object cannot be observed by the robot so its pose never changes.
    The position is static in Vector's world view; once instantiated, these
    objects never move. This could be used to make Vector aware of objects and
    know to plot a path around them even when they don't have any markers.

    To create these use :meth:`~anki_vector.world.World.create_custom_fixed_object`

    .. testcode::

        import anki_vector
        with anki_vector.Robot() as robot:
            robot.world.create_custom_fixed_object(Pose(100, 0, 0, angle_z=degrees(0)),
                                                   10, 100, 100, relative_to_robot=True)
    """

    def __init__(self,
                 robot,
                 pose: util.Pose,
                 x_size_mm: float,
                 y_size_mm: float,
                 z_size_mm: float,
                 object_id: int, **kw):
        super().__init__(robot, **kw)
        self._pose = pose
        self._x_size_mm = x_size_mm
        self._y_size_mm = y_size_mm
        self._z_size_mm = z_size_mm
        self._object_id = object_id

    def __repr__(self):
        return ('<%s pose=%s object_id=%d x_size_mm=%.1f y_size_mm=%.1f z_size_mm=%.1f=>' %
                (self.__class__.__name__, self.pose, self.object_id,
                 self.x_size_mm, self.y_size_mm, self.z_size_mm))

    #### Public Methods ####

    def teardown(self):
        pass

    #### Properties ####
    @property
    def object_id(self) -> int:
        """The internal ID assigned to the object.

        This value can only be assigned once as it is static in the engine.

        .. testcode::

            import anki_vector
            with anki_vector.Robot() as robot:
                obj = robot.world.create_custom_fixed_object(Pose(100, 0, 0, angle_z=degrees(0)),
                                                                  10, 100, 100, relative_to_robot=True)
                print('fixed custom object id: {0}'.format(obj.object_id))
        """
        return self._object_id

    @object_id.setter
    def object_id(self, value: int):
        if self._object_id is not None:
            raise ValueError("Cannot change object ID once set (from %s to %s)" % (self._object_id, value))
        self.logger.debug("Updated object_id for %s from %s to %s", self.__class__, self._object_id, value)
        self._object_id = value

    @property
    def pose(self) -> util.Pose:
        """The pose of the object in the world.

        .. testcode::

            import anki_vector
            with anki_vector.Robot() as robot:
                obj = robot.world.create_custom_fixed_object(Pose(100, 0, 0, angle_z=degrees(0)),
                                                                  10, 100, 100, relative_to_robot=True)
                print('fixed custom object id: {0}'.format(obj.pose))
        """
        return self._pose

    @property
    def x_size_mm(self) -> float:
        """The length of the object in its X axis, in millimeters.

        .. testcode::

            import anki_vector
            with anki_vector.Robot() as robot:
                obj = robot.world.create_custom_fixed_object(Pose(100, 0, 0, angle_z=degrees(0)),
                                                                  10, 100, 100, relative_to_robot=True)
                print('fixed custom object size: {0}mm x {1}mm x {2}mm'.format(obj.x_size_mm, obj.y_size_mm, obj.z_size_mm))
        """
        return self._x_size_mm

    @property
    def y_size_mm(self) -> float:
        """The length of the object in its Y axis, in millimeters.

        .. testcode::

            import anki_vector
            with anki_vector.Robot() as robot:
                obj = robot.world.create_custom_fixed_object(Pose(100, 0, 0, angle_z=degrees(0)),
                                                                  10, 100, 100, relative_to_robot=True)
                print('fixed custom object size: {0}mm x {1}mm x {2}mm'.format(obj.x_size_mm, obj.y_size_mm, obj.z_size_mm))
        """
        return self._y_size_mm

    @property
    def z_size_mm(self) -> float:
        """The length of the object in its Z axis, in millimeters.

        .. testcode::

            import anki_vector
            with anki_vector.Robot() as robot:
                obj = robot.world.create_custom_fixed_object(Pose(100, 0, 0, angle_z=degrees(0)),
                                                                  10, 100, 100, relative_to_robot=True)
                print('fixed custom object size: {0}mm x {1}mm x {2}mm'.format(obj.x_size_mm, obj.y_size_mm, obj.z_size_mm))
        """
        return self._z_size_mm<|MERGE_RESOLUTION|>--- conflicted
+++ resolved
@@ -785,13 +785,7 @@
                                         msg.img_rect.height)
             self._top_face_orientation_rad = msg.top_face_orientation_rad
 
-<<<<<<< HEAD
             self._on_observed(pose, image_rect, msg.timestamp)
-=======
-            self.conn.run_soon(self._on_observed(pose, image_rect, msg.timestamp))
-        else:
-            self.logger.warning('Observed an object not currently tracked by the world with id {0}'.format(msg.object_id))
->>>>>>> c3d22c4a
 
     def _on_object_connection_lost(self, _, msg):
         if msg.object_id == self._object_id:
