--- conflicted
+++ resolved
@@ -92,7 +92,7 @@
 
             # Print the all objects' class details
             import anki_vector
-            with anki_vector.Robot("my_robot_serial_number") as robot:
+            with anki_vector.Robot() as robot:
                 for obj in robot.world.all_objects:
                     print(obj)
 
@@ -104,7 +104,6 @@
         for obj in self._objects.values():
             yield obj
 
-<<<<<<< HEAD
     @property
     def visible_faces(self) -> Iterable[faces.Face]:
         """generator: yields each face that Vector can currently see.
@@ -113,11 +112,7 @@
 
             # Print the visible face's attributes
             import anki_vector
-            with anki_vector.Robot("my_robot_serial_number") as robot:
-=======
-            with anki_vector.Robot() as robot:
-                # Print the visible face's attributes
->>>>>>> 71cf19cb
+            with anki_vector.Robot() as robot:
                 for face in robot.world.visible_faces:
                     print("Face attributes:")
                     print(f"Face id: {face.face_id}")
@@ -147,7 +142,7 @@
         .. testcode::
 
             import anki_vector
-            with anki_vector.Robot("my_robot_serial_number") as robot:
+            with anki_vector.Robot() as robot:
                 for obj in robot.world.custom_object_archetypes:
                     print(obj)
 
@@ -164,7 +159,7 @@
         .. testcode::
 
             import anki_vector
-            with anki_vector.Robot("my_robot_serial_number") as robot:
+            with anki_vector.Robot() as robot:
                 for obj in robot.world.visible_custom_objects:
                     print(obj)
 
@@ -183,12 +178,8 @@
         .. testcode::
 
             import anki_vector
-<<<<<<< HEAD
-            with anki_vector.Robot("my_robot_serial_number") as robot:
-=======
-
-            with anki_vector.Robot() as robot:
->>>>>>> 71cf19cb
+
+            with anki_vector.Robot() as robot:
                 robot.world.connect_cube()
                 if robot.world.connected_light_cube:
                     dock_response = robot.behavior.dock_with_cube(robot.world.connected_light_cube)
@@ -207,7 +198,7 @@
         .. testcode::
 
             import anki_vector
-            with anki_vector.Robot("my_robot_serial_number") as robot:
+            with anki_vector.Robot() as robot:
                 cube = robot.world.light_cube
                 if cube:
                     print('LightCube {0} connected.'.format("is" if cube.is_connected else "isn't"))
@@ -228,7 +219,7 @@
         .. testcode::
 
             import anki_vector
-            with anki_vector.Robot("my_robot_serial_number") as robot:
+            with anki_vector.Robot() as robot:
                 print('most recently observed charger: {0}.'.format(robot.world.charger))
 
         Raises:
@@ -267,7 +258,7 @@
 
             import anki_vector
 
-            with anki_vector.Robot("my_robot_serial_number") as robot:
+            with anki_vector.Robot() as robot:
                 my_obj = robot.world.get_object(valid_object_id)
         """
         return self._objects.get(object_id)
@@ -290,12 +281,8 @@
         .. testcode::
 
             import anki_vector
-<<<<<<< HEAD
-            with anki_vector.Robot("my_robot_serial_number") as robot:
-=======
-
-            with anki_vector.Robot() as robot:
->>>>>>> 71cf19cb
+
+            with anki_vector.Robot() as robot:
                 robot.world.connect_cube()
         """
         req = protocol.ConnectCubeRequest()
@@ -319,12 +306,8 @@
         .. testcode::
 
             import anki_vector
-<<<<<<< HEAD
-            with anki_vector.Robot("my_robot_serial_number") as robot:
-=======
-
-            with anki_vector.Robot() as robot:
->>>>>>> 71cf19cb
+
+            with anki_vector.Robot() as robot:
                 robot.world.disconnect_cube()
         """
         req = protocol.DisconnectCubeRequest()
@@ -340,7 +323,7 @@
         .. testcode::
 
             import anki_vector
-            with anki_vector.Robot("my_robot_serial_number") as robot:
+            with anki_vector.Robot() as robot:
                 robot.world.flash_cube_lights()
         """
         req = protocol.FlashCubeLightsRequest()
@@ -357,12 +340,8 @@
         .. testcode::
 
             import anki_vector
-<<<<<<< HEAD
-            with anki_vector.Robot("my_robot_serial_number") as robot:
-=======
-
-            with anki_vector.Robot() as robot:
->>>>>>> 71cf19cb
+
+            with anki_vector.Robot() as robot:
                 robot.world.forget_preferred_cube()
         """
         req = protocol.ForgetPreferredCubeRequest()
@@ -379,12 +358,8 @@
         .. testcode::
 
             import anki_vector
-<<<<<<< HEAD
-            with anki_vector.Robot("my_robot_serial_number") as robot:
-=======
-
-            with anki_vector.Robot() as robot:
->>>>>>> 71cf19cb
+
+            with anki_vector.Robot() as robot:
                 connected_cube = robot.world.connected_light_cube
                 if connected_cube:
                     robot.world.set_preferred_cube(connected_cube.factory_id)
@@ -404,7 +379,7 @@
         .. testcode::
 
             import anki_vector
-            with anki_vector.Robot("my_robot_serial_number") as robot:
+            with anki_vector.Robot() as robot:
                 robot.world.delete_custom_objects()
         """
 
@@ -470,7 +445,7 @@
         .. testcode::
 
             import anki_vector
-            with anki_vector.Robot("my_robot_serial_number") as robot:
+            with anki_vector.Robot() as robot:
                 robot.world.define_custom_box(custom_object_type=anki_vector.objects.CustomObjectTypes.CustomType00,
                                               marker_front=  anki_vector.objects.CustomObjectMarkers.Circles2,
                                               marker_back=   anki_vector.objects.CustomObjectMarkers.Circles3,
@@ -555,7 +530,7 @@
         .. testcode::
 
             import anki_vector
-            with anki_vector.Robot("my_robot_serial_number") as robot:
+            with anki_vector.Robot() as robot:
                 robot.world.define_custom_cube(custom_object_type=anki_vector.objects.CustomObjectTypes.CustomType00,
                                                marker=anki_vector.objects.CustomObjectMarkers.Circles2,
                                                size_mm=20.0,
@@ -627,7 +602,7 @@
         .. testcode::
 
             import anki_vector
-            with anki_vector.Robot("my_robot_serial_number") as robot:
+            with anki_vector.Robot() as robot:
                 robot.world.define_custom_wall(custom_object_type=anki_vector.objects.CustomObjectTypes.CustomType00,
                                                marker=anki_vector.objects.CustomObjectMarkers.Circles2,
                                                width_mm=20.0, height_mm=20.0,
@@ -694,7 +669,7 @@
         .. testcode::
 
             import anki_vector
-            with anki_vector.Robot("my_robot_serial_number") as robot:
+            with anki_vector.Robot() as robot:
                 robot.world.create_custom_fixed_object(Pose(100, 0, 0, angle_z=degrees(0)),
                                                        x_size_mm=10, y_size_mm=100, z_size_mm=100,
                                                        relative_to_robot=True)
