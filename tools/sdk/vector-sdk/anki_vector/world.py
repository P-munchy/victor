--- conflicted
+++ resolved
@@ -142,7 +142,6 @@
         .. testcode::
 
             import anki_vector
-<<<<<<< HEAD
             with anki_vector.Robot() as robot:
                 for obj in robot.world.custom_object_archetypes:
                     print(obj)
@@ -152,14 +151,6 @@
         """
         for obj in self._custom_object_archetypes.values():
             yield obj
-=======
-            import time
-
-            with anki_vector.Robot() as robot:
-                time.sleep(1)
-                cube = robot.world.get_light_cube()
-                print('LightCube {0} connected.'.format("is" if cube.is_connected else "isn't"))
->>>>>>> c3d22c4a
 
     @property
     def visible_custom_objects(self) -> Iterable[objects.CustomObject]:
@@ -200,7 +191,6 @@
 
         return result
 
-<<<<<<< HEAD
     @property
     def light_cube(self) -> objects.LightCube:
         """Returns the vector light cube object, regardless of its connection status.
@@ -282,10 +272,7 @@
         """
         return self._faces.get(face_id)
 
-    @sync.Synchronizer.wrap
-=======
-    @connection.on_connection_thread()
->>>>>>> c3d22c4a
+    @connection.on_connection_thread()
     async def connect_cube(self) -> protocol.ConnectCubeResponse:
         """Attempt to connect to a cube.
 
@@ -382,7 +369,7 @@
         req = protocol.SetPreferredCubeRequest(factory_id=factory_id)
         return await self.grpc_interface.SetPreferredCube(req)
 
-    @sync.Synchronizer.wrap
+    @connection.on_connection_thread()
     async def delete_custom_objects(self,
                                     delete_custom_marker_objects: bool = True,
                                     delete_fixed_custom_objects: bool = True,
@@ -418,7 +405,7 @@
 
         return last_blocking_call
 
-    @sync.Synchronizer.wrap
+    @connection.on_connection_thread()
     async def define_custom_box(self,
                                 custom_object_type: objects.CustomObjectTypes,
                                 marker_front: objects.CustomObjectMarkers,
@@ -517,7 +504,7 @@
         self.logger.error("Failed to define Custom Object %s", custom_object_archetype)
         return None
 
-    @sync.Synchronizer.wrap
+    @connection.on_connection_thread()
     async def define_custom_cube(self,
                                  custom_object_type: objects.CustomObjectTypes,
                                  marker: objects.CustomObjectMarkers,
@@ -585,7 +572,7 @@
         self.logger.error("Failed to define Custom Object %s", custom_object_archetype)
         return None
 
-    @sync.Synchronizer.wrap
+    @connection.on_connection_thread()
     async def define_custom_wall(self,
                                  custom_object_type: objects.CustomObjectTypes,
                                  marker: objects.CustomObjectMarkers,
@@ -660,7 +647,7 @@
         self.logger.error("Failed to define Custom Object %s", custom_object_archetype)
         return None
 
-    @sync.Synchronizer.wrap
+    @connection.on_connection_thread()
     async def create_custom_fixed_object(self,
                                          pose: util.Pose,
                                          x_size_mm: float,
