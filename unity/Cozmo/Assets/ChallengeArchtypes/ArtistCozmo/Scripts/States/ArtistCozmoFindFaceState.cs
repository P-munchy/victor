--- conflicted
+++ resolved
@@ -23,11 +23,7 @@
 
         if (!_HasSeenFace) {
           _CurrentRobot.ExecuteBehavior(Anki.Cozmo.BehaviorType.NoneBehavior);
-<<<<<<< HEAD
-          _CurrentRobot.TurnTowardsFace(_CurrentRobot.Faces[0]);
-=======
           _CurrentRobot.TurnTowardsFacePose(_CurrentRobot.Faces[0]);
->>>>>>> 39ab0557
           _HasSeenFace = true;
           _StartLookingAtFaceTime = Time.time;
         }
