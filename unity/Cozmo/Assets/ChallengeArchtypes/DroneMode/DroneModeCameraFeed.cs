--- conflicted
+++ resolved
@@ -278,7 +278,6 @@
       RemoveReticle(petFace);
     }
 
-<<<<<<< HEAD
     private void HandlePetFaceInFieldOfViewChanged(PetFace petFace, bool isInFieldOfView) {
       // If visible spawn reticle and add to dictionary
       if (isInFieldOfView) {
@@ -290,9 +289,6 @@
     }
 
     private void CreateObserveableObjectReticle(ObservableObject observedObject) {
-=======
-    private void CreateObservedObjectReticle(ObservedObject observedObject) {
->>>>>>> 96ee2311
       observedObject.InFieldOfViewStateChanged -= HandleInFieldOfViewChanged;
       observedObject.InFieldOfViewStateChanged += HandleInFieldOfViewChanged;
       CreateReticleIfVisible(observedObject);
