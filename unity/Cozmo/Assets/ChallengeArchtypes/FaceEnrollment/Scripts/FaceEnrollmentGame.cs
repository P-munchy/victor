--- conflicted
+++ resolved
@@ -51,16 +51,9 @@
 
     private void PlayFaceReactionAnimation(int faceId) {
       DAS.Debug("FaceEnrollmentGame.PlayFaceReactionAnimation", "Attempt to Play Face Reaction Animation - FaceId: " + faceId);
-<<<<<<< HEAD
-      CurrentRobot.PrepareFaceNameAnimation(faceId, _NameForFace);
 
       AnimationManager.Instance.AddAnimationEndedCallback(Anki.Cozmo.GameEvent.OnLearnedPlayerName, HandleReactionDone);
       GameEventManager.Instance.SendGameEventToEngine(Anki.Cozmo.GameEvent.OnLearnedPlayerName);
-=======
-      // TODO: Implement the Action that has been added to replace the PrepareFaceNameAnimation message which has been deprecated
-      //CurrentRobot.PrepareFaceNameAnimation(faceId, _NameForFace);
-      CurrentRobot.SendAnimation(_ReactionBank[Random.Range(0, _ReactionBank.Length)], HandleReactionDone);
->>>>>>> a23a2844
     }
 
     private void HandleReactionDone(bool success) {
