--- conflicted
+++ resolved
@@ -278,37 +278,16 @@
       }
     }
 
-<<<<<<< HEAD
-    public void SpinLights(LightCube cube) {
-
-      uint color_0 = cube.Lights[3].OnColor;
-      uint color_1 = cube.Lights[0].OnColor;
-      uint color_2 = cube.Lights[1].OnColor;
-      uint color_3 = cube.Lights[2].OnColor;
-
-      cube.Lights[0].OnColor = color_0;
-      cube.Lights[1].OnColor = color_1;
-      cube.Lights[2].OnColor = color_2;
-      cube.Lights[3].OnColor = color_3;
-
-    }
-
-=======
->>>>>>> 2839af69
     protected override int CalculateExcitementStatRewards() {
       return 1 + _CloseRoundCount * 2;
     }
 
     public void ShowPlayerTapSlide() {
-<<<<<<< HEAD
-      SharedMinigameView.ShowNarrowGameStateSlide(_PlayerTapSlidePrefab, "speed_tap_player_tap_slide");
-=======
       SharedMinigameView.ShowWideGameStateSlide(_PlayerTapSlidePrefab, "PlayerTapSlide");
     }
 
     public void ShowWaitForCozmoSlide() {
       SharedMinigameView.ShowWideGameStateSlide(_WaitForCozmoSlidePrefab, "WaitForCozmoSlide");
->>>>>>> 2839af69
     }
 
     public void SetCozmoOrigPos() {
