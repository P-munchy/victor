--- conflicted
+++ resolved
@@ -44,16 +44,13 @@
     slidePrefab: {fileID: 22580812, guid: 2c3b63c03d4e14754a94435d77ab3ec6, type: 2}
   - slideName: HelpStack
     slidePrefab: {fileID: 22528040, guid: c991d199584b54dba9fe373e95e60e93, type: 2}
-<<<<<<< HEAD
   - slideName: HelpPickup
     slidePrefab: {fileID: 22551302, guid: 363f72877dea04e37ada75b7505169e9, type: 2}
   - slideName: TapCube
     slidePrefab: {fileID: 22508958, guid: a8d4e61a7672e40c0876b303b28e971e, type: 2}
   - slideName: TapCube2
     slidePrefab: {fileID: 22508958, guid: 260dfb24a5b214380b8120709ee59f3b, type: 2}
-=======
   _TutorialSequenceName: StackTrainingIntro
->>>>>>> 11d32855
 --- !u!1001 &100100000
 Prefab:
   m_ObjectHideFlags: 1
@@ -63,7 +60,7 @@
     m_Modifications:
     - target: {fileID: 0}
       propertyPath: _HowToPlayPrefabs.Array.size
-      value: 5
+      value: 2
       objectReference: {fileID: 0}
     - target: {fileID: 0}
       propertyPath: _GameId
@@ -88,38 +85,9 @@
       objectReference: {fileID: 22528040, guid: c991d199584b54dba9fe373e95e60e93,
         type: 2}
     - target: {fileID: 0}
-<<<<<<< HEAD
-      propertyPath: _HowToPlayPrefabs.Array.data[2].slideName
-      value: HelpPickup
-      objectReference: {fileID: 0}
-    - target: {fileID: 0}
-      propertyPath: _HowToPlayPrefabs.Array.data[2].slidePrefab
-      value: 
-      objectReference: {fileID: 22551302, guid: 363f72877dea04e37ada75b7505169e9,
-        type: 2}
-    - target: {fileID: 0}
-      propertyPath: _HowToPlayPrefabs.Array.data[3].slideName
-      value: TapCube
-      objectReference: {fileID: 0}
-    - target: {fileID: 0}
-      propertyPath: _HowToPlayPrefabs.Array.data[3].slidePrefab
-      value: 
-      objectReference: {fileID: 22508958, guid: a8d4e61a7672e40c0876b303b28e971e,
-        type: 2}
-    - target: {fileID: 0}
-      propertyPath: _HowToPlayPrefabs.Array.data[4].slideName
-      value: TapCube2
-      objectReference: {fileID: 0}
-    - target: {fileID: 0}
-      propertyPath: _HowToPlayPrefabs.Array.data[4].slidePrefab
-      value: 
-      objectReference: {fileID: 22508958, guid: 260dfb24a5b214380b8120709ee59f3b,
-        type: 2}
-=======
       propertyPath: _TutorialSequenceName
       value: StackTrainingIntro
       objectReference: {fileID: 0}
->>>>>>> 11d32855
     m_RemovedComponents: []
   m_ParentPrefab: {fileID: 0}
   m_RootGameObject: {fileID: 186758}
