﻿using UnityEngine;
using System.Collections;
using DataPersistence;

public class InventoryPane : MonoBehaviour {

  [SerializeField]
  UnityEngine.UI.InputField _GreenPoints;

  [SerializeField]
  UnityEngine.UI.InputField _GreenLadderLevel;

  [SerializeField]
  UnityEngine.UI.InputField _Treats;

  [SerializeField]
  UnityEngine.UI.InputField _HexPoints;

  void Start() {
<<<<<<< HEAD
    //_GreenPoints.text = DataPersistenceManager.Instance.Data.DefaultProfile.GreenPoints.ToString();
    _GreenLadderLevel.text = DataPersistenceManager.Instance.CurrentSession.ChestsGained.ToString();
    //_Treats.text = DataPersistenceManager.Instance.Data.DefaultProfile.TreatCount.ToString();

=======
    _GreenPoints.text = DataPersistenceManager.Instance.Data.DefaultProfile.GreenPoints.ToString();
>>>>>>> 0a408b6a
    _GreenPoints.contentType = UnityEngine.UI.InputField.ContentType.IntegerNumber;
    _GreenPoints.onValueChanged.AddListener(GreenPointsChanged);

    _GreenLadderLevel.text = DataPersistenceManager.Instance.CurrentSession.GreenPointsLadderLevel.ToString();
    _GreenLadderLevel.contentType = UnityEngine.UI.InputField.ContentType.IntegerNumber;
    _GreenLadderLevel.onValueChanged.AddListener(GreenLadderLevelChanged);

    _Treats.text = DataPersistenceManager.Instance.Data.DefaultProfile.TreatCount.ToString();
    _Treats.contentType = UnityEngine.UI.InputField.ContentType.IntegerNumber;
    _Treats.onValueChanged.AddListener(TreatsChanged);

<<<<<<< HEAD

    // TODO: Add generic input field and int field for adding / removing / setting items
    // Plus short-cut buttons for treats and green points (+100, -100)
  }

  private void GreenPointsChanged(string newValue) {
    // PlayerManager.Instance.SetGreenPoints(int.Parse(newValue));
  }

  private void GreenLadderLevelChanged(string newValue) {
    DataPersistenceManager.Instance.CurrentSession.ChestsGained = int.Parse(newValue);
  }

  private void TreatsChanged(string newValue) {
    // DataPersistenceManager.Instance.Data.DefaultProfile.TreatCount = int.Parse(newValue);
=======
    _HexPoints.text = DataPersistenceManager.Instance.Data.DefaultProfile.HexPieces.ToString();
    _HexPoints.contentType = UnityEngine.UI.InputField.ContentType.IntegerNumber;
    _HexPoints.onValueChanged.AddListener(HexPointsChanged);
  }

  private void HexPointsChanged(string newValue) {
    DataPersistenceManager.Instance.Data.DefaultProfile.HexPieces = int.Parse(newValue);
    DataPersistenceManager.Instance.Save();
  }

  private void GreenPointsChanged(string newValue) {
    PlayerManager.Instance.SetGreenPoints(int.Parse(newValue));
    DataPersistenceManager.Instance.Save();
  }

  private void GreenLadderLevelChanged(string newValue) {
    DataPersistenceManager.Instance.CurrentSession.GreenPointsLadderLevel = int.Parse(newValue);
    DataPersistenceManager.Instance.Save();
  }

  private void TreatsChanged(string newValue) {
    DataPersistenceManager.Instance.Data.DefaultProfile.TreatCount = int.Parse(newValue);
    DataPersistenceManager.Instance.Save();
>>>>>>> 0a408b6a
  }
}<|MERGE_RESOLUTION|>--- conflicted
+++ resolved
@@ -17,42 +17,18 @@
   UnityEngine.UI.InputField _HexPoints;
 
   void Start() {
-<<<<<<< HEAD
-    //_GreenPoints.text = DataPersistenceManager.Instance.Data.DefaultProfile.GreenPoints.ToString();
-    _GreenLadderLevel.text = DataPersistenceManager.Instance.CurrentSession.ChestsGained.ToString();
-    //_Treats.text = DataPersistenceManager.Instance.Data.DefaultProfile.TreatCount.ToString();
-
-=======
-    _GreenPoints.text = DataPersistenceManager.Instance.Data.DefaultProfile.GreenPoints.ToString();
->>>>>>> 0a408b6a
+    // _GreenPoints.text = DataPersistenceManager.Instance.Data.DefaultProfile.GreenPoints.ToString();
     _GreenPoints.contentType = UnityEngine.UI.InputField.ContentType.IntegerNumber;
     _GreenPoints.onValueChanged.AddListener(GreenPointsChanged);
 
-    _GreenLadderLevel.text = DataPersistenceManager.Instance.CurrentSession.GreenPointsLadderLevel.ToString();
+    _GreenLadderLevel.text = DataPersistenceManager.Instance.CurrentSession.ChestsGained.ToString();
     _GreenLadderLevel.contentType = UnityEngine.UI.InputField.ContentType.IntegerNumber;
     _GreenLadderLevel.onValueChanged.AddListener(GreenLadderLevelChanged);
 
-    _Treats.text = DataPersistenceManager.Instance.Data.DefaultProfile.TreatCount.ToString();
+    // _Treats.text = DataPersistenceManager.Instance.Data.DefaultProfile.TreatCount.ToString();
     _Treats.contentType = UnityEngine.UI.InputField.ContentType.IntegerNumber;
     _Treats.onValueChanged.AddListener(TreatsChanged);
 
-<<<<<<< HEAD
-
-    // TODO: Add generic input field and int field for adding / removing / setting items
-    // Plus short-cut buttons for treats and green points (+100, -100)
-  }
-
-  private void GreenPointsChanged(string newValue) {
-    // PlayerManager.Instance.SetGreenPoints(int.Parse(newValue));
-  }
-
-  private void GreenLadderLevelChanged(string newValue) {
-    DataPersistenceManager.Instance.CurrentSession.ChestsGained = int.Parse(newValue);
-  }
-
-  private void TreatsChanged(string newValue) {
-    // DataPersistenceManager.Instance.Data.DefaultProfile.TreatCount = int.Parse(newValue);
-=======
     _HexPoints.text = DataPersistenceManager.Instance.Data.DefaultProfile.HexPieces.ToString();
     _HexPoints.contentType = UnityEngine.UI.InputField.ContentType.IntegerNumber;
     _HexPoints.onValueChanged.AddListener(HexPointsChanged);
@@ -64,18 +40,17 @@
   }
 
   private void GreenPointsChanged(string newValue) {
-    PlayerManager.Instance.SetGreenPoints(int.Parse(newValue));
+    // PlayerManager.Instance.SetGreenPoints(int.Parse(newValue));
     DataPersistenceManager.Instance.Save();
   }
 
   private void GreenLadderLevelChanged(string newValue) {
-    DataPersistenceManager.Instance.CurrentSession.GreenPointsLadderLevel = int.Parse(newValue);
+    DataPersistenceManager.Instance.CurrentSession.ChestsGained = int.Parse(newValue);
     DataPersistenceManager.Instance.Save();
   }
 
   private void TreatsChanged(string newValue) {
-    DataPersistenceManager.Instance.Data.DefaultProfile.TreatCount = int.Parse(newValue);
+    // DataPersistenceManager.Instance.Data.DefaultProfile.TreatCount = int.Parse(newValue);
     DataPersistenceManager.Instance.Save();
->>>>>>> 0a408b6a
   }
 }