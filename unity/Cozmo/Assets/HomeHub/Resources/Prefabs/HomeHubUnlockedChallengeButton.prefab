--- conflicted
+++ resolved
@@ -282,11 +282,7 @@
     disabledColor: {r: 1, g: 1, b: 1, a: 0.20392157}
   _UISoundEvent:
     _Event: -1705717452
-<<<<<<< HEAD
-    _EventType: 5
-=======
     _EventType: 6
->>>>>>> 2839af69
     _GameObjectType: 2
 --- !u!114 &11456194
 MonoBehaviour:
@@ -661,17 +657,12 @@
       value: 0
       objectReference: {fileID: 0}
     - target: {fileID: 0}
-<<<<<<< HEAD
       propertyPath: _DASEventViewController
       value: assignedByTimelineView
       objectReference: {fileID: 0}
     - target: {fileID: 0}
       propertyPath: _DASEventButtonName
       value: assignedByHubWorldButton
-=======
-      propertyPath: m_PreferredWidth
-      value: 1000
->>>>>>> 2839af69
       objectReference: {fileID: 0}
     m_RemovedComponents: []
   m_ParentPrefab: {fileID: 0}
