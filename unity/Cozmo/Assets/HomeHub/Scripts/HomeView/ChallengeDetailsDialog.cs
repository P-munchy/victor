﻿using UnityEngine;
using UnityEngine.UI;
using Anki.UI;
using System.Collections;
using DG.Tweening;
using Cozmo.UI;
using Cozmo;
using DataPersistence;

public class ChallengeDetailsDialog : BaseView {

  public delegate void ChallengeDetailsClickedHandler(string challengeId);

  public event ChallengeDetailsClickedHandler ChallengeStarted;

  private ChallengeData _ChallengeData;

  private Sequence _UnlockTween;

  [SerializeField]
  private float _UnlockTween_sec = 0.6f;

  [SerializeField]
  private Color _AvailableColor;
  [SerializeField]
  private Color _UnavailableColor;

  /// <summary>
  /// Name of the Challenge.
  /// </summary>
  [SerializeField]
  private AnkiTextLabel _TitleTextLabel;

  /// <summary>
  /// Description of the Challenge.
  /// </summary>
  [SerializeField]
  private AnkiTextLabel _DescriptionTextLabel;

  /// <summary>
  /// Label of number of Bits Required.
  /// </summary>
  [SerializeField]
  private AnkiTextLabel _CurrentCostLabel;

  /// <summary>
  /// Costx Label next to Fragment Icon
  /// </summary>
  [SerializeField]
  private AnkiTextLabel _CostButtonLabel;

  [SerializeField]
  private IconProxy _ChallengeIcon;

  [SerializeField]
  private GameObject _LockedIcon;

  [SerializeField]
  private GameObject _AffordableIcon;

  [SerializeField]
  private GameObject _LockedContainer;

  [SerializeField]
  private GameObject _AvailableContainer;

  [SerializeField]
  private GameObject _UnlockedContainer;

  [SerializeField]
<<<<<<< HEAD
=======
  private GameObject _UnavailableContainer;

  [SerializeField]
  private GameObject _CostContainer;

  [SerializeField]
>>>>>>> 635218b0
  private Cozmo.UI.CozmoButton _UnlockButton;

  [SerializeField]
  private Cozmo.UI.CozmoButton _StartChallengeButton;

  [SerializeField]
  private Cozmo.UI.CozmoButton _ViewPreReqButton;

  [SerializeField]
  private Vector3 _CenteredIconViewportPos;

  private string _ChallengeId;

  [SerializeField]
  private CanvasGroup _AlphaController;

  public void Initialize(ChallengeData challengeData) {
    _TitleTextLabel.text = Localization.Get(challengeData.ChallengeTitleLocKey);
    _DescriptionTextLabel.text = Localization.Get(challengeData.ChallengeDescriptionLocKey);
    _ChallengeData = challengeData;
    _ChallengeIcon.SetIcon(challengeData.ChallengeIcon);
    _AvailableContainer.SetActive(true);
    _AffordableIcon.SetActive(false);
    if (UnlockablesManager.Instance.IsUnlocked(challengeData.UnlockId.Value)) {
      // If Ready and Unlocked
      _LockedContainer.SetActive(false);
      _LockedIcon.SetActive(false);
      _UnlockedContainer.SetActive(true);
    }
    else {
      _ChallengeIcon.SetAlpha(0.4f);
      UnlockableInfo unlockInfo = UnlockablesManager.Instance.GetUnlockableInfo(challengeData.UnlockId.Value);
      // If Available to Unlock (All Prereqs Met)
      if (UnlockablesManager.Instance.IsUnlockableAvailable(challengeData.UnlockId.Value)) {
        Cozmo.Inventory playerInventory = DataPersistence.DataPersistenceManager.Instance.Data.DefaultProfile.Inventory;
        bool affordable = playerInventory.CanRemoveItemAmount(unlockInfo.UpgradeCostItemId, unlockInfo.UpgradeCostAmountNeeded);

        ItemData itemData = ItemDataConfig.GetData(unlockInfo.UpgradeCostItemId);
        int cost = unlockInfo.UpgradeCostAmountNeeded;
        string costName = itemData.GetAmountName(cost);
        _UnlockButton.Text = Localization.Get(LocalizationKeys.kUnlockableUnlock);
        _LockedContainer.SetActive(true);
        _LockedIcon.SetActive(true);
        _UnlockedContainer.SetActive(false);
        _CostButtonLabel.text = Localization.GetWithArgs(LocalizationKeys.kLabelXCount, cost);
        if (affordable) {
          // Can Currently Unlock but not afford
          _CurrentCostLabel.text = Localization.Get(LocalizationKeys.kLabelAvailable);
          _CurrentCostLabel.color = _AvailableColor;
          _LockedIcon.SetActive(false);
          _AffordableIcon.SetActive(true);
          _UnlockButton.Initialize(OnUpgradeClicked, "unlock_button", "challenge_details_dialog");
        }
        else {
          // Can Currently Unlock and Afford
          _CurrentCostLabel.text = Localization.GetWithArgs(LocalizationKeys.kUnlockableBitsRequiredDescription, new object[] { cost, costName });
          _CurrentCostLabel.color = _UnavailableColor;
          _UnlockButton.Interactable = false;
        }
      }
    }
    _StartChallengeButton.Initialize(HandleStartButtonClicked, string.Format("{0}_start_button", challengeData.ChallengeID), DASEventViewName);
    _ChallengeId = challengeData.ChallengeID;
  }

  private void HandleStartButtonClicked() {
    // Don't attempt to refresh home view if we are already destroying it to start a game
    if (ChallengeStarted != null) {
      ChallengeStarted(_ChallengeId);
    }
  }


  private void OnUpgradeClicked() {
    UnlockableInfo unlockInfo = UnlockablesManager.Instance.GetUnlockableInfo(_ChallengeData.UnlockId.Value);
    string hexPieceId = unlockInfo.UpgradeCostItemId;
    int unlockCost = unlockInfo.UpgradeCostAmountNeeded;

    Cozmo.Inventory playerInventory = DataPersistenceManager.Instance.Data.DefaultProfile.Inventory;
    if (playerInventory.CanRemoveItemAmount(hexPieceId, unlockCost)) {
      playerInventory.RemoveItemAmount(hexPieceId, unlockCost);
      _UnlockButton.gameObject.SetActive(false);
      _CostContainer.gameObject.SetActive(false);
      UnlockablesManager.Instance.TrySetUnlocked(unlockInfo.Id.Value, true);

      _UnlockButton.Interactable = false;
      UnlockablesManager.Instance.OnUnlockComplete += HandleUnlockFromRobotResponded;
      PlayUpgradeAnimation();
    }
  }

  private void PlayUpgradeAnimation() {
    _UnlockTween = DOTween.Sequence();
    _UnlockTween.Join(_ChallengeIcon.IconImage.DOColor(Color.white, _UnlockTween_sec));
    _UnlockTween.AppendCallback(HandleUpgradeAnimationPlayed);
    Anki.Cozmo.Audio.GameAudioClient.PostSFXEvent(Anki.Cozmo.Audio.GameEvent.Sfx.Win_Shared);
  }

  //Reinitialize with new state if unlocked
  private bool _UpgradeAnimationPlayed = false;
  private bool _UnlockFromRobotResponded = false;

  private void HandleUpgradeAnimationPlayed() {
    _UpgradeAnimationPlayed = true;
    if (_UpgradeAnimationPlayed && _UnlockFromRobotResponded) {
      HandleUpgradeUnlocked();
    }
  }

  private void HandleUnlockFromRobotResponded(Anki.Cozmo.UnlockId unlockId) {
    if (unlockId == _ChallengeData.UnlockId.Value) {
      UnlockablesManager.Instance.OnUnlockComplete -= HandleUnlockFromRobotResponded;
      _UnlockFromRobotResponded = true;
      if (_UnlockFromRobotResponded && _UpgradeAnimationPlayed) {
        HandleUpgradeUnlocked();
      }
    }
  }

  private void HandleUpgradeUnlocked() {
    Initialize(_ChallengeData);

    _UpgradeAnimationPlayed = false;
    _UnlockFromRobotResponded = false;
  }

  protected override void CleanUp() {
    _StartChallengeButton.onClick.RemoveAllListeners();
  }

  protected override void ConstructOpenAnimation(Sequence openAnimation) {
    openAnimation.Append(transform.DOLocalMoveY(
      50, 0.15f).From().SetEase(Ease.OutQuad).SetRelative());
    if (_AlphaController != null) {
      _AlphaController.alpha = 0;
      openAnimation.Join(_AlphaController.DOFade(1, 0.25f).SetEase(Ease.OutQuad));
    }
  }

  protected override void ConstructCloseAnimation(Sequence closeAnimation) {
    closeAnimation.Append(transform.DOLocalMoveY(
      -50, 0.15f).SetEase(Ease.OutQuad).SetRelative());

    if (_AlphaController != null) {
      closeAnimation.Join(_AlphaController.DOFade(0, 0.25f));
    }
  }
}<|MERGE_RESOLUTION|>--- conflicted
+++ resolved
@@ -68,15 +68,9 @@
   private GameObject _UnlockedContainer;
 
   [SerializeField]
-<<<<<<< HEAD
-=======
-  private GameObject _UnavailableContainer;
-
-  [SerializeField]
   private GameObject _CostContainer;
 
   [SerializeField]
->>>>>>> 635218b0
   private Cozmo.UI.CozmoButton _UnlockButton;
 
   [SerializeField]
