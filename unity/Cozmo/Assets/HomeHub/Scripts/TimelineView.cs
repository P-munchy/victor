﻿using System;
using UnityEngine;
using System.Collections.Generic;

namespace Cozmo.HomeHub {
  public class TimelineView : MonoBehaviour {
<<<<<<< HEAD

    [SerializeField]
    private GameObject _TimelineEntryPrefab;

    [SerializeField]
    private RectTransform _TimelineContainer;

    [SerializeField]
    private GraphSpine _GraphSpline;


    public delegate void ButtonClickedHandler(string challengeClicked,Transform buttonTransform);
=======
    
    public delegate void ButtonClickedHandler(string challengeClicked, Transform buttonTransform);
>>>>>>> dced7d6c

    public event ButtonClickedHandler OnLockedChallengeClicked;
    public event ButtonClickedHandler OnUnlockedChallengeClicked;
    public event ButtonClickedHandler OnCompletedChallengeClicked;

    [SerializeField]
    HomeHubChallengeListView _ChallengeListViewPrefab;
    HomeHubChallengeListView _ChallengeListViewInstance;

    public void CloseView() {
      // TODO: Play some close animations before destroying view
      GameObject.Destroy(gameObject);
    }

    public void CloseViewImmediately() {
      GameObject.Destroy(gameObject);
    }

    public void OnDestroy() {
      if (_ChallengeListViewInstance != null) {
        GameObject.Destroy(_ChallengeListViewInstance.gameObject);
      }
    }

    public void Initialize(Dictionary<string, ChallengeStatePacket> challengeStatesById) {
      _ChallengeListViewInstance = UIManager.CreateUIElement(_ChallengeListViewPrefab.gameObject, this.transform).GetComponent<HomeHubChallengeListView>();
      _ChallengeListViewInstance.Initialize(challengeStatesById);
    }
  }
}
<|MERGE_RESOLUTION|>--- conflicted
+++ resolved
@@ -4,7 +4,6 @@
 
 namespace Cozmo.HomeHub {
   public class TimelineView : MonoBehaviour {
-<<<<<<< HEAD
 
     [SerializeField]
     private GameObject _TimelineEntryPrefab;
@@ -16,11 +15,7 @@
     private GraphSpine _GraphSpline;
 
 
-    public delegate void ButtonClickedHandler(string challengeClicked,Transform buttonTransform);
-=======
-    
     public delegate void ButtonClickedHandler(string challengeClicked, Transform buttonTransform);
->>>>>>> dced7d6c
 
     public event ButtonClickedHandler OnLockedChallengeClicked;
     public event ButtonClickedHandler OnUnlockedChallengeClicked;
