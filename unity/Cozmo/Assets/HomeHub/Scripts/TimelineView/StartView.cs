﻿using UnityEngine;
using System.Collections;
using System.Collections.Generic;
using Anki.UI;
using UnityEngine.UI;
using Cozmo.UI;

public class StartView : BaseView {

  [SerializeField]
<<<<<<< HEAD
  private Cozmo.UI.CozmoButton _ConnectButton;

  [SerializeField]
=======
>>>>>>> 2839af69
  private Color _DisconnectedColor;

  [SerializeField]
  private Image _WifiIndicator;

  [SerializeField]
  private Image _BluetoothIndicator;

  [SerializeField]
  private Button _SecretSkipButton;

  [SerializeField]
  private ShowCozmoCubeSlide _ShowCozmoCubesContainer;

  public event System.Action OnConnectClicked;

  private int _NumRequiredCubes = 3;
  private List<int> _CubeIdsSeen;

  private void Awake() {
<<<<<<< HEAD
    _ConnectButton.DASEventButtonName = "connect_button";
    _ConnectButton.DASEventViewController = this.DASEventViewName;
    _ConnectButton.onClick.AddListener(HandleConnectClicked);
=======
    _CubeIdsSeen = new List<int>();

    #if UNITY_EDITOR
>>>>>>> 2839af69
    _SecretSkipButton.onClick.AddListener(HandleSecretSkipButtonClicked);
    #endif

    LoopRobotSleep();
    Anki.Cozmo.Audio.GameAudioClient.SetMusicState(Anki.Cozmo.Audio.GameState.Music.Wakeup);

    _ShowCozmoCubesContainer.Initialize(_NumRequiredCubes, Cozmo.CubePalette.OutOfViewColor, Cozmo.CubePalette.InViewColor, 
      LocalizationKeys.kConnectLabelShowCubes);
  }

  private void Update() {
    _WifiIndicator.color = IsWifiConnected() ? Color.white : _DisconnectedColor;
    _BluetoothIndicator.color = IsBluetoothConnected() ? Color.white : _DisconnectedColor;

    int currentNumCubes = RobotEngineManager.Instance.CurrentRobot.LightCubes.Count;
    if (_CubeIdsSeen.Count < currentNumCubes) {
      foreach (var cube in RobotEngineManager.Instance.CurrentRobot.LightCubes) {
        if (cube.Value.MarkersVisible && !_CubeIdsSeen.Contains(cube.Key)) {
          _CubeIdsSeen.Add(cube.Value.ID);
          cube.Value.SetLEDs(Cozmo.CubePalette.InViewColor.lightColor);
        }
      }
      _ShowCozmoCubesContainer.LightUpCubes(_CubeIdsSeen.Count);
      if (_CubeIdsSeen.Count >= _NumRequiredCubes) {
        HandleConnectClicked();
      }
    }
  }

  private bool IsWifiConnected() {
    return Application.internetReachability == NetworkReachability.ReachableViaLocalAreaNetwork;
  }

  private bool IsBluetoothConnected() {
    // TODO: Figure this one out.
    return true;
  }

  private void HandleConnectClicked() {
    var robot = RobotEngineManager.Instance.CurrentRobot;
    if (robot != null) {
      DAS.Info(this, "Cancelling HandleSleepAnimationComplete");
      robot.CancelCallback(HandleSleepAnimationComplete);
      Anki.Cozmo.Audio.GameAudioClient.PostSFXEvent(Anki.Cozmo.Audio.GameEvent.SFX.GameSharedBlockConnect);
      robot.SendAnimation(AnimationName.kConnect_WakeUp, HandleWakeAnimationComplete);
    }
  }

  private void LoopRobotSleep() {
    var robot = RobotEngineManager.Instance.CurrentRobot;
    if (robot != null) {
      DAS.Info(this, "Sending Sleeping Animation");
      robot.SendAnimation(AnimationName.kSleeping, HandleSleepAnimationComplete);
    }
  }

  private void HandleSleepAnimationComplete(bool success) {
    DAS.Info(this, "HandleSleepAnimationComplete: success: " + success);
    LoopRobotSleep();
  }

  private void HandleWakeAnimationComplete(bool success) {
    DAS.Info(this, "HandleWakeAnimationComplete: success: " + success);

    var robot = RobotEngineManager.Instance.CurrentRobot;
    if (robot != null) {
      // Display Cozmo's default face
      robot.DisplayProceduralFace(
        0,
        Vector2.zero, 
        Vector2.one, 
        ProceduralEyeParameters.MakeDefaultLeftEye(),
        ProceduralEyeParameters.MakeDefaultRightEye());
    }

    if (OnConnectClicked != null) {
      OnConnectClicked();
    }
  }

  private void HandleSecretSkipButtonClicked() {
    // just trigger our callback. Everything should get cleaned up
    if (OnConnectClicked != null) {
      OnConnectClicked();
    }
  }

  #region implemented abstract members of BaseView

  protected override void CleanUp() {
    
    OnConnectClicked = null;
    var robot = RobotEngineManager.Instance.CurrentRobot;
    if (robot != null) {
      // if the startup view got interrupted somehow, clean up our animation callbacks.
      robot.CancelCallback(HandleSleepAnimationComplete);
      robot.CancelCallback(HandleWakeAnimationComplete);
    }
  }

  #endregion
}<|MERGE_RESOLUTION|>--- conflicted
+++ resolved
@@ -8,12 +8,6 @@
 public class StartView : BaseView {
 
   [SerializeField]
-<<<<<<< HEAD
-  private Cozmo.UI.CozmoButton _ConnectButton;
-
-  [SerializeField]
-=======
->>>>>>> 2839af69
   private Color _DisconnectedColor;
 
   [SerializeField]
@@ -34,15 +28,9 @@
   private List<int> _CubeIdsSeen;
 
   private void Awake() {
-<<<<<<< HEAD
-    _ConnectButton.DASEventButtonName = "connect_button";
-    _ConnectButton.DASEventViewController = this.DASEventViewName;
-    _ConnectButton.onClick.AddListener(HandleConnectClicked);
-=======
     _CubeIdsSeen = new List<int>();
 
     #if UNITY_EDITOR
->>>>>>> 2839af69
     _SecretSkipButton.onClick.AddListener(HandleSecretSkipButtonClicked);
     #endif
 
