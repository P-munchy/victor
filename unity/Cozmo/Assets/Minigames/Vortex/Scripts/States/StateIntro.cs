﻿using UnityEngine;
using System.Collections;

namespace Vortex {

  /*
   * This state comes up after we see the minimum amount of cupes ( 2 )
   * This state should do things like: 
   * show rules, 
   * pick player numbers ( right now just total seen cubes + cozmo ),
   * Wait for Cozmo to get to his block
  */
  public class StateIntro : State {

    private VortexGame _VortexGame = null;
    private bool _DrivingToBlock = false;
    private LightCube _CozmoBlock;

    public override void Enter() {
      base.Enter();
<<<<<<< HEAD
      DAS.Info(this, "StateIntro");
      _AnimationPlaying = true;
      _CurrentRobot.SendAnimation("majorWin", AnimationDone);
=======

      _VortexGame = _StateMachine.GetGame() as VortexGame;
      // Stolen from SpeedTap so might want in a shared util?
      _CozmoBlock = GetClosestAvailableBlock();
>>>>>>> 51a92f5e
    }

    public override void Update() {
      base.Update();

      DriveToBlock();
    }

    public override void Exit() {
      base.Exit();
    }

    private void DriveToBlock() {
      if (_DrivingToBlock)
        return;
      if (_CozmoBlock.MarkersVisible) {
        _DrivingToBlock = true;
        _CurrentRobot.AlignWithObject(_CozmoBlock, 90.0f, (bool success) => {
          _DrivingToBlock = false;
          if (success) {
            _VortexGame.OnIntroComplete(_CozmoBlock.ID);
          }
          else {
            DAS.Debug("SpeedTapStateGoToCube", "AlignWithObject Failed");
          }
        });
      }
    }

    private LightCube GetClosestAvailableBlock() {
      float minDist = float.MaxValue;
      ObservedObject closest = null;
      for (int i = 0; i < _CurrentRobot.SeenObjects.Count; ++i) {
        if (_CurrentRobot.SeenObjects[i] is LightCube) {
          float d = Vector3.Distance(_CurrentRobot.SeenObjects[i].WorldPosition, _CurrentRobot.WorldPosition);
          if (d < minDist) {
            minDist = d;
            closest = _CurrentRobot.SeenObjects[i];
          }
        }
      }
      return closest as LightCube;
    }

  }
}<|MERGE_RESOLUTION|>--- conflicted
+++ resolved
@@ -18,16 +18,10 @@
 
     public override void Enter() {
       base.Enter();
-<<<<<<< HEAD
-      DAS.Info(this, "StateIntro");
-      _AnimationPlaying = true;
-      _CurrentRobot.SendAnimation("majorWin", AnimationDone);
-=======
 
       _VortexGame = _StateMachine.GetGame() as VortexGame;
       // Stolen from SpeedTap so might want in a shared util?
       _CozmoBlock = GetClosestAvailableBlock();
->>>>>>> 51a92f5e
     }
 
     public override void Update() {
@@ -51,7 +45,7 @@
             _VortexGame.OnIntroComplete(_CozmoBlock.ID);
           }
           else {
-            DAS.Debug("SpeedTapStateGoToCube", "AlignWithObject Failed");
+            DAS.Debug(this, "AlignWithObject Failed");
           }
         });
       }
