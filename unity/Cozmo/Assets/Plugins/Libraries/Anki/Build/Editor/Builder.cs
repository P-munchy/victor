--- conflicted
+++ resolved
@@ -116,12 +116,8 @@
 
         // Copy engine resources
         FileUtil.CopyFileOrDirectoryFollowSymlinks("../../lib/anki/products-cozmo-assets", "Assets/StreamingAssets/cozmo_resources/assets");
-<<<<<<< HEAD
         FileUtil.CopyFileOrDirectoryFollowSymlinks("../../resources/config", "Assets/StreamingAssets/cozmo_resources/config");
-=======
-        FileUtil.CopyFileOrDirectoryFollowSymlinks("../../lib/anki/cozmo-engine/resources/config", "Assets/StreamingAssets/cozmo_resources/config");
         FileUtil.CopyFileOrDirectoryFollowSymlinks("../../generated/resources/pocketsphinx", "Assets/StreamingAssets/cozmo_resources/pocketsphinx");
->>>>>>> 891318d2
 
         // Delete compressed animation files that we don't need
         string[] tarFiles = Directory.GetFiles("Assets/StreamingAssets/cozmo_resources/assets/animations", "*.tar", SearchOption.AllDirectories);
