%YAML 1.1
%TAG !u! tag:unity3d.com,2011:
--- !u!29 &1
SceneSettings:
  m_ObjectHideFlags: 0
  m_PVSData: 
  m_PVSObjectsArray: []
  m_PVSPortalsArray: []
  m_OcclusionBakeSettings:
    smallestOccluder: 5
    smallestHole: .25
    backfaceThreshold: 100
--- !u!104 &2
RenderSettings:
  m_Fog: 0
  m_FogColor: {r: .5, g: .5, b: .5, a: 1}
  m_FogMode: 3
  m_FogDensity: .00999999978
  m_LinearFogStart: 0
  m_LinearFogEnd: 300
  m_AmbientLight: {r: .200000003, g: .200000003, b: .200000003, a: 1}
  m_SkyboxMaterial: {fileID: 0}
  m_HaloStrength: .5
  m_FlareStrength: 1
  m_FlareFadeSpeed: 3
  m_HaloTexture: {fileID: 0}
  m_SpotCookie: {fileID: 0}
  m_ObjectHideFlags: 0
--- !u!127 &3
LevelGameManager:
  m_ObjectHideFlags: 0
--- !u!157 &4
LightmapSettings:
  m_ObjectHideFlags: 0
  m_LightProbes: {fileID: 0}
  m_Lightmaps: []
  m_LightmapsMode: 1
  m_BakedColorSpace: 0
  m_UseDualLightmapsInForward: 0
  m_LightmapEditorSettings:
    m_Resolution: 50
    m_LastUsedResolution: 0
    m_TextureWidth: 1024
    m_TextureHeight: 1024
    m_BounceBoost: 1
    m_BounceIntensity: 1
    m_SkyLightColor: {r: .860000014, g: .930000007, b: 1, a: 1}
    m_SkyLightIntensity: 0
    m_Quality: 0
    m_Bounces: 1
    m_FinalGatherRays: 1000
    m_FinalGatherContrastThreshold: .0500000007
    m_FinalGatherGradientThreshold: 0
    m_FinalGatherInterpolationPoints: 15
    m_AOAmount: 0
    m_AOMaxDistance: .100000001
    m_AOContrast: 1
    m_LODSurfaceMappingDistance: 1
    m_Padding: 0
    m_TextureCompression: 0
    m_LockAtlas: 0
--- !u!196 &5
NavMeshSettings:
  m_ObjectHideFlags: 0
  m_BuildSettings:
    agentRadius: .5
    agentHeight: 2
    agentSlope: 45
    agentClimb: .400000006
    ledgeDropHeight: 0
    maxJumpAcrossDistance: 0
    accuratePlacement: 0
    minRegionArea: 2
    widthInaccuracy: 16.666666
    heightInaccuracy: 10
  m_NavMesh: {fileID: 0}
--- !u!1 &2037362
GameObject:
  m_ObjectHideFlags: 0
  m_PrefabParentObject: {fileID: 162040, guid: 9a924a5d2daf04a2bb04eee747cf44cf, type: 2}
  m_PrefabInternal: {fileID: 94751226}
  serializedVersion: 4
  m_Component:
  - 224: {fileID: 2037363}
  - 222: {fileID: 2037365}
  - 114: {fileID: 2037364}
  m_Layer: 5
  m_Name: Selection Box 6
  m_TagString: Untagged
  m_Icon: {fileID: 0}
  m_NavMeshLayer: 0
  m_StaticEditorFlags: 0
  m_IsActive: 0
--- !u!224 &2037363
RectTransform:
  m_ObjectHideFlags: 0
  m_PrefabParentObject: {fileID: 22462040, guid: 9a924a5d2daf04a2bb04eee747cf44cf,
    type: 2}
  m_PrefabInternal: {fileID: 94751226}
  m_GameObject: {fileID: 2037362}
  m_LocalRotation: {x: 0, y: 0, z: 0, w: 1}
  m_LocalPosition: {x: 0, y: 0, z: 0}
  m_LocalScale: {x: 1, y: 1, z: 1}
  m_Children:
  - {fileID: 116522265}
  m_Father: {fileID: 1418900210}
  m_RootOrder: 6
  m_AnchorMin: {x: 0, y: 1}
  m_AnchorMax: {x: 0, y: 1}
  m_AnchoredPosition: {x: 0, y: 0}
  m_SizeDelta: {x: 80, y: 30}
  m_Pivot: {x: 0, y: 1}
--- !u!114 &2037364
MonoBehaviour:
  m_ObjectHideFlags: 0
  m_PrefabParentObject: {fileID: 11462040, guid: 9a924a5d2daf04a2bb04eee747cf44cf,
    type: 2}
  m_PrefabInternal: {fileID: 94751226}
  m_GameObject: {fileID: 2037362}
  m_Enabled: 1
  m_EditorHideFlags: 0
  m_Script: {fileID: -765806418, guid: f5f67c52d1564df4a8936ccd202a3bd8, type: 3}
  m_Name: 
  m_EditorClassIdentifier: 
  m_Material: {fileID: 0}
  m_Color: {r: 1, g: 1, b: 1, a: 1}
  m_Sprite: {fileID: 10905, guid: 0000000000000000f000000000000000, type: 0}
  m_Type: 1
  m_PreserveAspect: 0
  m_FillCenter: 0
  m_FillMethod: 4
  m_FillAmount: 1
  m_FillClockwise: 1
  m_FillOrigin: 0
--- !u!222 &2037365
CanvasRenderer:
  m_ObjectHideFlags: 0
  m_PrefabParentObject: {fileID: 22262042, guid: 9a924a5d2daf04a2bb04eee747cf44cf,
    type: 2}
  m_PrefabInternal: {fileID: 94751226}
  m_GameObject: {fileID: 2037362}
--- !u!1 &2682609
GameObject:
  m_ObjectHideFlags: 0
  m_PrefabParentObject: {fileID: 162012, guid: 9a924a5d2daf04a2bb04eee747cf44cf, type: 2}
  m_PrefabInternal: {fileID: 94751226}
  serializedVersion: 4
  m_Component:
  - 224: {fileID: 2682610}
  - 222: {fileID: 2682612}
  - 114: {fileID: 2682611}
  m_Layer: 5
  m_Name: Selection Text
  m_TagString: Untagged
  m_Icon: {fileID: 0}
  m_NavMeshLayer: 0
  m_StaticEditorFlags: 0
  m_IsActive: 1
--- !u!224 &2682610
RectTransform:
  m_ObjectHideFlags: 0
  m_PrefabParentObject: {fileID: 22462012, guid: 9a924a5d2daf04a2bb04eee747cf44cf,
    type: 2}
  m_PrefabInternal: {fileID: 94751226}
  m_GameObject: {fileID: 2682609}
  m_LocalRotation: {x: 0, y: 0, z: 0, w: 1}
  m_LocalPosition: {x: 0, y: 0, z: 0}
  m_LocalScale: {x: 1, y: 1, z: 1}
  m_Children: []
  m_Father: {fileID: 134819784}
  m_RootOrder: 0
  m_AnchorMin: {x: 0, y: 0}
  m_AnchorMax: {x: 1, y: 1}
  m_AnchoredPosition: {x: 0, y: 0}
  m_SizeDelta: {x: 0, y: 0}
  m_Pivot: {x: .5, y: .5}
--- !u!114 &2682611
MonoBehaviour:
  m_ObjectHideFlags: 0
  m_PrefabParentObject: {fileID: 11461994, guid: 9a924a5d2daf04a2bb04eee747cf44cf,
    type: 2}
  m_PrefabInternal: {fileID: 94751226}
  m_GameObject: {fileID: 2682609}
  m_Enabled: 1
  m_EditorHideFlags: 0
  m_Script: {fileID: 708705254, guid: f5f67c52d1564df4a8936ccd202a3bd8, type: 3}
  m_Name: 
  m_EditorClassIdentifier: 
  m_Material: {fileID: 0}
  m_Color: {r: .196078435, g: .196078435, b: .196078435, a: 1}
  m_FontData:
    m_Font: {fileID: 10102, guid: 0000000000000000e000000000000000, type: 0}
    m_FontSize: 14
    m_FontStyle: 0
    m_BestFit: 0
    m_MinSize: 10
    m_MaxSize: 40
    m_Alignment: 4
    m_RichText: 1
    m_HorizontalOverflow: 0
    m_VerticalOverflow: 0
    m_LineSpacing: 1
  m_Text: Select
--- !u!222 &2682612
CanvasRenderer:
  m_ObjectHideFlags: 0
  m_PrefabParentObject: {fileID: 22262014, guid: 9a924a5d2daf04a2bb04eee747cf44cf,
    type: 2}
  m_PrefabInternal: {fileID: 94751226}
  m_GameObject: {fileID: 2682609}
--- !u!1 &5685689
GameObject:
  m_ObjectHideFlags: 0
  m_PrefabParentObject: {fileID: 155134, guid: 2ab607a07c37048cab7cefd7702545ee, type: 2}
  m_PrefabInternal: {fileID: 1362912715}
  serializedVersion: 4
  m_Component:
  - 224: {fileID: 5685690}
  - 222: {fileID: 5685692}
  - 114: {fileID: 5685691}
  m_Layer: 5
  m_Name: capBottom
  m_TagString: Untagged
  m_Icon: {fileID: 0}
  m_NavMeshLayer: 0
  m_StaticEditorFlags: 0
  m_IsActive: 1
--- !u!224 &5685690
RectTransform:
  m_ObjectHideFlags: 0
  m_PrefabParentObject: {fileID: 22455134, guid: 2ab607a07c37048cab7cefd7702545ee,
    type: 2}
  m_PrefabInternal: {fileID: 1362912715}
  m_GameObject: {fileID: 5685689}
  m_LocalRotation: {x: 0, y: 0, z: 1, w: 0}
  m_LocalPosition: {x: 0, y: 0, z: 0}
  m_LocalScale: {x: 1, y: 1, z: 1}
  m_Children: []
  m_Father: {fileID: 396984733}
  m_RootOrder: 5
  m_AnchorMin: {x: .5, y: .5}
  m_AnchorMax: {x: .5, y: .5}
  m_AnchoredPosition: {x: -0, y: -69}
  m_SizeDelta: {x: 36.7999992, y: 36.7999992}
  m_Pivot: {x: .5, y: .5}
--- !u!114 &5685691
MonoBehaviour:
  m_ObjectHideFlags: 0
  m_PrefabParentObject: {fileID: 11455134, guid: 2ab607a07c37048cab7cefd7702545ee,
    type: 2}
  m_PrefabInternal: {fileID: 1362912715}
  m_GameObject: {fileID: 5685689}
  m_Enabled: 1
  m_EditorHideFlags: 0
  m_Script: {fileID: -765806418, guid: f5f67c52d1564df4a8936ccd202a3bd8, type: 3}
  m_Name: 
  m_EditorClassIdentifier: 
  m_Material: {fileID: 0}
  m_Color: {r: 1, g: 1, b: 1, a: .294117659}
  m_Sprite: {fileID: 21300000, guid: 7e80af41d3e474b2e8ce8f40952e798e, type: 3}
  m_Type: 0
  m_PreserveAspect: 0
  m_FillCenter: 1
  m_FillMethod: 4
  m_FillAmount: 1
  m_FillClockwise: 1
  m_FillOrigin: 0
--- !u!222 &5685692
CanvasRenderer:
  m_ObjectHideFlags: 0
  m_PrefabParentObject: {fileID: 22255134, guid: 2ab607a07c37048cab7cefd7702545ee,
    type: 2}
  m_PrefabInternal: {fileID: 1362912715}
  m_GameObject: {fileID: 5685689}
--- !u!1 &18556362
GameObject:
  m_ObjectHideFlags: 0
  m_PrefabParentObject: {fileID: 0}
  m_PrefabInternal: {fileID: 0}
  serializedVersion: 4
  m_Component:
  - 224: {fileID: 18556363}
  - 223: {fileID: 18556366}
  - 114: {fileID: 18556365}
  - 114: {fileID: 18556364}
  m_Layer: 5
  m_Name: Canvas
  m_TagString: Untagged
  m_Icon: {fileID: 0}
  m_NavMeshLayer: 0
  m_StaticEditorFlags: 0
  m_IsActive: 1
--- !u!224 &18556363
RectTransform:
  m_ObjectHideFlags: 0
  m_PrefabParentObject: {fileID: 0}
  m_PrefabInternal: {fileID: 0}
  m_GameObject: {fileID: 18556362}
  m_LocalRotation: {x: 0, y: 0, z: 0, w: 1}
  m_LocalPosition: {x: 0, y: 0, z: 0}
  m_LocalScale: {x: 0, y: 0, z: 0}
  m_Children:
  - {fileID: 1555779516}
  - {fileID: 654209775}
  - {fileID: 426238110}
  - {fileID: 119597315}
  - {fileID: 1250680476}
  - {fileID: 1887551984}
  m_Father: {fileID: 694922074}
  m_RootOrder: 0
  m_AnchorMin: {x: 0, y: 0}
  m_AnchorMax: {x: 0, y: 0}
  m_AnchoredPosition: {x: 0, y: 0}
  m_SizeDelta: {x: 0, y: 0}
  m_Pivot: {x: 0, y: 0}
--- !u!114 &18556364
MonoBehaviour:
  m_ObjectHideFlags: 0
  m_PrefabParentObject: {fileID: 0}
  m_PrefabInternal: {fileID: 0}
  m_GameObject: {fileID: 18556362}
  m_Enabled: 1
  m_EditorHideFlags: 0
  m_Script: {fileID: 1301386320, guid: f5f67c52d1564df4a8936ccd202a3bd8, type: 3}
  m_Name: 
  m_EditorClassIdentifier: 
  ignoreReversedGraphics: 1
  blockingObjects: 0
  m_BlockingMask:
    serializedVersion: 2
    m_Bits: 4294967295
--- !u!114 &18556365
MonoBehaviour:
  m_ObjectHideFlags: 0
  m_PrefabParentObject: {fileID: 0}
  m_PrefabInternal: {fileID: 0}
  m_GameObject: {fileID: 18556362}
  m_Enabled: 1
  m_EditorHideFlags: 0
  m_Script: {fileID: 1980459831, guid: f5f67c52d1564df4a8936ccd202a3bd8, type: 3}
  m_Name: 
  m_EditorClassIdentifier: 
  m_UiScaleMode: 0
  m_ReferencePixelsPerUnit: 100
  m_ScaleFactor: 1
  m_ReferenceResolution: {x: 800, y: 600}
  m_ScreenMatchMode: 0
  m_MatchWidthOrHeight: 0
  m_PhysicalUnit: 3
  m_FallbackScreenDPI: 96
  m_DefaultSpriteDPI: 96
  m_DynamicPixelsPerUnit: 1
--- !u!223 &18556366
Canvas:
  m_ObjectHideFlags: 0
  m_PrefabParentObject: {fileID: 0}
  m_PrefabInternal: {fileID: 0}
  m_GameObject: {fileID: 18556362}
  m_Enabled: 1
  serializedVersion: 2
  m_RenderMode: 1
  m_Camera: {fileID: 154288211}
  m_PlaneDistance: 100
  m_PixelPerfect: 0
  m_ReceivesEvents: 1
  m_OverrideSorting: 0
  m_OverridePixelPerfect: 0
  m_SortingLayerID: 0
  m_SortingOrder: 8
<<<<<<< HEAD
=======
--- !u!1 &19039764
GameObject:
  m_ObjectHideFlags: 0
  m_PrefabParentObject: {fileID: 162026, guid: 9a924a5d2daf04a2bb04eee747cf44cf, type: 2}
  m_PrefabInternal: {fileID: 2089496453}
  serializedVersion: 4
  m_Component:
  - 224: {fileID: 19039765}
  - 222: {fileID: 19039770}
  - 114: {fileID: 19039768}
  - 114: {fileID: 19039769}
  - 114: {fileID: 19039766}
  - 120: {fileID: 19039767}
  m_Layer: 5
  m_Name: Top Left
  m_TagString: Untagged
  m_Icon: {fileID: 0}
  m_NavMeshLayer: 0
  m_StaticEditorFlags: 0
  m_IsActive: 0
--- !u!224 &19039765
RectTransform:
  m_ObjectHideFlags: 0
  m_PrefabParentObject: {fileID: 22462026, guid: 9a924a5d2daf04a2bb04eee747cf44cf,
    type: 2}
  m_PrefabInternal: {fileID: 2089496453}
  m_GameObject: {fileID: 19039764}
  m_LocalRotation: {x: 0, y: 0, z: 0, w: 1}
  m_LocalPosition: {x: 0, y: 0, z: 0}
  m_LocalScale: {x: 1, y: 1, z: 1}
  m_Children:
  - {fileID: 1506664070}
  m_Father: {fileID: 1687555685}
  m_RootOrder: 7
  m_AnchorMin: {x: 0, y: 1}
  m_AnchorMax: {x: 0, y: 1}
  m_AnchoredPosition: {x: 0, y: 0}
  m_SizeDelta: {x: 80, y: 30}
  m_Pivot: {x: 0, y: 1}
--- !u!114 &19039766
MonoBehaviour:
  m_ObjectHideFlags: 0
  m_PrefabParentObject: {fileID: 11462020, guid: 9a924a5d2daf04a2bb04eee747cf44cf,
    type: 2}
  m_PrefabInternal: {fileID: 2089496453}
  m_GameObject: {fileID: 19039764}
  m_Enabled: 1
  m_EditorHideFlags: 0
  m_Script: {fileID: 11500000, guid: 1e98463c8ec9b4342a745dd86c768e30, type: 3}
  m_Name: 
  m_EditorClassIdentifier: 
  image: {fileID: 19039768}
  text: {fileID: 1506664071}
  line: {fileID: 19039767}
--- !u!120 &19039767
LineRenderer:
  m_ObjectHideFlags: 0
  m_PrefabParentObject: {fileID: 12096380, guid: 9a924a5d2daf04a2bb04eee747cf44cf,
    type: 2}
  m_PrefabInternal: {fileID: 2089496453}
  m_GameObject: {fileID: 19039764}
  m_Enabled: 1
  m_CastShadows: 0
  m_ReceiveShadows: 0
  m_LightmapIndex: 255
  m_LightmapTilingOffset: {x: 1, y: 1, z: 0, w: 0}
  m_Materials:
  - {fileID: 0}
  m_SubsetIndices: 
  m_StaticBatchRoot: {fileID: 0}
  m_UseLightProbes: 0
  m_LightProbeAnchor: {fileID: 0}
  m_ScaleInLightmap: 1
  m_SortingLayerID: 0
  m_SortingOrder: 0
  m_Positions:
  - {x: 0, y: 0, z: 0}
  - {x: 0, y: 0, z: 0}
  m_Parameters:
    startWidth: 1
    endWidth: 1
    m_StartColor:
      serializedVersion: 2
      rgba: 4294967295
    m_EndColor:
      serializedVersion: 2
      rgba: 4294967295
  m_UseWorldSpace: 0
--- !u!114 &19039768
MonoBehaviour:
  m_ObjectHideFlags: 0
  m_PrefabParentObject: {fileID: 11462016, guid: 9a924a5d2daf04a2bb04eee747cf44cf,
    type: 2}
  m_PrefabInternal: {fileID: 2089496453}
  m_GameObject: {fileID: 19039764}
  m_Enabled: 1
  m_EditorHideFlags: 0
  m_Script: {fileID: -765806418, guid: f5f67c52d1564df4a8936ccd202a3bd8, type: 3}
  m_Name: 
  m_EditorClassIdentifier: 
  m_Material: {fileID: 0}
  m_Color: {r: 1, g: 1, b: 1, a: 1}
  m_Sprite: {fileID: 10905, guid: 0000000000000000f000000000000000, type: 0}
  m_Type: 1
  m_PreserveAspect: 0
  m_FillCenter: 1
  m_FillMethod: 4
  m_FillAmount: 1
  m_FillClockwise: 1
  m_FillOrigin: 0
--- !u!114 &19039769
MonoBehaviour:
  m_ObjectHideFlags: 0
  m_PrefabParentObject: {fileID: 11462018, guid: 9a924a5d2daf04a2bb04eee747cf44cf,
    type: 2}
  m_PrefabInternal: {fileID: 2089496453}
  m_GameObject: {fileID: 19039764}
  m_Enabled: 1
  m_EditorHideFlags: 0
  m_Script: {fileID: 1392445389, guid: f5f67c52d1564df4a8936ccd202a3bd8, type: 3}
  m_Name: 
  m_EditorClassIdentifier: 
  m_Navigation:
    m_Mode: 3
    m_SelectOnUp: {fileID: 0}
    m_SelectOnDown: {fileID: 0}
    m_SelectOnLeft: {fileID: 0}
    m_SelectOnRight: {fileID: 0}
  m_Transition: 1
  m_Colors:
    m_NormalColor: {r: 1, g: 1, b: 1, a: 1}
    m_HighlightedColor: {r: .960784316, g: .960784316, b: .960784316, a: 1}
    m_PressedColor: {r: .784313738, g: .784313738, b: .784313738, a: 1}
    m_DisabledColor: {r: .784313738, g: .784313738, b: .784313738, a: .501960814}
    m_ColorMultiplier: 1
    m_FadeDuration: .100000001
  m_SpriteState:
    m_HighlightedSprite: {fileID: 0}
    m_PressedSprite: {fileID: 0}
    m_DisabledSprite: {fileID: 0}
  m_AnimationTriggers:
    m_NormalTrigger: Normal
    m_HighlightedTrigger: Highlighted
    m_PressedTrigger: Pressed
    m_DisabledTrigger: Disabled
  m_Interactable: 1
  m_TargetGraphic: {fileID: 19039768}
  m_OnClick:
    m_PersistentCalls:
      m_Calls:
      - m_Target: {fileID: 19039766}
        m_MethodName: Selection
        m_Mode: 1
        m_Arguments:
          m_ObjectArgument: {fileID: 0}
          m_ObjectArgumentAssemblyTypeName: UnityEngine.Object, UnityEngine, Version=0.0.0.0,
            Culture=neutral, PublicKeyToken=null
          m_IntArgument: 0
          m_FloatArgument: 0
          m_StringArgument: 
          m_BoolArgument: 0
        m_CallState: 2
    m_TypeName: UnityEngine.UI.Button+ButtonClickedEvent, UnityEngine.UI, Version=1.0.0.0,
      Culture=neutral, PublicKeyToken=null
--- !u!222 &19039770
CanvasRenderer:
  m_ObjectHideFlags: 0
  m_PrefabParentObject: {fileID: 22262028, guid: 9a924a5d2daf04a2bb04eee747cf44cf,
    type: 2}
  m_PrefabInternal: {fileID: 2089496453}
  m_GameObject: {fileID: 19039764}
>>>>>>> 045c1137
--- !u!1 &29679967
GameObject:
  m_ObjectHideFlags: 0
  m_PrefabParentObject: {fileID: 159672, guid: 33158a746493d457a8fd0a4f2714901d, type: 2}
  m_PrefabInternal: {fileID: 135738040}
  serializedVersion: 4
  m_Component:
  - 224: {fileID: 29679968}
  m_Layer: 5
  m_Name: BG
  m_TagString: Untagged
  m_Icon: {fileID: 0}
  m_NavMeshLayer: 0
  m_StaticEditorFlags: 0
  m_IsActive: 1
--- !u!224 &29679968
RectTransform:
  m_ObjectHideFlags: 0
  m_PrefabParentObject: {fileID: 22459672, guid: 33158a746493d457a8fd0a4f2714901d,
    type: 2}
  m_PrefabInternal: {fileID: 135738040}
  m_GameObject: {fileID: 29679967}
  m_LocalRotation: {x: 0, y: 0, z: 0, w: 1}
  m_LocalPosition: {x: 0, y: 0, z: 0}
  m_LocalScale: {x: 1, y: 1, z: 1}
  m_Children:
  - {fileID: 434988463}
  - {fileID: 788307000}
  - {fileID: 93529112}
  - {fileID: 413739454}
  - {fileID: 2007101273}
  - {fileID: 1463608387}
  - {fileID: 1453483269}
  - {fileID: 647298753}
  m_Father: {fileID: 790562263}
  m_RootOrder: 0
  m_AnchorMin: {x: 0, y: 0}
  m_AnchorMax: {x: 1, y: 1}
  m_AnchoredPosition: {x: 0, y: 0}
  m_SizeDelta: {x: -20, y: -20}
  m_Pivot: {x: .5, y: .5}
--- !u!1 &43067166
GameObject:
  m_ObjectHideFlags: 0
  m_PrefabParentObject: {fileID: 162016, guid: 9a924a5d2daf04a2bb04eee747cf44cf, type: 2}
  m_PrefabInternal: {fileID: 2089496453}
  serializedVersion: 4
  m_Component:
  - 224: {fileID: 43067167}
  - 222: {fileID: 43067169}
  - 114: {fileID: 43067168}
  m_Layer: 5
  m_Name: Selection Box 5
  m_TagString: Untagged
  m_Icon: {fileID: 0}
  m_NavMeshLayer: 0
  m_StaticEditorFlags: 0
  m_IsActive: 0
--- !u!224 &43067167
RectTransform:
  m_ObjectHideFlags: 0
  m_PrefabParentObject: {fileID: 22462016, guid: 9a924a5d2daf04a2bb04eee747cf44cf,
    type: 2}
  m_PrefabInternal: {fileID: 2089496453}
  m_GameObject: {fileID: 43067166}
  m_LocalRotation: {x: 0, y: 0, z: 0, w: 1}
  m_LocalPosition: {x: 0, y: 0, z: 0}
  m_LocalScale: {x: 1, y: 1, z: 1}
  m_Children:
  - {fileID: 620558913}
  m_Father: {fileID: 1687555685}
  m_RootOrder: 5
  m_AnchorMin: {x: 0, y: 1}
  m_AnchorMax: {x: 0, y: 1}
  m_AnchoredPosition: {x: 0, y: 0}
  m_SizeDelta: {x: 80, y: 30}
  m_Pivot: {x: 0, y: 1}
--- !u!114 &43067168
MonoBehaviour:
  m_ObjectHideFlags: 0
  m_PrefabParentObject: {fileID: 11461998, guid: 9a924a5d2daf04a2bb04eee747cf44cf,
    type: 2}
  m_PrefabInternal: {fileID: 2089496453}
  m_GameObject: {fileID: 43067166}
  m_Enabled: 1
  m_EditorHideFlags: 0
  m_Script: {fileID: -765806418, guid: f5f67c52d1564df4a8936ccd202a3bd8, type: 3}
  m_Name: 
  m_EditorClassIdentifier: 
  m_Material: {fileID: 0}
  m_Color: {r: 1, g: 1, b: 1, a: 1}
  m_Sprite: {fileID: 10905, guid: 0000000000000000f000000000000000, type: 0}
  m_Type: 1
  m_PreserveAspect: 0
  m_FillCenter: 0
  m_FillMethod: 4
  m_FillAmount: 1
  m_FillClockwise: 1
  m_FillOrigin: 0
--- !u!222 &43067169
CanvasRenderer:
  m_ObjectHideFlags: 0
  m_PrefabParentObject: {fileID: 22262018, guid: 9a924a5d2daf04a2bb04eee747cf44cf,
    type: 2}
  m_PrefabInternal: {fileID: 2089496453}
  m_GameObject: {fileID: 43067166}
--- !u!1 &47400747
GameObject:
  m_ObjectHideFlags: 0
  m_PrefabParentObject: {fileID: 185586, guid: 2ab607a07c37048cab7cefd7702545ee, type: 2}
  m_PrefabInternal: {fileID: 1362912715}
  serializedVersion: 4
  m_Component:
  - 224: {fileID: 47400748}
  m_Layer: 5
  m_Name: defaultBG
  m_TagString: Untagged
  m_Icon: {fileID: 0}
  m_NavMeshLayer: 0
  m_StaticEditorFlags: 0
  m_IsActive: 1
--- !u!224 &47400748
RectTransform:
  m_ObjectHideFlags: 0
  m_PrefabParentObject: {fileID: 22485586, guid: 2ab607a07c37048cab7cefd7702545ee,
    type: 2}
  m_PrefabInternal: {fileID: 1362912715}
  m_GameObject: {fileID: 47400747}
  m_LocalRotation: {x: 0, y: 0, z: 0, w: 1}
  m_LocalPosition: {x: 0, y: 0, z: 0}
  m_LocalScale: {x: 1, y: 1, z: 1}
  m_Children:
  - {fileID: 1326996094}
  - {fileID: 1637172734}
  m_Father: {fileID: 396984733}
  m_RootOrder: 0
  m_AnchorMin: {x: 0, y: 0}
  m_AnchorMax: {x: 1, y: 1}
  m_AnchoredPosition: {x: 0, y: 0}
  m_SizeDelta: {x: 0, y: 0}
  m_Pivot: {x: .5, y: .5}
--- !u!1 &54799946
GameObject:
  m_ObjectHideFlags: 0
  m_PrefabParentObject: {fileID: 155132, guid: 2ab607a07c37048cab7cefd7702545ee, type: 2}
  m_PrefabInternal: {fileID: 1362912715}
  serializedVersion: 4
  m_Component:
  - 224: {fileID: 54799947}
  - 222: {fileID: 54799949}
  - 114: {fileID: 54799948}
  m_Layer: 5
  m_Name: capTop
  m_TagString: Untagged
  m_Icon: {fileID: 0}
  m_NavMeshLayer: 0
  m_StaticEditorFlags: 0
  m_IsActive: 1
--- !u!224 &54799947
RectTransform:
  m_ObjectHideFlags: 0
  m_PrefabParentObject: {fileID: 22455132, guid: 2ab607a07c37048cab7cefd7702545ee,
    type: 2}
  m_PrefabInternal: {fileID: 1362912715}
  m_GameObject: {fileID: 54799946}
  m_LocalRotation: {x: 0, y: 0, z: 0, w: 1}
  m_LocalPosition: {x: 0, y: 0, z: 0}
  m_LocalScale: {x: 1, y: 1, z: 1}
  m_Children: []
  m_Father: {fileID: 396984733}
  m_RootOrder: 6
  m_AnchorMin: {x: .5, y: .5}
  m_AnchorMax: {x: .5, y: .5}
  m_AnchoredPosition: {x: 0, y: 69}
  m_SizeDelta: {x: 36.7999992, y: 36.7999992}
  m_Pivot: {x: .5, y: .5}
--- !u!114 &54799948
MonoBehaviour:
  m_ObjectHideFlags: 0
  m_PrefabParentObject: {fileID: 11455132, guid: 2ab607a07c37048cab7cefd7702545ee,
    type: 2}
  m_PrefabInternal: {fileID: 1362912715}
  m_GameObject: {fileID: 54799946}
  m_Enabled: 1
  m_EditorHideFlags: 0
  m_Script: {fileID: -765806418, guid: f5f67c52d1564df4a8936ccd202a3bd8, type: 3}
  m_Name: 
  m_EditorClassIdentifier: 
  m_Material: {fileID: 0}
  m_Color: {r: 1, g: 1, b: 1, a: .294117659}
  m_Sprite: {fileID: 21300000, guid: 7e80af41d3e474b2e8ce8f40952e798e, type: 3}
  m_Type: 0
  m_PreserveAspect: 0
  m_FillCenter: 1
  m_FillMethod: 4
  m_FillAmount: 1
  m_FillClockwise: 1
  m_FillOrigin: 0
--- !u!222 &54799949
CanvasRenderer:
  m_ObjectHideFlags: 0
  m_PrefabParentObject: {fileID: 22255132, guid: 2ab607a07c37048cab7cefd7702545ee,
    type: 2}
  m_PrefabInternal: {fileID: 1362912715}
  m_GameObject: {fileID: 54799946}
--- !u!1 &56760519
GameObject:
  m_ObjectHideFlags: 0
  m_PrefabParentObject: {fileID: 161986, guid: 9a924a5d2daf04a2bb04eee747cf44cf, type: 2}
  m_PrefabInternal: {fileID: 2089496453}
  serializedVersion: 4
  m_Component:
  - 224: {fileID: 56760520}
  - 222: {fileID: 56760522}
  - 114: {fileID: 56760521}
  m_Layer: 5
  m_Name: Selection Text
  m_TagString: Untagged
  m_Icon: {fileID: 0}
  m_NavMeshLayer: 0
  m_StaticEditorFlags: 0
  m_IsActive: 1
--- !u!224 &56760520
RectTransform:
  m_ObjectHideFlags: 0
  m_PrefabParentObject: {fileID: 22461986, guid: 9a924a5d2daf04a2bb04eee747cf44cf,
    type: 2}
  m_PrefabInternal: {fileID: 2089496453}
  m_GameObject: {fileID: 56760519}
  m_LocalRotation: {x: 0, y: 0, z: 0, w: 1}
  m_LocalPosition: {x: 0, y: 0, z: 0}
  m_LocalScale: {x: 1, y: 1, z: 1}
  m_Children: []
  m_Father: {fileID: 321299772}
  m_RootOrder: 0
  m_AnchorMin: {x: 0, y: 0}
  m_AnchorMax: {x: 1, y: 1}
  m_AnchoredPosition: {x: 0, y: 0}
  m_SizeDelta: {x: 0, y: 0}
  m_Pivot: {x: .5, y: .5}
--- !u!114 &56760521
MonoBehaviour:
  m_ObjectHideFlags: 0
  m_PrefabParentObject: {fileID: 11461960, guid: 9a924a5d2daf04a2bb04eee747cf44cf,
    type: 2}
  m_PrefabInternal: {fileID: 2089496453}
  m_GameObject: {fileID: 56760519}
  m_Enabled: 1
  m_EditorHideFlags: 0
  m_Script: {fileID: 708705254, guid: f5f67c52d1564df4a8936ccd202a3bd8, type: 3}
  m_Name: 
  m_EditorClassIdentifier: 
  m_Material: {fileID: 0}
  m_Color: {r: .196078435, g: .196078435, b: .196078435, a: 1}
  m_FontData:
    m_Font: {fileID: 10102, guid: 0000000000000000e000000000000000, type: 0}
    m_FontSize: 14
    m_FontStyle: 0
    m_BestFit: 0
    m_MinSize: 10
    m_MaxSize: 40
    m_Alignment: 4
    m_RichText: 1
    m_HorizontalOverflow: 0
    m_VerticalOverflow: 0
    m_LineSpacing: 1
  m_Text: Select
--- !u!222 &56760522
CanvasRenderer:
  m_ObjectHideFlags: 0
  m_PrefabParentObject: {fileID: 22261988, guid: 9a924a5d2daf04a2bb04eee747cf44cf,
    type: 2}
  m_PrefabInternal: {fileID: 2089496453}
  m_GameObject: {fileID: 56760519}
--- !u!1 &66136250
GameObject:
  m_ObjectHideFlags: 0
  m_PrefabParentObject: {fileID: 0}
  m_PrefabInternal: {fileID: 0}
  serializedVersion: 4
  m_Component:
  - 224: {fileID: 66136251}
  - 222: {fileID: 66136253}
  - 114: {fileID: 66136252}
  m_Layer: 0
  m_Name: text_y
  m_TagString: Untagged
  m_Icon: {fileID: 0}
  m_NavMeshLayer: 0
  m_StaticEditorFlags: 0
  m_IsActive: 1
--- !u!224 &66136251
RectTransform:
  m_ObjectHideFlags: 0
  m_PrefabParentObject: {fileID: 0}
  m_PrefabInternal: {fileID: 0}
  m_GameObject: {fileID: 66136250}
  m_LocalRotation: {x: 0, y: 0, z: 0, w: 1}
  m_LocalPosition: {x: 0, y: 0, z: 0}
  m_LocalScale: {x: 1, y: 1, z: 1}
  m_Children: []
  m_Father: {fileID: 109619977}
  m_RootOrder: 5
  m_AnchorMin: {x: .899999976, y: .119999997}
  m_AnchorMax: {x: 1, y: .170000002}
  m_AnchoredPosition: {x: -5, y: 0}
  m_SizeDelta: {x: -5, y: 0}
  m_Pivot: {x: 1, y: .5}
--- !u!114 &66136252
MonoBehaviour:
  m_ObjectHideFlags: 0
  m_PrefabParentObject: {fileID: 0}
  m_PrefabInternal: {fileID: 0}
  m_GameObject: {fileID: 66136250}
  m_Enabled: 1
  m_EditorHideFlags: 0
  m_Script: {fileID: 708705254, guid: f5f67c52d1564df4a8936ccd202a3bd8, type: 3}
  m_Name: 
  m_EditorClassIdentifier: 
  m_Material: {fileID: 0}
  m_Color: {r: .196078435, g: .196078435, b: .196078435, a: 1}
  m_FontData:
    m_Font: {fileID: 10102, guid: 0000000000000000e000000000000000, type: 0}
    m_FontSize: 30
    m_FontStyle: 0
    m_BestFit: 1
    m_MinSize: 4
    m_MaxSize: 100
    m_Alignment: 3
    m_RichText: 1
    m_HorizontalOverflow: 0
    m_VerticalOverflow: 0
    m_LineSpacing: 1
  m_Text: y(0)
--- !u!222 &66136253
CanvasRenderer:
  m_ObjectHideFlags: 0
  m_PrefabParentObject: {fileID: 0}
  m_PrefabInternal: {fileID: 0}
  m_GameObject: {fileID: 66136250}
--- !u!1 &93529111
GameObject:
  m_ObjectHideFlags: 0
  m_PrefabParentObject: {fileID: 182430, guid: 33158a746493d457a8fd0a4f2714901d, type: 2}
  m_PrefabInternal: {fileID: 135738040}
  serializedVersion: 4
  m_Component:
  - 224: {fileID: 93529112}
  - 222: {fileID: 93529114}
  - 114: {fileID: 93529113}
  m_Layer: 5
  m_Name: capLeft
  m_TagString: Untagged
  m_Icon: {fileID: 0}
  m_NavMeshLayer: 0
  m_StaticEditorFlags: 0
  m_IsActive: 1
--- !u!224 &93529112
RectTransform:
  m_ObjectHideFlags: 0
  m_PrefabParentObject: {fileID: 22482430, guid: 33158a746493d457a8fd0a4f2714901d,
    type: 2}
  m_PrefabInternal: {fileID: 135738040}
  m_GameObject: {fileID: 93529111}
  m_LocalRotation: {x: 0, y: 0, z: 1, w: -1.62920685e-07}
  m_LocalPosition: {x: 0, y: 0, z: 0}
  m_LocalScale: {x: 1, y: 1, z: 1}
  m_Children: []
  m_Father: {fileID: 29679968}
  m_RootOrder: 2
  m_AnchorMin: {x: .5, y: .5}
  m_AnchorMax: {x: .5, y: .5}
  m_AnchoredPosition: {x: -310, y: -0}
  m_SizeDelta: {x: 36.7999992, y: 36.7999992}
  m_Pivot: {x: .5, y: .5}
--- !u!114 &93529113
MonoBehaviour:
  m_ObjectHideFlags: 0
  m_PrefabParentObject: {fileID: 11482432, guid: 33158a746493d457a8fd0a4f2714901d,
    type: 2}
  m_PrefabInternal: {fileID: 135738040}
  m_GameObject: {fileID: 93529111}
  m_Enabled: 1
  m_EditorHideFlags: 0
  m_Script: {fileID: -765806418, guid: f5f67c52d1564df4a8936ccd202a3bd8, type: 3}
  m_Name: 
  m_EditorClassIdentifier: 
  m_Material: {fileID: 0}
  m_Color: {r: 1, g: 1, b: 1, a: .219607845}
  m_Sprite: {fileID: 21300000, guid: e8bac2f279061400193d0128b37a24a2, type: 3}
  m_Type: 0
  m_PreserveAspect: 0
  m_FillCenter: 1
  m_FillMethod: 4
  m_FillAmount: 1
  m_FillClockwise: 1
  m_FillOrigin: 0
--- !u!222 &93529114
CanvasRenderer:
  m_ObjectHideFlags: 0
  m_PrefabParentObject: {fileID: 22282432, guid: 33158a746493d457a8fd0a4f2714901d,
    type: 2}
  m_PrefabInternal: {fileID: 135738040}
  m_GameObject: {fileID: 93529111}
--- !u!1001 &94751226
Prefab:
  m_ObjectHideFlags: 0
  serializedVersion: 2
  m_Modification:
    m_TransformParent: {fileID: 109619977}
    m_Modifications:
    - target: {fileID: 22462044, guid: 9a924a5d2daf04a2bb04eee747cf44cf, type: 2}
      propertyPath: m_LocalPosition.x
      value: 0
      objectReference: {fileID: 0}
    - target: {fileID: 22462044, guid: 9a924a5d2daf04a2bb04eee747cf44cf, type: 2}
      propertyPath: m_LocalPosition.y
      value: 0
      objectReference: {fileID: 0}
    - target: {fileID: 22462044, guid: 9a924a5d2daf04a2bb04eee747cf44cf, type: 2}
      propertyPath: m_LocalPosition.z
      value: 0
      objectReference: {fileID: 0}
    - target: {fileID: 22462044, guid: 9a924a5d2daf04a2bb04eee747cf44cf, type: 2}
      propertyPath: m_LocalRotation.x
      value: 0
      objectReference: {fileID: 0}
    - target: {fileID: 22462044, guid: 9a924a5d2daf04a2bb04eee747cf44cf, type: 2}
      propertyPath: m_LocalRotation.y
      value: 0
      objectReference: {fileID: 0}
    - target: {fileID: 22462044, guid: 9a924a5d2daf04a2bb04eee747cf44cf, type: 2}
      propertyPath: m_LocalRotation.z
      value: 0
      objectReference: {fileID: 0}
    - target: {fileID: 22462044, guid: 9a924a5d2daf04a2bb04eee747cf44cf, type: 2}
      propertyPath: m_LocalRotation.w
      value: 1
      objectReference: {fileID: 0}
    - target: {fileID: 22462044, guid: 9a924a5d2daf04a2bb04eee747cf44cf, type: 2}
      propertyPath: m_RootOrder
      value: 1
      objectReference: {fileID: 0}
    - target: {fileID: 22462044, guid: 9a924a5d2daf04a2bb04eee747cf44cf, type: 2}
      propertyPath: m_AnchoredPosition.x
      value: 0
      objectReference: {fileID: 0}
    - target: {fileID: 22462044, guid: 9a924a5d2daf04a2bb04eee747cf44cf, type: 2}
      propertyPath: m_AnchoredPosition.y
      value: 0
      objectReference: {fileID: 0}
    - target: {fileID: 22462044, guid: 9a924a5d2daf04a2bb04eee747cf44cf, type: 2}
      propertyPath: m_SizeDelta.x
      value: 0
      objectReference: {fileID: 0}
    - target: {fileID: 22462044, guid: 9a924a5d2daf04a2bb04eee747cf44cf, type: 2}
      propertyPath: m_SizeDelta.y
      value: 0
      objectReference: {fileID: 0}
    - target: {fileID: 22462044, guid: 9a924a5d2daf04a2bb04eee747cf44cf, type: 2}
      propertyPath: m_AnchorMin.x
      value: 1
      objectReference: {fileID: 0}
    - target: {fileID: 22462044, guid: 9a924a5d2daf04a2bb04eee747cf44cf, type: 2}
      propertyPath: m_AnchorMin.y
      value: 1
      objectReference: {fileID: 0}
    - target: {fileID: 22462044, guid: 9a924a5d2daf04a2bb04eee747cf44cf, type: 2}
      propertyPath: m_AnchorMax.x
      value: 1
      objectReference: {fileID: 0}
    - target: {fileID: 22462044, guid: 9a924a5d2daf04a2bb04eee747cf44cf, type: 2}
      propertyPath: m_AnchorMax.y
      value: 1
      objectReference: {fileID: 0}
    - target: {fileID: 22462044, guid: 9a924a5d2daf04a2bb04eee747cf44cf, type: 2}
      propertyPath: m_Pivot.x
      value: 1
      objectReference: {fileID: 0}
    - target: {fileID: 22462044, guid: 9a924a5d2daf04a2bb04eee747cf44cf, type: 2}
      propertyPath: m_Pivot.y
      value: 1
      objectReference: {fileID: 0}
    m_RemovedComponents: []
  m_ParentPrefab: {fileID: 100100000, guid: 9a924a5d2daf04a2bb04eee747cf44cf, type: 2}
  m_RootGameObject: {fileID: 368511979}
  m_IsPrefabParent: 0
  m_IsExploded: 1
--- !u!1 &101416836
GameObject:
  m_ObjectHideFlags: 0
  m_PrefabParentObject: {fileID: 162000, guid: 9a924a5d2daf04a2bb04eee747cf44cf, type: 2}
  m_PrefabInternal: {fileID: 94751226}
  serializedVersion: 4
  m_Component:
  - 224: {fileID: 101416837}
  - 222: {fileID: 101416840}
  - 114: {fileID: 101416839}
  - 114: {fileID: 101416838}
  m_Layer: 5
  m_Name: Cancel Button
  m_TagString: Untagged
  m_Icon: {fileID: 0}
  m_NavMeshLayer: 0
  m_StaticEditorFlags: 0
  m_IsActive: 0
--- !u!224 &101416837
RectTransform:
  m_ObjectHideFlags: 0
  m_PrefabParentObject: {fileID: 22462000, guid: 9a924a5d2daf04a2bb04eee747cf44cf,
    type: 2}
  m_PrefabInternal: {fileID: 94751226}
  m_GameObject: {fileID: 101416836}
  m_LocalRotation: {x: 0, y: 0, z: 0, w: 1}
  m_LocalPosition: {x: 0, y: 0, z: 0}
  m_LocalScale: {x: 1, y: 1, z: 1}
  m_Children:
  - {fileID: 1225340880}
  m_Father: {fileID: 1418900210}
  m_RootOrder: 14
  m_AnchorMin: {x: .5, y: 0}
  m_AnchorMax: {x: .5, y: 0}
  m_AnchoredPosition: {x: 0, y: 0}
  m_SizeDelta: {x: 160, y: 30}
  m_Pivot: {x: .5, y: 0}
--- !u!114 &101416838
MonoBehaviour:
  m_ObjectHideFlags: 0
  m_PrefabParentObject: {fileID: 11461982, guid: 9a924a5d2daf04a2bb04eee747cf44cf,
    type: 2}
  m_PrefabInternal: {fileID: 94751226}
  m_GameObject: {fileID: 101416836}
  m_Enabled: 1
  m_EditorHideFlags: 0
  m_Script: {fileID: 1392445389, guid: f5f67c52d1564df4a8936ccd202a3bd8, type: 3}
  m_Name: 
  m_EditorClassIdentifier: 
  m_Navigation:
    m_Mode: 3
    m_SelectOnUp: {fileID: 0}
    m_SelectOnDown: {fileID: 0}
    m_SelectOnLeft: {fileID: 0}
    m_SelectOnRight: {fileID: 0}
  m_Transition: 1
  m_Colors:
    m_NormalColor: {r: 1, g: 1, b: 1, a: 1}
    m_HighlightedColor: {r: .960784316, g: .960784316, b: .960784316, a: 1}
    m_PressedColor: {r: .784313738, g: .784313738, b: .784313738, a: 1}
    m_DisabledColor: {r: .784313738, g: .784313738, b: .784313738, a: .501960814}
    m_ColorMultiplier: 1
    m_FadeDuration: .100000001
  m_SpriteState:
    m_HighlightedSprite: {fileID: 0}
    m_PressedSprite: {fileID: 0}
    m_DisabledSprite: {fileID: 0}
  m_AnimationTriggers:
    m_NormalTrigger: Normal
    m_HighlightedTrigger: Highlighted
    m_PressedTrigger: Pressed
    m_DisabledTrigger: Disabled
  m_Interactable: 1
  m_TargetGraphic: {fileID: 101416839}
  m_OnClick:
    m_PersistentCalls:
      m_Calls:
      - m_Target: {fileID: 368511981}
        m_MethodName: Cancel
        m_Mode: 1
        m_Arguments:
          m_ObjectArgument: {fileID: 0}
          m_ObjectArgumentAssemblyTypeName: UnityEngine.Object, UnityEngine, Version=0.0.0.0,
            Culture=neutral, PublicKeyToken=null
          m_IntArgument: 0
          m_FloatArgument: 0
          m_StringArgument: 
          m_BoolArgument: 0
        m_CallState: 2
    m_TypeName: UnityEngine.UI.Button+ButtonClickedEvent, UnityEngine.UI, Version=1.0.0.0,
      Culture=neutral, PublicKeyToken=null
--- !u!114 &101416839
MonoBehaviour:
  m_ObjectHideFlags: 0
  m_PrefabParentObject: {fileID: 11461980, guid: 9a924a5d2daf04a2bb04eee747cf44cf,
    type: 2}
  m_PrefabInternal: {fileID: 94751226}
  m_GameObject: {fileID: 101416836}
  m_Enabled: 1
  m_EditorHideFlags: 0
  m_Script: {fileID: -765806418, guid: f5f67c52d1564df4a8936ccd202a3bd8, type: 3}
  m_Name: 
  m_EditorClassIdentifier: 
  m_Material: {fileID: 0}
  m_Color: {r: 1, g: 1, b: 1, a: 1}
  m_Sprite: {fileID: 10905, guid: 0000000000000000f000000000000000, type: 0}
  m_Type: 1
  m_PreserveAspect: 0
  m_FillCenter: 1
  m_FillMethod: 4
  m_FillAmount: 1
  m_FillClockwise: 1
  m_FillOrigin: 0
--- !u!222 &101416840
CanvasRenderer:
  m_ObjectHideFlags: 0
  m_PrefabParentObject: {fileID: 22262002, guid: 9a924a5d2daf04a2bb04eee747cf44cf,
    type: 2}
  m_PrefabInternal: {fileID: 94751226}
  m_GameObject: {fileID: 101416836}
--- !u!1 &105223609
GameObject:
  m_ObjectHideFlags: 0
  m_PrefabParentObject: {fileID: 0}
  m_PrefabInternal: {fileID: 0}
  serializedVersion: 4
  m_Component:
  - 224: {fileID: 105223610}
  - 222: {fileID: 105223612}
  - 114: {fileID: 105223611}
  m_Layer: 5
  m_Name: Text
  m_TagString: Untagged
  m_Icon: {fileID: 0}
  m_NavMeshLayer: 0
  m_StaticEditorFlags: 0
  m_IsActive: 1
--- !u!224 &105223610
RectTransform:
  m_ObjectHideFlags: 0
  m_PrefabParentObject: {fileID: 0}
  m_PrefabInternal: {fileID: 0}
  m_GameObject: {fileID: 105223609}
  m_LocalRotation: {x: 0, y: 0, z: 0, w: 1}
  m_LocalPosition: {x: 0, y: 0, z: 0}
  m_LocalScale: {x: 1, y: 1, z: 1}
  m_Children: []
  m_Father: {fileID: 1250680476}
  m_RootOrder: 0
  m_AnchorMin: {x: 0, y: 0}
  m_AnchorMax: {x: 1, y: 1}
  m_AnchoredPosition: {x: 0, y: 0}
  m_SizeDelta: {x: -10, y: -10}
  m_Pivot: {x: .5, y: .5}
--- !u!114 &105223611
MonoBehaviour:
  m_ObjectHideFlags: 0
  m_PrefabParentObject: {fileID: 0}
  m_PrefabInternal: {fileID: 0}
  m_GameObject: {fileID: 105223609}
  m_Enabled: 1
  m_EditorHideFlags: 0
  m_Script: {fileID: 708705254, guid: f5f67c52d1564df4a8936ccd202a3bd8, type: 3}
  m_Name: 
  m_EditorClassIdentifier: 
  m_Material: {fileID: 0}
  m_Color: {r: .196078435, g: .196078435, b: .196078435, a: 1}
  m_FontData:
    m_Font: {fileID: 10102, guid: 0000000000000000e000000000000000, type: 0}
    m_FontSize: 30
    m_FontStyle: 0
    m_BestFit: 1
    m_MinSize: 4
    m_MaxSize: 100
    m_Alignment: 4
    m_RichText: 1
    m_HorizontalOverflow: 0
    m_VerticalOverflow: 0
    m_LineSpacing: 1
  m_Text: Nudge Forward
--- !u!222 &105223612
CanvasRenderer:
  m_ObjectHideFlags: 0
  m_PrefabParentObject: {fileID: 0}
  m_PrefabInternal: {fileID: 0}
  m_GameObject: {fileID: 105223609}
--- !u!1 &109619976
GameObject:
  m_ObjectHideFlags: 0
  m_PrefabParentObject: {fileID: 0}
  m_PrefabInternal: {fileID: 0}
  serializedVersion: 4
  m_Component:
  - 224: {fileID: 109619977}
  - 223: {fileID: 109619980}
  - 114: {fileID: 109619979}
  - 114: {fileID: 109619978}
  m_Layer: 0
  m_Name: Canvas
  m_TagString: Untagged
  m_Icon: {fileID: 0}
  m_NavMeshLayer: 0
  m_StaticEditorFlags: 0
  m_IsActive: 1
--- !u!224 &109619977
RectTransform:
  m_ObjectHideFlags: 0
  m_PrefabParentObject: {fileID: 0}
  m_PrefabInternal: {fileID: 0}
  m_GameObject: {fileID: 109619976}
  m_LocalRotation: {x: 0, y: 0, z: 0, w: 1}
  m_LocalPosition: {x: 0, y: 0, z: 0}
  m_LocalScale: {x: 0, y: 0, z: 0}
  m_Children:
  - {fileID: 1187785172}
<<<<<<< HEAD
  - {fileID: 368511980}
=======
  - {fileID: 718433298}
>>>>>>> 045c1137
  - {fileID: 1473293524}
  - {fileID: 700661454}
  - {fileID: 968345670}
  - {fileID: 66136251}
  - {fileID: 510440856}
  - {fileID: 826148282}
  m_Father: {fileID: 0}
  m_RootOrder: 1
  m_AnchorMin: {x: 0, y: 0}
  m_AnchorMax: {x: 0, y: 0}
  m_AnchoredPosition: {x: 0, y: 0}
  m_SizeDelta: {x: 0, y: 0}
  m_Pivot: {x: 0, y: 0}
--- !u!114 &109619978
MonoBehaviour:
  m_ObjectHideFlags: 0
  m_PrefabParentObject: {fileID: 0}
  m_PrefabInternal: {fileID: 0}
  m_GameObject: {fileID: 109619976}
  m_Enabled: 1
  m_EditorHideFlags: 0
  m_Script: {fileID: 1301386320, guid: f5f67c52d1564df4a8936ccd202a3bd8, type: 3}
  m_Name: 
  m_EditorClassIdentifier: 
  ignoreReversedGraphics: 1
  blockingObjects: 0
  m_BlockingMask:
    serializedVersion: 2
    m_Bits: 4294967295
--- !u!114 &109619979
MonoBehaviour:
  m_ObjectHideFlags: 0
  m_PrefabParentObject: {fileID: 0}
  m_PrefabInternal: {fileID: 0}
  m_GameObject: {fileID: 109619976}
  m_Enabled: 1
  m_EditorHideFlags: 0
  m_Script: {fileID: 1980459831, guid: f5f67c52d1564df4a8936ccd202a3bd8, type: 3}
  m_Name: 
  m_EditorClassIdentifier: 
  m_UiScaleMode: 0
  m_ReferencePixelsPerUnit: 100
  m_ScaleFactor: 1
  m_ReferenceResolution: {x: 800, y: 600}
  m_ScreenMatchMode: 0
  m_MatchWidthOrHeight: 0
  m_PhysicalUnit: 3
  m_FallbackScreenDPI: 96
  m_DefaultSpriteDPI: 96
  m_DynamicPixelsPerUnit: 1
--- !u!223 &109619980
Canvas:
  m_ObjectHideFlags: 0
  m_PrefabParentObject: {fileID: 0}
  m_PrefabInternal: {fileID: 0}
  m_GameObject: {fileID: 109619976}
  m_Enabled: 1
  serializedVersion: 2
  m_RenderMode: 1
  m_Camera: {fileID: 792198615}
  m_PlaneDistance: 100
  m_PixelPerfect: 0
  m_ReceivesEvents: 1
  m_OverrideSorting: 0
  m_OverridePixelPerfect: 0
  m_SortingLayerID: 0
  m_SortingOrder: 0
--- !u!1 &109974605
GameObject:
  m_ObjectHideFlags: 0
  m_PrefabParentObject: {fileID: 0}
  m_PrefabInternal: {fileID: 0}
  serializedVersion: 4
  m_Component:
  - 224: {fileID: 109974606}
  - 114: {fileID: 109974607}
  m_Layer: 5
  m_Name: Slider_TurnSpeed
  m_TagString: Untagged
  m_Icon: {fileID: 0}
  m_NavMeshLayer: 0
  m_StaticEditorFlags: 0
  m_IsActive: 1
--- !u!224 &109974606
RectTransform:
  m_ObjectHideFlags: 0
  m_PrefabParentObject: {fileID: 0}
  m_PrefabInternal: {fileID: 0}
  m_GameObject: {fileID: 109974605}
  m_LocalRotation: {x: 0, y: 0, z: 0, w: 1}
  m_LocalPosition: {x: 0, y: 0, z: 0}
  m_LocalScale: {x: 1, y: 1, z: 1}
  m_Children:
  - {fileID: 1995548336}
  - {fileID: 1250160155}
  - {fileID: 1395180301}
  m_Father: {fileID: 361658246}
  m_RootOrder: 1
  m_AnchorMin: {x: .300000012, y: .449999988}
  m_AnchorMax: {x: .800000012, y: .550000012}
  m_AnchoredPosition: {x: 0, y: 0}
  m_SizeDelta: {x: 0, y: 0}
  m_Pivot: {x: .5, y: .5}
--- !u!114 &109974607
MonoBehaviour:
  m_ObjectHideFlags: 0
  m_PrefabParentObject: {fileID: 0}
  m_PrefabInternal: {fileID: 0}
  m_GameObject: {fileID: 109974605}
  m_Enabled: 1
  m_EditorHideFlags: 0
  m_Script: {fileID: -113659843, guid: f5f67c52d1564df4a8936ccd202a3bd8, type: 3}
  m_Name: 
  m_EditorClassIdentifier: 
  m_Navigation:
    m_Mode: 3
    m_SelectOnUp: {fileID: 0}
    m_SelectOnDown: {fileID: 0}
    m_SelectOnLeft: {fileID: 0}
    m_SelectOnRight: {fileID: 0}
  m_Transition: 1
  m_Colors:
    m_NormalColor: {r: 1, g: 1, b: 1, a: 1}
    m_HighlightedColor: {r: .960784316, g: .960784316, b: .960784316, a: 1}
    m_PressedColor: {r: .784313738, g: .784313738, b: .784313738, a: 1}
    m_DisabledColor: {r: .784313738, g: .784313738, b: .784313738, a: .501960814}
    m_ColorMultiplier: 1
    m_FadeDuration: .100000001
  m_SpriteState:
    m_HighlightedSprite: {fileID: 0}
    m_PressedSprite: {fileID: 0}
    m_DisabledSprite: {fileID: 0}
  m_AnimationTriggers:
    m_NormalTrigger: Normal
    m_HighlightedTrigger: Highlighted
    m_PressedTrigger: Pressed
    m_DisabledTrigger: Disabled
  m_Interactable: 1
  m_TargetGraphic: {fileID: 1721105763}
  m_FillRect: {fileID: 1666460639}
  m_HandleRect: {fileID: 1721105762}
  m_Direction: 0
  m_MinValue: 0
  m_MaxValue: 1
  m_WholeNumbers: 0
  m_Value: .25
  m_OnValueChanged:
    m_PersistentCalls:
      m_Calls: []
    m_TypeName: UnityEngine.UI.Slider+SliderEvent, UnityEngine.UI, Version=1.0.0.0,
      Culture=neutral, PublicKeyToken=null
--- !u!1 &116522264
GameObject:
  m_ObjectHideFlags: 0
  m_PrefabParentObject: {fileID: 162014, guid: 9a924a5d2daf04a2bb04eee747cf44cf, type: 2}
  m_PrefabInternal: {fileID: 94751226}
  serializedVersion: 4
  m_Component:
  - 224: {fileID: 116522265}
  - 222: {fileID: 116522267}
  - 114: {fileID: 116522266}
  m_Layer: 5
  m_Name: Selection Text
  m_TagString: Untagged
  m_Icon: {fileID: 0}
  m_NavMeshLayer: 0
  m_StaticEditorFlags: 0
  m_IsActive: 1
--- !u!224 &116522265
RectTransform:
  m_ObjectHideFlags: 0
  m_PrefabParentObject: {fileID: 22462014, guid: 9a924a5d2daf04a2bb04eee747cf44cf,
    type: 2}
  m_PrefabInternal: {fileID: 94751226}
  m_GameObject: {fileID: 116522264}
  m_LocalRotation: {x: 0, y: 0, z: 0, w: 1}
  m_LocalPosition: {x: 0, y: 0, z: 0}
  m_LocalScale: {x: 1, y: 1, z: 1}
  m_Children: []
  m_Father: {fileID: 2037363}
  m_RootOrder: 0
  m_AnchorMin: {x: 0, y: 0}
  m_AnchorMax: {x: 1, y: 1}
  m_AnchoredPosition: {x: 0, y: 0}
  m_SizeDelta: {x: 0, y: 0}
  m_Pivot: {x: .5, y: .5}
--- !u!114 &116522266
MonoBehaviour:
  m_ObjectHideFlags: 0
  m_PrefabParentObject: {fileID: 11461996, guid: 9a924a5d2daf04a2bb04eee747cf44cf,
    type: 2}
  m_PrefabInternal: {fileID: 94751226}
  m_GameObject: {fileID: 116522264}
  m_Enabled: 1
  m_EditorHideFlags: 0
  m_Script: {fileID: 708705254, guid: f5f67c52d1564df4a8936ccd202a3bd8, type: 3}
  m_Name: 
  m_EditorClassIdentifier: 
  m_Material: {fileID: 0}
  m_Color: {r: .196078435, g: .196078435, b: .196078435, a: 1}
  m_FontData:
    m_Font: {fileID: 10102, guid: 0000000000000000e000000000000000, type: 0}
    m_FontSize: 14
    m_FontStyle: 0
    m_BestFit: 0
    m_MinSize: 10
    m_MaxSize: 40
    m_Alignment: 4
    m_RichText: 1
    m_HorizontalOverflow: 0
    m_VerticalOverflow: 0
    m_LineSpacing: 1
  m_Text: Select
--- !u!222 &116522267
CanvasRenderer:
  m_ObjectHideFlags: 0
  m_PrefabParentObject: {fileID: 22262016, guid: 9a924a5d2daf04a2bb04eee747cf44cf,
    type: 2}
  m_PrefabInternal: {fileID: 94751226}
  m_GameObject: {fileID: 116522264}
--- !u!1 &119597314
GameObject:
  m_ObjectHideFlags: 0
  m_PrefabParentObject: {fileID: 0}
  m_PrefabInternal: {fileID: 0}
  serializedVersion: 4
  m_Component:
  - 224: {fileID: 119597315}
  - 222: {fileID: 119597318}
  - 114: {fileID: 119597317}
  - 114: {fileID: 119597316}
  m_Layer: 5
  m_Name: RightNudgeButton
  m_TagString: Untagged
  m_Icon: {fileID: 0}
  m_NavMeshLayer: 0
  m_StaticEditorFlags: 0
  m_IsActive: 0
--- !u!224 &119597315
RectTransform:
  m_ObjectHideFlags: 0
  m_PrefabParentObject: {fileID: 0}
  m_PrefabInternal: {fileID: 0}
  m_GameObject: {fileID: 119597314}
  m_LocalRotation: {x: 0, y: 0, z: 0, w: 1}
  m_LocalPosition: {x: 0, y: 0, z: 0}
  m_LocalScale: {x: 1, y: 1, z: 1}
  m_Children:
  - {fileID: 1108338858}
  m_Father: {fileID: 18556363}
  m_RootOrder: 3
  m_AnchorMin: {x: .875, y: .349999994}
  m_AnchorMax: {x: 1, y: .400000006}
  m_AnchoredPosition: {x: 0, y: 0}
  m_SizeDelta: {x: 0, y: 0}
  m_Pivot: {x: .5, y: 1}
--- !u!114 &119597316
MonoBehaviour:
  m_ObjectHideFlags: 0
  m_PrefabParentObject: {fileID: 0}
  m_PrefabInternal: {fileID: 0}
  m_GameObject: {fileID: 119597314}
  m_Enabled: 1
  m_EditorHideFlags: 0
  m_Script: {fileID: 1392445389, guid: f5f67c52d1564df4a8936ccd202a3bd8, type: 3}
  m_Name: 
  m_EditorClassIdentifier: 
  m_Navigation:
    m_Mode: 3
    m_SelectOnUp: {fileID: 0}
    m_SelectOnDown: {fileID: 0}
    m_SelectOnLeft: {fileID: 0}
    m_SelectOnRight: {fileID: 0}
  m_Transition: 1
  m_Colors:
    m_NormalColor: {r: 1, g: 1, b: 1, a: 1}
    m_HighlightedColor: {r: .960784316, g: .960784316, b: .960784316, a: 1}
    m_PressedColor: {r: .784313738, g: .784313738, b: .784313738, a: 1}
    m_DisabledColor: {r: .784313738, g: .784313738, b: .784313738, a: .501960814}
    m_ColorMultiplier: 1
    m_FadeDuration: .100000001
  m_SpriteState:
    m_HighlightedSprite: {fileID: 0}
    m_PressedSprite: {fileID: 0}
    m_DisabledSprite: {fileID: 0}
  m_AnimationTriggers:
    m_NormalTrigger: Normal
    m_HighlightedTrigger: Highlighted
    m_PressedTrigger: Pressed
    m_DisabledTrigger: Disabled
  m_Interactable: 1
  m_TargetGraphic: {fileID: 119597317}
  m_OnClick:
    m_PersistentCalls:
      m_Calls:
      - m_Target: {fileID: 694922075}
        m_MethodName: NudgeRight
        m_Mode: 1
        m_Arguments:
          m_ObjectArgument: {fileID: 0}
          m_ObjectArgumentAssemblyTypeName: UnityEngine.Object, UnityEngine, Version=0.0.0.0,
            Culture=neutral, PublicKeyToken=null
          m_IntArgument: 0
          m_FloatArgument: 0
          m_StringArgument: 
          m_BoolArgument: 0
        m_CallState: 2
    m_TypeName: UnityEngine.UI.Button+ButtonClickedEvent, UnityEngine.UI, Version=1.0.0.0,
      Culture=neutral, PublicKeyToken=null
--- !u!114 &119597317
MonoBehaviour:
  m_ObjectHideFlags: 0
  m_PrefabParentObject: {fileID: 0}
  m_PrefabInternal: {fileID: 0}
  m_GameObject: {fileID: 119597314}
  m_Enabled: 1
  m_EditorHideFlags: 0
  m_Script: {fileID: -765806418, guid: f5f67c52d1564df4a8936ccd202a3bd8, type: 3}
  m_Name: 
  m_EditorClassIdentifier: 
  m_Material: {fileID: 0}
  m_Color: {r: .779411793, g: .779411793, b: .779411793, a: 1}
  m_Sprite: {fileID: 10905, guid: 0000000000000000f000000000000000, type: 0}
  m_Type: 1
  m_PreserveAspect: 0
  m_FillCenter: 1
  m_FillMethod: 4
  m_FillAmount: 1
  m_FillClockwise: 1
  m_FillOrigin: 0
--- !u!222 &119597318
CanvasRenderer:
  m_ObjectHideFlags: 0
  m_PrefabParentObject: {fileID: 0}
  m_PrefabInternal: {fileID: 0}
  m_GameObject: {fileID: 119597314}
--- !u!1 &130247452
GameObject:
  m_ObjectHideFlags: 0
  m_PrefabParentObject: {fileID: 126390, guid: 0532cd678e71448ec9109b5c9db3dea5, type: 2}
  m_PrefabInternal: {fileID: 255985608}
  serializedVersion: 4
  m_Component:
  - 224: {fileID: 130247453}
  - 222: {fileID: 130247455}
  - 114: {fileID: 130247454}
  m_Layer: 5
  m_Name: capTop
  m_TagString: Untagged
  m_Icon: {fileID: 0}
  m_NavMeshLayer: 0
  m_StaticEditorFlags: 0
  m_IsActive: 1
--- !u!224 &130247453
RectTransform:
  m_ObjectHideFlags: 0
  m_PrefabParentObject: {fileID: 22426390, guid: 0532cd678e71448ec9109b5c9db3dea5,
    type: 2}
  m_PrefabInternal: {fileID: 255985608}
  m_GameObject: {fileID: 130247452}
  m_LocalRotation: {x: 0, y: 0, z: 0, w: 1}
  m_LocalPosition: {x: 0, y: 0, z: 0}
  m_LocalScale: {x: 1, y: 1, z: 1}
  m_Children: []
  m_Father: {fileID: 267258274}
  m_RootOrder: 2
  m_AnchorMin: {x: .5, y: .5}
  m_AnchorMax: {x: .5, y: .5}
  m_AnchoredPosition: {x: 0, y: 69}
  m_SizeDelta: {x: 36.7999992, y: 36.7999992}
  m_Pivot: {x: .5, y: .5}
--- !u!114 &130247454
MonoBehaviour:
  m_ObjectHideFlags: 0
  m_PrefabParentObject: {fileID: 11426390, guid: 0532cd678e71448ec9109b5c9db3dea5,
    type: 2}
  m_PrefabInternal: {fileID: 255985608}
  m_GameObject: {fileID: 130247452}
  m_Enabled: 1
  m_EditorHideFlags: 0
  m_Script: {fileID: -765806418, guid: f5f67c52d1564df4a8936ccd202a3bd8, type: 3}
  m_Name: 
  m_EditorClassIdentifier: 
  m_Material: {fileID: 0}
  m_Color: {r: 1, g: 1, b: 1, a: .294117659}
  m_Sprite: {fileID: 21300000, guid: 7e80af41d3e474b2e8ce8f40952e798e, type: 3}
  m_Type: 0
  m_PreserveAspect: 0
  m_FillCenter: 1
  m_FillMethod: 4
  m_FillAmount: 1
  m_FillClockwise: 1
  m_FillOrigin: 0
--- !u!222 &130247455
CanvasRenderer:
  m_ObjectHideFlags: 0
  m_PrefabParentObject: {fileID: 22226390, guid: 0532cd678e71448ec9109b5c9db3dea5,
    type: 2}
  m_PrefabInternal: {fileID: 255985608}
  m_GameObject: {fileID: 130247452}
--- !u!1 &134819783
GameObject:
  m_ObjectHideFlags: 0
  m_PrefabParentObject: {fileID: 162016, guid: 9a924a5d2daf04a2bb04eee747cf44cf, type: 2}
  m_PrefabInternal: {fileID: 94751226}
  serializedVersion: 4
  m_Component:
  - 224: {fileID: 134819784}
  - 222: {fileID: 134819786}
  - 114: {fileID: 134819785}
  m_Layer: 5
  m_Name: Selection Box 5
  m_TagString: Untagged
  m_Icon: {fileID: 0}
  m_NavMeshLayer: 0
  m_StaticEditorFlags: 0
  m_IsActive: 0
--- !u!224 &134819784
RectTransform:
  m_ObjectHideFlags: 0
  m_PrefabParentObject: {fileID: 22462016, guid: 9a924a5d2daf04a2bb04eee747cf44cf,
    type: 2}
  m_PrefabInternal: {fileID: 94751226}
  m_GameObject: {fileID: 134819783}
  m_LocalRotation: {x: 0, y: 0, z: 0, w: 1}
  m_LocalPosition: {x: 0, y: 0, z: 0}
  m_LocalScale: {x: 1, y: 1, z: 1}
  m_Children:
  - {fileID: 2682610}
  m_Father: {fileID: 1418900210}
  m_RootOrder: 5
  m_AnchorMin: {x: 0, y: 1}
  m_AnchorMax: {x: 0, y: 1}
  m_AnchoredPosition: {x: 0, y: 0}
  m_SizeDelta: {x: 80, y: 30}
  m_Pivot: {x: 0, y: 1}
--- !u!114 &134819785
MonoBehaviour:
  m_ObjectHideFlags: 0
  m_PrefabParentObject: {fileID: 11461998, guid: 9a924a5d2daf04a2bb04eee747cf44cf,
    type: 2}
  m_PrefabInternal: {fileID: 94751226}
  m_GameObject: {fileID: 134819783}
  m_Enabled: 1
  m_EditorHideFlags: 0
  m_Script: {fileID: -765806418, guid: f5f67c52d1564df4a8936ccd202a3bd8, type: 3}
  m_Name: 
  m_EditorClassIdentifier: 
  m_Material: {fileID: 0}
  m_Color: {r: 1, g: 1, b: 1, a: 1}
  m_Sprite: {fileID: 10905, guid: 0000000000000000f000000000000000, type: 0}
  m_Type: 1
  m_PreserveAspect: 0
  m_FillCenter: 0
  m_FillMethod: 4
  m_FillAmount: 1
  m_FillClockwise: 1
  m_FillOrigin: 0
--- !u!222 &134819786
CanvasRenderer:
  m_ObjectHideFlags: 0
  m_PrefabParentObject: {fileID: 22262018, guid: 9a924a5d2daf04a2bb04eee747cf44cf,
    type: 2}
  m_PrefabInternal: {fileID: 94751226}
  m_GameObject: {fileID: 134819783}
--- !u!1001 &135738040
Prefab:
  m_ObjectHideFlags: 0
  serializedVersion: 2
  m_Modification:
    m_TransformParent: {fileID: 860041785}
    m_Modifications:
    - target: {fileID: 22459674, guid: 33158a746493d457a8fd0a4f2714901d, type: 2}
      propertyPath: m_LocalPosition.x
      value: 0
      objectReference: {fileID: 0}
    - target: {fileID: 22459674, guid: 33158a746493d457a8fd0a4f2714901d, type: 2}
      propertyPath: m_LocalPosition.y
      value: 0
      objectReference: {fileID: 0}
    - target: {fileID: 22459674, guid: 33158a746493d457a8fd0a4f2714901d, type: 2}
      propertyPath: m_LocalPosition.z
      value: 0
      objectReference: {fileID: 0}
    - target: {fileID: 22459674, guid: 33158a746493d457a8fd0a4f2714901d, type: 2}
      propertyPath: m_LocalRotation.x
      value: 0
      objectReference: {fileID: 0}
    - target: {fileID: 22459674, guid: 33158a746493d457a8fd0a4f2714901d, type: 2}
      propertyPath: m_LocalRotation.y
      value: 0
      objectReference: {fileID: 0}
    - target: {fileID: 22459674, guid: 33158a746493d457a8fd0a4f2714901d, type: 2}
      propertyPath: m_LocalRotation.z
      value: 0
      objectReference: {fileID: 0}
    - target: {fileID: 22459674, guid: 33158a746493d457a8fd0a4f2714901d, type: 2}
      propertyPath: m_LocalRotation.w
      value: 1
      objectReference: {fileID: 0}
    - target: {fileID: 22459674, guid: 33158a746493d457a8fd0a4f2714901d, type: 2}
      propertyPath: m_RootOrder
      value: 0
      objectReference: {fileID: 0}
    - target: {fileID: 22459674, guid: 33158a746493d457a8fd0a4f2714901d, type: 2}
      propertyPath: m_AnchoredPosition.x
      value: 0
      objectReference: {fileID: 0}
    - target: {fileID: 22459674, guid: 33158a746493d457a8fd0a4f2714901d, type: 2}
      propertyPath: m_AnchoredPosition.y
      value: 0
      objectReference: {fileID: 0}
    - target: {fileID: 22459674, guid: 33158a746493d457a8fd0a4f2714901d, type: 2}
      propertyPath: m_SizeDelta.x
      value: 640
      objectReference: {fileID: 0}
    - target: {fileID: 22459674, guid: 33158a746493d457a8fd0a4f2714901d, type: 2}
      propertyPath: m_SizeDelta.y
      value: 640
      objectReference: {fileID: 0}
    - target: {fileID: 22459674, guid: 33158a746493d457a8fd0a4f2714901d, type: 2}
      propertyPath: m_AnchorMin.x
      value: .5
      objectReference: {fileID: 0}
    - target: {fileID: 22459674, guid: 33158a746493d457a8fd0a4f2714901d, type: 2}
      propertyPath: m_AnchorMin.y
      value: .5
      objectReference: {fileID: 0}
    - target: {fileID: 22459674, guid: 33158a746493d457a8fd0a4f2714901d, type: 2}
      propertyPath: m_AnchorMax.x
      value: .5
      objectReference: {fileID: 0}
    - target: {fileID: 22459674, guid: 33158a746493d457a8fd0a4f2714901d, type: 2}
      propertyPath: m_AnchorMax.y
      value: .5
      objectReference: {fileID: 0}
    - target: {fileID: 22459674, guid: 33158a746493d457a8fd0a4f2714901d, type: 2}
      propertyPath: m_Pivot.x
      value: .5
      objectReference: {fileID: 0}
    - target: {fileID: 22459674, guid: 33158a746493d457a8fd0a4f2714901d, type: 2}
      propertyPath: m_Pivot.y
      value: .5
      objectReference: {fileID: 0}
    - target: {fileID: 22482432, guid: 33158a746493d457a8fd0a4f2714901d, type: 2}
      propertyPath: m_AnchoredPosition.x
      value: 310
      objectReference: {fileID: 0}
    - target: {fileID: 22482430, guid: 33158a746493d457a8fd0a4f2714901d, type: 2}
      propertyPath: m_AnchoredPosition.x
      value: -310
      objectReference: {fileID: 0}
    - target: {fileID: 22482426, guid: 33158a746493d457a8fd0a4f2714901d, type: 2}
      propertyPath: m_SizeDelta.x
      value: 62
      objectReference: {fileID: 0}
    - target: {fileID: 11459674, guid: 33158a746493d457a8fd0a4f2714901d, type: 2}
      propertyPath: scaleToScreen
      value: 1
      objectReference: {fileID: 0}
    - target: {fileID: 11459674, guid: 33158a746493d457a8fd0a4f2714901d, type: 2}
      propertyPath: m_Enabled
      value: 1
      objectReference: {fileID: 0}
    - target: {fileID: 22482438, guid: 33158a746493d457a8fd0a4f2714901d, type: 2}
      propertyPath: m_AnchoredPosition.y
      value: -310
      objectReference: {fileID: 0}
    - target: {fileID: 22482436, guid: 33158a746493d457a8fd0a4f2714901d, type: 2}
      propertyPath: m_AnchoredPosition.y
      value: 310
      objectReference: {fileID: 0}
    - target: {fileID: 22482426, guid: 33158a746493d457a8fd0a4f2714901d, type: 2}
      propertyPath: m_SizeDelta.y
      value: 62
      objectReference: {fileID: 0}
    - target: {fileID: 22459672, guid: 33158a746493d457a8fd0a4f2714901d, type: 2}
      propertyPath: m_AnchoredPosition.x
      value: 0
      objectReference: {fileID: 0}
    - target: {fileID: 22459672, guid: 33158a746493d457a8fd0a4f2714901d, type: 2}
      propertyPath: m_SizeDelta.x
      value: -20
      objectReference: {fileID: 0}
    - target: {fileID: 22459672, guid: 33158a746493d457a8fd0a4f2714901d, type: 2}
      propertyPath: m_AnchoredPosition.y
      value: 0
      objectReference: {fileID: 0}
    - target: {fileID: 22459672, guid: 33158a746493d457a8fd0a4f2714901d, type: 2}
      propertyPath: m_SizeDelta.y
      value: -20
      objectReference: {fileID: 0}
    - target: {fileID: 11459674, guid: 33158a746493d457a8fd0a4f2714901d, type: 2}
      propertyPath: clearHorizontal
      value: 1
      objectReference: {fileID: 0}
    - target: {fileID: 11459674, guid: 33158a746493d457a8fd0a4f2714901d, type: 2}
      propertyPath: swipeMinSpeed
      value: 2
      objectReference: {fileID: 0}
    m_RemovedComponents: []
  m_ParentPrefab: {fileID: 100100000, guid: 33158a746493d457a8fd0a4f2714901d, type: 2}
  m_RootGameObject: {fileID: 790562262}
  m_IsPrefabParent: 0
  m_IsExploded: 1
--- !u!1 &137928736
GameObject:
  m_ObjectHideFlags: 0
  m_PrefabParentObject: {fileID: 162034, guid: 9a924a5d2daf04a2bb04eee747cf44cf, type: 2}
  m_PrefabInternal: {fileID: 94751226}
  serializedVersion: 4
  m_Component:
  - 224: {fileID: 137928737}
  - 222: {fileID: 137928739}
  - 114: {fileID: 137928738}
  m_Layer: 5
  m_Name: Selection Box 1
  m_TagString: Untagged
  m_Icon: {fileID: 0}
  m_NavMeshLayer: 0
  m_StaticEditorFlags: 0
  m_IsActive: 0
--- !u!224 &137928737
RectTransform:
  m_ObjectHideFlags: 0
  m_PrefabParentObject: {fileID: 22462034, guid: 9a924a5d2daf04a2bb04eee747cf44cf,
    type: 2}
  m_PrefabInternal: {fileID: 94751226}
  m_GameObject: {fileID: 137928736}
  m_LocalRotation: {x: 0, y: 0, z: 0, w: 1}
  m_LocalPosition: {x: 0, y: 0, z: 0}
  m_LocalScale: {x: 1, y: 1, z: 1}
  m_Children:
  - {fileID: 1186853864}
  m_Father: {fileID: 1418900210}
  m_RootOrder: 1
  m_AnchorMin: {x: 0, y: 1}
  m_AnchorMax: {x: 0, y: 1}
  m_AnchoredPosition: {x: 0, y: 0}
  m_SizeDelta: {x: 80, y: 30}
  m_Pivot: {x: 0, y: 1}
--- !u!114 &137928738
MonoBehaviour:
  m_ObjectHideFlags: 0
  m_PrefabParentObject: {fileID: 11462034, guid: 9a924a5d2daf04a2bb04eee747cf44cf,
    type: 2}
  m_PrefabInternal: {fileID: 94751226}
  m_GameObject: {fileID: 137928736}
  m_Enabled: 1
  m_EditorHideFlags: 0
  m_Script: {fileID: -765806418, guid: f5f67c52d1564df4a8936ccd202a3bd8, type: 3}
  m_Name: 
  m_EditorClassIdentifier: 
  m_Material: {fileID: 0}
  m_Color: {r: 1, g: 1, b: 1, a: 1}
  m_Sprite: {fileID: 10905, guid: 0000000000000000f000000000000000, type: 0}
  m_Type: 1
  m_PreserveAspect: 0
  m_FillCenter: 0
  m_FillMethod: 4
  m_FillAmount: 1
  m_FillClockwise: 1
  m_FillOrigin: 0
--- !u!222 &137928739
CanvasRenderer:
  m_ObjectHideFlags: 0
  m_PrefabParentObject: {fileID: 22262036, guid: 9a924a5d2daf04a2bb04eee747cf44cf,
    type: 2}
  m_PrefabInternal: {fileID: 94751226}
  m_GameObject: {fileID: 137928736}
--- !u!1 &145866878
GameObject:
  m_ObjectHideFlags: 0
  m_PrefabParentObject: {fileID: 128648, guid: 033fa84c546bf48ba9ec0ba7e5b47a91, type: 2}
  m_PrefabInternal: {fileID: 0}
  serializedVersion: 4
  m_Component:
  - 224: {fileID: 145866879}
  - 222: {fileID: 145866881}
  - 114: {fileID: 145866880}
  m_Layer: 5
  m_Name: xAmount
  m_TagString: Untagged
  m_Icon: {fileID: 0}
  m_NavMeshLayer: 0
  m_StaticEditorFlags: 0
  m_IsActive: 1
--- !u!224 &145866879
RectTransform:
  m_ObjectHideFlags: 0
  m_PrefabParentObject: {fileID: 22428648, guid: 033fa84c546bf48ba9ec0ba7e5b47a91,
    type: 2}
  m_PrefabInternal: {fileID: 0}
  m_GameObject: {fileID: 145866878}
  m_LocalRotation: {x: 0, y: 0, z: 0, w: 1}
  m_LocalPosition: {x: 0, y: 0, z: 0}
  m_LocalScale: {x: 1, y: 1, z: 1}
  m_Children: []
  m_Father: {fileID: 1494143744}
  m_RootOrder: 1
  m_AnchorMin: {x: .100000001, y: .5}
  m_AnchorMax: {x: .899999976, y: .600000024}
  m_AnchoredPosition: {x: 0, y: 0}
  m_SizeDelta: {x: 0, y: 0}
  m_Pivot: {x: .5, y: .5}
--- !u!114 &145866880
MonoBehaviour:
  m_ObjectHideFlags: 0
  m_PrefabParentObject: {fileID: 11428650, guid: 033fa84c546bf48ba9ec0ba7e5b47a91,
    type: 2}
  m_PrefabInternal: {fileID: 0}
  m_GameObject: {fileID: 145866878}
  m_Enabled: 1
  m_EditorHideFlags: 0
  m_Script: {fileID: 708705254, guid: f5f67c52d1564df4a8936ccd202a3bd8, type: 3}
  m_Name: 
  m_EditorClassIdentifier: 
  m_Material: {fileID: 0}
  m_Color: {r: .552941203, g: .552941203, b: .552941203, a: 1}
  m_FontData:
    m_Font: {fileID: 10102, guid: 0000000000000000e000000000000000, type: 0}
    m_FontSize: 14
    m_FontStyle: 0
    m_BestFit: 1
    m_MinSize: 6
    m_MaxSize: 40
    m_Alignment: 4
    m_RichText: 1
    m_HorizontalOverflow: 0
    m_VerticalOverflow: 0
    m_LineSpacing: 1
  m_Text: x(0)
--- !u!222 &145866881
CanvasRenderer:
  m_ObjectHideFlags: 0
  m_PrefabParentObject: {fileID: 22228648, guid: 033fa84c546bf48ba9ec0ba7e5b47a91,
    type: 2}
  m_PrefabInternal: {fileID: 0}
  m_GameObject: {fileID: 145866878}
--- !u!1 &154288210
GameObject:
  m_ObjectHideFlags: 0
  m_PrefabParentObject: {fileID: 0}
  m_PrefabInternal: {fileID: 0}
  serializedVersion: 4
  m_Component:
  - 4: {fileID: 154288212}
  - 20: {fileID: 154288211}
  m_Layer: 0
  m_Name: UI Controls Camera
  m_TagString: MainCamera
  m_Icon: {fileID: 0}
  m_NavMeshLayer: 0
  m_StaticEditorFlags: 0
  m_IsActive: 1
--- !u!20 &154288211
Camera:
  m_ObjectHideFlags: 0
  m_PrefabParentObject: {fileID: 0}
  m_PrefabInternal: {fileID: 0}
  m_GameObject: {fileID: 154288210}
  m_Enabled: 1
  serializedVersion: 2
  m_ClearFlags: 3
  m_BackGroundColor: {r: .192156866, g: .301960796, b: .474509805, a: .0196078438}
  m_NormalizedViewPortRect:
    serializedVersion: 2
    x: 0
    y: 0
    width: 1
    height: 1
  near clip plane: .300000012
  far clip plane: 1000
  field of view: 60
  orthographic: 1
  orthographic size: 5
  m_Depth: 10
  m_CullingMask:
    serializedVersion: 2
    m_Bits: 32
  m_RenderingPath: -1
  m_TargetTexture: {fileID: 0}
  m_TargetDisplay: 0
  m_HDR: 0
  m_OcclusionCulling: 1
  m_StereoConvergence: 10
  m_StereoSeparation: .0219999999
--- !u!4 &154288212
Transform:
  m_ObjectHideFlags: 0
  m_PrefabParentObject: {fileID: 0}
  m_PrefabInternal: {fileID: 0}
  m_GameObject: {fileID: 154288210}
  m_LocalRotation: {x: 0, y: 0, z: 0, w: 1}
  m_LocalPosition: {x: 0, y: 1, z: -10}
  m_LocalScale: {x: 1, y: 1, z: 1}
  m_Children: []
  m_Father: {fileID: 0}
  m_RootOrder: 2
--- !u!1 &158423053
GameObject:
  m_ObjectHideFlags: 0
  m_PrefabParentObject: {fileID: 193618, guid: 0532cd678e71448ec9109b5c9db3dea5, type: 2}
  m_PrefabInternal: {fileID: 790026600}
  serializedVersion: 4
  m_Component:
  - 224: {fileID: 158423056}
  - 222: {fileID: 158423055}
  - 114: {fileID: 158423054}
  m_Layer: 5
  m_Name: upBG
  m_TagString: Untagged
  m_Icon: {fileID: 0}
  m_NavMeshLayer: 0
  m_StaticEditorFlags: 0
  m_IsActive: 0
--- !u!114 &158423054
MonoBehaviour:
  m_ObjectHideFlags: 0
  m_PrefabParentObject: {fileID: 11493618, guid: 0532cd678e71448ec9109b5c9db3dea5,
    type: 2}
  m_PrefabInternal: {fileID: 790026600}
  m_GameObject: {fileID: 158423053}
  m_Enabled: 1
  m_EditorHideFlags: 0
  m_Script: {fileID: -765806418, guid: f5f67c52d1564df4a8936ccd202a3bd8, type: 3}
  m_Name: 
  m_EditorClassIdentifier: 
  m_Material: {fileID: 0}
  m_Color: {r: 1, g: 1, b: 1, a: 1}
  m_Sprite: {fileID: 0}
  m_Type: 0
  m_PreserveAspect: 0
  m_FillCenter: 1
  m_FillMethod: 4
  m_FillAmount: 1
  m_FillClockwise: 1
  m_FillOrigin: 0
--- !u!222 &158423055
CanvasRenderer:
  m_ObjectHideFlags: 0
  m_PrefabParentObject: {fileID: 22293618, guid: 0532cd678e71448ec9109b5c9db3dea5,
    type: 2}
  m_PrefabInternal: {fileID: 790026600}
  m_GameObject: {fileID: 158423053}
--- !u!224 &158423056
RectTransform:
  m_ObjectHideFlags: 0
  m_PrefabParentObject: {fileID: 22493618, guid: 0532cd678e71448ec9109b5c9db3dea5,
    type: 2}
  m_PrefabInternal: {fileID: 790026600}
  m_GameObject: {fileID: 158423053}
  m_LocalRotation: {x: 0, y: 0, z: 0, w: 1}
  m_LocalPosition: {x: 0, y: 0, z: 0}
  m_LocalScale: {x: 1, y: 1, z: 1}
  m_Children: []
  m_Father: {fileID: 1977105114}
  m_RootOrder: 5
  m_AnchorMin: {x: 0, y: .5}
  m_AnchorMax: {x: 1, y: 1}
  m_AnchoredPosition: {x: 0, y: 0}
  m_SizeDelta: {x: 2.38418579e-07, y: 0}
  m_Pivot: {x: .5, y: .5}
--- !u!1 &162898685
GameObject:
  m_ObjectHideFlags: 0
  m_PrefabParentObject: {fileID: 162362, guid: 2ab607a07c37048cab7cefd7702545ee, type: 2}
  m_PrefabInternal: {fileID: 1362912715}
  serializedVersion: 4
  m_Component:
  - 224: {fileID: 162898686}
  - 222: {fileID: 162898688}
  - 114: {fileID: 162898687}
  m_Layer: 5
  m_Name: originMark
  m_TagString: Untagged
  m_Icon: {fileID: 0}
  m_NavMeshLayer: 0
  m_StaticEditorFlags: 0
  m_IsActive: 1
--- !u!224 &162898686
RectTransform:
  m_ObjectHideFlags: 0
  m_PrefabParentObject: {fileID: 22462362, guid: 2ab607a07c37048cab7cefd7702545ee,
    type: 2}
  m_PrefabInternal: {fileID: 1362912715}
  m_GameObject: {fileID: 162898685}
  m_LocalRotation: {x: 0, y: 0, z: 0, w: 1}
  m_LocalPosition: {x: 0, y: 0, z: 0}
  m_LocalScale: {x: 1, y: 1, z: 1}
  m_Children: []
  m_Father: {fileID: 396984733}
  m_RootOrder: 7
  m_AnchorMin: {x: .5, y: .5}
  m_AnchorMax: {x: .5, y: .5}
  m_AnchoredPosition: {x: 0, y: 0}
  m_SizeDelta: {x: 36.7999992, y: 36.7999992}
  m_Pivot: {x: .5, y: .5}
--- !u!114 &162898687
MonoBehaviour:
  m_ObjectHideFlags: 0
  m_PrefabParentObject: {fileID: 11462362, guid: 2ab607a07c37048cab7cefd7702545ee,
    type: 2}
  m_PrefabInternal: {fileID: 1362912715}
  m_GameObject: {fileID: 162898685}
  m_Enabled: 1
  m_EditorHideFlags: 0
  m_Script: {fileID: -765806418, guid: f5f67c52d1564df4a8936ccd202a3bd8, type: 3}
  m_Name: 
  m_EditorClassIdentifier: 
  m_Material: {fileID: 0}
  m_Color: {r: 1, g: 1, b: 1, a: .294117659}
  m_Sprite: {fileID: 21300000, guid: 0b7e759ead5f7487b81d9eefb3e3a06e, type: 3}
  m_Type: 0
  m_PreserveAspect: 0
  m_FillCenter: 1
  m_FillMethod: 4
  m_FillAmount: 1
  m_FillClockwise: 1
  m_FillOrigin: 0
--- !u!222 &162898688
CanvasRenderer:
  m_ObjectHideFlags: 0
  m_PrefabParentObject: {fileID: 22262362, guid: 2ab607a07c37048cab7cefd7702545ee,
    type: 2}
  m_PrefabInternal: {fileID: 1362912715}
  m_GameObject: {fileID: 162898685}
--- !u!1 &163936652
GameObject:
  m_ObjectHideFlags: 0
  m_PrefabParentObject: {fileID: 193616, guid: 0532cd678e71448ec9109b5c9db3dea5, type: 2}
  m_PrefabInternal: {fileID: 255985608}
  serializedVersion: 4
  m_Component:
  - 224: {fileID: 163936653}
  - 222: {fileID: 163936655}
  - 114: {fileID: 163936654}
  m_Layer: 5
  m_Name: defaultBG
  m_TagString: Untagged
  m_Icon: {fileID: 0}
  m_NavMeshLayer: 0
  m_StaticEditorFlags: 0
  m_IsActive: 1
--- !u!224 &163936653
RectTransform:
  m_ObjectHideFlags: 0
  m_PrefabParentObject: {fileID: 22493616, guid: 0532cd678e71448ec9109b5c9db3dea5,
    type: 2}
  m_PrefabInternal: {fileID: 255985608}
  m_GameObject: {fileID: 163936652}
  m_LocalRotation: {x: 0, y: 0, z: 0, w: 1}
  m_LocalPosition: {x: 0, y: 0, z: 0}
  m_LocalScale: {x: 1, y: 1, z: 1}
  m_Children: []
  m_Father: {fileID: 267258274}
  m_RootOrder: 4
  m_AnchorMin: {x: 0, y: 0}
  m_AnchorMax: {x: 1, y: 1}
  m_AnchoredPosition: {x: 0, y: 0}
  m_SizeDelta: {x: 0, y: 0}
  m_Pivot: {x: .5, y: .5}
--- !u!114 &163936654
MonoBehaviour:
  m_ObjectHideFlags: 0
  m_PrefabParentObject: {fileID: 11493616, guid: 0532cd678e71448ec9109b5c9db3dea5,
    type: 2}
  m_PrefabInternal: {fileID: 255985608}
  m_GameObject: {fileID: 163936652}
  m_Enabled: 1
  m_EditorHideFlags: 0
  m_Script: {fileID: -765806418, guid: f5f67c52d1564df4a8936ccd202a3bd8, type: 3}
  m_Name: 
  m_EditorClassIdentifier: 
  m_Material: {fileID: 2100000, guid: 616b723807396468abd8186ce158264c, type: 2}
  m_Color: {r: 1, g: 1, b: 1, a: 1}
  m_Sprite: {fileID: 0}
  m_Type: 0
  m_PreserveAspect: 0
  m_FillCenter: 1
  m_FillMethod: 4
  m_FillAmount: 1
  m_FillClockwise: 1
  m_FillOrigin: 0
--- !u!222 &163936655
CanvasRenderer:
  m_ObjectHideFlags: 0
  m_PrefabParentObject: {fileID: 22293616, guid: 0532cd678e71448ec9109b5c9db3dea5,
    type: 2}
  m_PrefabInternal: {fileID: 255985608}
  m_GameObject: {fileID: 163936652}
--- !u!1 &184019337
GameObject:
  m_ObjectHideFlags: 0
  m_PrefabParentObject: {fileID: 155428, guid: 0532cd678e71448ec9109b5c9db3dea5, type: 2}
  m_PrefabInternal: {fileID: 255985608}
  serializedVersion: 4
  m_Component:
  - 224: {fileID: 184019338}
  - 222: {fileID: 184019340}
  - 114: {fileID: 184019339}
  m_Layer: 5
  m_Name: originMark
  m_TagString: Untagged
  m_Icon: {fileID: 0}
  m_NavMeshLayer: 0
  m_StaticEditorFlags: 0
  m_IsActive: 1
--- !u!224 &184019338
RectTransform:
  m_ObjectHideFlags: 0
  m_PrefabParentObject: {fileID: 22455428, guid: 0532cd678e71448ec9109b5c9db3dea5,
    type: 2}
  m_PrefabInternal: {fileID: 255985608}
  m_GameObject: {fileID: 184019337}
  m_LocalRotation: {x: 0, y: 0, z: 0, w: 1}
  m_LocalPosition: {x: 0, y: 0, z: 0}
  m_LocalScale: {x: 1, y: 1, z: 1}
  m_Children: []
  m_Father: {fileID: 267258274}
  m_RootOrder: 0
  m_AnchorMin: {x: .5, y: .5}
  m_AnchorMax: {x: .5, y: .5}
  m_AnchoredPosition: {x: 3.05175781e-05, y: 0}
  m_SizeDelta: {x: 36.7999992, y: 36.7999992}
  m_Pivot: {x: .5, y: .5}
--- !u!114 &184019339
MonoBehaviour:
  m_ObjectHideFlags: 0
  m_PrefabParentObject: {fileID: 11455426, guid: 0532cd678e71448ec9109b5c9db3dea5,
    type: 2}
  m_PrefabInternal: {fileID: 255985608}
  m_GameObject: {fileID: 184019337}
  m_Enabled: 1
  m_EditorHideFlags: 0
  m_Script: {fileID: -765806418, guid: f5f67c52d1564df4a8936ccd202a3bd8, type: 3}
  m_Name: 
  m_EditorClassIdentifier: 
  m_Material: {fileID: 0}
  m_Color: {r: 1, g: 1, b: 1, a: .294117659}
  m_Sprite: {fileID: 21300000, guid: 0b7e759ead5f7487b81d9eefb3e3a06e, type: 3}
  m_Type: 0
  m_PreserveAspect: 0
  m_FillCenter: 1
  m_FillMethod: 4
  m_FillAmount: 1
  m_FillClockwise: 1
  m_FillOrigin: 0
--- !u!222 &184019340
CanvasRenderer:
  m_ObjectHideFlags: 0
  m_PrefabParentObject: {fileID: 22255428, guid: 0532cd678e71448ec9109b5c9db3dea5,
    type: 2}
  m_PrefabInternal: {fileID: 255985608}
  m_GameObject: {fileID: 184019337}
--- !u!1 &195544208
GameObject:
  m_ObjectHideFlags: 0
  m_PrefabParentObject: {fileID: 0}
  m_PrefabInternal: {fileID: 0}
  serializedVersion: 4
  m_Component:
  - 224: {fileID: 195544209}
  - 222: {fileID: 195544211}
  - 114: {fileID: 195544210}
  m_Layer: 5
  m_Name: Background
  m_TagString: Untagged
  m_Icon: {fileID: 0}
  m_NavMeshLayer: 0
  m_StaticEditorFlags: 0
  m_IsActive: 1
--- !u!224 &195544209
RectTransform:
  m_ObjectHideFlags: 0
  m_PrefabParentObject: {fileID: 0}
  m_PrefabInternal: {fileID: 0}
  m_GameObject: {fileID: 195544208}
  m_LocalRotation: {x: 0, y: 0, z: 0, w: 1}
  m_LocalPosition: {x: 0, y: 0, z: 0}
  m_LocalScale: {x: 1, y: 1, z: 1}
  m_Children:
  - {fileID: 408819259}
  m_Father: {fileID: 1914613165}
  m_RootOrder: 0
  m_AnchorMin: {x: .850000024, y: .25}
  m_AnchorMax: {x: 1, y: .75}
  m_AnchoredPosition: {x: 0, y: 0}
  m_SizeDelta: {x: 0, y: 0}
  m_Pivot: {x: 1, y: .5}
--- !u!114 &195544210
MonoBehaviour:
  m_ObjectHideFlags: 0
  m_PrefabParentObject: {fileID: 0}
  m_PrefabInternal: {fileID: 0}
  m_GameObject: {fileID: 195544208}
  m_Enabled: 1
  m_EditorHideFlags: 0
  m_Script: {fileID: -765806418, guid: f5f67c52d1564df4a8936ccd202a3bd8, type: 3}
  m_Name: 
  m_EditorClassIdentifier: 
  m_Material: {fileID: 0}
  m_Color: {r: 1, g: 1, b: 1, a: 1}
  m_Sprite: {fileID: 10905, guid: 0000000000000000f000000000000000, type: 0}
  m_Type: 1
  m_PreserveAspect: 0
  m_FillCenter: 1
  m_FillMethod: 4
  m_FillAmount: 1
  m_FillClockwise: 1
  m_FillOrigin: 0
--- !u!222 &195544211
CanvasRenderer:
  m_ObjectHideFlags: 0
  m_PrefabParentObject: {fileID: 0}
  m_PrefabInternal: {fileID: 0}
  m_GameObject: {fileID: 195544208}
--- !u!1 &196729520
GameObject:
  m_ObjectHideFlags: 0
  m_PrefabParentObject: {fileID: 173932, guid: 0532cd678e71448ec9109b5c9db3dea5, type: 2}
  m_PrefabInternal: {fileID: 255985608}
  serializedVersion: 4
  m_Component:
  - 224: {fileID: 196729521}
  - 222: {fileID: 196729523}
  - 114: {fileID: 196729522}
  m_Layer: 5
  m_Name: Text
  m_TagString: Untagged
  m_Icon: {fileID: 0}
  m_NavMeshLayer: 0
  m_StaticEditorFlags: 0
  m_IsActive: 1
--- !u!224 &196729521
RectTransform:
  m_ObjectHideFlags: 0
  m_PrefabParentObject: {fileID: 22473932, guid: 0532cd678e71448ec9109b5c9db3dea5,
    type: 2}
  m_PrefabInternal: {fileID: 255985608}
  m_GameObject: {fileID: 196729520}
  m_LocalRotation: {x: 0, y: 0, z: 0, w: 1}
  m_LocalPosition: {x: 0, y: 0, z: 0}
  m_LocalScale: {x: 1, y: 1, z: 1}
  m_Children: []
  m_Father: {fileID: 895829102}
  m_RootOrder: 1
  m_AnchorMin: {x: .100000001, y: .0199999996}
  m_AnchorMax: {x: .899999976, y: .100000001}
  m_AnchoredPosition: {x: 0, y: 0}
  m_SizeDelta: {x: 0, y: 0}
  m_Pivot: {x: .5, y: .5}
--- !u!114 &196729522
MonoBehaviour:
  m_ObjectHideFlags: 0
  m_PrefabParentObject: {fileID: 11473932, guid: 0532cd678e71448ec9109b5c9db3dea5,
    type: 2}
  m_PrefabInternal: {fileID: 255985608}
  m_GameObject: {fileID: 196729520}
  m_Enabled: 1
  m_EditorHideFlags: 0
  m_Script: {fileID: 708705254, guid: f5f67c52d1564df4a8936ccd202a3bd8, type: 3}
  m_Name: 
  m_EditorClassIdentifier: 
  m_Material: {fileID: 0}
  m_Color: {r: .427450985, g: .427450985, b: .427450985, a: 1}
  m_FontData:
    m_Font: {fileID: 10102, guid: 0000000000000000e000000000000000, type: 0}
    m_FontSize: 14
    m_FontStyle: 0
    m_BestFit: 1
    m_MinSize: 6
    m_MaxSize: 40
    m_Alignment: 7
    m_RichText: 1
    m_HorizontalOverflow: 0
    m_VerticalOverflow: 0
    m_LineSpacing: 1
  m_Text: drag down to drive backwards.
--- !u!222 &196729523
CanvasRenderer:
  m_ObjectHideFlags: 0
  m_PrefabParentObject: {fileID: 22273932, guid: 0532cd678e71448ec9109b5c9db3dea5,
    type: 2}
  m_PrefabInternal: {fileID: 255985608}
  m_GameObject: {fileID: 196729520}
--- !u!1 &204015100
GameObject:
  m_ObjectHideFlags: 0
  m_PrefabParentObject: {fileID: 126392, guid: 0532cd678e71448ec9109b5c9db3dea5, type: 2}
  m_PrefabInternal: {fileID: 790026600}
  serializedVersion: 4
  m_Component:
  - 224: {fileID: 204015101}
  - 222: {fileID: 204015103}
  - 114: {fileID: 204015102}
  m_Layer: 5
  m_Name: stickImageThrown
  m_TagString: Untagged
  m_Icon: {fileID: 0}
  m_NavMeshLayer: 0
  m_StaticEditorFlags: 0
  m_IsActive: 1
--- !u!224 &204015101
RectTransform:
  m_ObjectHideFlags: 0
  m_PrefabParentObject: {fileID: 22426392, guid: 0532cd678e71448ec9109b5c9db3dea5,
    type: 2}
  m_PrefabInternal: {fileID: 790026600}
  m_GameObject: {fileID: 204015100}
  m_LocalRotation: {x: 0, y: 0, z: 0, w: 1}
  m_LocalPosition: {x: 0, y: 0, z: 0}
  m_LocalScale: {x: 1, y: 1, z: 1}
  m_Children: []
  m_Father: {fileID: 666943485}
  m_RootOrder: 0
  m_AnchorMin: {x: 0, y: 0}
  m_AnchorMax: {x: 1, y: 1}
  m_AnchoredPosition: {x: 0, y: 0}
  m_SizeDelta: {x: 0, y: 0}
  m_Pivot: {x: .5, y: .5}
--- !u!114 &204015102
MonoBehaviour:
  m_ObjectHideFlags: 0
  m_PrefabParentObject: {fileID: 11426392, guid: 0532cd678e71448ec9109b5c9db3dea5,
    type: 2}
  m_PrefabInternal: {fileID: 790026600}
  m_GameObject: {fileID: 204015100}
  m_Enabled: 1
  m_EditorHideFlags: 0
  m_Script: {fileID: -765806418, guid: f5f67c52d1564df4a8936ccd202a3bd8, type: 3}
  m_Name: 
  m_EditorClassIdentifier: 
  m_Material: {fileID: 0}
  m_Color: {r: 1, g: 1, b: 1, a: 1}
  m_Sprite: {fileID: 21300000, guid: 7e80af41d3e474b2e8ce8f40952e798e, type: 3}
  m_Type: 0
  m_PreserveAspect: 0
  m_FillCenter: 1
  m_FillMethod: 4
  m_FillAmount: 1
  m_FillClockwise: 1
  m_FillOrigin: 0
--- !u!222 &204015103
CanvasRenderer:
  m_ObjectHideFlags: 0
  m_PrefabParentObject: {fileID: 22226392, guid: 0532cd678e71448ec9109b5c9db3dea5,
    type: 2}
  m_PrefabInternal: {fileID: 790026600}
  m_GameObject: {fileID: 204015100}
--- !u!1 &204891169
GameObject:
  m_ObjectHideFlags: 0
  m_PrefabParentObject: {fileID: 135188, guid: 047dcb7a590b04804ba22450dcc70d89, type: 2}
  m_PrefabInternal: {fileID: 1978870738}
  serializedVersion: 4
  m_Component:
  - 224: {fileID: 204891170}
  - 222: {fileID: 204891172}
  - 114: {fileID: 204891171}
  m_Layer: 5
  m_Name: capRight
  m_TagString: Untagged
  m_Icon: {fileID: 0}
  m_NavMeshLayer: 0
  m_StaticEditorFlags: 0
  m_IsActive: 1
--- !u!224 &204891170
RectTransform:
  m_ObjectHideFlags: 0
  m_PrefabParentObject: {fileID: 22435188, guid: 047dcb7a590b04804ba22450dcc70d89,
    type: 2}
  m_PrefabInternal: {fileID: 1978870738}
  m_GameObject: {fileID: 204891169}
  m_LocalRotation: {x: 0, y: 0, z: 0, w: 1}
  m_LocalPosition: {x: 0, y: 0, z: 0}
  m_LocalScale: {x: 1, y: 1, z: 1}
  m_Children: []
  m_Father: {fileID: 2001456139}
  m_RootOrder: 0
  m_AnchorMin: {x: .5, y: .5}
  m_AnchorMax: {x: .5, y: .5}
  m_AnchoredPosition: {x: 69, y: 0}
  m_SizeDelta: {x: 36.7999992, y: 36.7999992}
  m_Pivot: {x: .5, y: .5}
--- !u!114 &204891171
MonoBehaviour:
  m_ObjectHideFlags: 0
  m_PrefabParentObject: {fileID: 11435188, guid: 047dcb7a590b04804ba22450dcc70d89,
    type: 2}
  m_PrefabInternal: {fileID: 1978870738}
  m_GameObject: {fileID: 204891169}
  m_Enabled: 1
  m_EditorHideFlags: 0
  m_Script: {fileID: -765806418, guid: f5f67c52d1564df4a8936ccd202a3bd8, type: 3}
  m_Name: 
  m_EditorClassIdentifier: 
  m_Material: {fileID: 0}
  m_Color: {r: 1, g: 1, b: 1, a: .219607845}
  m_Sprite: {fileID: 21300000, guid: e8bac2f279061400193d0128b37a24a2, type: 3}
  m_Type: 0
  m_PreserveAspect: 0
  m_FillCenter: 1
  m_FillMethod: 4
  m_FillAmount: 1
  m_FillClockwise: 1
  m_FillOrigin: 0
--- !u!222 &204891172
CanvasRenderer:
  m_ObjectHideFlags: 0
  m_PrefabParentObject: {fileID: 22235188, guid: 047dcb7a590b04804ba22450dcc70d89,
    type: 2}
  m_PrefabInternal: {fileID: 1978870738}
  m_GameObject: {fileID: 204891169}
--- !u!1 &206270727
GameObject:
  m_ObjectHideFlags: 0
  m_PrefabParentObject: {fileID: 162586, guid: 033fa84c546bf48ba9ec0ba7e5b47a91, type: 2}
  m_PrefabInternal: {fileID: 0}
  serializedVersion: 4
  m_Component:
  - 224: {fileID: 206270728}
  m_Layer: 5
  m_Name: UpDial
  m_TagString: Untagged
  m_Icon: {fileID: 0}
  m_NavMeshLayer: 0
  m_StaticEditorFlags: 0
  m_IsActive: 1
--- !u!224 &206270728
RectTransform:
  m_ObjectHideFlags: 0
  m_PrefabParentObject: {fileID: 22462586, guid: 033fa84c546bf48ba9ec0ba7e5b47a91,
    type: 2}
  m_PrefabInternal: {fileID: 0}
  m_GameObject: {fileID: 206270727}
  m_LocalRotation: {x: 0, y: 0, z: 0, w: 1}
  m_LocalPosition: {x: 0, y: 0, z: 0}
  m_LocalScale: {x: 1, y: 1, z: 1}
  m_Children:
  - {fileID: 838442973}
  m_Father: {fileID: 1408694744}
  m_RootOrder: 2
  m_AnchorMin: {x: .349999994, y: .349999994}
  m_AnchorMax: {x: .649999976, y: .649999976}
  m_AnchoredPosition: {x: 0, y: 0}
  m_SizeDelta: {x: 0, y: 0}
  m_Pivot: {x: .5, y: .5}
--- !u!1001 &255985608
Prefab:
  m_ObjectHideFlags: 0
  serializedVersion: 2
  m_Modification:
    m_TransformParent: {fileID: 370717966}
    m_Modifications:
    - target: {fileID: 22455432, guid: 0532cd678e71448ec9109b5c9db3dea5, type: 2}
      propertyPath: m_LocalPosition.x
      value: 0
      objectReference: {fileID: 0}
    - target: {fileID: 22455432, guid: 0532cd678e71448ec9109b5c9db3dea5, type: 2}
      propertyPath: m_LocalPosition.y
      value: 0
      objectReference: {fileID: 0}
    - target: {fileID: 22455432, guid: 0532cd678e71448ec9109b5c9db3dea5, type: 2}
      propertyPath: m_LocalPosition.z
      value: 0
      objectReference: {fileID: 0}
    - target: {fileID: 22455432, guid: 0532cd678e71448ec9109b5c9db3dea5, type: 2}
      propertyPath: m_LocalRotation.x
      value: 0
      objectReference: {fileID: 0}
    - target: {fileID: 22455432, guid: 0532cd678e71448ec9109b5c9db3dea5, type: 2}
      propertyPath: m_LocalRotation.y
      value: 0
      objectReference: {fileID: 0}
    - target: {fileID: 22455432, guid: 0532cd678e71448ec9109b5c9db3dea5, type: 2}
      propertyPath: m_LocalRotation.z
      value: 0
      objectReference: {fileID: 0}
    - target: {fileID: 22455432, guid: 0532cd678e71448ec9109b5c9db3dea5, type: 2}
      propertyPath: m_LocalRotation.w
      value: 1
      objectReference: {fileID: 0}
    - target: {fileID: 22455432, guid: 0532cd678e71448ec9109b5c9db3dea5, type: 2}
      propertyPath: m_RootOrder
      value: 0
      objectReference: {fileID: 0}
    - target: {fileID: 22455432, guid: 0532cd678e71448ec9109b5c9db3dea5, type: 2}
      propertyPath: m_AnchoredPosition.x
      value: 0
      objectReference: {fileID: 0}
    - target: {fileID: 22455432, guid: 0532cd678e71448ec9109b5c9db3dea5, type: 2}
      propertyPath: m_AnchoredPosition.y
      value: 0
      objectReference: {fileID: 0}
    - target: {fileID: 22455432, guid: 0532cd678e71448ec9109b5c9db3dea5, type: 2}
      propertyPath: m_SizeDelta.x
      value: 0
      objectReference: {fileID: 0}
    - target: {fileID: 22455432, guid: 0532cd678e71448ec9109b5c9db3dea5, type: 2}
      propertyPath: m_SizeDelta.y
      value: 0
      objectReference: {fileID: 0}
    - target: {fileID: 22455432, guid: 0532cd678e71448ec9109b5c9db3dea5, type: 2}
      propertyPath: m_AnchorMin.x
      value: 0
      objectReference: {fileID: 0}
    - target: {fileID: 22455432, guid: 0532cd678e71448ec9109b5c9db3dea5, type: 2}
      propertyPath: m_AnchorMin.y
      value: 0
      objectReference: {fileID: 0}
    - target: {fileID: 22455432, guid: 0532cd678e71448ec9109b5c9db3dea5, type: 2}
      propertyPath: m_AnchorMax.x
      value: .25
      objectReference: {fileID: 0}
    - target: {fileID: 22455432, guid: 0532cd678e71448ec9109b5c9db3dea5, type: 2}
      propertyPath: m_AnchorMax.y
      value: 1
      objectReference: {fileID: 0}
    - target: {fileID: 22455432, guid: 0532cd678e71448ec9109b5c9db3dea5, type: 2}
      propertyPath: m_Pivot.x
      value: 0
      objectReference: {fileID: 0}
    - target: {fileID: 22455432, guid: 0532cd678e71448ec9109b5c9db3dea5, type: 2}
      propertyPath: m_Pivot.y
      value: 0
      objectReference: {fileID: 0}
    - target: {fileID: 11493616, guid: 0532cd678e71448ec9109b5c9db3dea5, type: 2}
      propertyPath: m_Material
      value: 
      objectReference: {fileID: 2100000, guid: 616b723807396468abd8186ce158264c, type: 2}
    - target: {fileID: 11493618, guid: 0532cd678e71448ec9109b5c9db3dea5, type: 2}
      propertyPath: m_Material
      value: 
      objectReference: {fileID: 2100000, guid: 616b723807396468abd8186ce158264c, type: 2}
    - target: {fileID: 11455430, guid: 0532cd678e71448ec9109b5c9db3dea5, type: 2}
      propertyPath: m_Material
      value: 
      objectReference: {fileID: 2100000, guid: 86668db7d41224a17be19838fa97d42c, type: 2}
    - target: {fileID: 11455428, guid: 0532cd678e71448ec9109b5c9db3dea5, type: 2}
      propertyPath: m_Material
      value: 
      objectReference: {fileID: 2100000, guid: 616b723807396468abd8186ce158264c, type: 2}
    - target: {fileID: 11455432, guid: 0532cd678e71448ec9109b5c9db3dea5, type: 2}
      propertyPath: doubleTapDelayMax
      value: .5
      objectReference: {fileID: 0}
    m_RemovedComponents: []
  m_ParentPrefab: {fileID: 100100000, guid: 0532cd678e71448ec9109b5c9db3dea5, type: 2}
  m_RootGameObject: {fileID: 895829101}
  m_IsPrefabParent: 0
  m_IsExploded: 1
--- !u!1 &262931404
GameObject:
  m_ObjectHideFlags: 0
  m_PrefabParentObject: {fileID: 161984, guid: 9a924a5d2daf04a2bb04eee747cf44cf, type: 2}
  m_PrefabInternal: {fileID: 2089496453}
  serializedVersion: 4
  m_Component:
  - 224: {fileID: 262931405}
  - 222: {fileID: 262931410}
  - 114: {fileID: 262931408}
  - 114: {fileID: 262931409}
  - 114: {fileID: 262931406}
  - 120: {fileID: 262931407}
  m_Layer: 5
  m_Name: Bottom Right
  m_TagString: Untagged
  m_Icon: {fileID: 0}
  m_NavMeshLayer: 0
  m_StaticEditorFlags: 0
  m_IsActive: 0
--- !u!224 &262931405
RectTransform:
  m_ObjectHideFlags: 0
  m_PrefabParentObject: {fileID: 22461984, guid: 9a924a5d2daf04a2bb04eee747cf44cf,
    type: 2}
  m_PrefabInternal: {fileID: 2089496453}
  m_GameObject: {fileID: 262931404}
  m_LocalRotation: {x: 0, y: 0, z: 0, w: 1}
  m_LocalPosition: {x: 0, y: 0, z: 0}
  m_LocalScale: {x: 1, y: 1, z: 1}
  m_Children:
  - {fileID: 2076445751}
  m_Father: {fileID: 1687555685}
  m_RootOrder: 12
  m_AnchorMin: {x: 1, y: 0}
  m_AnchorMax: {x: 1, y: 0}
  m_AnchoredPosition: {x: 0, y: 0}
  m_SizeDelta: {x: 80, y: 30}
  m_Pivot: {x: 1, y: 0}
--- !u!114 &262931406
MonoBehaviour:
  m_ObjectHideFlags: 0
  m_PrefabParentObject: {fileID: 11461958, guid: 9a924a5d2daf04a2bb04eee747cf44cf,
    type: 2}
  m_PrefabInternal: {fileID: 2089496453}
  m_GameObject: {fileID: 262931404}
  m_Enabled: 1
  m_EditorHideFlags: 0
  m_Script: {fileID: 11500000, guid: 1e98463c8ec9b4342a745dd86c768e30, type: 3}
  m_Name: 
  m_EditorClassIdentifier: 
  image: {fileID: 262931408}
  text: {fileID: 2076445752}
  line: {fileID: 262931407}
--- !u!120 &262931407
LineRenderer:
  m_ObjectHideFlags: 0
  m_PrefabParentObject: {fileID: 12096372, guid: 9a924a5d2daf04a2bb04eee747cf44cf,
    type: 2}
  m_PrefabInternal: {fileID: 2089496453}
  m_GameObject: {fileID: 262931404}
  m_Enabled: 1
  m_CastShadows: 0
  m_ReceiveShadows: 0
  m_LightmapIndex: 255
  m_LightmapTilingOffset: {x: 1, y: 1, z: 0, w: 0}
  m_Materials:
  - {fileID: 0}
  m_SubsetIndices: 
  m_StaticBatchRoot: {fileID: 0}
  m_UseLightProbes: 0
  m_LightProbeAnchor: {fileID: 0}
  m_ScaleInLightmap: 1
  m_SortingLayerID: 0
  m_SortingOrder: 0
  m_Positions:
  - {x: 0, y: 0, z: 0}
  - {x: 0, y: 0, z: 0}
  m_Parameters:
    startWidth: 1
    endWidth: 1
    m_StartColor:
      serializedVersion: 2
      rgba: 4294967295
    m_EndColor:
      serializedVersion: 2
      rgba: 4294967295
  m_UseWorldSpace: 0
--- !u!114 &262931408
MonoBehaviour:
  m_ObjectHideFlags: 0
  m_PrefabParentObject: {fileID: 11461954, guid: 9a924a5d2daf04a2bb04eee747cf44cf,
    type: 2}
  m_PrefabInternal: {fileID: 2089496453}
  m_GameObject: {fileID: 262931404}
  m_Enabled: 1
  m_EditorHideFlags: 0
  m_Script: {fileID: -765806418, guid: f5f67c52d1564df4a8936ccd202a3bd8, type: 3}
  m_Name: 
  m_EditorClassIdentifier: 
  m_Material: {fileID: 0}
  m_Color: {r: 1, g: 1, b: 1, a: 1}
  m_Sprite: {fileID: 10905, guid: 0000000000000000f000000000000000, type: 0}
  m_Type: 1
  m_PreserveAspect: 0
  m_FillCenter: 1
  m_FillMethod: 4
  m_FillAmount: 1
  m_FillClockwise: 1
  m_FillOrigin: 0
--- !u!114 &262931409
MonoBehaviour:
  m_ObjectHideFlags: 0
  m_PrefabParentObject: {fileID: 11461956, guid: 9a924a5d2daf04a2bb04eee747cf44cf,
    type: 2}
  m_PrefabInternal: {fileID: 2089496453}
  m_GameObject: {fileID: 262931404}
  m_Enabled: 1
  m_EditorHideFlags: 0
  m_Script: {fileID: 1392445389, guid: f5f67c52d1564df4a8936ccd202a3bd8, type: 3}
  m_Name: 
  m_EditorClassIdentifier: 
  m_Navigation:
    m_Mode: 3
    m_SelectOnUp: {fileID: 0}
    m_SelectOnDown: {fileID: 0}
    m_SelectOnLeft: {fileID: 0}
    m_SelectOnRight: {fileID: 0}
  m_Transition: 1
  m_Colors:
    m_NormalColor: {r: 1, g: 1, b: 1, a: 1}
    m_HighlightedColor: {r: .960784316, g: .960784316, b: .960784316, a: 1}
    m_PressedColor: {r: .784313738, g: .784313738, b: .784313738, a: 1}
    m_DisabledColor: {r: .784313738, g: .784313738, b: .784313738, a: .501960814}
    m_ColorMultiplier: 1
    m_FadeDuration: .100000001
  m_SpriteState:
    m_HighlightedSprite: {fileID: 0}
    m_PressedSprite: {fileID: 0}
    m_DisabledSprite: {fileID: 0}
  m_AnimationTriggers:
    m_NormalTrigger: Normal
    m_HighlightedTrigger: Highlighted
    m_PressedTrigger: Pressed
    m_DisabledTrigger: Disabled
  m_Interactable: 1
  m_TargetGraphic: {fileID: 262931408}
  m_OnClick:
    m_PersistentCalls:
      m_Calls:
      - m_Target: {fileID: 262931406}
        m_MethodName: Selection
        m_Mode: 1
        m_Arguments:
          m_ObjectArgument: {fileID: 0}
          m_ObjectArgumentAssemblyTypeName: UnityEngine.Object, UnityEngine, Version=0.0.0.0,
            Culture=neutral, PublicKeyToken=null
          m_IntArgument: 0
          m_FloatArgument: 0
          m_StringArgument: 
          m_BoolArgument: 0
        m_CallState: 2
    m_TypeName: UnityEngine.UI.Button+ButtonClickedEvent, UnityEngine.UI, Version=1.0.0.0,
      Culture=neutral, PublicKeyToken=null
--- !u!222 &262931410
CanvasRenderer:
  m_ObjectHideFlags: 0
  m_PrefabParentObject: {fileID: 22261986, guid: 9a924a5d2daf04a2bb04eee747cf44cf,
    type: 2}
  m_PrefabInternal: {fileID: 2089496453}
  m_GameObject: {fileID: 262931404}
--- !u!1 &265324281
GameObject:
  m_ObjectHideFlags: 0
  m_PrefabParentObject: {fileID: 0}
  m_PrefabInternal: {fileID: 0}
  serializedVersion: 4
  m_Component:
  - 224: {fileID: 265324282}
  - 222: {fileID: 265324284}
  - 114: {fileID: 265324283}
  m_Layer: 5
  m_Name: Text
  m_TagString: Untagged
  m_Icon: {fileID: 0}
  m_NavMeshLayer: 0
  m_StaticEditorFlags: 0
  m_IsActive: 1
--- !u!224 &265324282
RectTransform:
  m_ObjectHideFlags: 0
  m_PrefabParentObject: {fileID: 0}
  m_PrefabInternal: {fileID: 0}
  m_GameObject: {fileID: 265324281}
  m_LocalRotation: {x: 0, y: 0, z: 0, w: 1}
  m_LocalPosition: {x: 0, y: 0, z: 0}
  m_LocalScale: {x: 1, y: 1, z: 1}
  m_Children: []
  m_Father: {fileID: 1162021347}
  m_RootOrder: 6
  m_AnchorMin: {x: .100000001, y: .5}
  m_AnchorMax: {x: .899999976, y: .649999976}
  m_AnchoredPosition: {x: 0, y: 0}
  m_SizeDelta: {x: 0, y: 0}
  m_Pivot: {x: .5, y: .5}
--- !u!114 &265324283
MonoBehaviour:
  m_ObjectHideFlags: 0
  m_PrefabParentObject: {fileID: 0}
  m_PrefabInternal: {fileID: 0}
  m_GameObject: {fileID: 265324281}
  m_Enabled: 1
  m_EditorHideFlags: 0
  m_Script: {fileID: 708705254, guid: f5f67c52d1564df4a8936ccd202a3bd8, type: 3}
  m_Name: 
  m_EditorClassIdentifier: 
  m_Material: {fileID: 0}
  m_Color: {r: .745098054, g: .745098054, b: .745098054, a: 1}
  m_FontData:
    m_Font: {fileID: 10102, guid: 0000000000000000e000000000000000, type: 0}
    m_FontSize: 14
    m_FontStyle: 0
    m_BestFit: 1
    m_MinSize: 6
    m_MaxSize: 40
    m_Alignment: 4
    m_RichText: 1
    m_HorizontalOverflow: 0
    m_VerticalOverflow: 0
    m_LineSpacing: 1
  m_Text: Choose which controls to test!
--- !u!222 &265324284
CanvasRenderer:
  m_ObjectHideFlags: 0
  m_PrefabParentObject: {fileID: 0}
  m_PrefabInternal: {fileID: 0}
  m_GameObject: {fileID: 265324281}
--- !u!1 &266819929
GameObject:
  m_ObjectHideFlags: 0
  m_PrefabParentObject: {fileID: 0}
  m_PrefabInternal: {fileID: 0}
  serializedVersion: 4
  m_Component:
  - 224: {fileID: 266819930}
  - 222: {fileID: 266819932}
  - 114: {fileID: 266819931}
  m_Layer: 5
  m_Name: Text
  m_TagString: Untagged
  m_Icon: {fileID: 0}
  m_NavMeshLayer: 0
  m_StaticEditorFlags: 0
  m_IsActive: 1
--- !u!224 &266819930
RectTransform:
  m_ObjectHideFlags: 0
  m_PrefabParentObject: {fileID: 0}
  m_PrefabInternal: {fileID: 0}
  m_GameObject: {fileID: 266819929}
  m_LocalRotation: {x: 0, y: 0, z: 0, w: 1}
  m_LocalPosition: {x: 0, y: 0, z: 0}
  m_LocalScale: {x: 1, y: 1, z: 1}
  m_Children: []
  m_Father: {fileID: 1209107944}
  m_RootOrder: 0
  m_AnchorMin: {x: 0, y: 0}
  m_AnchorMax: {x: 1, y: 1}
  m_AnchoredPosition: {x: 0, y: 0}
  m_SizeDelta: {x: -10, y: -10}
  m_Pivot: {x: .5, y: .5}
--- !u!114 &266819931
MonoBehaviour:
  m_ObjectHideFlags: 0
  m_PrefabParentObject: {fileID: 0}
  m_PrefabInternal: {fileID: 0}
  m_GameObject: {fileID: 266819929}
  m_Enabled: 1
  m_EditorHideFlags: 0
  m_Script: {fileID: 708705254, guid: f5f67c52d1564df4a8936ccd202a3bd8, type: 3}
  m_Name: 
  m_EditorClassIdentifier: 
  m_Material: {fileID: 0}
  m_Color: {r: .196078435, g: .196078435, b: .196078435, a: 1}
  m_FontData:
    m_Font: {fileID: 10102, guid: 0000000000000000e000000000000000, type: 0}
    m_FontSize: 30
    m_FontStyle: 0
    m_BestFit: 1
    m_MinSize: 4
    m_MaxSize: 100
    m_Alignment: 4
    m_RichText: 1
    m_HorizontalOverflow: 0
    m_VerticalOverflow: 0
    m_LineSpacing: 1
  m_Text: BACK
--- !u!222 &266819932
CanvasRenderer:
  m_ObjectHideFlags: 0
  m_PrefabParentObject: {fileID: 0}
  m_PrefabInternal: {fileID: 0}
  m_GameObject: {fileID: 266819929}
--- !u!1 &266960653
GameObject:
  m_ObjectHideFlags: 0
  m_PrefabParentObject: {fileID: 146254, guid: 2ab607a07c37048cab7cefd7702545ee, type: 2}
  m_PrefabInternal: {fileID: 1362912715}
  serializedVersion: 4
  m_Component:
  - 224: {fileID: 266960655}
  - 222: {fileID: 266960656}
  - 114: {fileID: 266960654}
  m_Layer: 5
  m_Name: stickImageThrown
  m_TagString: Untagged
  m_Icon: {fileID: 0}
  m_NavMeshLayer: 0
  m_StaticEditorFlags: 0
  m_IsActive: 1
--- !u!114 &266960654
MonoBehaviour:
  m_ObjectHideFlags: 0
  m_PrefabParentObject: {fileID: 11446254, guid: 2ab607a07c37048cab7cefd7702545ee,
    type: 2}
  m_PrefabInternal: {fileID: 1362912715}
  m_GameObject: {fileID: 266960653}
  m_Enabled: 1
  m_EditorHideFlags: 0
  m_Script: {fileID: -765806418, guid: f5f67c52d1564df4a8936ccd202a3bd8, type: 3}
  m_Name: 
  m_EditorClassIdentifier: 
  m_Material: {fileID: 0}
  m_Color: {r: 1, g: 1, b: 1, a: 1}
  m_Sprite: {fileID: 21300000, guid: 7e80af41d3e474b2e8ce8f40952e798e, type: 3}
  m_Type: 0
  m_PreserveAspect: 0
  m_FillCenter: 1
  m_FillMethod: 4
  m_FillAmount: 1
  m_FillClockwise: 1
  m_FillOrigin: 0
--- !u!224 &266960655
RectTransform:
  m_ObjectHideFlags: 0
  m_PrefabParentObject: {fileID: 22446254, guid: 2ab607a07c37048cab7cefd7702545ee,
    type: 2}
  m_PrefabInternal: {fileID: 1362912715}
  m_GameObject: {fileID: 266960653}
  m_LocalRotation: {x: 0, y: 0, z: 0, w: 1}
  m_LocalPosition: {x: 0, y: 0, z: 0}
  m_LocalScale: {x: 1, y: 1, z: 1}
  m_Children: []
  m_Father: {fileID: 700965275}
  m_RootOrder: 0
  m_AnchorMin: {x: 0, y: 0}
  m_AnchorMax: {x: 1, y: 1}
  m_AnchoredPosition: {x: 0, y: 0}
  m_SizeDelta: {x: 0, y: 0}
  m_Pivot: {x: .5, y: .5}
--- !u!222 &266960656
CanvasRenderer:
  m_ObjectHideFlags: 0
  m_PrefabParentObject: {fileID: 22246254, guid: 2ab607a07c37048cab7cefd7702545ee,
    type: 2}
  m_PrefabInternal: {fileID: 1362912715}
  m_GameObject: {fileID: 266960653}
--- !u!1 &267258273
GameObject:
  m_ObjectHideFlags: 0
  m_PrefabParentObject: {fileID: 193614, guid: 0532cd678e71448ec9109b5c9db3dea5, type: 2}
  m_PrefabInternal: {fileID: 255985608}
  serializedVersion: 4
  m_Component:
  - 224: {fileID: 267258274}
  m_Layer: 5
  m_Name: BG
  m_TagString: Untagged
  m_Icon: {fileID: 0}
  m_NavMeshLayer: 0
  m_StaticEditorFlags: 0
  m_IsActive: 1
--- !u!224 &267258274
RectTransform:
  m_ObjectHideFlags: 0
  m_PrefabParentObject: {fileID: 22493614, guid: 0532cd678e71448ec9109b5c9db3dea5,
    type: 2}
  m_PrefabInternal: {fileID: 255985608}
  m_GameObject: {fileID: 267258273}
  m_LocalRotation: {x: 0, y: 0, z: 0, w: 1}
  m_LocalPosition: {x: 0, y: 0, z: 0}
  m_LocalScale: {x: 1, y: 1, z: 1}
  m_Children:
  - {fileID: 184019338}
  - {fileID: 607338030}
  - {fileID: 130247453}
  - {fileID: 989912590}
  - {fileID: 163936653}
  - {fileID: 535393237}
  - {fileID: 1480909453}
  - {fileID: 846884425}
  m_Father: {fileID: 895829102}
  m_RootOrder: 2
  m_AnchorMin: {x: .5, y: .5}
  m_AnchorMax: {x: .5, y: .5}
  m_AnchoredPosition: {x: 0, y: 0}
  m_SizeDelta: {x: 1.83999991, y: 138}
  m_Pivot: {x: .5, y: .5}
--- !u!1 &271827564
GameObject:
  m_ObjectHideFlags: 0
  m_PrefabParentObject: {fileID: 162002, guid: 9a924a5d2daf04a2bb04eee747cf44cf, type: 2}
  m_PrefabInternal: {fileID: 2089496453}
  serializedVersion: 4
  m_Component:
  - 224: {fileID: 271827565}
  - 222: {fileID: 271827567}
  - 114: {fileID: 271827566}
  m_Layer: 5
  m_Name: Selection Text
  m_TagString: Untagged
  m_Icon: {fileID: 0}
  m_NavMeshLayer: 0
  m_StaticEditorFlags: 0
  m_IsActive: 1
--- !u!224 &271827565
RectTransform:
  m_ObjectHideFlags: 0
  m_PrefabParentObject: {fileID: 22462002, guid: 9a924a5d2daf04a2bb04eee747cf44cf,
    type: 2}
  m_PrefabInternal: {fileID: 2089496453}
  m_GameObject: {fileID: 271827564}
  m_LocalRotation: {x: 0, y: 0, z: 0, w: 1}
  m_LocalPosition: {x: 0, y: 0, z: 0}
  m_LocalScale: {x: 1, y: 1, z: 1}
  m_Children: []
  m_Father: {fileID: 1112494731}
  m_RootOrder: 0
  m_AnchorMin: {x: 0, y: 0}
  m_AnchorMax: {x: 1, y: 1}
  m_AnchoredPosition: {x: 0, y: 0}
  m_SizeDelta: {x: 0, y: 0}
  m_Pivot: {x: .5, y: .5}
--- !u!114 &271827566
MonoBehaviour:
  m_ObjectHideFlags: 0
  m_PrefabParentObject: {fileID: 11461984, guid: 9a924a5d2daf04a2bb04eee747cf44cf,
    type: 2}
  m_PrefabInternal: {fileID: 2089496453}
  m_GameObject: {fileID: 271827564}
  m_Enabled: 1
  m_EditorHideFlags: 0
  m_Script: {fileID: 708705254, guid: f5f67c52d1564df4a8936ccd202a3bd8, type: 3}
  m_Name: 
  m_EditorClassIdentifier: 
  m_Material: {fileID: 0}
  m_Color: {r: .196078435, g: .196078435, b: .196078435, a: 1}
  m_FontData:
    m_Font: {fileID: 10102, guid: 0000000000000000e000000000000000, type: 0}
    m_FontSize: 14
    m_FontStyle: 0
    m_BestFit: 0
    m_MinSize: 10
    m_MaxSize: 40
    m_Alignment: 4
    m_RichText: 1
    m_HorizontalOverflow: 0
    m_VerticalOverflow: 0
    m_LineSpacing: 1
  m_Text: Select
--- !u!222 &271827567
CanvasRenderer:
  m_ObjectHideFlags: 0
  m_PrefabParentObject: {fileID: 22262004, guid: 9a924a5d2daf04a2bb04eee747cf44cf,
    type: 2}
  m_PrefabInternal: {fileID: 2089496453}
  m_GameObject: {fileID: 271827564}
--- !u!1 &273796737
GameObject:
  m_ObjectHideFlags: 0
  m_PrefabParentObject: {fileID: 179650, guid: 2ab607a07c37048cab7cefd7702545ee, type: 2}
  m_PrefabInternal: {fileID: 1362912715}
  serializedVersion: 4
  m_Component:
  - 224: {fileID: 273796738}
  - 222: {fileID: 273796740}
  - 114: {fileID: 273796739}
  m_Layer: 5
  m_Name: capRight
  m_TagString: Untagged
  m_Icon: {fileID: 0}
  m_NavMeshLayer: 0
  m_StaticEditorFlags: 0
  m_IsActive: 1
--- !u!224 &273796738
RectTransform:
  m_ObjectHideFlags: 0
  m_PrefabParentObject: {fileID: 22479650, guid: 2ab607a07c37048cab7cefd7702545ee,
    type: 2}
  m_PrefabInternal: {fileID: 1362912715}
  m_GameObject: {fileID: 273796737}
  m_LocalRotation: {x: 0, y: 0, z: 0, w: 1}
  m_LocalPosition: {x: 0, y: 0, z: 0}
  m_LocalScale: {x: 1, y: 1, z: 1}
  m_Children: []
  m_Father: {fileID: 1327475482}
  m_RootOrder: 0
  m_AnchorMin: {x: .5, y: .5}
  m_AnchorMax: {x: .5, y: .5}
  m_AnchoredPosition: {x: 69, y: 0}
  m_SizeDelta: {x: 36.7999992, y: 36.7999992}
  m_Pivot: {x: .5, y: .5}
--- !u!114 &273796739
MonoBehaviour:
  m_ObjectHideFlags: 0
  m_PrefabParentObject: {fileID: 11479650, guid: 2ab607a07c37048cab7cefd7702545ee,
    type: 2}
  m_PrefabInternal: {fileID: 1362912715}
  m_GameObject: {fileID: 273796737}
  m_Enabled: 1
  m_EditorHideFlags: 0
  m_Script: {fileID: -765806418, guid: f5f67c52d1564df4a8936ccd202a3bd8, type: 3}
  m_Name: 
  m_EditorClassIdentifier: 
  m_Material: {fileID: 0}
  m_Color: {r: 1, g: 1, b: 1, a: .219607845}
  m_Sprite: {fileID: 21300000, guid: e8bac2f279061400193d0128b37a24a2, type: 3}
  m_Type: 0
  m_PreserveAspect: 0
  m_FillCenter: 1
  m_FillMethod: 4
  m_FillAmount: 1
  m_FillClockwise: 1
  m_FillOrigin: 0
--- !u!222 &273796740
CanvasRenderer:
  m_ObjectHideFlags: 0
  m_PrefabParentObject: {fileID: 22279650, guid: 2ab607a07c37048cab7cefd7702545ee,
    type: 2}
  m_PrefabInternal: {fileID: 1362912715}
  m_GameObject: {fileID: 273796737}
--- !u!1 &296032606
GameObject:
  m_ObjectHideFlags: 0
  m_PrefabParentObject: {fileID: 120186, guid: 047dcb7a590b04804ba22450dcc70d89, type: 2}
  m_PrefabInternal: {fileID: 1978870738}
  serializedVersion: 4
  m_Component:
  - 224: {fileID: 296032607}
  - 222: {fileID: 296032609}
  - 114: {fileID: 296032608}
  m_Layer: 5
  m_Name: originMark
  m_TagString: Untagged
  m_Icon: {fileID: 0}
  m_NavMeshLayer: 0
  m_StaticEditorFlags: 0
  m_IsActive: 1
--- !u!224 &296032607
RectTransform:
  m_ObjectHideFlags: 0
  m_PrefabParentObject: {fileID: 22420186, guid: 047dcb7a590b04804ba22450dcc70d89,
    type: 2}
  m_PrefabInternal: {fileID: 1978870738}
  m_GameObject: {fileID: 296032606}
  m_LocalRotation: {x: 0, y: 0, z: .707106829, w: .707106709}
  m_LocalPosition: {x: 0, y: 0, z: 0}
  m_LocalScale: {x: 1, y: 1, z: 1}
  m_Children: []
  m_Father: {fileID: 2001456139}
  m_RootOrder: 3
  m_AnchorMin: {x: .5, y: .5}
  m_AnchorMax: {x: .5, y: .5}
  m_AnchoredPosition: {x: 0, y: 0}
  m_SizeDelta: {x: 36.7999992, y: 36.7999992}
  m_Pivot: {x: .5, y: .5}
--- !u!114 &296032608
MonoBehaviour:
  m_ObjectHideFlags: 0
  m_PrefabParentObject: {fileID: 11420186, guid: 047dcb7a590b04804ba22450dcc70d89,
    type: 2}
  m_PrefabInternal: {fileID: 1978870738}
  m_GameObject: {fileID: 296032606}
  m_Enabled: 1
  m_EditorHideFlags: 0
  m_Script: {fileID: -765806418, guid: f5f67c52d1564df4a8936ccd202a3bd8, type: 3}
  m_Name: 
  m_EditorClassIdentifier: 
  m_Material: {fileID: 0}
  m_Color: {r: 1, g: 1, b: 1, a: .294117659}
  m_Sprite: {fileID: 21300000, guid: 0b7e759ead5f7487b81d9eefb3e3a06e, type: 3}
  m_Type: 0
  m_PreserveAspect: 0
  m_FillCenter: 1
  m_FillMethod: 4
  m_FillAmount: 1
  m_FillClockwise: 1
  m_FillOrigin: 0
--- !u!222 &296032609
CanvasRenderer:
  m_ObjectHideFlags: 0
  m_PrefabParentObject: {fileID: 22220186, guid: 047dcb7a590b04804ba22450dcc70d89,
    type: 2}
  m_PrefabInternal: {fileID: 1978870738}
  m_GameObject: {fileID: 296032606}
--- !u!1 &298587428
GameObject:
  m_ObjectHideFlags: 0
  m_PrefabParentObject: {fileID: 128648, guid: 033fa84c546bf48ba9ec0ba7e5b47a91, type: 2}
  m_PrefabInternal: {fileID: 0}
  serializedVersion: 4
  m_Component:
  - 224: {fileID: 298587429}
  - 222: {fileID: 298587431}
  - 114: {fileID: 298587430}
  m_Layer: 5
  m_Name: Text
  m_TagString: Untagged
  m_Icon: {fileID: 0}
  m_NavMeshLayer: 0
  m_StaticEditorFlags: 0
  m_IsActive: 1
--- !u!224 &298587429
RectTransform:
  m_ObjectHideFlags: 0
  m_PrefabParentObject: {fileID: 22428648, guid: 033fa84c546bf48ba9ec0ba7e5b47a91,
    type: 2}
  m_PrefabInternal: {fileID: 0}
  m_GameObject: {fileID: 298587428}
  m_LocalRotation: {x: 0, y: 0, z: 0, w: 1}
  m_LocalPosition: {x: 0, y: 0, z: 0}
  m_LocalScale: {x: 1, y: 1, z: 1}
  m_Children: []
  m_Father: {fileID: 1408694744}
  m_RootOrder: 3
  m_AnchorMin: {x: .100000001, y: 0}
  m_AnchorMax: {x: .899999976, y: .100000001}
  m_AnchoredPosition: {x: 0, y: 0}
  m_SizeDelta: {x: 0, y: 0}
  m_Pivot: {x: .5, y: .5}
--- !u!114 &298587430
MonoBehaviour:
  m_ObjectHideFlags: 0
  m_PrefabParentObject: {fileID: 11428650, guid: 033fa84c546bf48ba9ec0ba7e5b47a91,
    type: 2}
  m_PrefabInternal: {fileID: 0}
  m_GameObject: {fileID: 298587428}
  m_Enabled: 1
  m_EditorHideFlags: 0
  m_Script: {fileID: 708705254, guid: f5f67c52d1564df4a8936ccd202a3bd8, type: 3}
  m_Name: 
  m_EditorClassIdentifier: 
  m_Material: {fileID: 0}
  m_Color: {r: .552941203, g: .552941203, b: .552941203, a: 1}
  m_FontData:
    m_Font: {fileID: 10102, guid: 0000000000000000e000000000000000, type: 0}
    m_FontSize: 14
    m_FontStyle: 0
    m_BestFit: 1
    m_MinSize: 6
    m_MaxSize: 40
    m_Alignment: 4
    m_RichText: 1
    m_HorizontalOverflow: 0
    m_VerticalOverflow: 0
    m_LineSpacing: 1
  m_Text: tilt device left/right to turn.
--- !u!222 &298587431
CanvasRenderer:
  m_ObjectHideFlags: 0
  m_PrefabParentObject: {fileID: 22228648, guid: 033fa84c546bf48ba9ec0ba7e5b47a91,
    type: 2}
  m_PrefabInternal: {fileID: 0}
  m_GameObject: {fileID: 298587428}
--- !u!1 &308009263
GameObject:
  m_ObjectHideFlags: 0
  m_PrefabParentObject: {fileID: 0}
  m_PrefabInternal: {fileID: 0}
  serializedVersion: 4
  m_Component:
  - 224: {fileID: 308009264}
  - 114: {fileID: 308009265}
  m_Layer: 5
  m_Name: RollToggle
  m_TagString: Untagged
  m_Icon: {fileID: 0}
  m_NavMeshLayer: 0
  m_StaticEditorFlags: 0
  m_IsActive: 0
--- !u!224 &308009264
RectTransform:
  m_ObjectHideFlags: 0
  m_PrefabParentObject: {fileID: 0}
  m_PrefabInternal: {fileID: 0}
  m_GameObject: {fileID: 308009263}
  m_LocalRotation: {x: 0, y: 0, z: 0, w: 1}
  m_LocalPosition: {x: 0, y: 0, z: 0}
  m_LocalScale: {x: 1, y: 1, z: 1}
  m_Children:
  - {fileID: 1962457879}
  - {fileID: 1042222635}
  m_Father: {fileID: 1801203678}
  m_RootOrder: 4
  m_AnchorMin: {x: .699999988, y: .349999994}
  m_AnchorMax: {x: 1, y: .449999988}
  m_AnchoredPosition: {x: 0, y: 0}
  m_SizeDelta: {x: 0, y: 0}
  m_Pivot: {x: 1, y: .5}
--- !u!114 &308009265
MonoBehaviour:
  m_ObjectHideFlags: 0
  m_PrefabParentObject: {fileID: 0}
  m_PrefabInternal: {fileID: 0}
  m_GameObject: {fileID: 308009263}
  m_Enabled: 1
  m_EditorHideFlags: 0
  m_Script: {fileID: 2109663825, guid: f5f67c52d1564df4a8936ccd202a3bd8, type: 3}
  m_Name: 
  m_EditorClassIdentifier: 
  m_Navigation:
    m_Mode: 3
    m_SelectOnUp: {fileID: 0}
    m_SelectOnDown: {fileID: 0}
    m_SelectOnLeft: {fileID: 0}
    m_SelectOnRight: {fileID: 0}
  m_Transition: 1
  m_Colors:
    m_NormalColor: {r: 1, g: 1, b: 1, a: 1}
    m_HighlightedColor: {r: .960784316, g: .960784316, b: .960784316, a: 1}
    m_PressedColor: {r: .784313738, g: .784313738, b: .784313738, a: 1}
    m_DisabledColor: {r: .784313738, g: .784313738, b: .784313738, a: .501960814}
    m_ColorMultiplier: 1
    m_FadeDuration: .100000001
  m_SpriteState:
    m_HighlightedSprite: {fileID: 0}
    m_PressedSprite: {fileID: 0}
    m_DisabledSprite: {fileID: 0}
  m_AnimationTriggers:
    m_NormalTrigger: Normal
    m_HighlightedTrigger: Highlighted
    m_PressedTrigger: Pressed
    m_DisabledTrigger: Disabled
  m_Interactable: 1
  m_TargetGraphic: {fileID: 1962457880}
  toggleTransition: 1
  graphic: {fileID: 1973410262}
  m_Group: {fileID: 0}
  onValueChanged:
    m_PersistentCalls:
      m_Calls: []
    m_TypeName: UnityEngine.UI.Toggle+ToggleEvent, UnityEngine.UI, Version=1.0.0.0,
      Culture=neutral, PublicKeyToken=null
  m_IsOn: 1
--- !u!1 &310621960
GameObject:
  m_ObjectHideFlags: 0
  m_PrefabParentObject: {fileID: 162020, guid: 9a924a5d2daf04a2bb04eee747cf44cf, type: 2}
  m_PrefabInternal: {fileID: 94751226}
  serializedVersion: 4
  m_Component:
  - 224: {fileID: 310621961}
  - 222: {fileID: 310621966}
  - 114: {fileID: 310621964}
  - 114: {fileID: 310621965}
  - 114: {fileID: 310621962}
  - 120: {fileID: 310621963}
  m_Layer: 5
  m_Name: Bottom Center
  m_TagString: Untagged
  m_Icon: {fileID: 0}
  m_NavMeshLayer: 0
  m_StaticEditorFlags: 0
  m_IsActive: 0
--- !u!224 &310621961
RectTransform:
  m_ObjectHideFlags: 0
  m_PrefabParentObject: {fileID: 22462020, guid: 9a924a5d2daf04a2bb04eee747cf44cf,
    type: 2}
  m_PrefabInternal: {fileID: 94751226}
  m_GameObject: {fileID: 310621960}
  m_LocalRotation: {x: 0, y: 0, z: 0, w: 1}
  m_LocalPosition: {x: 0, y: 0, z: 0}
  m_LocalScale: {x: 1, y: 1, z: 1}
  m_Children:
  - {fileID: 1037287182}
  m_Father: {fileID: 1418900210}
  m_RootOrder: 11
  m_AnchorMin: {x: .5, y: 0}
  m_AnchorMax: {x: .5, y: 0}
  m_AnchoredPosition: {x: 0, y: 0}
  m_SizeDelta: {x: 80, y: 30}
  m_Pivot: {x: .5, y: 0}
--- !u!114 &310621962
MonoBehaviour:
  m_ObjectHideFlags: 0
  m_PrefabParentObject: {fileID: 11462006, guid: 9a924a5d2daf04a2bb04eee747cf44cf,
    type: 2}
  m_PrefabInternal: {fileID: 94751226}
  m_GameObject: {fileID: 310621960}
  m_Enabled: 1
  m_EditorHideFlags: 0
  m_Script: {fileID: 11500000, guid: 1e98463c8ec9b4342a745dd86c768e30, type: 3}
  m_Name: 
  m_EditorClassIdentifier: 
  image: {fileID: 310621964}
  text: {fileID: 1037287183}
  line: {fileID: 310621963}
--- !u!120 &310621963
LineRenderer:
  m_ObjectHideFlags: 0
  m_PrefabParentObject: {fileID: 12096374, guid: 9a924a5d2daf04a2bb04eee747cf44cf,
    type: 2}
  m_PrefabInternal: {fileID: 94751226}
  m_GameObject: {fileID: 310621960}
  m_Enabled: 1
  m_CastShadows: 0
  m_ReceiveShadows: 0
  m_LightmapIndex: 255
  m_LightmapTilingOffset: {x: 1, y: 1, z: 0, w: 0}
  m_Materials:
  - {fileID: 0}
  m_SubsetIndices: 
  m_StaticBatchRoot: {fileID: 0}
  m_UseLightProbes: 0
  m_LightProbeAnchor: {fileID: 0}
  m_ScaleInLightmap: 1
  m_SortingLayerID: 0
  m_SortingOrder: 0
  m_Positions:
  - {x: 0, y: 0, z: 0}
  - {x: 0, y: 0, z: 1}
  m_Parameters:
    startWidth: 1
    endWidth: 1
    m_StartColor:
      serializedVersion: 2
      rgba: 4294967295
    m_EndColor:
      serializedVersion: 2
      rgba: 4294967295
  m_UseWorldSpace: 1
--- !u!114 &310621964
MonoBehaviour:
  m_ObjectHideFlags: 0
  m_PrefabParentObject: {fileID: 11462002, guid: 9a924a5d2daf04a2bb04eee747cf44cf,
    type: 2}
  m_PrefabInternal: {fileID: 94751226}
  m_GameObject: {fileID: 310621960}
  m_Enabled: 1
  m_EditorHideFlags: 0
  m_Script: {fileID: -765806418, guid: f5f67c52d1564df4a8936ccd202a3bd8, type: 3}
  m_Name: 
  m_EditorClassIdentifier: 
  m_Material: {fileID: 0}
  m_Color: {r: 1, g: 1, b: 1, a: 1}
  m_Sprite: {fileID: 10905, guid: 0000000000000000f000000000000000, type: 0}
  m_Type: 1
  m_PreserveAspect: 0
  m_FillCenter: 1
  m_FillMethod: 4
  m_FillAmount: 1
  m_FillClockwise: 1
  m_FillOrigin: 0
--- !u!114 &310621965
MonoBehaviour:
  m_ObjectHideFlags: 0
  m_PrefabParentObject: {fileID: 11462004, guid: 9a924a5d2daf04a2bb04eee747cf44cf,
    type: 2}
  m_PrefabInternal: {fileID: 94751226}
  m_GameObject: {fileID: 310621960}
  m_Enabled: 1
  m_EditorHideFlags: 0
  m_Script: {fileID: 1392445389, guid: f5f67c52d1564df4a8936ccd202a3bd8, type: 3}
  m_Name: 
  m_EditorClassIdentifier: 
  m_Navigation:
    m_Mode: 3
    m_SelectOnUp: {fileID: 0}
    m_SelectOnDown: {fileID: 0}
    m_SelectOnLeft: {fileID: 0}
    m_SelectOnRight: {fileID: 0}
  m_Transition: 1
  m_Colors:
    m_NormalColor: {r: 1, g: 1, b: 1, a: 1}
    m_HighlightedColor: {r: .960784316, g: .960784316, b: .960784316, a: 1}
    m_PressedColor: {r: .784313738, g: .784313738, b: .784313738, a: 1}
    m_DisabledColor: {r: .784313738, g: .784313738, b: .784313738, a: .501960814}
    m_ColorMultiplier: 1
    m_FadeDuration: .100000001
  m_SpriteState:
    m_HighlightedSprite: {fileID: 0}
    m_PressedSprite: {fileID: 0}
    m_DisabledSprite: {fileID: 0}
  m_AnimationTriggers:
    m_NormalTrigger: Normal
    m_HighlightedTrigger: Highlighted
    m_PressedTrigger: Pressed
    m_DisabledTrigger: Disabled
  m_Interactable: 1
  m_TargetGraphic: {fileID: 310621964}
  m_OnClick:
    m_PersistentCalls:
      m_Calls:
      - m_Target: {fileID: 310621962}
        m_MethodName: Selection
        m_Mode: 1
        m_Arguments:
          m_ObjectArgument: {fileID: 0}
          m_ObjectArgumentAssemblyTypeName: UnityEngine.Object, UnityEngine, Version=0.0.0.0,
            Culture=neutral, PublicKeyToken=null
          m_IntArgument: 0
          m_FloatArgument: 0
          m_StringArgument: 
          m_BoolArgument: 0
        m_CallState: 2
    m_TypeName: UnityEngine.UI.Button+ButtonClickedEvent, UnityEngine.UI, Version=1.0.0.0,
      Culture=neutral, PublicKeyToken=null
--- !u!222 &310621966
CanvasRenderer:
  m_ObjectHideFlags: 0
  m_PrefabParentObject: {fileID: 22262022, guid: 9a924a5d2daf04a2bb04eee747cf44cf,
    type: 2}
  m_PrefabInternal: {fileID: 94751226}
  m_GameObject: {fileID: 310621960}
--- !u!1 &318169131
GameObject:
  m_ObjectHideFlags: 0
  m_PrefabParentObject: {fileID: 0}
  m_PrefabInternal: {fileID: 0}
  serializedVersion: 4
  m_Component:
  - 4: {fileID: 318169132}
  m_Layer: 0
  m_Name: ChooseScheme
  m_TagString: Untagged
  m_Icon: {fileID: 0}
  m_NavMeshLayer: 0
  m_StaticEditorFlags: 0
  m_IsActive: 1
--- !u!4 &318169132
Transform:
  m_ObjectHideFlags: 0
  m_PrefabParentObject: {fileID: 0}
  m_PrefabInternal: {fileID: 0}
  m_GameObject: {fileID: 318169131}
  m_LocalRotation: {x: 0, y: 0, z: 0, w: 1}
  m_LocalPosition: {x: 0, y: 0, z: 0}
  m_LocalScale: {x: 1, y: 1, z: 1}
  m_Children:
  - {fileID: 1162021347}
  m_Father: {fileID: 1783836854}
  m_RootOrder: 0
--- !u!1 &321299771
GameObject:
  m_ObjectHideFlags: 0
  m_PrefabParentObject: {fileID: 161994, guid: 9a924a5d2daf04a2bb04eee747cf44cf, type: 2}
  m_PrefabInternal: {fileID: 2089496453}
  serializedVersion: 4
  m_Component:
  - 224: {fileID: 321299772}
  - 222: {fileID: 321299774}
  - 114: {fileID: 321299773}
  m_Layer: 5
  m_Name: Selection Box 4
  m_TagString: Untagged
  m_Icon: {fileID: 0}
  m_NavMeshLayer: 0
  m_StaticEditorFlags: 0
  m_IsActive: 0
--- !u!224 &321299772
RectTransform:
  m_ObjectHideFlags: 0
  m_PrefabParentObject: {fileID: 22461994, guid: 9a924a5d2daf04a2bb04eee747cf44cf,
    type: 2}
  m_PrefabInternal: {fileID: 2089496453}
  m_GameObject: {fileID: 321299771}
  m_LocalRotation: {x: 0, y: 0, z: 0, w: 1}
  m_LocalPosition: {x: 0, y: 0, z: 0}
  m_LocalScale: {x: 1, y: 1, z: 1}
  m_Children:
  - {fileID: 56760520}
  m_Father: {fileID: 1687555685}
  m_RootOrder: 4
  m_AnchorMin: {x: 0, y: 1}
  m_AnchorMax: {x: 0, y: 1}
  m_AnchoredPosition: {x: 0, y: 0}
  m_SizeDelta: {x: 80, y: 30}
  m_Pivot: {x: 0, y: 1}
--- !u!114 &321299773
MonoBehaviour:
  m_ObjectHideFlags: 0
  m_PrefabParentObject: {fileID: 11461970, guid: 9a924a5d2daf04a2bb04eee747cf44cf,
    type: 2}
  m_PrefabInternal: {fileID: 2089496453}
  m_GameObject: {fileID: 321299771}
  m_Enabled: 1
  m_EditorHideFlags: 0
  m_Script: {fileID: -765806418, guid: f5f67c52d1564df4a8936ccd202a3bd8, type: 3}
  m_Name: 
  m_EditorClassIdentifier: 
  m_Material: {fileID: 0}
  m_Color: {r: 1, g: 1, b: 1, a: 1}
  m_Sprite: {fileID: 10905, guid: 0000000000000000f000000000000000, type: 0}
  m_Type: 1
  m_PreserveAspect: 0
  m_FillCenter: 0
  m_FillMethod: 4
  m_FillAmount: 1
  m_FillClockwise: 1
  m_FillOrigin: 0
--- !u!222 &321299774
CanvasRenderer:
  m_ObjectHideFlags: 0
  m_PrefabParentObject: {fileID: 22261996, guid: 9a924a5d2daf04a2bb04eee747cf44cf,
    type: 2}
  m_PrefabInternal: {fileID: 2089496453}
  m_GameObject: {fileID: 321299771}
--- !u!1 &327411750
GameObject:
  m_ObjectHideFlags: 0
  m_PrefabParentObject: {fileID: 162000, guid: 9a924a5d2daf04a2bb04eee747cf44cf, type: 2}
  m_PrefabInternal: {fileID: 2089496453}
  serializedVersion: 4
  m_Component:
  - 224: {fileID: 327411751}
  - 222: {fileID: 327411754}
  - 114: {fileID: 327411753}
  - 114: {fileID: 327411752}
  m_Layer: 5
  m_Name: Cancel Button
  m_TagString: Untagged
  m_Icon: {fileID: 0}
  m_NavMeshLayer: 0
  m_StaticEditorFlags: 0
  m_IsActive: 0
--- !u!224 &327411751
RectTransform:
  m_ObjectHideFlags: 0
  m_PrefabParentObject: {fileID: 22462000, guid: 9a924a5d2daf04a2bb04eee747cf44cf,
    type: 2}
  m_PrefabInternal: {fileID: 2089496453}
  m_GameObject: {fileID: 327411750}
  m_LocalRotation: {x: 0, y: 0, z: 0, w: 1}
  m_LocalPosition: {x: 0, y: 0, z: 0}
  m_LocalScale: {x: 1, y: 1, z: 1}
  m_Children:
  - {fileID: 582548776}
  m_Father: {fileID: 1687555685}
  m_RootOrder: 14
  m_AnchorMin: {x: .5, y: 0}
  m_AnchorMax: {x: .5, y: 0}
  m_AnchoredPosition: {x: 0, y: 0}
  m_SizeDelta: {x: 160, y: 30}
  m_Pivot: {x: .5, y: 0}
--- !u!114 &327411752
MonoBehaviour:
  m_ObjectHideFlags: 0
  m_PrefabParentObject: {fileID: 11461982, guid: 9a924a5d2daf04a2bb04eee747cf44cf,
    type: 2}
  m_PrefabInternal: {fileID: 2089496453}
  m_GameObject: {fileID: 327411750}
  m_Enabled: 1
  m_EditorHideFlags: 0
  m_Script: {fileID: 1392445389, guid: f5f67c52d1564df4a8936ccd202a3bd8, type: 3}
  m_Name: 
  m_EditorClassIdentifier: 
  m_Navigation:
    m_Mode: 3
    m_SelectOnUp: {fileID: 0}
    m_SelectOnDown: {fileID: 0}
    m_SelectOnLeft: {fileID: 0}
    m_SelectOnRight: {fileID: 0}
  m_Transition: 1
  m_Colors:
    m_NormalColor: {r: 1, g: 1, b: 1, a: 1}
    m_HighlightedColor: {r: .960784316, g: .960784316, b: .960784316, a: 1}
    m_PressedColor: {r: .784313738, g: .784313738, b: .784313738, a: 1}
    m_DisabledColor: {r: .784313738, g: .784313738, b: .784313738, a: .501960814}
    m_ColorMultiplier: 1
    m_FadeDuration: .100000001
  m_SpriteState:
    m_HighlightedSprite: {fileID: 0}
    m_PressedSprite: {fileID: 0}
    m_DisabledSprite: {fileID: 0}
  m_AnimationTriggers:
    m_NormalTrigger: Normal
    m_HighlightedTrigger: Highlighted
    m_PressedTrigger: Pressed
    m_DisabledTrigger: Disabled
  m_Interactable: 1
  m_TargetGraphic: {fileID: 327411753}
  m_OnClick:
    m_PersistentCalls:
      m_Calls:
      - m_Target: {fileID: 718433299}
        m_MethodName: Cancel
        m_Mode: 1
        m_Arguments:
          m_ObjectArgument: {fileID: 0}
          m_ObjectArgumentAssemblyTypeName: UnityEngine.Object, UnityEngine, Version=0.0.0.0,
            Culture=neutral, PublicKeyToken=null
          m_IntArgument: 0
          m_FloatArgument: 0
          m_StringArgument: 
          m_BoolArgument: 0
        m_CallState: 2
    m_TypeName: UnityEngine.UI.Button+ButtonClickedEvent, UnityEngine.UI, Version=1.0.0.0,
      Culture=neutral, PublicKeyToken=null
--- !u!114 &327411753
MonoBehaviour:
  m_ObjectHideFlags: 0
  m_PrefabParentObject: {fileID: 11461980, guid: 9a924a5d2daf04a2bb04eee747cf44cf,
    type: 2}
  m_PrefabInternal: {fileID: 2089496453}
  m_GameObject: {fileID: 327411750}
  m_Enabled: 1
  m_EditorHideFlags: 0
  m_Script: {fileID: -765806418, guid: f5f67c52d1564df4a8936ccd202a3bd8, type: 3}
  m_Name: 
  m_EditorClassIdentifier: 
  m_Material: {fileID: 0}
  m_Color: {r: 1, g: 1, b: 1, a: 1}
  m_Sprite: {fileID: 10905, guid: 0000000000000000f000000000000000, type: 0}
  m_Type: 1
  m_PreserveAspect: 0
  m_FillCenter: 1
  m_FillMethod: 4
  m_FillAmount: 1
  m_FillClockwise: 1
  m_FillOrigin: 0
--- !u!222 &327411754
CanvasRenderer:
  m_ObjectHideFlags: 0
  m_PrefabParentObject: {fileID: 22262002, guid: 9a924a5d2daf04a2bb04eee747cf44cf,
    type: 2}
  m_PrefabInternal: {fileID: 2089496453}
  m_GameObject: {fileID: 327411750}
--- !u!1 &330477051
GameObject:
  m_ObjectHideFlags: 0
  m_PrefabParentObject: {fileID: 0}
  m_PrefabInternal: {fileID: 0}
  serializedVersion: 4
  m_Component:
  - 4: {fileID: 330477052}
  - 114: {fileID: 330477054}
  m_Layer: 0
  m_Name: SliderAndTilt
  m_TagString: Untagged
  m_Icon: {fileID: 0}
  m_NavMeshLayer: 0
  m_StaticEditorFlags: 0
  m_IsActive: 0
--- !u!4 &330477052
Transform:
  m_ObjectHideFlags: 0
  m_PrefabParentObject: {fileID: 0}
  m_PrefabInternal: {fileID: 0}
  m_GameObject: {fileID: 330477051}
  m_LocalRotation: {x: 0, y: 0, z: 0, w: 1}
  m_LocalPosition: {x: 0, y: 0, z: 0}
  m_LocalScale: {x: 1, y: 1, z: 1}
  m_Children:
  - {fileID: 1801203678}
  m_Father: {fileID: 1783836854}
  m_RootOrder: 4
--- !u!114 &330477054
MonoBehaviour:
  m_ObjectHideFlags: 0
  m_PrefabParentObject: {fileID: 0}
  m_PrefabInternal: {fileID: 0}
  m_GameObject: {fileID: 330477051}
  m_Enabled: 1
  m_EditorHideFlags: 0
  m_Script: {fileID: 11500000, guid: 6df067021c26443b0b523d1901355747, type: 3}
  m_Name: 
  m_EditorClassIdentifier: 
  verticalStick: {fileID: 1772411862}
  horizontalStick: {fileID: 0}
  gyroInputs: {fileID: 1408694745}
  gyroSleepTime: 3
  gyroRollControl: {fileID: 308009265}
  gyroPitchControl: {fileID: 1914613166}
  text_x: {fileID: 968345671}
  text_y: {fileID: 66136252}
  text_leftWheelSpeed: {fileID: 510440857}
  text_rightWheelSpeed: {fileID: 826148280}
  swipeTurnAngle: 0
  doubleTapTurnAround: 1
--- !u!1 &336529867
GameObject:
  m_ObjectHideFlags: 0
  m_PrefabParentObject: {fileID: 0}
  m_PrefabInternal: {fileID: 0}
  serializedVersion: 4
  m_Component:
  - 224: {fileID: 336529868}
  - 222: {fileID: 336529870}
  - 114: {fileID: 336529869}
  m_Layer: 5
  m_Name: Text
  m_TagString: Untagged
  m_Icon: {fileID: 0}
  m_NavMeshLayer: 0
  m_StaticEditorFlags: 0
  m_IsActive: 1
--- !u!224 &336529868
RectTransform:
  m_ObjectHideFlags: 0
  m_PrefabParentObject: {fileID: 0}
  m_PrefabInternal: {fileID: 0}
  m_GameObject: {fileID: 336529867}
  m_LocalRotation: {x: 0, y: 0, z: 0, w: 1}
  m_LocalPosition: {x: 0, y: 0, z: 0}
  m_LocalScale: {x: 1, y: 1, z: 1}
  m_Children: []
  m_Father: {fileID: 426238110}
  m_RootOrder: 0
  m_AnchorMin: {x: 0, y: 0}
  m_AnchorMax: {x: 1, y: 1}
  m_AnchoredPosition: {x: 0, y: 0}
  m_SizeDelta: {x: -10, y: -10}
  m_Pivot: {x: .5, y: .5}
--- !u!114 &336529869
MonoBehaviour:
  m_ObjectHideFlags: 0
  m_PrefabParentObject: {fileID: 0}
  m_PrefabInternal: {fileID: 0}
  m_GameObject: {fileID: 336529867}
  m_Enabled: 1
  m_EditorHideFlags: 0
  m_Script: {fileID: 708705254, guid: f5f67c52d1564df4a8936ccd202a3bd8, type: 3}
  m_Name: 
  m_EditorClassIdentifier: 
  m_Material: {fileID: 0}
  m_Color: {r: .196078435, g: .196078435, b: .196078435, a: 1}
  m_FontData:
    m_Font: {fileID: 10102, guid: 0000000000000000e000000000000000, type: 0}
    m_FontSize: 30
    m_FontStyle: 0
    m_BestFit: 1
    m_MinSize: 4
    m_MaxSize: 100
    m_Alignment: 4
    m_RichText: 1
    m_HorizontalOverflow: 0
    m_VerticalOverflow: 0
    m_LineSpacing: 1
  m_Text: Nudge Left
--- !u!222 &336529870
CanvasRenderer:
  m_ObjectHideFlags: 0
  m_PrefabParentObject: {fileID: 0}
  m_PrefabInternal: {fileID: 0}
  m_GameObject: {fileID: 336529867}
--- !u!1 &344172817
GameObject:
  m_ObjectHideFlags: 0
  m_PrefabParentObject: {fileID: 162018, guid: 9a924a5d2daf04a2bb04eee747cf44cf, type: 2}
  m_PrefabInternal: {fileID: 94751226}
  serializedVersion: 4
  m_Component:
  - 224: {fileID: 344172818}
  - 222: {fileID: 344172820}
  - 114: {fileID: 344172819}
  m_Layer: 5
  m_Name: Action Text
  m_TagString: Untagged
  m_Icon: {fileID: 0}
  m_NavMeshLayer: 0
  m_StaticEditorFlags: 0
  m_IsActive: 1
--- !u!224 &344172818
RectTransform:
  m_ObjectHideFlags: 0
  m_PrefabParentObject: {fileID: 22462018, guid: 9a924a5d2daf04a2bb04eee747cf44cf,
    type: 2}
  m_PrefabInternal: {fileID: 94751226}
  m_GameObject: {fileID: 344172817}
  m_LocalRotation: {x: 0, y: 0, z: 0, w: 1}
  m_LocalPosition: {x: 0, y: 0, z: 0}
  m_LocalScale: {x: 1, y: 1, z: 1}
  m_Children: []
  m_Father: {fileID: 697625197}
  m_RootOrder: 0
  m_AnchorMin: {x: 0, y: 0}
  m_AnchorMax: {x: 1, y: 1}
  m_AnchoredPosition: {x: 0, y: 0}
  m_SizeDelta: {x: 0, y: 0}
  m_Pivot: {x: .5, y: .5}
--- !u!114 &344172819
MonoBehaviour:
  m_ObjectHideFlags: 0
  m_PrefabParentObject: {fileID: 11462000, guid: 9a924a5d2daf04a2bb04eee747cf44cf,
    type: 2}
  m_PrefabInternal: {fileID: 94751226}
  m_GameObject: {fileID: 344172817}
  m_Enabled: 1
  m_EditorHideFlags: 0
  m_Script: {fileID: 708705254, guid: f5f67c52d1564df4a8936ccd202a3bd8, type: 3}
  m_Name: 
  m_EditorClassIdentifier: 
  m_Material: {fileID: 0}
  m_Color: {r: .196078435, g: .196078435, b: .196078435, a: 1}
  m_FontData:
    m_Font: {fileID: 10102, guid: 0000000000000000e000000000000000, type: 0}
    m_FontSize: 14
    m_FontStyle: 0
    m_BestFit: 0
    m_MinSize: 10
    m_MaxSize: 40
    m_Alignment: 4
    m_RichText: 1
    m_HorizontalOverflow: 0
    m_VerticalOverflow: 0
    m_LineSpacing: 1
  m_Text: Action
--- !u!222 &344172820
CanvasRenderer:
  m_ObjectHideFlags: 0
  m_PrefabParentObject: {fileID: 22262020, guid: 9a924a5d2daf04a2bb04eee747cf44cf,
    type: 2}
  m_PrefabInternal: {fileID: 94751226}
  m_GameObject: {fileID: 344172817}
--- !u!1 &361658245
GameObject:
  m_ObjectHideFlags: 0
  m_PrefabParentObject: {fileID: 0}
  m_PrefabInternal: {fileID: 0}
  serializedVersion: 4
  m_Component:
  - 224: {fileID: 361658246}
  - 223: {fileID: 361658249}
  - 114: {fileID: 361658248}
  - 114: {fileID: 361658247}
  m_Layer: 5
  m_Name: Canvas
  m_TagString: Untagged
  m_Icon: {fileID: 0}
  m_NavMeshLayer: 0
  m_StaticEditorFlags: 0
  m_IsActive: 1
--- !u!224 &361658246
RectTransform:
  m_ObjectHideFlags: 0
  m_PrefabParentObject: {fileID: 0}
  m_PrefabInternal: {fileID: 0}
  m_GameObject: {fileID: 361658245}
  m_LocalRotation: {x: 0, y: 0, z: 0, w: 1}
  m_LocalPosition: {x: 0, y: 0, z: 0}
  m_LocalScale: {x: 0, y: 0, z: 0}
  m_Children:
  - {fileID: 1075967698}
  - {fileID: 109974606}
  - {fileID: 421615487}
  - {fileID: 776207109}
  - {fileID: 574461342}
  m_Father: {fileID: 1727736958}
  m_RootOrder: 0
  m_AnchorMin: {x: 0, y: 0}
  m_AnchorMax: {x: 0, y: 0}
  m_AnchoredPosition: {x: 0, y: 0}
  m_SizeDelta: {x: 0, y: 0}
  m_Pivot: {x: 0, y: 0}
--- !u!114 &361658247
MonoBehaviour:
  m_ObjectHideFlags: 0
  m_PrefabParentObject: {fileID: 0}
  m_PrefabInternal: {fileID: 0}
  m_GameObject: {fileID: 361658245}
  m_Enabled: 1
  m_EditorHideFlags: 0
  m_Script: {fileID: 1301386320, guid: f5f67c52d1564df4a8936ccd202a3bd8, type: 3}
  m_Name: 
  m_EditorClassIdentifier: 
  ignoreReversedGraphics: 1
  blockingObjects: 0
  m_BlockingMask:
    serializedVersion: 2
    m_Bits: 4294967295
--- !u!114 &361658248
MonoBehaviour:
  m_ObjectHideFlags: 0
  m_PrefabParentObject: {fileID: 0}
  m_PrefabInternal: {fileID: 0}
  m_GameObject: {fileID: 361658245}
  m_Enabled: 1
  m_EditorHideFlags: 0
  m_Script: {fileID: 1980459831, guid: f5f67c52d1564df4a8936ccd202a3bd8, type: 3}
  m_Name: 
  m_EditorClassIdentifier: 
  m_UiScaleMode: 0
  m_ReferencePixelsPerUnit: 100
  m_ScaleFactor: 1
  m_ReferenceResolution: {x: 800, y: 600}
  m_ScreenMatchMode: 0
  m_MatchWidthOrHeight: 0
  m_PhysicalUnit: 3
  m_FallbackScreenDPI: 96
  m_DefaultSpriteDPI: 96
  m_DynamicPixelsPerUnit: 1
--- !u!223 &361658249
Canvas:
  m_ObjectHideFlags: 0
  m_PrefabParentObject: {fileID: 0}
  m_PrefabInternal: {fileID: 0}
  m_GameObject: {fileID: 361658245}
  m_Enabled: 1
  serializedVersion: 2
  m_RenderMode: 1
  m_Camera: {fileID: 154288211}
  m_PlaneDistance: 100
  m_PixelPerfect: 0
  m_ReceivesEvents: 1
  m_OverrideSorting: 0
  m_OverridePixelPerfect: 0
  m_SortingLayerID: 0
  m_SortingOrder: 8
--- !u!1 &363590422
GameObject:
  m_ObjectHideFlags: 0
  m_PrefabParentObject: {fileID: 0}
  m_PrefabInternal: {fileID: 0}
  serializedVersion: 4
  m_Component:
  - 4: {fileID: 363590423}
  - 114: {fileID: 363590424}
  m_Layer: 0
  m_Name: FullScreenPad
  m_TagString: Untagged
  m_Icon: {fileID: 0}
  m_NavMeshLayer: 0
  m_StaticEditorFlags: 0
  m_IsActive: 0
--- !u!4 &363590423
Transform:
  m_ObjectHideFlags: 0
  m_PrefabParentObject: {fileID: 0}
  m_PrefabInternal: {fileID: 0}
  m_GameObject: {fileID: 363590422}
  m_LocalRotation: {x: 0, y: 0, z: 0, w: 1}
  m_LocalPosition: {x: 0, y: 0, z: 0}
  m_LocalScale: {x: 1, y: 1, z: 1}
  m_Children:
  - {fileID: 860041785}
  m_Father: {fileID: 1783836854}
  m_RootOrder: 2
--- !u!114 &363590424
MonoBehaviour:
  m_ObjectHideFlags: 0
  m_PrefabParentObject: {fileID: 0}
  m_PrefabInternal: {fileID: 0}
  m_GameObject: {fileID: 363590422}
  m_Enabled: 1
  m_EditorHideFlags: 0
  m_Script: {fileID: 11500000, guid: 6df067021c26443b0b523d1901355747, type: 3}
  m_Name: 
  m_EditorClassIdentifier: 
  verticalStick: {fileID: 790562264}
  horizontalStick: {fileID: 790562264}
  gyroInputs: {fileID: 0}
  gyroSleepTime: 3
  gyroRollControl: {fileID: 0}
  gyroPitchControl: {fileID: 0}
  text_x: {fileID: 968345671}
  text_y: {fileID: 66136252}
  text_leftWheelSpeed: {fileID: 510440857}
  text_rightWheelSpeed: {fileID: 826148280}
  swipeTurnAngle: 0
  doubleTapTurnAround: 1
--- !u!1 &364171961
GameObject:
  m_ObjectHideFlags: 0
  m_PrefabParentObject: {fileID: 0}
  m_PrefabInternal: {fileID: 0}
  serializedVersion: 4
  m_Component:
  - 224: {fileID: 364171962}
  - 222: {fileID: 364171964}
  - 114: {fileID: 364171963}
  m_Layer: 5
  m_Name: Background
  m_TagString: Untagged
  m_Icon: {fileID: 0}
  m_NavMeshLayer: 0
  m_StaticEditorFlags: 0
  m_IsActive: 1
--- !u!224 &364171962
RectTransform:
  m_ObjectHideFlags: 0
  m_PrefabParentObject: {fileID: 0}
  m_PrefabInternal: {fileID: 0}
  m_GameObject: {fileID: 364171961}
  m_LocalRotation: {x: 0, y: 0, z: 0, w: 1}
  m_LocalPosition: {x: 0, y: 0, z: 0}
  m_LocalScale: {x: 1, y: 1, z: 1}
  m_Children:
  - {fileID: 370400924}
  m_Father: {fileID: 1846265091}
  m_RootOrder: 0
  m_AnchorMin: {x: 0, y: .100000001}
  m_AnchorMax: {x: .150000006, y: .899999976}
  m_AnchoredPosition: {x: 0, y: 0}
  m_SizeDelta: {x: 0, y: 0}
  m_Pivot: {x: .5, y: .5}
--- !u!114 &364171963
MonoBehaviour:
  m_ObjectHideFlags: 0
  m_PrefabParentObject: {fileID: 0}
  m_PrefabInternal: {fileID: 0}
  m_GameObject: {fileID: 364171961}
  m_Enabled: 1
  m_EditorHideFlags: 0
  m_Script: {fileID: -765806418, guid: f5f67c52d1564df4a8936ccd202a3bd8, type: 3}
  m_Name: 
  m_EditorClassIdentifier: 
  m_Material: {fileID: 0}
  m_Color: {r: 1, g: 1, b: 1, a: 1}
  m_Sprite: {fileID: 10905, guid: 0000000000000000f000000000000000, type: 0}
  m_Type: 1
  m_PreserveAspect: 0
  m_FillCenter: 1
  m_FillMethod: 4
  m_FillAmount: 1
  m_FillClockwise: 1
  m_FillOrigin: 0
--- !u!222 &364171964
CanvasRenderer:
  m_ObjectHideFlags: 0
  m_PrefabParentObject: {fileID: 0}
  m_PrefabInternal: {fileID: 0}
  m_GameObject: {fileID: 364171961}
--- !u!1 &368511979
GameObject:
  m_ObjectHideFlags: 0
  m_PrefabParentObject: {fileID: 162044, guid: 9a924a5d2daf04a2bb04eee747cf44cf, type: 2}
  m_PrefabInternal: {fileID: 94751226}
  serializedVersion: 4
  m_Component:
  - 224: {fileID: 368511980}
  - 114: {fileID: 368511981}
  m_Layer: 5
  m_Name: Cozmo Vision
  m_TagString: Untagged
  m_Icon: {fileID: 0}
  m_NavMeshLayer: 0
  m_StaticEditorFlags: 0
  m_IsActive: 1
--- !u!224 &368511980
RectTransform:
  m_ObjectHideFlags: 0
  m_PrefabParentObject: {fileID: 22462044, guid: 9a924a5d2daf04a2bb04eee747cf44cf,
    type: 2}
  m_PrefabInternal: {fileID: 94751226}
  m_GameObject: {fileID: 368511979}
  m_LocalRotation: {x: 0, y: 0, z: 0, w: 1}
  m_LocalPosition: {x: 0, y: 0, z: 0}
  m_LocalScale: {x: 1, y: 1, z: 1}
  m_Children:
  - {fileID: 1418900210}
  m_Father: {fileID: 109619977}
  m_RootOrder: 1
  m_AnchorMin: {x: 1, y: 1}
  m_AnchorMax: {x: 1, y: 1}
  m_AnchoredPosition: {x: 0, y: 0}
  m_SizeDelta: {x: 0, y: 0}
  m_Pivot: {x: 1, y: 1}
--- !u!114 &368511981
MonoBehaviour:
  m_ObjectHideFlags: 0
  m_PrefabParentObject: {fileID: 11462044, guid: 9a924a5d2daf04a2bb04eee747cf44cf,
    type: 2}
  m_PrefabInternal: {fileID: 94751226}
  m_GameObject: {fileID: 368511979}
  m_Enabled: 1
  m_EditorHideFlags: 0
  m_Script: {fileID: 11500000, guid: b5a271fce1ec441348560e06bb3e3684, type: 3}
  m_Name: 
  m_EditorClassIdentifier: 
  button: {fileID: 1418900212}
  image: {fileID: 1418900211}
  text: {fileID: 1950243890}
  selectionButtons:
  - {fileID: 674829644}
  - {fileID: 310621962}
  - {fileID: 1781490060}
  - {fileID: 1570514720}
  - {fileID: 406430732}
  - {fileID: 697625198}
  selectionBoxes:
  - image: {fileID: 137928738}
    text: {fileID: 1186853865}
  - image: {fileID: 938781771}
    text: {fileID: 1159772890}
  - image: {fileID: 881934985}
    text: {fileID: 1794802435}
  - image: {fileID: 901536007}
    text: {fileID: 1886165973}
  - image: {fileID: 134819785}
    text: {fileID: 2682611}
  - image: {fileID: 2037364}
    text: {fileID: 116522266}
  actionButtons:
  - {fileID: 1039133347}
  - {fileID: 101416838}
  maxBoxes: 6
--- !u!1 &370400923
GameObject:
  m_ObjectHideFlags: 0
  m_PrefabParentObject: {fileID: 0}
  m_PrefabInternal: {fileID: 0}
  serializedVersion: 4
  m_Component:
  - 224: {fileID: 370400924}
  - 222: {fileID: 370400926}
  - 114: {fileID: 370400925}
  m_Layer: 5
  m_Name: Checkmark
  m_TagString: Untagged
  m_Icon: {fileID: 0}
  m_NavMeshLayer: 0
  m_StaticEditorFlags: 0
  m_IsActive: 1
--- !u!224 &370400924
RectTransform:
  m_ObjectHideFlags: 0
  m_PrefabParentObject: {fileID: 0}
  m_PrefabInternal: {fileID: 0}
  m_GameObject: {fileID: 370400923}
  m_LocalRotation: {x: 0, y: 0, z: 0, w: 1}
  m_LocalPosition: {x: 0, y: 0, z: 0}
  m_LocalScale: {x: 1, y: 1, z: 1}
  m_Children: []
  m_Father: {fileID: 364171962}
  m_RootOrder: 0
  m_AnchorMin: {x: 0, y: 0}
  m_AnchorMax: {x: 1, y: 1}
  m_AnchoredPosition: {x: 0, y: 0}
  m_SizeDelta: {x: 2, y: 0}
  m_Pivot: {x: .5, y: .5}
--- !u!114 &370400925
MonoBehaviour:
  m_ObjectHideFlags: 0
  m_PrefabParentObject: {fileID: 0}
  m_PrefabInternal: {fileID: 0}
  m_GameObject: {fileID: 370400923}
  m_Enabled: 1
  m_EditorHideFlags: 0
  m_Script: {fileID: -765806418, guid: f5f67c52d1564df4a8936ccd202a3bd8, type: 3}
  m_Name: 
  m_EditorClassIdentifier: 
  m_Material: {fileID: 0}
  m_Color: {r: 1, g: 1, b: 1, a: 1}
  m_Sprite: {fileID: 10901, guid: 0000000000000000f000000000000000, type: 0}
  m_Type: 0
  m_PreserveAspect: 0
  m_FillCenter: 1
  m_FillMethod: 4
  m_FillAmount: 1
  m_FillClockwise: 1
  m_FillOrigin: 0
--- !u!222 &370400926
CanvasRenderer:
  m_ObjectHideFlags: 0
  m_PrefabParentObject: {fileID: 0}
  m_PrefabInternal: {fileID: 0}
  m_GameObject: {fileID: 370400923}
--- !u!1 &370717965
GameObject:
  m_ObjectHideFlags: 0
  m_PrefabParentObject: {fileID: 0}
  m_PrefabInternal: {fileID: 0}
  serializedVersion: 4
  m_Component:
  - 224: {fileID: 370717966}
  - 223: {fileID: 370717969}
  - 114: {fileID: 370717968}
  - 114: {fileID: 370717967}
  m_Layer: 5
  m_Name: Canvas
  m_TagString: Untagged
  m_Icon: {fileID: 0}
  m_NavMeshLayer: 0
  m_StaticEditorFlags: 0
  m_IsActive: 1
--- !u!224 &370717966
RectTransform:
  m_ObjectHideFlags: 0
  m_PrefabParentObject: {fileID: 0}
  m_PrefabInternal: {fileID: 0}
  m_GameObject: {fileID: 370717965}
  m_LocalRotation: {x: 0, y: 0, z: 0, w: 1}
  m_LocalPosition: {x: 0, y: 0, z: 0}
  m_LocalScale: {x: 0, y: 0, z: 0}
  m_Children:
  - {fileID: 895829102}
  - {fileID: 493839752}
  - {fileID: 2061861421}
  m_Father: {fileID: 1119695207}
  m_RootOrder: 0
  m_AnchorMin: {x: 0, y: 0}
  m_AnchorMax: {x: 0, y: 0}
  m_AnchoredPosition: {x: 0, y: 0}
  m_SizeDelta: {x: 0, y: 0}
  m_Pivot: {x: 0, y: 0}
--- !u!114 &370717967
MonoBehaviour:
  m_ObjectHideFlags: 0
  m_PrefabParentObject: {fileID: 0}
  m_PrefabInternal: {fileID: 0}
  m_GameObject: {fileID: 370717965}
  m_Enabled: 1
  m_EditorHideFlags: 0
  m_Script: {fileID: 1301386320, guid: f5f67c52d1564df4a8936ccd202a3bd8, type: 3}
  m_Name: 
  m_EditorClassIdentifier: 
  ignoreReversedGraphics: 1
  blockingObjects: 0
  m_BlockingMask:
    serializedVersion: 2
    m_Bits: 4294967295
--- !u!114 &370717968
MonoBehaviour:
  m_ObjectHideFlags: 0
  m_PrefabParentObject: {fileID: 0}
  m_PrefabInternal: {fileID: 0}
  m_GameObject: {fileID: 370717965}
  m_Enabled: 1
  m_EditorHideFlags: 0
  m_Script: {fileID: 1980459831, guid: f5f67c52d1564df4a8936ccd202a3bd8, type: 3}
  m_Name: 
  m_EditorClassIdentifier: 
  m_UiScaleMode: 0
  m_ReferencePixelsPerUnit: 100
  m_ScaleFactor: 1
  m_ReferenceResolution: {x: 800, y: 600}
  m_ScreenMatchMode: 0
  m_MatchWidthOrHeight: 0
  m_PhysicalUnit: 3
  m_FallbackScreenDPI: 96
  m_DefaultSpriteDPI: 96
  m_DynamicPixelsPerUnit: 1
--- !u!223 &370717969
Canvas:
  m_ObjectHideFlags: 0
  m_PrefabParentObject: {fileID: 0}
  m_PrefabInternal: {fileID: 0}
  m_GameObject: {fileID: 370717965}
  m_Enabled: 1
  serializedVersion: 2
  m_RenderMode: 1
  m_Camera: {fileID: 154288211}
  m_PlaneDistance: 100
  m_PixelPerfect: 0
  m_ReceivesEvents: 1
  m_OverrideSorting: 0
  m_OverridePixelPerfect: 0
  m_SortingLayerID: 0
  m_SortingOrder: 8
--- !u!1 &388467822
GameObject:
  m_ObjectHideFlags: 0
  m_PrefabParentObject: {fileID: 162932, guid: 33158a746493d457a8fd0a4f2714901d, type: 2}
  m_PrefabInternal: {fileID: 135738040}
  serializedVersion: 4
  m_Component:
  - 224: {fileID: 388467823}
  m_Layer: 5
  m_Name: stick
  m_TagString: Untagged
  m_Icon: {fileID: 0}
  m_NavMeshLayer: 0
  m_StaticEditorFlags: 0
  m_IsActive: 1
--- !u!224 &388467823
RectTransform:
  m_ObjectHideFlags: 0
  m_PrefabParentObject: {fileID: 22462932, guid: 33158a746493d457a8fd0a4f2714901d,
    type: 2}
  m_PrefabInternal: {fileID: 135738040}
  m_GameObject: {fileID: 388467822}
  m_LocalRotation: {x: 0, y: 0, z: 0, w: 1}
  m_LocalPosition: {x: 0, y: 0, z: 0}
  m_LocalScale: {x: 1, y: 1, z: 1}
  m_Children:
  - {fileID: 1712096615}
  - {fileID: 1259585839}
  m_Father: {fileID: 790562263}
  m_RootOrder: 1
  m_AnchorMin: {x: .5, y: .5}
  m_AnchorMax: {x: .5, y: .5}
  m_AnchoredPosition: {x: 0, y: 0}
  m_SizeDelta: {x: 36.7999992, y: 36.7999992}
  m_Pivot: {x: .5, y: .5}
--- !u!1 &396984732
GameObject:
  m_ObjectHideFlags: 0
  m_PrefabParentObject: {fileID: 179656, guid: 2ab607a07c37048cab7cefd7702545ee, type: 2}
  m_PrefabInternal: {fileID: 1362912715}
  serializedVersion: 4
  m_Component:
  - 224: {fileID: 396984733}
  m_Layer: 5
  m_Name: BG
  m_TagString: Untagged
  m_Icon: {fileID: 0}
  m_NavMeshLayer: 0
  m_StaticEditorFlags: 0
  m_IsActive: 1
--- !u!224 &396984733
RectTransform:
  m_ObjectHideFlags: 0
  m_PrefabParentObject: {fileID: 22479656, guid: 2ab607a07c37048cab7cefd7702545ee,
    type: 2}
  m_PrefabInternal: {fileID: 1362912715}
  m_GameObject: {fileID: 396984732}
  m_LocalRotation: {x: 0, y: 0, z: 0, w: 1}
  m_LocalPosition: {x: 0, y: 0, z: 0}
  m_LocalScale: {x: 1, y: 1, z: 1}
  m_Children:
  - {fileID: 47400748}
  - {fileID: 1531220970}
  - {fileID: 1722922762}
  - {fileID: 1327475482}
  - {fileID: 1034071954}
  - {fileID: 5685690}
  - {fileID: 54799947}
  - {fileID: 162898686}
  - {fileID: 700965275}
  m_Father: {fileID: 1555779516}
  m_RootOrder: 0
  m_AnchorMin: {x: .5, y: .5}
  m_AnchorMax: {x: .5, y: .5}
  m_AnchoredPosition: {x: 0, y: 0}
  m_SizeDelta: {x: 138, y: 138}
  m_Pivot: {x: .5, y: .5}
--- !u!1 &406430730
GameObject:
  m_ObjectHideFlags: 0
  m_PrefabParentObject: {fileID: 161996, guid: 9a924a5d2daf04a2bb04eee747cf44cf, type: 2}
  m_PrefabInternal: {fileID: 94751226}
  serializedVersion: 4
  m_Component:
  - 224: {fileID: 406430731}
  - 222: {fileID: 406430736}
  - 114: {fileID: 406430734}
  - 114: {fileID: 406430735}
  - 114: {fileID: 406430732}
  - 120: {fileID: 406430733}
  m_Layer: 5
  m_Name: Top Center
  m_TagString: Untagged
  m_Icon: {fileID: 0}
  m_NavMeshLayer: 0
  m_StaticEditorFlags: 0
  m_IsActive: 0
--- !u!224 &406430731
RectTransform:
  m_ObjectHideFlags: 0
  m_PrefabParentObject: {fileID: 22461996, guid: 9a924a5d2daf04a2bb04eee747cf44cf,
    type: 2}
  m_PrefabInternal: {fileID: 94751226}
  m_GameObject: {fileID: 406430730}
  m_LocalRotation: {x: 0, y: 0, z: 0, w: 1}
  m_LocalPosition: {x: 0, y: 0, z: 0}
  m_LocalScale: {x: 1, y: 1, z: 1}
  m_Children:
  - {fileID: 1416823439}
  m_Father: {fileID: 1418900210}
  m_RootOrder: 8
  m_AnchorMin: {x: .5, y: 1}
  m_AnchorMax: {x: .5, y: 1}
  m_AnchoredPosition: {x: 0, y: 0}
  m_SizeDelta: {x: 80, y: 30}
  m_Pivot: {x: .5, y: 1}
--- !u!114 &406430732
MonoBehaviour:
  m_ObjectHideFlags: 0
  m_PrefabParentObject: {fileID: 11461976, guid: 9a924a5d2daf04a2bb04eee747cf44cf,
    type: 2}
  m_PrefabInternal: {fileID: 94751226}
  m_GameObject: {fileID: 406430730}
  m_Enabled: 1
  m_EditorHideFlags: 0
  m_Script: {fileID: 11500000, guid: 1e98463c8ec9b4342a745dd86c768e30, type: 3}
  m_Name: 
  m_EditorClassIdentifier: 
  image: {fileID: 406430734}
  text: {fileID: 1416823440}
  line: {fileID: 406430733}
--- !u!120 &406430733
LineRenderer:
  m_ObjectHideFlags: 0
  m_PrefabParentObject: {fileID: 12096382, guid: 9a924a5d2daf04a2bb04eee747cf44cf,
    type: 2}
  m_PrefabInternal: {fileID: 94751226}
  m_GameObject: {fileID: 406430730}
  m_Enabled: 1
  m_CastShadows: 0
  m_ReceiveShadows: 0
  m_LightmapIndex: 255
  m_LightmapTilingOffset: {x: 1, y: 1, z: 0, w: 0}
  m_Materials:
  - {fileID: 0}
  m_SubsetIndices: 
  m_StaticBatchRoot: {fileID: 0}
  m_UseLightProbes: 0
  m_LightProbeAnchor: {fileID: 0}
  m_ScaleInLightmap: 1
  m_SortingLayerID: 0
  m_SortingOrder: 0
  m_Positions:
  - {x: 0, y: 0, z: 0}
  - {x: 0, y: 0, z: 1}
  m_Parameters:
    startWidth: 1
    endWidth: 1
    m_StartColor:
      serializedVersion: 2
      rgba: 4294967295
    m_EndColor:
      serializedVersion: 2
      rgba: 4294967295
  m_UseWorldSpace: 1
--- !u!114 &406430734
MonoBehaviour:
  m_ObjectHideFlags: 0
  m_PrefabParentObject: {fileID: 11461972, guid: 9a924a5d2daf04a2bb04eee747cf44cf,
    type: 2}
  m_PrefabInternal: {fileID: 94751226}
  m_GameObject: {fileID: 406430730}
  m_Enabled: 1
  m_EditorHideFlags: 0
  m_Script: {fileID: -765806418, guid: f5f67c52d1564df4a8936ccd202a3bd8, type: 3}
  m_Name: 
  m_EditorClassIdentifier: 
  m_Material: {fileID: 0}
  m_Color: {r: 1, g: 1, b: 1, a: 1}
  m_Sprite: {fileID: 10905, guid: 0000000000000000f000000000000000, type: 0}
  m_Type: 1
  m_PreserveAspect: 0
  m_FillCenter: 1
  m_FillMethod: 4
  m_FillAmount: 1
  m_FillClockwise: 1
  m_FillOrigin: 0
--- !u!114 &406430735
MonoBehaviour:
  m_ObjectHideFlags: 0
  m_PrefabParentObject: {fileID: 11461974, guid: 9a924a5d2daf04a2bb04eee747cf44cf,
    type: 2}
  m_PrefabInternal: {fileID: 94751226}
  m_GameObject: {fileID: 406430730}
  m_Enabled: 1
  m_EditorHideFlags: 0
  m_Script: {fileID: 1392445389, guid: f5f67c52d1564df4a8936ccd202a3bd8, type: 3}
  m_Name: 
  m_EditorClassIdentifier: 
  m_Navigation:
    m_Mode: 3
    m_SelectOnUp: {fileID: 0}
    m_SelectOnDown: {fileID: 0}
    m_SelectOnLeft: {fileID: 0}
    m_SelectOnRight: {fileID: 0}
  m_Transition: 1
  m_Colors:
    m_NormalColor: {r: 1, g: 1, b: 1, a: 1}
    m_HighlightedColor: {r: .960784316, g: .960784316, b: .960784316, a: 1}
    m_PressedColor: {r: .784313738, g: .784313738, b: .784313738, a: 1}
    m_DisabledColor: {r: .784313738, g: .784313738, b: .784313738, a: .501960814}
    m_ColorMultiplier: 1
    m_FadeDuration: .100000001
  m_SpriteState:
    m_HighlightedSprite: {fileID: 0}
    m_PressedSprite: {fileID: 0}
    m_DisabledSprite: {fileID: 0}
  m_AnimationTriggers:
    m_NormalTrigger: Normal
    m_HighlightedTrigger: Highlighted
    m_PressedTrigger: Pressed
    m_DisabledTrigger: Disabled
  m_Interactable: 1
  m_TargetGraphic: {fileID: 406430734}
  m_OnClick:
    m_PersistentCalls:
      m_Calls:
      - m_Target: {fileID: 406430732}
        m_MethodName: Selection
        m_Mode: 1
        m_Arguments:
          m_ObjectArgument: {fileID: 0}
          m_ObjectArgumentAssemblyTypeName: UnityEngine.Object, UnityEngine, Version=0.0.0.0,
            Culture=neutral, PublicKeyToken=null
          m_IntArgument: 0
          m_FloatArgument: 0
          m_StringArgument: 
          m_BoolArgument: 0
        m_CallState: 2
    m_TypeName: UnityEngine.UI.Button+ButtonClickedEvent, UnityEngine.UI, Version=1.0.0.0,
      Culture=neutral, PublicKeyToken=null
--- !u!222 &406430736
CanvasRenderer:
  m_ObjectHideFlags: 0
  m_PrefabParentObject: {fileID: 22261998, guid: 9a924a5d2daf04a2bb04eee747cf44cf,
    type: 2}
  m_PrefabInternal: {fileID: 94751226}
  m_GameObject: {fileID: 406430730}
--- !u!1 &406736042
GameObject:
  m_ObjectHideFlags: 0
  m_PrefabParentObject: {fileID: 193612, guid: 0532cd678e71448ec9109b5c9db3dea5, type: 2}
  m_PrefabInternal: {fileID: 790026600}
  serializedVersion: 4
  m_Component:
  - 224: {fileID: 406736043}
  - 222: {fileID: 406736045}
  - 114: {fileID: 406736044}
  m_Layer: 5
  m_Name: stickImageNeutral
  m_TagString: Untagged
  m_Icon: {fileID: 0}
  m_NavMeshLayer: 0
  m_StaticEditorFlags: 0
  m_IsActive: 1
--- !u!224 &406736043
RectTransform:
  m_ObjectHideFlags: 0
  m_PrefabParentObject: {fileID: 22493612, guid: 0532cd678e71448ec9109b5c9db3dea5,
    type: 2}
  m_PrefabInternal: {fileID: 790026600}
  m_GameObject: {fileID: 406736042}
  m_LocalRotation: {x: 0, y: 0, z: 0, w: 1}
  m_LocalPosition: {x: 0, y: 0, z: 0}
  m_LocalScale: {x: 1, y: 1, z: 1}
  m_Children: []
  m_Father: {fileID: 666943485}
  m_RootOrder: 1
  m_AnchorMin: {x: 0, y: 0}
  m_AnchorMax: {x: 1, y: 1}
  m_AnchoredPosition: {x: 0, y: 0}
  m_SizeDelta: {x: 0, y: 0}
  m_Pivot: {x: .5, y: .5}
--- !u!114 &406736044
MonoBehaviour:
  m_ObjectHideFlags: 0
  m_PrefabParentObject: {fileID: 11493614, guid: 0532cd678e71448ec9109b5c9db3dea5,
    type: 2}
  m_PrefabInternal: {fileID: 790026600}
  m_GameObject: {fileID: 406736042}
  m_Enabled: 1
  m_EditorHideFlags: 0
  m_Script: {fileID: -765806418, guid: f5f67c52d1564df4a8936ccd202a3bd8, type: 3}
  m_Name: 
  m_EditorClassIdentifier: 
  m_Material: {fileID: 0}
  m_Color: {r: 1, g: 1, b: 1, a: 1}
  m_Sprite: {fileID: 21300000, guid: 0b7e759ead5f7487b81d9eefb3e3a06e, type: 3}
  m_Type: 0
  m_PreserveAspect: 0
  m_FillCenter: 1
  m_FillMethod: 4
  m_FillAmount: 1
  m_FillClockwise: 1
  m_FillOrigin: 0
--- !u!222 &406736045
CanvasRenderer:
  m_ObjectHideFlags: 0
  m_PrefabParentObject: {fileID: 22293614, guid: 0532cd678e71448ec9109b5c9db3dea5,
    type: 2}
  m_PrefabInternal: {fileID: 790026600}
  m_GameObject: {fileID: 406736042}
--- !u!1 &408819258
GameObject:
  m_ObjectHideFlags: 0
  m_PrefabParentObject: {fileID: 0}
  m_PrefabInternal: {fileID: 0}
  serializedVersion: 4
  m_Component:
  - 224: {fileID: 408819259}
  - 222: {fileID: 408819261}
  - 114: {fileID: 408819260}
  m_Layer: 5
  m_Name: Checkmark
  m_TagString: Untagged
  m_Icon: {fileID: 0}
  m_NavMeshLayer: 0
  m_StaticEditorFlags: 0
  m_IsActive: 1
--- !u!224 &408819259
RectTransform:
  m_ObjectHideFlags: 0
  m_PrefabParentObject: {fileID: 0}
  m_PrefabInternal: {fileID: 0}
  m_GameObject: {fileID: 408819258}
  m_LocalRotation: {x: 0, y: 0, z: 0, w: 1}
  m_LocalPosition: {x: 0, y: 0, z: 0}
  m_LocalScale: {x: 1, y: 1, z: 1}
  m_Children: []
  m_Father: {fileID: 195544209}
  m_RootOrder: 0
  m_AnchorMin: {x: 0, y: 0}
  m_AnchorMax: {x: 1, y: 1}
  m_AnchoredPosition: {x: 0, y: 0}
  m_SizeDelta: {x: -12, y: -6}
  m_Pivot: {x: .5, y: .5}
--- !u!114 &408819260
MonoBehaviour:
  m_ObjectHideFlags: 0
  m_PrefabParentObject: {fileID: 0}
  m_PrefabInternal: {fileID: 0}
  m_GameObject: {fileID: 408819258}
  m_Enabled: 1
  m_EditorHideFlags: 0
  m_Script: {fileID: -765806418, guid: f5f67c52d1564df4a8936ccd202a3bd8, type: 3}
  m_Name: 
  m_EditorClassIdentifier: 
  m_Material: {fileID: 0}
  m_Color: {r: 1, g: 1, b: 1, a: 1}
  m_Sprite: {fileID: 10901, guid: 0000000000000000f000000000000000, type: 0}
  m_Type: 0
  m_PreserveAspect: 0
  m_FillCenter: 1
  m_FillMethod: 4
  m_FillAmount: 1
  m_FillClockwise: 1
  m_FillOrigin: 0
--- !u!222 &408819261
CanvasRenderer:
  m_ObjectHideFlags: 0
  m_PrefabParentObject: {fileID: 0}
  m_PrefabInternal: {fileID: 0}
  m_GameObject: {fileID: 408819258}
--- !u!1 &413739451
GameObject:
  m_ObjectHideFlags: 0
  m_PrefabParentObject: {fileID: 182426, guid: 33158a746493d457a8fd0a4f2714901d, type: 2}
  m_PrefabInternal: {fileID: 135738040}
  serializedVersion: 4
  m_Component:
  - 224: {fileID: 413739454}
  - 222: {fileID: 413739453}
  - 114: {fileID: 413739452}
  m_Layer: 5
  m_Name: deadZone
  m_TagString: Untagged
  m_Icon: {fileID: 0}
  m_NavMeshLayer: 0
  m_StaticEditorFlags: 0
  m_IsActive: 1
--- !u!114 &413739452
MonoBehaviour:
  m_ObjectHideFlags: 0
  m_PrefabParentObject: {fileID: 11482426, guid: 33158a746493d457a8fd0a4f2714901d,
    type: 2}
  m_PrefabInternal: {fileID: 135738040}
  m_GameObject: {fileID: 413739451}
  m_Enabled: 1
  m_EditorHideFlags: 0
  m_Script: {fileID: -765806418, guid: f5f67c52d1564df4a8936ccd202a3bd8, type: 3}
  m_Name: 
  m_EditorClassIdentifier: 
  m_Material: {fileID: 0}
  m_Color: {r: 1, g: 1, b: 1, a: .0941176489}
  m_Sprite: {fileID: 0}
  m_Type: 0
  m_PreserveAspect: 0
  m_FillCenter: 1
  m_FillMethod: 4
  m_FillAmount: 1
  m_FillClockwise: 1
  m_FillOrigin: 0
--- !u!222 &413739453
CanvasRenderer:
  m_ObjectHideFlags: 0
  m_PrefabParentObject: {fileID: 22282426, guid: 33158a746493d457a8fd0a4f2714901d,
    type: 2}
  m_PrefabInternal: {fileID: 135738040}
  m_GameObject: {fileID: 413739451}
--- !u!224 &413739454
RectTransform:
  m_ObjectHideFlags: 0
  m_PrefabParentObject: {fileID: 22482426, guid: 33158a746493d457a8fd0a4f2714901d,
    type: 2}
  m_PrefabInternal: {fileID: 135738040}
  m_GameObject: {fileID: 413739451}
  m_LocalRotation: {x: 0, y: 0, z: 0, w: 1}
  m_LocalPosition: {x: 0, y: 0, z: 0}
  m_LocalScale: {x: 1, y: 1, z: 1}
  m_Children: []
  m_Father: {fileID: 29679968}
  m_RootOrder: 3
  m_AnchorMin: {x: .5, y: .5}
  m_AnchorMax: {x: .5, y: .5}
  m_AnchoredPosition: {x: 0, y: 0}
  m_SizeDelta: {x: 62, y: 62}
  m_Pivot: {x: .5, y: .5}
--- !u!1 &421615486
GameObject:
  m_ObjectHideFlags: 0
  m_PrefabParentObject: {fileID: 0}
  m_PrefabInternal: {fileID: 0}
  serializedVersion: 4
  m_Component:
  - 224: {fileID: 421615487}
  - 222: {fileID: 421615489}
  - 114: {fileID: 421615488}
  m_Layer: 5
  m_Name: Text
  m_TagString: Untagged
  m_Icon: {fileID: 0}
  m_NavMeshLayer: 0
  m_StaticEditorFlags: 0
  m_IsActive: 1
--- !u!224 &421615487
RectTransform:
  m_ObjectHideFlags: 0
  m_PrefabParentObject: {fileID: 0}
  m_PrefabInternal: {fileID: 0}
  m_GameObject: {fileID: 421615486}
  m_LocalRotation: {x: 0, y: 0, z: 0, w: 1}
  m_LocalPosition: {x: 0, y: 0, z: 0}
  m_LocalScale: {x: 1, y: 1, z: 1}
  m_Children: []
  m_Father: {fileID: 361658246}
  m_RootOrder: 2
  m_AnchorMin: {x: .0399999991, y: .449999988}
  m_AnchorMax: {x: .280000001, y: .550000012}
  m_AnchoredPosition: {x: 0, y: 0}
  m_SizeDelta: {x: 0, y: 0}
  m_Pivot: {x: .5, y: .5}
--- !u!114 &421615488
MonoBehaviour:
  m_ObjectHideFlags: 0
  m_PrefabParentObject: {fileID: 0}
  m_PrefabInternal: {fileID: 0}
  m_GameObject: {fileID: 421615486}
  m_Enabled: 1
  m_EditorHideFlags: 0
  m_Script: {fileID: 708705254, guid: f5f67c52d1564df4a8936ccd202a3bd8, type: 3}
  m_Name: 
  m_EditorClassIdentifier: 
  m_Material: {fileID: 0}
  m_Color: {r: .196078435, g: .196078435, b: .196078435, a: 1}
  m_FontData:
    m_Font: {fileID: 10102, guid: 0000000000000000e000000000000000, type: 0}
    m_FontSize: 14
    m_FontStyle: 0
    m_BestFit: 1
    m_MinSize: 10
    m_MaxSize: 40
    m_Alignment: 5
    m_RichText: 1
    m_HorizontalOverflow: 0
    m_VerticalOverflow: 0
    m_LineSpacing: 1
  m_Text: Max Turn Speed
--- !u!222 &421615489
CanvasRenderer:
  m_ObjectHideFlags: 0
  m_PrefabParentObject: {fileID: 0}
  m_PrefabInternal: {fileID: 0}
  m_GameObject: {fileID: 421615486}
--- !u!1 &426238109
GameObject:
  m_ObjectHideFlags: 0
  m_PrefabParentObject: {fileID: 0}
  m_PrefabInternal: {fileID: 0}
  serializedVersion: 4
  m_Component:
  - 224: {fileID: 426238110}
  - 222: {fileID: 426238113}
  - 114: {fileID: 426238112}
  - 114: {fileID: 426238111}
  m_Layer: 5
  m_Name: LeftNudgeButton
  m_TagString: Untagged
  m_Icon: {fileID: 0}
  m_NavMeshLayer: 0
  m_StaticEditorFlags: 0
  m_IsActive: 0
--- !u!224 &426238110
RectTransform:
  m_ObjectHideFlags: 0
  m_PrefabParentObject: {fileID: 0}
  m_PrefabInternal: {fileID: 0}
  m_GameObject: {fileID: 426238109}
  m_LocalRotation: {x: 0, y: 0, z: 0, w: 1}
  m_LocalPosition: {x: 0, y: 0, z: 0}
  m_LocalScale: {x: 1, y: 1, z: 1}
  m_Children:
  - {fileID: 336529868}
  m_Father: {fileID: 18556363}
  m_RootOrder: 2
  m_AnchorMin: {x: .725000024, y: .349999994}
  m_AnchorMax: {x: .850000024, y: .400000006}
  m_AnchoredPosition: {x: 0, y: 0}
  m_SizeDelta: {x: 0, y: 0}
  m_Pivot: {x: .5, y: 1}
--- !u!114 &426238111
MonoBehaviour:
  m_ObjectHideFlags: 0
  m_PrefabParentObject: {fileID: 0}
  m_PrefabInternal: {fileID: 0}
  m_GameObject: {fileID: 426238109}
  m_Enabled: 1
  m_EditorHideFlags: 0
  m_Script: {fileID: 1392445389, guid: f5f67c52d1564df4a8936ccd202a3bd8, type: 3}
  m_Name: 
  m_EditorClassIdentifier: 
  m_Navigation:
    m_Mode: 3
    m_SelectOnUp: {fileID: 0}
    m_SelectOnDown: {fileID: 0}
    m_SelectOnLeft: {fileID: 0}
    m_SelectOnRight: {fileID: 0}
  m_Transition: 1
  m_Colors:
    m_NormalColor: {r: 1, g: 1, b: 1, a: 1}
    m_HighlightedColor: {r: .960784316, g: .960784316, b: .960784316, a: 1}
    m_PressedColor: {r: .784313738, g: .784313738, b: .784313738, a: 1}
    m_DisabledColor: {r: .784313738, g: .784313738, b: .784313738, a: .501960814}
    m_ColorMultiplier: 1
    m_FadeDuration: .100000001
  m_SpriteState:
    m_HighlightedSprite: {fileID: 0}
    m_PressedSprite: {fileID: 0}
    m_DisabledSprite: {fileID: 0}
  m_AnimationTriggers:
    m_NormalTrigger: Normal
    m_HighlightedTrigger: Highlighted
    m_PressedTrigger: Pressed
    m_DisabledTrigger: Disabled
  m_Interactable: 1
  m_TargetGraphic: {fileID: 426238112}
  m_OnClick:
    m_PersistentCalls:
      m_Calls:
      - m_Target: {fileID: 694922075}
        m_MethodName: NudgeLeft
        m_Mode: 1
        m_Arguments:
          m_ObjectArgument: {fileID: 0}
          m_ObjectArgumentAssemblyTypeName: UnityEngine.Object, UnityEngine, Version=0.0.0.0,
            Culture=neutral, PublicKeyToken=null
          m_IntArgument: 0
          m_FloatArgument: 0
          m_StringArgument: 
          m_BoolArgument: 0
        m_CallState: 2
    m_TypeName: UnityEngine.UI.Button+ButtonClickedEvent, UnityEngine.UI, Version=1.0.0.0,
      Culture=neutral, PublicKeyToken=null
--- !u!114 &426238112
MonoBehaviour:
  m_ObjectHideFlags: 0
  m_PrefabParentObject: {fileID: 0}
  m_PrefabInternal: {fileID: 0}
  m_GameObject: {fileID: 426238109}
  m_Enabled: 1
  m_EditorHideFlags: 0
  m_Script: {fileID: -765806418, guid: f5f67c52d1564df4a8936ccd202a3bd8, type: 3}
  m_Name: 
  m_EditorClassIdentifier: 
  m_Material: {fileID: 0}
  m_Color: {r: .779411793, g: .779411793, b: .779411793, a: 1}
  m_Sprite: {fileID: 10905, guid: 0000000000000000f000000000000000, type: 0}
  m_Type: 1
  m_PreserveAspect: 0
  m_FillCenter: 1
  m_FillMethod: 4
  m_FillAmount: 1
  m_FillClockwise: 1
  m_FillOrigin: 0
--- !u!222 &426238113
CanvasRenderer:
  m_ObjectHideFlags: 0
  m_PrefabParentObject: {fileID: 0}
  m_PrefabInternal: {fileID: 0}
  m_GameObject: {fileID: 426238109}
--- !u!1 &434988462
GameObject:
  m_ObjectHideFlags: 0
  m_PrefabParentObject: {fileID: 182432, guid: 33158a746493d457a8fd0a4f2714901d, type: 2}
  m_PrefabInternal: {fileID: 135738040}
  serializedVersion: 4
  m_Component:
  - 224: {fileID: 434988463}
  - 222: {fileID: 434988465}
  - 114: {fileID: 434988464}
  m_Layer: 5
  m_Name: horAxis
  m_TagString: Untagged
  m_Icon: {fileID: 0}
  m_NavMeshLayer: 0
  m_StaticEditorFlags: 0
  m_IsActive: 1
--- !u!224 &434988463
RectTransform:
  m_ObjectHideFlags: 0
  m_PrefabParentObject: {fileID: 22482428, guid: 33158a746493d457a8fd0a4f2714901d,
    type: 2}
  m_PrefabInternal: {fileID: 135738040}
  m_GameObject: {fileID: 434988462}
  m_LocalRotation: {x: 0, y: 0, z: 0, w: 1}
  m_LocalPosition: {x: 0, y: 0, z: 0}
  m_LocalScale: {x: 1, y: 1, z: 1}
  m_Children: []
  m_Father: {fileID: 29679968}
  m_RootOrder: 0
  m_AnchorMin: {x: 0, y: .5}
  m_AnchorMax: {x: 1, y: .5}
  m_AnchoredPosition: {x: 0, y: 0}
  m_SizeDelta: {x: 0, y: 3}
  m_Pivot: {x: .5, y: .5}
--- !u!114 &434988464
MonoBehaviour:
  m_ObjectHideFlags: 0
  m_PrefabParentObject: {fileID: 11482428, guid: 33158a746493d457a8fd0a4f2714901d,
    type: 2}
  m_PrefabInternal: {fileID: 135738040}
  m_GameObject: {fileID: 434988462}
  m_Enabled: 1
  m_EditorHideFlags: 0
  m_Script: {fileID: -765806418, guid: f5f67c52d1564df4a8936ccd202a3bd8, type: 3}
  m_Name: 
  m_EditorClassIdentifier: 
  m_Material: {fileID: 0}
  m_Color: {r: 1, g: 1, b: 1, a: 1}
  m_Sprite: {fileID: 0}
  m_Type: 0
  m_PreserveAspect: 0
  m_FillCenter: 1
  m_FillMethod: 4
  m_FillAmount: 1
  m_FillClockwise: 1
  m_FillOrigin: 0
--- !u!222 &434988465
CanvasRenderer:
  m_ObjectHideFlags: 0
  m_PrefabParentObject: {fileID: 22282428, guid: 33158a746493d457a8fd0a4f2714901d,
    type: 2}
  m_PrefabInternal: {fileID: 135738040}
  m_GameObject: {fileID: 434988462}
--- !u!1 &438032459
GameObject:
  m_ObjectHideFlags: 0
  m_PrefabParentObject: {fileID: 0}
  m_PrefabInternal: {fileID: 0}
  serializedVersion: 4
  m_Component:
  - 224: {fileID: 438032460}
  - 222: {fileID: 438032462}
  - 114: {fileID: 438032461}
  m_Layer: 5
  m_Name: Text
  m_TagString: Untagged
  m_Icon: {fileID: 0}
  m_NavMeshLayer: 0
  m_StaticEditorFlags: 0
  m_IsActive: 1
--- !u!224 &438032460
RectTransform:
  m_ObjectHideFlags: 0
  m_PrefabParentObject: {fileID: 0}
  m_PrefabInternal: {fileID: 0}
  m_GameObject: {fileID: 438032459}
  m_LocalRotation: {x: 0, y: 0, z: 0, w: 1}
  m_LocalPosition: {x: 0, y: 0, z: 0}
  m_LocalScale: {x: 1, y: 1, z: 1}
  m_Children: []
  m_Father: {fileID: 1162021347}
  m_RootOrder: 7
  m_AnchorMin: {x: .100000001, y: .699999988}
  m_AnchorMax: {x: .899999976, y: .850000024}
  m_AnchoredPosition: {x: 0, y: 0}
  m_SizeDelta: {x: 0, y: 0}
  m_Pivot: {x: .5, y: .5}
--- !u!114 &438032461
MonoBehaviour:
  m_ObjectHideFlags: 0
  m_PrefabParentObject: {fileID: 0}
  m_PrefabInternal: {fileID: 0}
  m_GameObject: {fileID: 438032459}
  m_Enabled: 1
  m_EditorHideFlags: 0
  m_Script: {fileID: 708705254, guid: f5f67c52d1564df4a8936ccd202a3bd8, type: 3}
  m_Name: 
  m_EditorClassIdentifier: 
  m_Material: {fileID: 0}
  m_Color: {r: .745098054, g: .745098054, b: .745098054, a: 1}
  m_FontData:
    m_Font: {fileID: 10102, guid: 0000000000000000e000000000000000, type: 0}
    m_FontSize: 14
    m_FontStyle: 0
    m_BestFit: 1
    m_MinSize: 6
    m_MaxSize: 100
    m_Alignment: 4
    m_RichText: 1
    m_HorizontalOverflow: 0
    m_VerticalOverflow: 0
    m_LineSpacing: 1
  m_Text: Cozmo Driving Controls Test
--- !u!222 &438032462
CanvasRenderer:
  m_ObjectHideFlags: 0
  m_PrefabParentObject: {fileID: 0}
  m_PrefabInternal: {fileID: 0}
  m_GameObject: {fileID: 438032459}
--- !u!1 &459701536
GameObject:
  m_ObjectHideFlags: 0
  m_PrefabParentObject: {fileID: 0}
  m_PrefabInternal: {fileID: 0}
  serializedVersion: 4
  m_Component:
  - 224: {fileID: 459701537}
  - 222: {fileID: 459701539}
  - 114: {fileID: 459701538}
  m_Layer: 5
  m_Name: Text
  m_TagString: Untagged
  m_Icon: {fileID: 0}
  m_NavMeshLayer: 0
  m_StaticEditorFlags: 0
  m_IsActive: 1
--- !u!224 &459701537
RectTransform:
  m_ObjectHideFlags: 0
  m_PrefabParentObject: {fileID: 0}
  m_PrefabInternal: {fileID: 0}
  m_GameObject: {fileID: 459701536}
  m_LocalRotation: {x: 0, y: 0, z: 0, w: 1}
  m_LocalPosition: {x: 0, y: 0, z: 0}
  m_LocalScale: {x: 1, y: 1, z: 1}
  m_Children: []
  m_Father: {fileID: 1084823062}
  m_RootOrder: 0
  m_AnchorMin: {x: 0, y: 0}
  m_AnchorMax: {x: 1, y: 1}
  m_AnchoredPosition: {x: 0, y: 0}
  m_SizeDelta: {x: -20, y: -10}
  m_Pivot: {x: .5, y: .5}
--- !u!114 &459701538
MonoBehaviour:
  m_ObjectHideFlags: 0
  m_PrefabParentObject: {fileID: 0}
  m_PrefabInternal: {fileID: 0}
  m_GameObject: {fileID: 459701536}
  m_Enabled: 1
  m_EditorHideFlags: 0
  m_Script: {fileID: 708705254, guid: f5f67c52d1564df4a8936ccd202a3bd8, type: 3}
  m_Name: 
  m_EditorClassIdentifier: 
  m_Material: {fileID: 0}
  m_Color: {r: .196078435, g: .196078435, b: .196078435, a: 1}
  m_FontData:
    m_Font: {fileID: 10102, guid: 0000000000000000e000000000000000, type: 0}
    m_FontSize: 30
    m_FontStyle: 0
    m_BestFit: 1
    m_MinSize: 6
    m_MaxSize: 100
    m_Alignment: 4
    m_RichText: 1
    m_HorizontalOverflow: 0
    m_VerticalOverflow: 0
    m_LineSpacing: 1
  m_Text: Calibrate Gyro
--- !u!222 &459701539
CanvasRenderer:
  m_ObjectHideFlags: 0
  m_PrefabParentObject: {fileID: 0}
  m_PrefabInternal: {fileID: 0}
  m_GameObject: {fileID: 459701536}
--- !u!1 &493839751
GameObject:
  m_ObjectHideFlags: 0
  m_PrefabParentObject: {fileID: 106224, guid: 047dcb7a590b04804ba22450dcc70d89, type: 2}
  m_PrefabInternal: {fileID: 1978870738}
  serializedVersion: 4
  m_Component:
  - 224: {fileID: 493839752}
  - 222: {fileID: 493839755}
  - 114: {fileID: 493839754}
  - 114: {fileID: 493839753}
  m_Layer: 5
  m_Name: DynamicHorizontalSlider
  m_TagString: Untagged
  m_Icon: {fileID: 0}
  m_NavMeshLayer: 0
  m_StaticEditorFlags: 0
  m_IsActive: 1
--- !u!224 &493839752
RectTransform:
  m_ObjectHideFlags: 0
  m_PrefabParentObject: {fileID: 22406224, guid: 047dcb7a590b04804ba22450dcc70d89,
    type: 2}
  m_PrefabInternal: {fileID: 1978870738}
  m_GameObject: {fileID: 493839751}
  m_LocalRotation: {x: 0, y: 0, z: 0, w: 1}
  m_LocalPosition: {x: 0, y: 0, z: 0}
  m_LocalScale: {x: 1, y: 1, z: 1}
  m_Children:
  - {fileID: 1450507273}
  - {fileID: 2001456139}
  m_Father: {fileID: 370717966}
  m_RootOrder: 1
  m_AnchorMin: {x: .25, y: 0}
  m_AnchorMax: {x: 1, y: 1}
  m_AnchoredPosition: {x: 0, y: 0}
  m_SizeDelta: {x: 0, y: 0}
  m_Pivot: {x: 0, y: 0}
--- !u!114 &493839753
MonoBehaviour:
  m_ObjectHideFlags: 0
  m_PrefabParentObject: {fileID: 11406224, guid: 047dcb7a590b04804ba22450dcc70d89,
    type: 2}
  m_PrefabInternal: {fileID: 1978870738}
  m_GameObject: {fileID: 493839751}
  m_Enabled: 1
  m_EditorHideFlags: 0
  m_Script: {fileID: 11500000, guid: 44d473644a576454e9e5a39c4a2f8b6c, type: 3}
  m_Name: 
  m_EditorClassIdentifier: 
  dynamic: 1
  bg: {fileID: 2001456139}
  stick: {fileID: 935148696}
  deadZoneRect: {fileID: 1345957905}
  capTop: {fileID: 0}
  capBottom: {fileID: 0}
  capLeft: {fileID: 916811218}
  capRight: {fileID: 204891170}
  originMarker: {fileID: 296032607}
  bgDefaultMode: {fileID: 0}
  bgUpMode: {fileID: 0}
  bgDownMode: {fileID: 0}
  bgSideMode: {fileID: 0}
  stickImageThrown: {fileID: 497785520}
  stickImageNeutral: {fileID: 1415824434}
  clampRadially: 0
  deadZone: {x: .100000001, y: .100000001}
  deadZoneRadial: 0
  scaleMagFromDeadZone: 1
  horClampThrow: 1
  verticalAxisSnapAngle: 0
  horizontalAxisSnapAngle: 0
  verticalModeEntryAngle: 0
  horizontalModeEntryAngle: 0
  verticalModeMaxAngleAllowance: 170
  clearHorizontal: 1
  clearVertical: 1
  bgWidthInches: 1.5
  bgHeightInches: .0199999996
  stickWidthInches: .400000006
  stickHeightInches: .400000006
  allowAxisSwipes: 0
  allowPreciseSwipes: 0
  swipeMinSpeed: 4
  horizontalOnly: 1
  verticalOnly: 0
  scaleToScreen: 0
  swipeVerticalMagnitudes:
  - 1
  swipeHorizontalMagnitudes:
  - 1
  smallScreenAnchorType: 4
  smallScreenAnchorPos: {x: 0, y: 0}
  doubleTapDelayMax: 0
--- !u!114 &493839754
MonoBehaviour:
  m_ObjectHideFlags: 0
  m_PrefabParentObject: {fileID: 11406226, guid: 047dcb7a590b04804ba22450dcc70d89,
    type: 2}
  m_PrefabInternal: {fileID: 1978870738}
  m_GameObject: {fileID: 493839751}
  m_Enabled: 1
  m_EditorHideFlags: 0
  m_Script: {fileID: -765806418, guid: f5f67c52d1564df4a8936ccd202a3bd8, type: 3}
  m_Name: 
  m_EditorClassIdentifier: 
  m_Material: {fileID: 2100000, guid: 86668db7d41224a17be19838fa97d42c, type: 2}
  m_Color: {r: .423529416, g: .423529416, b: .423529416, a: 1}
  m_Sprite: {fileID: 0}
  m_Type: 0
  m_PreserveAspect: 0
  m_FillCenter: 1
  m_FillMethod: 4
  m_FillAmount: 1
  m_FillClockwise: 1
  m_FillOrigin: 0
--- !u!222 &493839755
CanvasRenderer:
  m_ObjectHideFlags: 0
  m_PrefabParentObject: {fileID: 22206224, guid: 047dcb7a590b04804ba22450dcc70d89,
    type: 2}
  m_PrefabInternal: {fileID: 1978870738}
  m_GameObject: {fileID: 493839751}
--- !u!1 &497785518
GameObject:
  m_ObjectHideFlags: 0
  m_PrefabParentObject: {fileID: 135190, guid: 047dcb7a590b04804ba22450dcc70d89, type: 2}
  m_PrefabInternal: {fileID: 1978870738}
  serializedVersion: 4
  m_Component:
  - 224: {fileID: 497785519}
  - 222: {fileID: 497785521}
  - 114: {fileID: 497785520}
  m_Layer: 5
  m_Name: stickImageThrown
  m_TagString: Untagged
  m_Icon: {fileID: 0}
  m_NavMeshLayer: 0
  m_StaticEditorFlags: 0
  m_IsActive: 1
--- !u!224 &497785519
RectTransform:
  m_ObjectHideFlags: 0
  m_PrefabParentObject: {fileID: 22435190, guid: 047dcb7a590b04804ba22450dcc70d89,
    type: 2}
  m_PrefabInternal: {fileID: 1978870738}
  m_GameObject: {fileID: 497785518}
  m_LocalRotation: {x: 0, y: 0, z: 0, w: 1}
  m_LocalPosition: {x: 0, y: 0, z: 0}
  m_LocalScale: {x: 1, y: 1, z: 1}
  m_Children: []
  m_Father: {fileID: 935148696}
  m_RootOrder: 1
  m_AnchorMin: {x: 0, y: 0}
  m_AnchorMax: {x: 1, y: 1}
  m_AnchoredPosition: {x: 0, y: 0}
  m_SizeDelta: {x: 0, y: 0}
  m_Pivot: {x: .5, y: .5}
--- !u!114 &497785520
MonoBehaviour:
  m_ObjectHideFlags: 0
  m_PrefabParentObject: {fileID: 11435190, guid: 047dcb7a590b04804ba22450dcc70d89,
    type: 2}
  m_PrefabInternal: {fileID: 1978870738}
  m_GameObject: {fileID: 497785518}
  m_Enabled: 1
  m_EditorHideFlags: 0
  m_Script: {fileID: -765806418, guid: f5f67c52d1564df4a8936ccd202a3bd8, type: 3}
  m_Name: 
  m_EditorClassIdentifier: 
  m_Material: {fileID: 0}
  m_Color: {r: 1, g: 1, b: 1, a: 1}
  m_Sprite: {fileID: 21300000, guid: 7e80af41d3e474b2e8ce8f40952e798e, type: 3}
  m_Type: 0
  m_PreserveAspect: 0
  m_FillCenter: 1
  m_FillMethod: 4
  m_FillAmount: 1
  m_FillClockwise: 1
  m_FillOrigin: 0
--- !u!222 &497785521
CanvasRenderer:
  m_ObjectHideFlags: 0
  m_PrefabParentObject: {fileID: 22235190, guid: 047dcb7a590b04804ba22450dcc70d89,
    type: 2}
  m_PrefabInternal: {fileID: 1978870738}
  m_GameObject: {fileID: 497785518}
--- !u!1 &510440855
GameObject:
  m_ObjectHideFlags: 0
  m_PrefabParentObject: {fileID: 0}
  m_PrefabInternal: {fileID: 0}
  serializedVersion: 4
  m_Component:
  - 224: {fileID: 510440856}
  - 222: {fileID: 510440858}
  - 114: {fileID: 510440857}
  m_Layer: 0
  m_Name: text_left
  m_TagString: Untagged
  m_Icon: {fileID: 0}
  m_NavMeshLayer: 0
  m_StaticEditorFlags: 0
  m_IsActive: 1
--- !u!224 &510440856
RectTransform:
  m_ObjectHideFlags: 0
  m_PrefabParentObject: {fileID: 0}
  m_PrefabInternal: {fileID: 0}
  m_GameObject: {fileID: 510440855}
  m_LocalRotation: {x: 0, y: 0, z: 0, w: 1}
  m_LocalPosition: {x: 0, y: 0, z: 0}
  m_LocalScale: {x: 1, y: 1, z: 1}
  m_Children: []
  m_Father: {fileID: 109619977}
  m_RootOrder: 6
  m_AnchorMin: {x: .899999976, y: .0700000003}
  m_AnchorMax: {x: 1, y: .119999997}
  m_AnchoredPosition: {x: -5, y: 0}
  m_SizeDelta: {x: -5, y: 0}
  m_Pivot: {x: 1, y: .5}
--- !u!114 &510440857
MonoBehaviour:
  m_ObjectHideFlags: 0
  m_PrefabParentObject: {fileID: 0}
  m_PrefabInternal: {fileID: 0}
  m_GameObject: {fileID: 510440855}
  m_Enabled: 1
  m_EditorHideFlags: 0
  m_Script: {fileID: 708705254, guid: f5f67c52d1564df4a8936ccd202a3bd8, type: 3}
  m_Name: 
  m_EditorClassIdentifier: 
  m_Material: {fileID: 0}
  m_Color: {r: .196078435, g: .196078435, b: .196078435, a: 1}
  m_FontData:
    m_Font: {fileID: 10102, guid: 0000000000000000e000000000000000, type: 0}
    m_FontSize: 30
    m_FontStyle: 0
    m_BestFit: 1
    m_MinSize: 4
    m_MaxSize: 100
    m_Alignment: 3
    m_RichText: 1
    m_HorizontalOverflow: 0
    m_VerticalOverflow: 0
    m_LineSpacing: 1
  m_Text: L(0)
--- !u!222 &510440858
CanvasRenderer:
  m_ObjectHideFlags: 0
  m_PrefabParentObject: {fileID: 0}
  m_PrefabInternal: {fileID: 0}
  m_GameObject: {fileID: 510440855}
--- !u!1 &532119168
GameObject:
  m_ObjectHideFlags: 0
  m_PrefabParentObject: {fileID: 162582, guid: 033fa84c546bf48ba9ec0ba7e5b47a91, type: 2}
  m_PrefabInternal: {fileID: 0}
  serializedVersion: 4
  m_Component:
  - 224: {fileID: 532119169}
  - 222: {fileID: 532119171}
  - 114: {fileID: 532119170}
  m_Layer: 5
  m_Name: max
  m_TagString: Untagged
  m_Icon: {fileID: 0}
  m_NavMeshLayer: 0
  m_StaticEditorFlags: 0
  m_IsActive: 1
--- !u!224 &532119169
RectTransform:
  m_ObjectHideFlags: 0
  m_PrefabParentObject: {fileID: 22462582, guid: 033fa84c546bf48ba9ec0ba7e5b47a91,
    type: 2}
  m_PrefabInternal: {fileID: 0}
  m_GameObject: {fileID: 532119168}
  m_LocalRotation: {x: 0, y: 0, z: 0, w: 1}
  m_LocalPosition: {x: 0, y: 0, z: 0}
  m_LocalScale: {x: 1, y: 1, z: 1}
  m_Children: []
  m_Father: {fileID: 1408694744}
  m_RootOrder: 0
  m_AnchorMin: {x: .0199999996, y: .0199999996}
  m_AnchorMax: {x: .980000019, y: .980000019}
  m_AnchoredPosition: {x: 0, y: 0}
  m_SizeDelta: {x: 0, y: 0}
  m_Pivot: {x: .5, y: .5}
--- !u!114 &532119170
MonoBehaviour:
  m_ObjectHideFlags: 0
  m_PrefabParentObject: {fileID: 11462582, guid: 033fa84c546bf48ba9ec0ba7e5b47a91,
    type: 2}
  m_PrefabInternal: {fileID: 0}
  m_GameObject: {fileID: 532119168}
  m_Enabled: 1
  m_EditorHideFlags: 0
  m_Script: {fileID: -765806418, guid: f5f67c52d1564df4a8936ccd202a3bd8, type: 3}
  m_Name: 
  m_EditorClassIdentifier: 
  m_Material: {fileID: 0}
  m_Color: {r: .219607845, g: .219607845, b: .219607845, a: 1}
  m_Sprite: {fileID: 21300000, guid: ae203984a90214cf9bf3bfc919b6e521, type: 3}
  m_Type: 3
  m_PreserveAspect: 1
  m_FillCenter: 1
  m_FillMethod: 4
  m_FillAmount: .5
  m_FillClockwise: 1
  m_FillOrigin: 1
--- !u!222 &532119171
CanvasRenderer:
  m_ObjectHideFlags: 0
  m_PrefabParentObject: {fileID: 22262582, guid: 033fa84c546bf48ba9ec0ba7e5b47a91,
    type: 2}
  m_PrefabInternal: {fileID: 0}
  m_GameObject: {fileID: 532119168}
--- !u!1 &535393236
GameObject:
  m_ObjectHideFlags: 0
  m_PrefabParentObject: {fileID: 193618, guid: 0532cd678e71448ec9109b5c9db3dea5, type: 2}
  m_PrefabInternal: {fileID: 255985608}
  serializedVersion: 4
  m_Component:
  - 224: {fileID: 535393237}
  - 222: {fileID: 535393239}
  - 114: {fileID: 535393238}
  m_Layer: 5
  m_Name: upBG
  m_TagString: Untagged
  m_Icon: {fileID: 0}
  m_NavMeshLayer: 0
  m_StaticEditorFlags: 0
  m_IsActive: 0
--- !u!224 &535393237
RectTransform:
  m_ObjectHideFlags: 0
  m_PrefabParentObject: {fileID: 22493618, guid: 0532cd678e71448ec9109b5c9db3dea5,
    type: 2}
  m_PrefabInternal: {fileID: 255985608}
  m_GameObject: {fileID: 535393236}
  m_LocalRotation: {x: 0, y: 0, z: 0, w: 1}
  m_LocalPosition: {x: 0, y: 0, z: 0}
  m_LocalScale: {x: 1, y: 1, z: 1}
  m_Children: []
  m_Father: {fileID: 267258274}
  m_RootOrder: 5
  m_AnchorMin: {x: 0, y: .5}
  m_AnchorMax: {x: 1, y: 1}
  m_AnchoredPosition: {x: 0, y: 0}
  m_SizeDelta: {x: 2.38418579e-07, y: 0}
  m_Pivot: {x: .5, y: .5}
--- !u!114 &535393238
MonoBehaviour:
  m_ObjectHideFlags: 0
  m_PrefabParentObject: {fileID: 11493618, guid: 0532cd678e71448ec9109b5c9db3dea5,
    type: 2}
  m_PrefabInternal: {fileID: 255985608}
  m_GameObject: {fileID: 535393236}
  m_Enabled: 1
  m_EditorHideFlags: 0
  m_Script: {fileID: -765806418, guid: f5f67c52d1564df4a8936ccd202a3bd8, type: 3}
  m_Name: 
  m_EditorClassIdentifier: 
  m_Material: {fileID: 2100000, guid: 616b723807396468abd8186ce158264c, type: 2}
  m_Color: {r: 1, g: 1, b: 1, a: 1}
  m_Sprite: {fileID: 0}
  m_Type: 0
  m_PreserveAspect: 0
  m_FillCenter: 1
  m_FillMethod: 4
  m_FillAmount: 1
  m_FillClockwise: 1
  m_FillOrigin: 0
--- !u!222 &535393239
CanvasRenderer:
  m_ObjectHideFlags: 0
  m_PrefabParentObject: {fileID: 22293618, guid: 0532cd678e71448ec9109b5c9db3dea5,
    type: 2}
  m_PrefabInternal: {fileID: 255985608}
  m_GameObject: {fileID: 535393236}
--- !u!1 &563413302
GameObject:
  m_ObjectHideFlags: 0
  m_PrefabParentObject: {fileID: 0}
  m_PrefabInternal: {fileID: 0}
  serializedVersion: 4
  m_Component:
  - 224: {fileID: 563413303}
  - 222: {fileID: 563413305}
  - 114: {fileID: 563413304}
  m_Layer: 5
  m_Name: Label
  m_TagString: Untagged
  m_Icon: {fileID: 0}
  m_NavMeshLayer: 0
  m_StaticEditorFlags: 0
  m_IsActive: 1
--- !u!224 &563413303
RectTransform:
  m_ObjectHideFlags: 0
  m_PrefabParentObject: {fileID: 0}
  m_PrefabInternal: {fileID: 0}
  m_GameObject: {fileID: 563413302}
  m_LocalRotation: {x: 0, y: 0, z: 0, w: 1}
  m_LocalPosition: {x: 0, y: 0, z: 0}
  m_LocalScale: {x: 1, y: 1, z: 1}
  m_Children: []
  m_Father: {fileID: 574461342}
  m_RootOrder: 1
  m_AnchorMin: {x: 0, y: 0}
  m_AnchorMax: {x: 1, y: 1}
  m_AnchoredPosition: {x: 9, y: -.5}
  m_SizeDelta: {x: -28, y: -3}
  m_Pivot: {x: .5, y: .5}
--- !u!114 &563413304
MonoBehaviour:
  m_ObjectHideFlags: 0
  m_PrefabParentObject: {fileID: 0}
  m_PrefabInternal: {fileID: 0}
  m_GameObject: {fileID: 563413302}
  m_Enabled: 1
  m_EditorHideFlags: 0
  m_Script: {fileID: 708705254, guid: f5f67c52d1564df4a8936ccd202a3bd8, type: 3}
  m_Name: 
  m_EditorClassIdentifier: 
  m_Material: {fileID: 0}
  m_Color: {r: .196078435, g: .196078435, b: .196078435, a: 1}
  m_FontData:
    m_Font: {fileID: 10102, guid: 0000000000000000e000000000000000, type: 0}
    m_FontSize: 14
    m_FontStyle: 0
    m_BestFit: 0
    m_MinSize: 10
    m_MaxSize: 40
    m_Alignment: 0
    m_RichText: 1
    m_HorizontalOverflow: 0
    m_VerticalOverflow: 0
    m_LineSpacing: 1
  m_Text: Cozmo Vision
--- !u!222 &563413305
CanvasRenderer:
  m_ObjectHideFlags: 0
  m_PrefabParentObject: {fileID: 0}
  m_PrefabInternal: {fileID: 0}
  m_GameObject: {fileID: 563413302}
--- !u!1 &571597075
GameObject:
  m_ObjectHideFlags: 0
  m_PrefabParentObject: {fileID: 0}
  m_PrefabInternal: {fileID: 0}
  serializedVersion: 4
  m_Component:
  - 224: {fileID: 571597076}
  - 222: {fileID: 571597079}
  - 114: {fileID: 571597078}
  - 114: {fileID: 571597077}
  m_Layer: 5
  m_Name: Button_Disconnect
  m_TagString: Untagged
  m_Icon: {fileID: 0}
  m_NavMeshLayer: 0
  m_StaticEditorFlags: 0
  m_IsActive: 1
--- !u!224 &571597076
RectTransform:
  m_ObjectHideFlags: 0
  m_PrefabParentObject: {fileID: 0}
  m_PrefabInternal: {fileID: 0}
  m_GameObject: {fileID: 571597075}
  m_LocalRotation: {x: 0, y: 0, z: 0, w: 1}
  m_LocalPosition: {x: 0, y: 0, z: 0}
  m_LocalScale: {x: 1, y: 1, z: 1}
  m_Children:
  - {fileID: 1629215272}
  m_Father: {fileID: 1162021347}
  m_RootOrder: 5
  m_AnchorMin: {x: 0, y: .920000017}
  m_AnchorMax: {x: .200000003, y: 1}
  m_AnchoredPosition: {x: 0, y: -4.57763672e-05}
  m_SizeDelta: {x: 0, y: -4.57763672e-05}
  m_Pivot: {x: .5, y: 1}
--- !u!114 &571597077
MonoBehaviour:
  m_ObjectHideFlags: 0
  m_PrefabParentObject: {fileID: 0}
  m_PrefabInternal: {fileID: 0}
  m_GameObject: {fileID: 571597075}
  m_Enabled: 1
  m_EditorHideFlags: 0
  m_Script: {fileID: 1392445389, guid: f5f67c52d1564df4a8936ccd202a3bd8, type: 3}
  m_Name: 
  m_EditorClassIdentifier: 
  m_Navigation:
    m_Mode: 3
    m_SelectOnUp: {fileID: 0}
    m_SelectOnDown: {fileID: 0}
    m_SelectOnLeft: {fileID: 0}
    m_SelectOnRight: {fileID: 0}
  m_Transition: 1
  m_Colors:
    m_NormalColor: {r: 1, g: 1, b: 1, a: 1}
    m_HighlightedColor: {r: .960784316, g: .960784316, b: .960784316, a: 1}
    m_PressedColor: {r: .784313738, g: .784313738, b: .784313738, a: 1}
    m_DisabledColor: {r: .784313738, g: .784313738, b: .784313738, a: .501960814}
    m_ColorMultiplier: 1
    m_FadeDuration: .100000001
  m_SpriteState:
    m_HighlightedSprite: {fileID: 0}
    m_PressedSprite: {fileID: 0}
    m_DisabledSprite: {fileID: 0}
  m_AnimationTriggers:
    m_NormalTrigger: Normal
    m_HighlightedTrigger: Highlighted
    m_PressedTrigger: Pressed
    m_DisabledTrigger: Disabled
  m_Interactable: 1
  m_TargetGraphic: {fileID: 571597078}
  m_OnClick:
    m_PersistentCalls:
      m_Calls:
      - m_Target: {fileID: 1783836853}
        m_MethodName: Exit
        m_Mode: 1
        m_Arguments:
          m_ObjectArgument: {fileID: 0}
          m_ObjectArgumentAssemblyTypeName: UnityEngine.Object, UnityEngine, Version=0.0.0.0,
            Culture=neutral, PublicKeyToken=null
          m_IntArgument: 0
          m_FloatArgument: 0
          m_StringArgument: 
          m_BoolArgument: 0
        m_CallState: 2
    m_TypeName: UnityEngine.UI.Button+ButtonClickedEvent, UnityEngine.UI, Version=1.0.0.0,
      Culture=neutral, PublicKeyToken=null
--- !u!114 &571597078
MonoBehaviour:
  m_ObjectHideFlags: 0
  m_PrefabParentObject: {fileID: 0}
  m_PrefabInternal: {fileID: 0}
  m_GameObject: {fileID: 571597075}
  m_Enabled: 1
  m_EditorHideFlags: 0
  m_Script: {fileID: -765806418, guid: f5f67c52d1564df4a8936ccd202a3bd8, type: 3}
  m_Name: 
  m_EditorClassIdentifier: 
  m_Material: {fileID: 0}
  m_Color: {r: .779411793, g: .779411793, b: .779411793, a: 1}
  m_Sprite: {fileID: 10905, guid: 0000000000000000f000000000000000, type: 0}
  m_Type: 1
  m_PreserveAspect: 0
  m_FillCenter: 1
  m_FillMethod: 4
  m_FillAmount: 1
  m_FillClockwise: 1
  m_FillOrigin: 0
--- !u!222 &571597079
CanvasRenderer:
  m_ObjectHideFlags: 0
  m_PrefabParentObject: {fileID: 0}
  m_PrefabInternal: {fileID: 0}
  m_GameObject: {fileID: 571597075}
--- !u!1 &574461341
GameObject:
  m_ObjectHideFlags: 0
  m_PrefabParentObject: {fileID: 0}
  m_PrefabInternal: {fileID: 0}
  serializedVersion: 4
  m_Component:
  - 224: {fileID: 574461342}
  - 114: {fileID: 574461343}
  m_Layer: 5
  m_Name: Toggle_CozmoVision
  m_TagString: Untagged
  m_Icon: {fileID: 0}
  m_NavMeshLayer: 0
  m_StaticEditorFlags: 0
  m_IsActive: 1
--- !u!224 &574461342
RectTransform:
  m_ObjectHideFlags: 0
  m_PrefabParentObject: {fileID: 0}
  m_PrefabInternal: {fileID: 0}
  m_GameObject: {fileID: 574461341}
  m_LocalRotation: {x: 0, y: 0, z: 0, w: 1}
  m_LocalPosition: {x: 0, y: 0, z: 0}
  m_LocalScale: {x: 1, y: 1, z: 1}
  m_Children:
  - {fileID: 716300942}
  - {fileID: 563413303}
  m_Father: {fileID: 361658246}
  m_RootOrder: 4
  m_AnchorMin: {x: .5, y: .5}
  m_AnchorMax: {x: .5, y: .5}
  m_AnchoredPosition: {x: 0, y: -100}
  m_SizeDelta: {x: 160, y: 20}
  m_Pivot: {x: .5, y: .5}
--- !u!114 &574461343
MonoBehaviour:
  m_ObjectHideFlags: 0
  m_PrefabParentObject: {fileID: 0}
  m_PrefabInternal: {fileID: 0}
  m_GameObject: {fileID: 574461341}
  m_Enabled: 1
  m_EditorHideFlags: 0
  m_Script: {fileID: 2109663825, guid: f5f67c52d1564df4a8936ccd202a3bd8, type: 3}
  m_Name: 
  m_EditorClassIdentifier: 
  m_Navigation:
    m_Mode: 3
    m_SelectOnUp: {fileID: 0}
    m_SelectOnDown: {fileID: 0}
    m_SelectOnLeft: {fileID: 0}
    m_SelectOnRight: {fileID: 0}
  m_Transition: 1
  m_Colors:
    m_NormalColor: {r: 1, g: 1, b: 1, a: 1}
    m_HighlightedColor: {r: .960784316, g: .960784316, b: .960784316, a: 1}
    m_PressedColor: {r: .784313738, g: .784313738, b: .784313738, a: 1}
    m_DisabledColor: {r: .784313738, g: .784313738, b: .784313738, a: .501960814}
    m_ColorMultiplier: 1
    m_FadeDuration: .100000001
  m_SpriteState:
    m_HighlightedSprite: {fileID: 0}
    m_PressedSprite: {fileID: 0}
    m_DisabledSprite: {fileID: 0}
  m_AnimationTriggers:
    m_NormalTrigger: Normal
    m_HighlightedTrigger: Highlighted
    m_PressedTrigger: Pressed
    m_DisabledTrigger: Disabled
  m_Interactable: 1
  m_TargetGraphic: {fileID: 716300943}
  toggleTransition: 1
  graphic: {fileID: 1225365816}
  m_Group: {fileID: 0}
  onValueChanged:
    m_PersistentCalls:
      m_Calls: []
    m_TypeName: UnityEngine.UI.Toggle+ToggleEvent, UnityEngine.UI, Version=1.0.0.0,
      Culture=neutral, PublicKeyToken=null
  m_IsOn: 0
--- !u!1 &582548775
GameObject:
  m_ObjectHideFlags: 0
  m_PrefabParentObject: {fileID: 161988, guid: 9a924a5d2daf04a2bb04eee747cf44cf, type: 2}
  m_PrefabInternal: {fileID: 2089496453}
  serializedVersion: 4
  m_Component:
  - 224: {fileID: 582548776}
  - 222: {fileID: 582548778}
  - 114: {fileID: 582548777}
  m_Layer: 5
  m_Name: Text
  m_TagString: Untagged
  m_Icon: {fileID: 0}
  m_NavMeshLayer: 0
  m_StaticEditorFlags: 0
  m_IsActive: 1
--- !u!224 &582548776
RectTransform:
  m_ObjectHideFlags: 0
  m_PrefabParentObject: {fileID: 22461988, guid: 9a924a5d2daf04a2bb04eee747cf44cf,
    type: 2}
  m_PrefabInternal: {fileID: 2089496453}
  m_GameObject: {fileID: 582548775}
  m_LocalRotation: {x: 0, y: 0, z: 0, w: 1}
  m_LocalPosition: {x: 0, y: 0, z: 0}
  m_LocalScale: {x: 1, y: 1, z: 1}
  m_Children: []
  m_Father: {fileID: 327411751}
  m_RootOrder: 0
  m_AnchorMin: {x: 0, y: 0}
  m_AnchorMax: {x: 1, y: 1}
  m_AnchoredPosition: {x: 0, y: 0}
  m_SizeDelta: {x: 0, y: 0}
  m_Pivot: {x: .5, y: .5}
--- !u!114 &582548777
MonoBehaviour:
  m_ObjectHideFlags: 0
  m_PrefabParentObject: {fileID: 11461962, guid: 9a924a5d2daf04a2bb04eee747cf44cf,
    type: 2}
  m_PrefabInternal: {fileID: 2089496453}
  m_GameObject: {fileID: 582548775}
  m_Enabled: 1
  m_EditorHideFlags: 0
  m_Script: {fileID: 708705254, guid: f5f67c52d1564df4a8936ccd202a3bd8, type: 3}
  m_Name: 
  m_EditorClassIdentifier: 
  m_Material: {fileID: 0}
  m_Color: {r: .196078435, g: .196078435, b: .196078435, a: 1}
  m_FontData:
    m_Font: {fileID: 10102, guid: 0000000000000000e000000000000000, type: 0}
    m_FontSize: 14
    m_FontStyle: 0
    m_BestFit: 0
    m_MinSize: 10
    m_MaxSize: 40
    m_Alignment: 4
    m_RichText: 1
    m_HorizontalOverflow: 0
    m_VerticalOverflow: 0
    m_LineSpacing: 1
  m_Text: Cancel
--- !u!222 &582548778
CanvasRenderer:
  m_ObjectHideFlags: 0
  m_PrefabParentObject: {fileID: 22261990, guid: 9a924a5d2daf04a2bb04eee747cf44cf,
    type: 2}
  m_PrefabInternal: {fileID: 2089496453}
  m_GameObject: {fileID: 582548775}
--- !u!1 &586656015
GameObject:
  m_ObjectHideFlags: 0
  m_PrefabParentObject: {fileID: 0}
  m_PrefabInternal: {fileID: 0}
  serializedVersion: 4
  m_Component:
  - 224: {fileID: 586656016}
  - 222: {fileID: 586656019}
  - 114: {fileID: 586656018}
  - 114: {fileID: 586656017}
  m_Layer: 5
  m_Name: BackButton
  m_TagString: Untagged
  m_Icon: {fileID: 0}
  m_NavMeshLayer: 0
  m_StaticEditorFlags: 0
  m_IsActive: 1
--- !u!224 &586656016
RectTransform:
  m_ObjectHideFlags: 0
  m_PrefabParentObject: {fileID: 0}
  m_PrefabInternal: {fileID: 0}
  m_GameObject: {fileID: 586656015}
  m_LocalRotation: {x: 0, y: 0, z: 0, w: 1}
  m_LocalPosition: {x: 0, y: 0, z: 0}
  m_LocalScale: {x: 1, y: 1, z: 1}
  m_Children:
  - {fileID: 1650925275}
  m_Father: {fileID: 860041785}
  m_RootOrder: 1
  m_AnchorMin: {x: .875, y: .949999988}
  m_AnchorMax: {x: 1, y: 1}
  m_AnchoredPosition: {x: 0, y: 0}
  m_SizeDelta: {x: 0, y: 0}
  m_Pivot: {x: .5, y: 1}
--- !u!114 &586656017
MonoBehaviour:
  m_ObjectHideFlags: 0
  m_PrefabParentObject: {fileID: 0}
  m_PrefabInternal: {fileID: 0}
  m_GameObject: {fileID: 586656015}
  m_Enabled: 1
  m_EditorHideFlags: 0
  m_Script: {fileID: 1392445389, guid: f5f67c52d1564df4a8936ccd202a3bd8, type: 3}
  m_Name: 
  m_EditorClassIdentifier: 
  m_Navigation:
    m_Mode: 3
    m_SelectOnUp: {fileID: 0}
    m_SelectOnDown: {fileID: 0}
    m_SelectOnLeft: {fileID: 0}
    m_SelectOnRight: {fileID: 0}
  m_Transition: 1
  m_Colors:
    m_NormalColor: {r: 1, g: 1, b: 1, a: 1}
    m_HighlightedColor: {r: .960784316, g: .960784316, b: .960784316, a: 1}
    m_PressedColor: {r: .784313738, g: .784313738, b: .784313738, a: 1}
    m_DisabledColor: {r: .784313738, g: .784313738, b: .784313738, a: .501960814}
    m_ColorMultiplier: 1
    m_FadeDuration: .100000001
  m_SpriteState:
    m_HighlightedSprite: {fileID: 0}
    m_PressedSprite: {fileID: 0}
    m_DisabledSprite: {fileID: 0}
  m_AnimationTriggers:
    m_NormalTrigger: Normal
    m_HighlightedTrigger: Highlighted
    m_PressedTrigger: Pressed
    m_DisabledTrigger: Disabled
  m_Interactable: 1
  m_TargetGraphic: {fileID: 586656018}
  m_OnClick:
    m_PersistentCalls:
      m_Calls:
      - m_Target: {fileID: 1783836853}
        m_MethodName: SetScreenIndex
        m_Mode: 3
        m_Arguments:
          m_ObjectArgument: {fileID: 0}
          m_ObjectArgumentAssemblyTypeName: UnityEngine.Object, UnityEngine, Version=0.0.0.0,
            Culture=neutral, PublicKeyToken=null
          m_IntArgument: 0
          m_FloatArgument: 0
          m_StringArgument: 
          m_BoolArgument: 0
        m_CallState: 2
    m_TypeName: UnityEngine.UI.Button+ButtonClickedEvent, UnityEngine.UI, Version=1.0.0.0,
      Culture=neutral, PublicKeyToken=null
--- !u!114 &586656018
MonoBehaviour:
  m_ObjectHideFlags: 0
  m_PrefabParentObject: {fileID: 0}
  m_PrefabInternal: {fileID: 0}
  m_GameObject: {fileID: 586656015}
  m_Enabled: 1
  m_EditorHideFlags: 0
  m_Script: {fileID: -765806418, guid: f5f67c52d1564df4a8936ccd202a3bd8, type: 3}
  m_Name: 
  m_EditorClassIdentifier: 
  m_Material: {fileID: 0}
  m_Color: {r: .779411793, g: .779411793, b: .779411793, a: 1}
  m_Sprite: {fileID: 10905, guid: 0000000000000000f000000000000000, type: 0}
  m_Type: 1
  m_PreserveAspect: 0
  m_FillCenter: 1
  m_FillMethod: 4
  m_FillAmount: 1
  m_FillClockwise: 1
  m_FillOrigin: 0
--- !u!222 &586656019
CanvasRenderer:
  m_ObjectHideFlags: 0
  m_PrefabParentObject: {fileID: 0}
  m_PrefabInternal: {fileID: 0}
  m_GameObject: {fileID: 586656015}
--- !u!1 &604841253
GameObject:
  m_ObjectHideFlags: 0
  m_PrefabParentObject: {fileID: 162032, guid: 9a924a5d2daf04a2bb04eee747cf44cf, type: 2}
  m_PrefabInternal: {fileID: 2089496453}
  serializedVersion: 4
  m_Component:
  - 224: {fileID: 604841254}
  - 222: {fileID: 604841259}
  - 114: {fileID: 604841257}
  - 114: {fileID: 604841258}
  - 114: {fileID: 604841255}
  - 120: {fileID: 604841256}
  m_Layer: 5
  m_Name: Bottom Left
  m_TagString: Untagged
  m_Icon: {fileID: 0}
  m_NavMeshLayer: 0
  m_StaticEditorFlags: 0
  m_IsActive: 0
--- !u!224 &604841254
RectTransform:
  m_ObjectHideFlags: 0
  m_PrefabParentObject: {fileID: 22462032, guid: 9a924a5d2daf04a2bb04eee747cf44cf,
    type: 2}
  m_PrefabInternal: {fileID: 2089496453}
  m_GameObject: {fileID: 604841253}
  m_LocalRotation: {x: 0, y: 0, z: 0, w: 1}
  m_LocalPosition: {x: 0, y: 0, z: 0}
  m_LocalScale: {x: 1, y: 1, z: 1}
  m_Children:
  - {fileID: 1976203006}
  m_Father: {fileID: 1687555685}
  m_RootOrder: 10
  m_AnchorMin: {x: 0, y: 0}
  m_AnchorMax: {x: 0, y: 0}
  m_AnchoredPosition: {x: 0, y: 0}
  m_SizeDelta: {x: 80, y: 30}
  m_Pivot: {x: 0, y: 0}
--- !u!114 &604841255
MonoBehaviour:
  m_ObjectHideFlags: 0
  m_PrefabParentObject: {fileID: 11462032, guid: 9a924a5d2daf04a2bb04eee747cf44cf,
    type: 2}
  m_PrefabInternal: {fileID: 2089496453}
  m_GameObject: {fileID: 604841253}
  m_Enabled: 1
  m_EditorHideFlags: 0
  m_Script: {fileID: 11500000, guid: 1e98463c8ec9b4342a745dd86c768e30, type: 3}
  m_Name: 
  m_EditorClassIdentifier: 
  image: {fileID: 604841257}
  text: {fileID: 1976203007}
  line: {fileID: 604841256}
--- !u!120 &604841256
LineRenderer:
  m_ObjectHideFlags: 0
  m_PrefabParentObject: {fileID: 12096376, guid: 9a924a5d2daf04a2bb04eee747cf44cf,
    type: 2}
  m_PrefabInternal: {fileID: 2089496453}
  m_GameObject: {fileID: 604841253}
  m_Enabled: 1
  m_CastShadows: 0
  m_ReceiveShadows: 0
  m_LightmapIndex: 255
  m_LightmapTilingOffset: {x: 1, y: 1, z: 0, w: 0}
  m_Materials:
  - {fileID: 0}
  m_SubsetIndices: 
  m_StaticBatchRoot: {fileID: 0}
  m_UseLightProbes: 0
  m_LightProbeAnchor: {fileID: 0}
  m_ScaleInLightmap: 1
  m_SortingLayerID: 0
  m_SortingOrder: 0
  m_Positions:
  - {x: 0, y: 0, z: 0}
  - {x: 0, y: 0, z: 0}
  m_Parameters:
    startWidth: 1
    endWidth: 1
    m_StartColor:
      serializedVersion: 2
      rgba: 4294967295
    m_EndColor:
      serializedVersion: 2
      rgba: 4294967295
  m_UseWorldSpace: 0
--- !u!114 &604841257
MonoBehaviour:
  m_ObjectHideFlags: 0
  m_PrefabParentObject: {fileID: 11462028, guid: 9a924a5d2daf04a2bb04eee747cf44cf,
    type: 2}
  m_PrefabInternal: {fileID: 2089496453}
  m_GameObject: {fileID: 604841253}
  m_Enabled: 1
  m_EditorHideFlags: 0
  m_Script: {fileID: -765806418, guid: f5f67c52d1564df4a8936ccd202a3bd8, type: 3}
  m_Name: 
  m_EditorClassIdentifier: 
  m_Material: {fileID: 0}
  m_Color: {r: 1, g: 1, b: 1, a: 1}
  m_Sprite: {fileID: 10905, guid: 0000000000000000f000000000000000, type: 0}
  m_Type: 1
  m_PreserveAspect: 0
  m_FillCenter: 1
  m_FillMethod: 4
  m_FillAmount: 1
  m_FillClockwise: 1
  m_FillOrigin: 0
--- !u!114 &604841258
MonoBehaviour:
  m_ObjectHideFlags: 0
  m_PrefabParentObject: {fileID: 11462030, guid: 9a924a5d2daf04a2bb04eee747cf44cf,
    type: 2}
  m_PrefabInternal: {fileID: 2089496453}
  m_GameObject: {fileID: 604841253}
  m_Enabled: 1
  m_EditorHideFlags: 0
  m_Script: {fileID: 1392445389, guid: f5f67c52d1564df4a8936ccd202a3bd8, type: 3}
  m_Name: 
  m_EditorClassIdentifier: 
  m_Navigation:
    m_Mode: 3
    m_SelectOnUp: {fileID: 0}
    m_SelectOnDown: {fileID: 0}
    m_SelectOnLeft: {fileID: 0}
    m_SelectOnRight: {fileID: 0}
  m_Transition: 1
  m_Colors:
    m_NormalColor: {r: 1, g: 1, b: 1, a: 1}
    m_HighlightedColor: {r: .960784316, g: .960784316, b: .960784316, a: 1}
    m_PressedColor: {r: .784313738, g: .784313738, b: .784313738, a: 1}
    m_DisabledColor: {r: .784313738, g: .784313738, b: .784313738, a: .501960814}
    m_ColorMultiplier: 1
    m_FadeDuration: .100000001
  m_SpriteState:
    m_HighlightedSprite: {fileID: 0}
    m_PressedSprite: {fileID: 0}
    m_DisabledSprite: {fileID: 0}
  m_AnimationTriggers:
    m_NormalTrigger: Normal
    m_HighlightedTrigger: Highlighted
    m_PressedTrigger: Pressed
    m_DisabledTrigger: Disabled
  m_Interactable: 1
  m_TargetGraphic: {fileID: 604841257}
  m_OnClick:
    m_PersistentCalls:
      m_Calls:
      - m_Target: {fileID: 604841255}
        m_MethodName: Selection
        m_Mode: 1
        m_Arguments:
          m_ObjectArgument: {fileID: 0}
          m_ObjectArgumentAssemblyTypeName: UnityEngine.Object, UnityEngine, Version=0.0.0.0,
            Culture=neutral, PublicKeyToken=null
          m_IntArgument: 0
          m_FloatArgument: 0
          m_StringArgument: 
          m_BoolArgument: 0
        m_CallState: 2
    m_TypeName: UnityEngine.UI.Button+ButtonClickedEvent, UnityEngine.UI, Version=1.0.0.0,
      Culture=neutral, PublicKeyToken=null
--- !u!222 &604841259
CanvasRenderer:
  m_ObjectHideFlags: 0
  m_PrefabParentObject: {fileID: 22262034, guid: 9a924a5d2daf04a2bb04eee747cf44cf,
    type: 2}
  m_PrefabInternal: {fileID: 2089496453}
  m_GameObject: {fileID: 604841253}
--- !u!1 &607338029
GameObject:
  m_ObjectHideFlags: 0
  m_PrefabParentObject: {fileID: 177826, guid: 0532cd678e71448ec9109b5c9db3dea5, type: 2}
  m_PrefabInternal: {fileID: 255985608}
  serializedVersion: 4
  m_Component:
  - 224: {fileID: 607338030}
  - 222: {fileID: 607338032}
  - 114: {fileID: 607338031}
  m_Layer: 5
  m_Name: deadZone
  m_TagString: Untagged
  m_Icon: {fileID: 0}
  m_NavMeshLayer: 0
  m_StaticEditorFlags: 0
  m_IsActive: 1
--- !u!224 &607338030
RectTransform:
  m_ObjectHideFlags: 0
  m_PrefabParentObject: {fileID: 22477826, guid: 0532cd678e71448ec9109b5c9db3dea5,
    type: 2}
  m_PrefabInternal: {fileID: 255985608}
  m_GameObject: {fileID: 607338029}
  m_LocalRotation: {x: 0, y: 0, z: 0, w: 1}
  m_LocalPosition: {x: 0, y: 0, z: 0}
  m_LocalScale: {x: 1, y: 1, z: 1}
  m_Children: []
  m_Father: {fileID: 267258274}
  m_RootOrder: 1
  m_AnchorMin: {x: .5, y: .5}
  m_AnchorMax: {x: .5, y: .5}
  m_AnchoredPosition: {x: 0, y: 0}
  m_SizeDelta: {x: 36.7999992, y: 13.8000002}
  m_Pivot: {x: .5, y: .5}
--- !u!114 &607338031
MonoBehaviour:
  m_ObjectHideFlags: 0
  m_PrefabParentObject: {fileID: 11477826, guid: 0532cd678e71448ec9109b5c9db3dea5,
    type: 2}
  m_PrefabInternal: {fileID: 255985608}
  m_GameObject: {fileID: 607338029}
  m_Enabled: 1
  m_EditorHideFlags: 0
  m_Script: {fileID: -765806418, guid: f5f67c52d1564df4a8936ccd202a3bd8, type: 3}
  m_Name: 
  m_EditorClassIdentifier: 
  m_Material: {fileID: 0}
  m_Color: {r: 1, g: 1, b: 1, a: .0941176489}
  m_Sprite: {fileID: 0}
  m_Type: 0
  m_PreserveAspect: 0
  m_FillCenter: 1
  m_FillMethod: 4
  m_FillAmount: 1
  m_FillClockwise: 1
  m_FillOrigin: 0
--- !u!222 &607338032
CanvasRenderer:
  m_ObjectHideFlags: 0
  m_PrefabParentObject: {fileID: 22277826, guid: 0532cd678e71448ec9109b5c9db3dea5,
    type: 2}
  m_PrefabInternal: {fileID: 255985608}
  m_GameObject: {fileID: 607338029}
--- !u!1 &607660355
GameObject:
  m_ObjectHideFlags: 0
  m_PrefabParentObject: {fileID: 0}
  m_PrefabInternal: {fileID: 0}
  serializedVersion: 4
  m_Component:
  - 224: {fileID: 607660356}
  - 222: {fileID: 607660358}
  - 114: {fileID: 607660357}
  m_Layer: 5
  m_Name: Label
  m_TagString: Untagged
  m_Icon: {fileID: 0}
  m_NavMeshLayer: 0
  m_StaticEditorFlags: 0
  m_IsActive: 1
--- !u!224 &607660356
RectTransform:
  m_ObjectHideFlags: 0
  m_PrefabParentObject: {fileID: 0}
  m_PrefabInternal: {fileID: 0}
  m_GameObject: {fileID: 607660355}
  m_LocalRotation: {x: 0, y: 0, z: 0, w: 1}
  m_LocalPosition: {x: 0, y: 0, z: 0}
  m_LocalScale: {x: 1, y: 1, z: 1}
  m_Children: []
  m_Father: {fileID: 1846265091}
  m_RootOrder: 1
  m_AnchorMin: {x: .200000003, y: 0}
  m_AnchorMax: {x: 1, y: 1}
  m_AnchoredPosition: {x: 0, y: 0}
  m_SizeDelta: {x: 0, y: 0}
  m_Pivot: {x: .5, y: .5}
--- !u!114 &607660357
MonoBehaviour:
  m_ObjectHideFlags: 0
  m_PrefabParentObject: {fileID: 0}
  m_PrefabInternal: {fileID: 0}
  m_GameObject: {fileID: 607660355}
  m_Enabled: 1
  m_EditorHideFlags: 0
  m_Script: {fileID: 708705254, guid: f5f67c52d1564df4a8936ccd202a3bd8, type: 3}
  m_Name: 
  m_EditorClassIdentifier: 
  m_Material: {fileID: 0}
  m_Color: {r: .745098054, g: .745098054, b: .745098054, a: 1}
  m_FontData:
    m_Font: {fileID: 10102, guid: 0000000000000000e000000000000000, type: 0}
    m_FontSize: 14
    m_FontStyle: 0
    m_BestFit: 1
    m_MinSize: 6
    m_MaxSize: 100
    m_Alignment: 3
    m_RichText: 1
    m_HorizontalOverflow: 0
    m_VerticalOverflow: 0
    m_LineSpacing: 1
  m_Text: reverse like a car
--- !u!222 &607660358
CanvasRenderer:
  m_ObjectHideFlags: 0
  m_PrefabParentObject: {fileID: 0}
  m_PrefabInternal: {fileID: 0}
  m_GameObject: {fileID: 607660355}
--- !u!1 &613102072
GameObject:
  m_ObjectHideFlags: 0
  m_PrefabParentObject: {fileID: 155430, guid: 0532cd678e71448ec9109b5c9db3dea5, type: 2}
  m_PrefabInternal: {fileID: 790026600}
  serializedVersion: 4
  m_Component:
  - 224: {fileID: 613102073}
  - 222: {fileID: 613102075}
  - 114: {fileID: 613102074}
  m_Layer: 5
  m_Name: downBG
  m_TagString: Untagged
  m_Icon: {fileID: 0}
  m_NavMeshLayer: 0
  m_StaticEditorFlags: 0
  m_IsActive: 0
--- !u!224 &613102073
RectTransform:
  m_ObjectHideFlags: 0
  m_PrefabParentObject: {fileID: 22455430, guid: 0532cd678e71448ec9109b5c9db3dea5,
    type: 2}
  m_PrefabInternal: {fileID: 790026600}
  m_GameObject: {fileID: 613102072}
  m_LocalRotation: {x: 0, y: 0, z: 0, w: 1}
  m_LocalPosition: {x: 0, y: 0, z: 0}
  m_LocalScale: {x: 1, y: 1, z: 1}
  m_Children: []
  m_Father: {fileID: 1977105114}
  m_RootOrder: 6
  m_AnchorMin: {x: 0, y: 0}
  m_AnchorMax: {x: 1, y: .5}
  m_AnchoredPosition: {x: 0, y: 0}
  m_SizeDelta: {x: 2.38418579e-07, y: 0}
  m_Pivot: {x: .5, y: .5}
--- !u!114 &613102074
MonoBehaviour:
  m_ObjectHideFlags: 0
  m_PrefabParentObject: {fileID: 11455428, guid: 0532cd678e71448ec9109b5c9db3dea5,
    type: 2}
  m_PrefabInternal: {fileID: 790026600}
  m_GameObject: {fileID: 613102072}
  m_Enabled: 1
  m_EditorHideFlags: 0
  m_Script: {fileID: -765806418, guid: f5f67c52d1564df4a8936ccd202a3bd8, type: 3}
  m_Name: 
  m_EditorClassIdentifier: 
  m_Material: {fileID: 0}
  m_Color: {r: 1, g: 1, b: 1, a: 1}
  m_Sprite: {fileID: 0}
  m_Type: 0
  m_PreserveAspect: 0
  m_FillCenter: 1
  m_FillMethod: 4
  m_FillAmount: 1
  m_FillClockwise: 1
  m_FillOrigin: 0
--- !u!222 &613102075
CanvasRenderer:
  m_ObjectHideFlags: 0
  m_PrefabParentObject: {fileID: 22255430, guid: 0532cd678e71448ec9109b5c9db3dea5,
    type: 2}
  m_PrefabInternal: {fileID: 790026600}
  m_GameObject: {fileID: 613102072}
--- !u!1 &620558912
GameObject:
  m_ObjectHideFlags: 0
  m_PrefabParentObject: {fileID: 162012, guid: 9a924a5d2daf04a2bb04eee747cf44cf, type: 2}
  m_PrefabInternal: {fileID: 2089496453}
  serializedVersion: 4
  m_Component:
  - 224: {fileID: 620558913}
  - 222: {fileID: 620558915}
  - 114: {fileID: 620558914}
  m_Layer: 5
  m_Name: Selection Text
  m_TagString: Untagged
  m_Icon: {fileID: 0}
  m_NavMeshLayer: 0
  m_StaticEditorFlags: 0
  m_IsActive: 1
--- !u!224 &620558913
RectTransform:
  m_ObjectHideFlags: 0
  m_PrefabParentObject: {fileID: 22462012, guid: 9a924a5d2daf04a2bb04eee747cf44cf,
    type: 2}
  m_PrefabInternal: {fileID: 2089496453}
  m_GameObject: {fileID: 620558912}
  m_LocalRotation: {x: 0, y: 0, z: 0, w: 1}
  m_LocalPosition: {x: 0, y: 0, z: 0}
  m_LocalScale: {x: 1, y: 1, z: 1}
  m_Children: []
  m_Father: {fileID: 43067167}
  m_RootOrder: 0
  m_AnchorMin: {x: 0, y: 0}
  m_AnchorMax: {x: 1, y: 1}
  m_AnchoredPosition: {x: 0, y: 0}
  m_SizeDelta: {x: 0, y: 0}
  m_Pivot: {x: .5, y: .5}
--- !u!114 &620558914
MonoBehaviour:
  m_ObjectHideFlags: 0
  m_PrefabParentObject: {fileID: 11461994, guid: 9a924a5d2daf04a2bb04eee747cf44cf,
    type: 2}
  m_PrefabInternal: {fileID: 2089496453}
  m_GameObject: {fileID: 620558912}
  m_Enabled: 1
  m_EditorHideFlags: 0
  m_Script: {fileID: 708705254, guid: f5f67c52d1564df4a8936ccd202a3bd8, type: 3}
  m_Name: 
  m_EditorClassIdentifier: 
  m_Material: {fileID: 0}
  m_Color: {r: .196078435, g: .196078435, b: .196078435, a: 1}
  m_FontData:
    m_Font: {fileID: 10102, guid: 0000000000000000e000000000000000, type: 0}
    m_FontSize: 14
    m_FontStyle: 0
    m_BestFit: 0
    m_MinSize: 10
    m_MaxSize: 40
    m_Alignment: 4
    m_RichText: 1
    m_HorizontalOverflow: 0
    m_VerticalOverflow: 0
    m_LineSpacing: 1
  m_Text: Select
--- !u!222 &620558915
CanvasRenderer:
  m_ObjectHideFlags: 0
  m_PrefabParentObject: {fileID: 22262014, guid: 9a924a5d2daf04a2bb04eee747cf44cf,
    type: 2}
  m_PrefabInternal: {fileID: 2089496453}
  m_GameObject: {fileID: 620558912}
--- !u!1 &647298752
GameObject:
  m_ObjectHideFlags: 0
  m_PrefabParentObject: {fileID: 159186, guid: 33158a746493d457a8fd0a4f2714901d, type: 2}
  m_PrefabInternal: {fileID: 135738040}
  serializedVersion: 4
  m_Component:
  - 224: {fileID: 647298753}
  - 222: {fileID: 647298755}
  - 114: {fileID: 647298754}
  m_Layer: 5
  m_Name: Image
  m_TagString: Untagged
  m_Icon: {fileID: 0}
  m_NavMeshLayer: 0
  m_StaticEditorFlags: 0
  m_IsActive: 1
--- !u!224 &647298753
RectTransform:
  m_ObjectHideFlags: 0
  m_PrefabParentObject: {fileID: 22459186, guid: 33158a746493d457a8fd0a4f2714901d,
    type: 2}
  m_PrefabInternal: {fileID: 135738040}
  m_GameObject: {fileID: 647298752}
  m_LocalRotation: {x: 0, y: 0, z: 0, w: 1}
  m_LocalPosition: {x: 0, y: 0, z: 0}
  m_LocalScale: {x: 1, y: 1, z: 1}
  m_Children: []
  m_Father: {fileID: 29679968}
  m_RootOrder: 7
  m_AnchorMin: {x: 0, y: 0}
  m_AnchorMax: {x: 1, y: 1}
  m_AnchoredPosition: {x: 0, y: 0}
  m_SizeDelta: {x: 20, y: 20}
  m_Pivot: {x: .5, y: .5}
--- !u!114 &647298754
MonoBehaviour:
  m_ObjectHideFlags: 0
  m_PrefabParentObject: {fileID: 11459186, guid: 33158a746493d457a8fd0a4f2714901d,
    type: 2}
  m_PrefabInternal: {fileID: 135738040}
  m_GameObject: {fileID: 647298752}
  m_Enabled: 1
  m_EditorHideFlags: 0
  m_Script: {fileID: -765806418, guid: f5f67c52d1564df4a8936ccd202a3bd8, type: 3}
  m_Name: 
  m_EditorClassIdentifier: 
  m_Material: {fileID: 0}
  m_Color: {r: 0, g: 0, b: 0, a: .0941176489}
  m_Sprite: {fileID: 0}
  m_Type: 0
  m_PreserveAspect: 0
  m_FillCenter: 1
  m_FillMethod: 4
  m_FillAmount: 1
  m_FillClockwise: 1
  m_FillOrigin: 0
--- !u!222 &647298755
CanvasRenderer:
  m_ObjectHideFlags: 0
  m_PrefabParentObject: {fileID: 22259186, guid: 33158a746493d457a8fd0a4f2714901d,
    type: 2}
  m_PrefabInternal: {fileID: 135738040}
  m_GameObject: {fileID: 647298752}
--- !u!1 &654209774
GameObject:
  m_ObjectHideFlags: 0
  m_PrefabParentObject: {fileID: 0}
  m_PrefabInternal: {fileID: 0}
  serializedVersion: 4
  m_Component:
  - 224: {fileID: 654209775}
  - 222: {fileID: 654209778}
  - 114: {fileID: 654209777}
  - 114: {fileID: 654209776}
  m_Layer: 5
  m_Name: BackButton
  m_TagString: Untagged
  m_Icon: {fileID: 0}
  m_NavMeshLayer: 0
  m_StaticEditorFlags: 0
  m_IsActive: 1
--- !u!224 &654209775
RectTransform:
  m_ObjectHideFlags: 0
  m_PrefabParentObject: {fileID: 0}
  m_PrefabInternal: {fileID: 0}
  m_GameObject: {fileID: 654209774}
  m_LocalRotation: {x: 0, y: 0, z: 0, w: 1}
  m_LocalPosition: {x: 0, y: 0, z: 0}
  m_LocalScale: {x: 1, y: 1, z: 1}
  m_Children:
  - {fileID: 1488321504}
  m_Father: {fileID: 18556363}
  m_RootOrder: 1
  m_AnchorMin: {x: .875, y: .949999988}
  m_AnchorMax: {x: 1, y: 1}
  m_AnchoredPosition: {x: 0, y: 0}
  m_SizeDelta: {x: 0, y: 0}
  m_Pivot: {x: .5, y: 1}
--- !u!114 &654209776
MonoBehaviour:
  m_ObjectHideFlags: 0
  m_PrefabParentObject: {fileID: 0}
  m_PrefabInternal: {fileID: 0}
  m_GameObject: {fileID: 654209774}
  m_Enabled: 1
  m_EditorHideFlags: 0
  m_Script: {fileID: 1392445389, guid: f5f67c52d1564df4a8936ccd202a3bd8, type: 3}
  m_Name: 
  m_EditorClassIdentifier: 
  m_Navigation:
    m_Mode: 3
    m_SelectOnUp: {fileID: 0}
    m_SelectOnDown: {fileID: 0}
    m_SelectOnLeft: {fileID: 0}
    m_SelectOnRight: {fileID: 0}
  m_Transition: 1
  m_Colors:
    m_NormalColor: {r: 1, g: 1, b: 1, a: 1}
    m_HighlightedColor: {r: .960784316, g: .960784316, b: .960784316, a: 1}
    m_PressedColor: {r: .784313738, g: .784313738, b: .784313738, a: 1}
    m_DisabledColor: {r: .784313738, g: .784313738, b: .784313738, a: .501960814}
    m_ColorMultiplier: 1
    m_FadeDuration: .100000001
  m_SpriteState:
    m_HighlightedSprite: {fileID: 0}
    m_PressedSprite: {fileID: 0}
    m_DisabledSprite: {fileID: 0}
  m_AnimationTriggers:
    m_NormalTrigger: Normal
    m_HighlightedTrigger: Highlighted
    m_PressedTrigger: Pressed
    m_DisabledTrigger: Disabled
  m_Interactable: 1
  m_TargetGraphic: {fileID: 654209777}
  m_OnClick:
    m_PersistentCalls:
      m_Calls:
      - m_Target: {fileID: 1783836853}
        m_MethodName: SetScreenIndex
        m_Mode: 3
        m_Arguments:
          m_ObjectArgument: {fileID: 0}
          m_ObjectArgumentAssemblyTypeName: UnityEngine.Object, UnityEngine, Version=0.0.0.0,
            Culture=neutral, PublicKeyToken=null
          m_IntArgument: 0
          m_FloatArgument: 0
          m_StringArgument: 
          m_BoolArgument: 0
        m_CallState: 2
    m_TypeName: UnityEngine.UI.Button+ButtonClickedEvent, UnityEngine.UI, Version=1.0.0.0,
      Culture=neutral, PublicKeyToken=null
--- !u!114 &654209777
MonoBehaviour:
  m_ObjectHideFlags: 0
  m_PrefabParentObject: {fileID: 0}
  m_PrefabInternal: {fileID: 0}
  m_GameObject: {fileID: 654209774}
  m_Enabled: 1
  m_EditorHideFlags: 0
  m_Script: {fileID: -765806418, guid: f5f67c52d1564df4a8936ccd202a3bd8, type: 3}
  m_Name: 
  m_EditorClassIdentifier: 
  m_Material: {fileID: 0}
  m_Color: {r: .779411793, g: .779411793, b: .779411793, a: 1}
  m_Sprite: {fileID: 10905, guid: 0000000000000000f000000000000000, type: 0}
  m_Type: 1
  m_PreserveAspect: 0
  m_FillCenter: 1
  m_FillMethod: 4
  m_FillAmount: 1
  m_FillClockwise: 1
  m_FillOrigin: 0
--- !u!222 &654209778
CanvasRenderer:
  m_ObjectHideFlags: 0
  m_PrefabParentObject: {fileID: 0}
  m_PrefabInternal: {fileID: 0}
  m_GameObject: {fileID: 654209774}
--- !u!1 &660645591
GameObject:
  m_ObjectHideFlags: 0
  m_PrefabParentObject: {fileID: 173930, guid: 0532cd678e71448ec9109b5c9db3dea5, type: 2}
  m_PrefabInternal: {fileID: 255985608}
  serializedVersion: 4
  m_Component:
  - 224: {fileID: 660645592}
  - 222: {fileID: 660645594}
  - 114: {fileID: 660645593}
  m_Layer: 5
  m_Name: Text
  m_TagString: Untagged
  m_Icon: {fileID: 0}
  m_NavMeshLayer: 0
  m_StaticEditorFlags: 0
  m_IsActive: 1
--- !u!224 &660645592
RectTransform:
  m_ObjectHideFlags: 0
  m_PrefabParentObject: {fileID: 22473930, guid: 0532cd678e71448ec9109b5c9db3dea5,
    type: 2}
  m_PrefabInternal: {fileID: 255985608}
  m_GameObject: {fileID: 660645591}
  m_LocalRotation: {x: 0, y: 0, z: 0, w: 1}
  m_LocalPosition: {x: 0, y: 0, z: 0}
  m_LocalScale: {x: 1, y: 1, z: 1}
  m_Children: []
  m_Father: {fileID: 895829102}
  m_RootOrder: 0
  m_AnchorMin: {x: .100000001, y: .899999976}
  m_AnchorMax: {x: .899999976, y: .980000019}
  m_AnchoredPosition: {x: 0, y: 0}
  m_SizeDelta: {x: 0, y: 0}
  m_Pivot: {x: .5, y: .5}
--- !u!114 &660645593
MonoBehaviour:
  m_ObjectHideFlags: 0
  m_PrefabParentObject: {fileID: 11473930, guid: 0532cd678e71448ec9109b5c9db3dea5,
    type: 2}
  m_PrefabInternal: {fileID: 255985608}
  m_GameObject: {fileID: 660645591}
  m_Enabled: 1
  m_EditorHideFlags: 0
  m_Script: {fileID: 708705254, guid: f5f67c52d1564df4a8936ccd202a3bd8, type: 3}
  m_Name: 
  m_EditorClassIdentifier: 
  m_Material: {fileID: 0}
  m_Color: {r: .427450985, g: .427450985, b: .427450985, a: 1}
  m_FontData:
    m_Font: {fileID: 10102, guid: 0000000000000000e000000000000000, type: 0}
    m_FontSize: 14
    m_FontStyle: 0
    m_BestFit: 1
    m_MinSize: 6
    m_MaxSize: 40
    m_Alignment: 1
    m_RichText: 1
    m_HorizontalOverflow: 0
    m_VerticalOverflow: 0
    m_LineSpacing: 1
  m_Text: drag up to drive forwards.
--- !u!222 &660645594
CanvasRenderer:
  m_ObjectHideFlags: 0
  m_PrefabParentObject: {fileID: 22273930, guid: 0532cd678e71448ec9109b5c9db3dea5,
    type: 2}
  m_PrefabInternal: {fileID: 255985608}
  m_GameObject: {fileID: 660645591}
--- !u!1 &666943484
GameObject:
  m_ObjectHideFlags: 0
  m_PrefabParentObject: {fileID: 193166, guid: 0532cd678e71448ec9109b5c9db3dea5, type: 2}
  m_PrefabInternal: {fileID: 790026600}
  serializedVersion: 4
  m_Component:
  - 224: {fileID: 666943485}
  m_Layer: 5
  m_Name: stick
  m_TagString: Untagged
  m_Icon: {fileID: 0}
  m_NavMeshLayer: 0
  m_StaticEditorFlags: 0
  m_IsActive: 1
--- !u!224 &666943485
RectTransform:
  m_ObjectHideFlags: 0
  m_PrefabParentObject: {fileID: 22493166, guid: 0532cd678e71448ec9109b5c9db3dea5,
    type: 2}
  m_PrefabInternal: {fileID: 790026600}
  m_GameObject: {fileID: 666943484}
  m_LocalRotation: {x: 0, y: 0, z: 0, w: 1}
  m_LocalPosition: {x: 0, y: 0, z: 0}
  m_LocalScale: {x: 1, y: 1, z: 1}
  m_Children:
  - {fileID: 204015101}
  - {fileID: 406736043}
  m_Father: {fileID: 1977105114}
  m_RootOrder: 7
  m_AnchorMin: {x: .5, y: .5}
  m_AnchorMax: {x: .5, y: .5}
  m_AnchoredPosition: {x: 2.28881836e-05, y: -1.52587891e-05}
  m_SizeDelta: {x: 36.7999992, y: 36.7999992}
  m_Pivot: {x: .500000119, y: .5}
--- !u!1 &674829642
GameObject:
  m_ObjectHideFlags: 0
  m_PrefabParentObject: {fileID: 162032, guid: 9a924a5d2daf04a2bb04eee747cf44cf, type: 2}
  m_PrefabInternal: {fileID: 94751226}
  serializedVersion: 4
  m_Component:
  - 224: {fileID: 674829648}
  - 222: {fileID: 674829647}
  - 114: {fileID: 674829646}
  - 114: {fileID: 674829645}
  - 114: {fileID: 674829644}
  - 120: {fileID: 674829643}
  m_Layer: 5
  m_Name: Bottom Left
  m_TagString: Untagged
  m_Icon: {fileID: 0}
  m_NavMeshLayer: 0
  m_StaticEditorFlags: 0
  m_IsActive: 0
--- !u!120 &674829643
LineRenderer:
  m_ObjectHideFlags: 0
  m_PrefabParentObject: {fileID: 12096376, guid: 9a924a5d2daf04a2bb04eee747cf44cf,
    type: 2}
  m_PrefabInternal: {fileID: 94751226}
  m_GameObject: {fileID: 674829642}
  m_Enabled: 1
  m_CastShadows: 0
  m_ReceiveShadows: 0
  m_LightmapIndex: 255
  m_LightmapTilingOffset: {x: 1, y: 1, z: 0, w: 0}
  m_Materials:
  - {fileID: 0}
  m_SubsetIndices: 
  m_StaticBatchRoot: {fileID: 0}
  m_UseLightProbes: 0
  m_LightProbeAnchor: {fileID: 0}
  m_ScaleInLightmap: 1
  m_SortingLayerID: 0
  m_SortingOrder: 0
  m_Positions:
  - {x: 0, y: 0, z: 0}
  - {x: 0, y: 0, z: 1}
  m_Parameters:
    startWidth: 1
    endWidth: 1
    m_StartColor:
      serializedVersion: 2
      rgba: 4294967295
    m_EndColor:
      serializedVersion: 2
      rgba: 4294967295
  m_UseWorldSpace: 1
--- !u!114 &674829644
MonoBehaviour:
  m_ObjectHideFlags: 0
  m_PrefabParentObject: {fileID: 11462032, guid: 9a924a5d2daf04a2bb04eee747cf44cf,
    type: 2}
  m_PrefabInternal: {fileID: 94751226}
  m_GameObject: {fileID: 674829642}
  m_Enabled: 1
  m_EditorHideFlags: 0
  m_Script: {fileID: 11500000, guid: 1e98463c8ec9b4342a745dd86c768e30, type: 3}
  m_Name: 
  m_EditorClassIdentifier: 
  image: {fileID: 674829646}
  text: {fileID: 1257338502}
  line: {fileID: 674829643}
--- !u!114 &674829645
MonoBehaviour:
  m_ObjectHideFlags: 0
  m_PrefabParentObject: {fileID: 11462030, guid: 9a924a5d2daf04a2bb04eee747cf44cf,
    type: 2}
  m_PrefabInternal: {fileID: 94751226}
  m_GameObject: {fileID: 674829642}
  m_Enabled: 1
  m_EditorHideFlags: 0
  m_Script: {fileID: 1392445389, guid: f5f67c52d1564df4a8936ccd202a3bd8, type: 3}
  m_Name: 
  m_EditorClassIdentifier: 
  m_Navigation:
    m_Mode: 3
    m_SelectOnUp: {fileID: 0}
    m_SelectOnDown: {fileID: 0}
    m_SelectOnLeft: {fileID: 0}
    m_SelectOnRight: {fileID: 0}
  m_Transition: 1
  m_Colors:
    m_NormalColor: {r: 1, g: 1, b: 1, a: 1}
    m_HighlightedColor: {r: .960784316, g: .960784316, b: .960784316, a: 1}
    m_PressedColor: {r: .784313738, g: .784313738, b: .784313738, a: 1}
    m_DisabledColor: {r: .784313738, g: .784313738, b: .784313738, a: .501960814}
    m_ColorMultiplier: 1
    m_FadeDuration: .100000001
  m_SpriteState:
    m_HighlightedSprite: {fileID: 0}
    m_PressedSprite: {fileID: 0}
    m_DisabledSprite: {fileID: 0}
  m_AnimationTriggers:
    m_NormalTrigger: Normal
    m_HighlightedTrigger: Highlighted
    m_PressedTrigger: Pressed
    m_DisabledTrigger: Disabled
  m_Interactable: 1
  m_TargetGraphic: {fileID: 674829646}
  m_OnClick:
    m_PersistentCalls:
      m_Calls:
      - m_Target: {fileID: 674829644}
        m_MethodName: Selection
        m_Mode: 1
        m_Arguments:
          m_ObjectArgument: {fileID: 0}
          m_ObjectArgumentAssemblyTypeName: UnityEngine.Object, UnityEngine, Version=0.0.0.0,
            Culture=neutral, PublicKeyToken=null
          m_IntArgument: 0
          m_FloatArgument: 0
          m_StringArgument: 
          m_BoolArgument: 0
        m_CallState: 2
    m_TypeName: UnityEngine.UI.Button+ButtonClickedEvent, UnityEngine.UI, Version=1.0.0.0,
      Culture=neutral, PublicKeyToken=null
--- !u!114 &674829646
MonoBehaviour:
  m_ObjectHideFlags: 0
  m_PrefabParentObject: {fileID: 11462028, guid: 9a924a5d2daf04a2bb04eee747cf44cf,
    type: 2}
  m_PrefabInternal: {fileID: 94751226}
  m_GameObject: {fileID: 674829642}
  m_Enabled: 1
  m_EditorHideFlags: 0
  m_Script: {fileID: -765806418, guid: f5f67c52d1564df4a8936ccd202a3bd8, type: 3}
  m_Name: 
  m_EditorClassIdentifier: 
  m_Material: {fileID: 0}
  m_Color: {r: 1, g: 1, b: 1, a: 1}
  m_Sprite: {fileID: 10905, guid: 0000000000000000f000000000000000, type: 0}
  m_Type: 1
  m_PreserveAspect: 0
  m_FillCenter: 1
  m_FillMethod: 4
  m_FillAmount: 1
  m_FillClockwise: 1
  m_FillOrigin: 0
--- !u!222 &674829647
CanvasRenderer:
  m_ObjectHideFlags: 0
  m_PrefabParentObject: {fileID: 22262034, guid: 9a924a5d2daf04a2bb04eee747cf44cf,
    type: 2}
  m_PrefabInternal: {fileID: 94751226}
  m_GameObject: {fileID: 674829642}
--- !u!224 &674829648
RectTransform:
  m_ObjectHideFlags: 0
  m_PrefabParentObject: {fileID: 22462032, guid: 9a924a5d2daf04a2bb04eee747cf44cf,
    type: 2}
  m_PrefabInternal: {fileID: 94751226}
  m_GameObject: {fileID: 674829642}
  m_LocalRotation: {x: 0, y: 0, z: 0, w: 1}
  m_LocalPosition: {x: 0, y: 0, z: 0}
  m_LocalScale: {x: 1, y: 1, z: 1}
  m_Children:
  - {fileID: 1257338503}
  m_Father: {fileID: 1418900210}
  m_RootOrder: 10
  m_AnchorMin: {x: 0, y: 0}
  m_AnchorMax: {x: 0, y: 0}
  m_AnchoredPosition: {x: 0, y: 0}
  m_SizeDelta: {x: 80, y: 30}
  m_Pivot: {x: 0, y: 0}
--- !u!1 &678943809
GameObject:
  m_ObjectHideFlags: 0
  m_PrefabParentObject: {fileID: 126390, guid: 0532cd678e71448ec9109b5c9db3dea5, type: 2}
  m_PrefabInternal: {fileID: 790026600}
  serializedVersion: 4
  m_Component:
  - 224: {fileID: 678943810}
  - 222: {fileID: 678943812}
  - 114: {fileID: 678943811}
  m_Layer: 5
  m_Name: capTop
  m_TagString: Untagged
  m_Icon: {fileID: 0}
  m_NavMeshLayer: 0
  m_StaticEditorFlags: 0
  m_IsActive: 1
--- !u!224 &678943810
RectTransform:
  m_ObjectHideFlags: 0
  m_PrefabParentObject: {fileID: 22426390, guid: 0532cd678e71448ec9109b5c9db3dea5,
    type: 2}
  m_PrefabInternal: {fileID: 790026600}
  m_GameObject: {fileID: 678943809}
  m_LocalRotation: {x: 0, y: 0, z: 0, w: 1}
  m_LocalPosition: {x: 0, y: 0, z: 0}
  m_LocalScale: {x: 1, y: 1, z: 1}
  m_Children: []
  m_Father: {fileID: 1977105114}
  m_RootOrder: 2
  m_AnchorMin: {x: .5, y: .5}
  m_AnchorMax: {x: .5, y: .5}
  m_AnchoredPosition: {x: 0, y: 69}
  m_SizeDelta: {x: 36.7999992, y: 36.7999992}
  m_Pivot: {x: .5, y: .5}
--- !u!114 &678943811
MonoBehaviour:
  m_ObjectHideFlags: 0
  m_PrefabParentObject: {fileID: 11426390, guid: 0532cd678e71448ec9109b5c9db3dea5,
    type: 2}
  m_PrefabInternal: {fileID: 790026600}
  m_GameObject: {fileID: 678943809}
  m_Enabled: 1
  m_EditorHideFlags: 0
  m_Script: {fileID: -765806418, guid: f5f67c52d1564df4a8936ccd202a3bd8, type: 3}
  m_Name: 
  m_EditorClassIdentifier: 
  m_Material: {fileID: 0}
  m_Color: {r: 1, g: 1, b: 1, a: .294117659}
  m_Sprite: {fileID: 21300000, guid: 7e80af41d3e474b2e8ce8f40952e798e, type: 3}
  m_Type: 0
  m_PreserveAspect: 0
  m_FillCenter: 1
  m_FillMethod: 4
  m_FillAmount: 1
  m_FillClockwise: 1
  m_FillOrigin: 0
--- !u!222 &678943812
CanvasRenderer:
  m_ObjectHideFlags: 0
  m_PrefabParentObject: {fileID: 22226390, guid: 0532cd678e71448ec9109b5c9db3dea5,
    type: 2}
  m_PrefabInternal: {fileID: 790026600}
  m_GameObject: {fileID: 678943809}
--- !u!1 &694922073
GameObject:
  m_ObjectHideFlags: 0
  m_PrefabParentObject: {fileID: 0}
  m_PrefabInternal: {fileID: 0}
  serializedVersion: 4
  m_Component:
  - 4: {fileID: 694922074}
  - 114: {fileID: 694922075}
  m_Layer: 0
  m_Name: ThumbStick
  m_TagString: Untagged
  m_Icon: {fileID: 0}
  m_NavMeshLayer: 0
  m_StaticEditorFlags: 0
  m_IsActive: 0
--- !u!4 &694922074
Transform:
  m_ObjectHideFlags: 0
  m_PrefabParentObject: {fileID: 0}
  m_PrefabInternal: {fileID: 0}
  m_GameObject: {fileID: 694922073}
  m_LocalRotation: {x: 0, y: 0, z: 0, w: 1}
  m_LocalPosition: {x: 0, y: 0, z: 0}
  m_LocalScale: {x: 1, y: 1, z: 1}
  m_Children:
  - {fileID: 18556363}
  m_Father: {fileID: 1783836854}
  m_RootOrder: 1
--- !u!114 &694922075
MonoBehaviour:
  m_ObjectHideFlags: 0
  m_PrefabParentObject: {fileID: 0}
  m_PrefabInternal: {fileID: 0}
  m_GameObject: {fileID: 694922073}
  m_Enabled: 1
  m_EditorHideFlags: 0
  m_Script: {fileID: 11500000, guid: 6df067021c26443b0b523d1901355747, type: 3}
  m_Name: 
  m_EditorClassIdentifier: 
  verticalStick: {fileID: 1555779517}
  horizontalStick: {fileID: 1555779517}
  gyroInputs: {fileID: 0}
  gyroSleepTime: 3
  gyroRollControl: {fileID: 0}
  gyroPitchControl: {fileID: 0}
  text_x: {fileID: 968345671}
  text_y: {fileID: 66136252}
  text_leftWheelSpeed: {fileID: 510440857}
  text_rightWheelSpeed: {fileID: 826148280}
  swipeTurnAngle: 45
  doubleTapTurnAround: 1
--- !u!1 &697625196
GameObject:
  m_ObjectHideFlags: 0
  m_PrefabParentObject: {fileID: 162022, guid: 9a924a5d2daf04a2bb04eee747cf44cf, type: 2}
  m_PrefabInternal: {fileID: 94751226}
  serializedVersion: 4
  m_Component:
  - 224: {fileID: 697625197}
  - 222: {fileID: 697625202}
  - 114: {fileID: 697625200}
  - 114: {fileID: 697625201}
  - 114: {fileID: 697625198}
  - 120: {fileID: 697625199}
  m_Layer: 5
  m_Name: Top Right
  m_TagString: Untagged
  m_Icon: {fileID: 0}
  m_NavMeshLayer: 0
  m_StaticEditorFlags: 0
  m_IsActive: 0
--- !u!224 &697625197
RectTransform:
  m_ObjectHideFlags: 0
  m_PrefabParentObject: {fileID: 22462022, guid: 9a924a5d2daf04a2bb04eee747cf44cf,
    type: 2}
  m_PrefabInternal: {fileID: 94751226}
  m_GameObject: {fileID: 697625196}
  m_LocalRotation: {x: 0, y: 0, z: 0, w: 1}
  m_LocalPosition: {x: 0, y: 0, z: 0}
  m_LocalScale: {x: 1, y: 1, z: 1}
  m_Children:
  - {fileID: 344172818}
  m_Father: {fileID: 1418900210}
  m_RootOrder: 9
  m_AnchorMin: {x: 1, y: 1}
  m_AnchorMax: {x: 1, y: 1}
  m_AnchoredPosition: {x: 0, y: 0}
  m_SizeDelta: {x: 80, y: 30}
  m_Pivot: {x: 1, y: 1}
--- !u!114 &697625198
MonoBehaviour:
  m_ObjectHideFlags: 0
  m_PrefabParentObject: {fileID: 11462012, guid: 9a924a5d2daf04a2bb04eee747cf44cf,
    type: 2}
  m_PrefabInternal: {fileID: 94751226}
  m_GameObject: {fileID: 697625196}
  m_Enabled: 1
  m_EditorHideFlags: 0
  m_Script: {fileID: 11500000, guid: 1e98463c8ec9b4342a745dd86c768e30, type: 3}
  m_Name: 
  m_EditorClassIdentifier: 
  image: {fileID: 697625200}
  text: {fileID: 344172819}
  line: {fileID: 697625199}
--- !u!120 &697625199
LineRenderer:
  m_ObjectHideFlags: 0
  m_PrefabParentObject: {fileID: 12096378, guid: 9a924a5d2daf04a2bb04eee747cf44cf,
    type: 2}
  m_PrefabInternal: {fileID: 94751226}
  m_GameObject: {fileID: 697625196}
  m_Enabled: 1
  m_CastShadows: 0
  m_ReceiveShadows: 0
  m_LightmapIndex: 255
  m_LightmapTilingOffset: {x: 1, y: 1, z: 0, w: 0}
  m_Materials:
  - {fileID: 0}
  m_SubsetIndices: 
  m_StaticBatchRoot: {fileID: 0}
  m_UseLightProbes: 0
  m_LightProbeAnchor: {fileID: 0}
  m_ScaleInLightmap: 1
  m_SortingLayerID: 0
  m_SortingOrder: 0
  m_Positions:
  - {x: 0, y: 0, z: 0}
  - {x: 0, y: 0, z: 1}
  m_Parameters:
    startWidth: 1
    endWidth: 1
    m_StartColor:
      serializedVersion: 2
      rgba: 4294967295
    m_EndColor:
      serializedVersion: 2
      rgba: 4294967295
  m_UseWorldSpace: 1
--- !u!114 &697625200
MonoBehaviour:
  m_ObjectHideFlags: 0
  m_PrefabParentObject: {fileID: 11462008, guid: 9a924a5d2daf04a2bb04eee747cf44cf,
    type: 2}
  m_PrefabInternal: {fileID: 94751226}
  m_GameObject: {fileID: 697625196}
  m_Enabled: 1
  m_EditorHideFlags: 0
  m_Script: {fileID: -765806418, guid: f5f67c52d1564df4a8936ccd202a3bd8, type: 3}
  m_Name: 
  m_EditorClassIdentifier: 
  m_Material: {fileID: 0}
  m_Color: {r: 1, g: 1, b: 1, a: 1}
  m_Sprite: {fileID: 10905, guid: 0000000000000000f000000000000000, type: 0}
  m_Type: 1
  m_PreserveAspect: 0
  m_FillCenter: 1
  m_FillMethod: 4
  m_FillAmount: 1
  m_FillClockwise: 1
  m_FillOrigin: 0
--- !u!114 &697625201
MonoBehaviour:
  m_ObjectHideFlags: 0
  m_PrefabParentObject: {fileID: 11462010, guid: 9a924a5d2daf04a2bb04eee747cf44cf,
    type: 2}
  m_PrefabInternal: {fileID: 94751226}
  m_GameObject: {fileID: 697625196}
  m_Enabled: 1
  m_EditorHideFlags: 0
  m_Script: {fileID: 1392445389, guid: f5f67c52d1564df4a8936ccd202a3bd8, type: 3}
  m_Name: 
  m_EditorClassIdentifier: 
  m_Navigation:
    m_Mode: 3
    m_SelectOnUp: {fileID: 0}
    m_SelectOnDown: {fileID: 0}
    m_SelectOnLeft: {fileID: 0}
    m_SelectOnRight: {fileID: 0}
  m_Transition: 1
  m_Colors:
    m_NormalColor: {r: 1, g: 1, b: 1, a: 1}
    m_HighlightedColor: {r: .960784316, g: .960784316, b: .960784316, a: 1}
    m_PressedColor: {r: .784313738, g: .784313738, b: .784313738, a: 1}
    m_DisabledColor: {r: .784313738, g: .784313738, b: .784313738, a: .501960814}
    m_ColorMultiplier: 1
    m_FadeDuration: .100000001
  m_SpriteState:
    m_HighlightedSprite: {fileID: 0}
    m_PressedSprite: {fileID: 0}
    m_DisabledSprite: {fileID: 0}
  m_AnimationTriggers:
    m_NormalTrigger: Normal
    m_HighlightedTrigger: Highlighted
    m_PressedTrigger: Pressed
    m_DisabledTrigger: Disabled
  m_Interactable: 1
  m_TargetGraphic: {fileID: 697625200}
  m_OnClick:
    m_PersistentCalls:
      m_Calls:
      - m_Target: {fileID: 697625198}
        m_MethodName: Selection
        m_Mode: 1
        m_Arguments:
          m_ObjectArgument: {fileID: 0}
          m_ObjectArgumentAssemblyTypeName: UnityEngine.Object, UnityEngine, Version=0.0.0.0,
            Culture=neutral, PublicKeyToken=null
          m_IntArgument: 0
          m_FloatArgument: 0
          m_StringArgument: 
          m_BoolArgument: 0
        m_CallState: 2
    m_TypeName: UnityEngine.UI.Button+ButtonClickedEvent, UnityEngine.UI, Version=1.0.0.0,
      Culture=neutral, PublicKeyToken=null
--- !u!222 &697625202
CanvasRenderer:
  m_ObjectHideFlags: 0
  m_PrefabParentObject: {fileID: 22262024, guid: 9a924a5d2daf04a2bb04eee747cf44cf,
    type: 2}
  m_PrefabInternal: {fileID: 94751226}
  m_GameObject: {fileID: 697625196}
--- !u!1 &700661453
GameObject:
  m_ObjectHideFlags: 0
  m_PrefabParentObject: {fileID: 0}
  m_PrefabInternal: {fileID: 0}
  serializedVersion: 4
  m_Component:
  - 224: {fileID: 700661454}
  - 222: {fileID: 700661456}
  - 114: {fileID: 700661455}
  m_Layer: 0
  m_Name: OrientationLabel
  m_TagString: Untagged
  m_Icon: {fileID: 0}
  m_NavMeshLayer: 0
  m_StaticEditorFlags: 0
  m_IsActive: 1
--- !u!224 &700661454
RectTransform:
  m_ObjectHideFlags: 0
  m_PrefabParentObject: {fileID: 0}
  m_PrefabInternal: {fileID: 0}
  m_GameObject: {fileID: 700661453}
  m_LocalRotation: {x: 0, y: 0, z: 0, w: 1}
  m_LocalPosition: {x: 0, y: 0, z: 0}
  m_LocalScale: {x: 1, y: 1, z: 1}
  m_Children: []
  m_Father: {fileID: 109619977}
  m_RootOrder: 3
  m_AnchorMin: {x: .699999988, y: .649999976}
  m_AnchorMax: {x: 1, y: .680000007}
  m_AnchoredPosition: {x: -5, y: 0}
  m_SizeDelta: {x: -5, y: 0}
  m_Pivot: {x: 1, y: .5}
--- !u!114 &700661455
MonoBehaviour:
  m_ObjectHideFlags: 0
  m_PrefabParentObject: {fileID: 0}
  m_PrefabInternal: {fileID: 0}
  m_GameObject: {fileID: 700661453}
  m_Enabled: 1
  m_EditorHideFlags: 0
  m_Script: {fileID: 708705254, guid: f5f67c52d1564df4a8936ccd202a3bd8, type: 3}
  m_Name: 
  m_EditorClassIdentifier: 
  m_Material: {fileID: 0}
  m_Color: {r: .196078435, g: .196078435, b: .196078435, a: 1}
  m_FontData:
    m_Font: {fileID: 10102, guid: 0000000000000000e000000000000000, type: 0}
    m_FontSize: 30
    m_FontStyle: 0
    m_BestFit: 1
    m_MinSize: 4
    m_MaxSize: 100
    m_Alignment: 5
    m_RichText: 1
    m_HorizontalOverflow: 0
    m_VerticalOverflow: 0
    m_LineSpacing: 1
  m_Text: LandscapeLeft
--- !u!222 &700661456
CanvasRenderer:
  m_ObjectHideFlags: 0
  m_PrefabParentObject: {fileID: 0}
  m_PrefabInternal: {fileID: 0}
  m_GameObject: {fileID: 700661453}
--- !u!1 &700965274
GameObject:
  m_ObjectHideFlags: 0
  m_PrefabParentObject: {fileID: 146256, guid: 2ab607a07c37048cab7cefd7702545ee, type: 2}
  m_PrefabInternal: {fileID: 1362912715}
  serializedVersion: 4
  m_Component:
  - 224: {fileID: 700965275}
  m_Layer: 5
  m_Name: stick
  m_TagString: Untagged
  m_Icon: {fileID: 0}
  m_NavMeshLayer: 0
  m_StaticEditorFlags: 0
  m_IsActive: 1
--- !u!224 &700965275
RectTransform:
  m_ObjectHideFlags: 0
  m_PrefabParentObject: {fileID: 22446256, guid: 2ab607a07c37048cab7cefd7702545ee,
    type: 2}
  m_PrefabInternal: {fileID: 1362912715}
  m_GameObject: {fileID: 700965274}
  m_LocalRotation: {x: 0, y: 0, z: 0, w: 1}
  m_LocalPosition: {x: 0, y: 0, z: 0}
  m_LocalScale: {x: 1, y: 1, z: 1}
  m_Children:
  - {fileID: 266960655}
  - {fileID: 1495858554}
  m_Father: {fileID: 396984733}
  m_RootOrder: 8
  m_AnchorMin: {x: .5, y: .5}
  m_AnchorMax: {x: .5, y: .5}
  m_AnchoredPosition: {x: 7.62939453e-06, y: 0}
  m_SizeDelta: {x: 36.7999992, y: 36.7999992}
  m_Pivot: {x: .500000119, y: .5}
--- !u!1 &716300941
GameObject:
  m_ObjectHideFlags: 0
  m_PrefabParentObject: {fileID: 0}
  m_PrefabInternal: {fileID: 0}
  serializedVersion: 4
  m_Component:
  - 224: {fileID: 716300942}
  - 222: {fileID: 716300944}
  - 114: {fileID: 716300943}
  m_Layer: 5
  m_Name: Background
  m_TagString: Untagged
  m_Icon: {fileID: 0}
  m_NavMeshLayer: 0
  m_StaticEditorFlags: 0
  m_IsActive: 1
--- !u!224 &716300942
RectTransform:
  m_ObjectHideFlags: 0
  m_PrefabParentObject: {fileID: 0}
  m_PrefabInternal: {fileID: 0}
  m_GameObject: {fileID: 716300941}
  m_LocalRotation: {x: 0, y: 0, z: 0, w: 1}
  m_LocalPosition: {x: 0, y: 0, z: 0}
  m_LocalScale: {x: 1, y: 1, z: 1}
  m_Children:
  - {fileID: 1225365815}
  m_Father: {fileID: 574461342}
  m_RootOrder: 0
  m_AnchorMin: {x: 0, y: 1}
  m_AnchorMax: {x: 0, y: 1}
  m_AnchoredPosition: {x: 10, y: -10}
  m_SizeDelta: {x: 20, y: 20}
  m_Pivot: {x: .5, y: .5}
--- !u!114 &716300943
MonoBehaviour:
  m_ObjectHideFlags: 0
  m_PrefabParentObject: {fileID: 0}
  m_PrefabInternal: {fileID: 0}
  m_GameObject: {fileID: 716300941}
  m_Enabled: 1
  m_EditorHideFlags: 0
  m_Script: {fileID: -765806418, guid: f5f67c52d1564df4a8936ccd202a3bd8, type: 3}
  m_Name: 
  m_EditorClassIdentifier: 
  m_Material: {fileID: 0}
  m_Color: {r: 1, g: 1, b: 1, a: 1}
  m_Sprite: {fileID: 10905, guid: 0000000000000000f000000000000000, type: 0}
  m_Type: 1
  m_PreserveAspect: 0
  m_FillCenter: 1
  m_FillMethod: 4
  m_FillAmount: 1
  m_FillClockwise: 1
  m_FillOrigin: 0
--- !u!222 &716300944
CanvasRenderer:
  m_ObjectHideFlags: 0
  m_PrefabParentObject: {fileID: 0}
  m_PrefabInternal: {fileID: 0}
  m_GameObject: {fileID: 716300941}
--- !u!1 &718433297
GameObject:
  m_ObjectHideFlags: 0
  m_PrefabParentObject: {fileID: 162044, guid: 9a924a5d2daf04a2bb04eee747cf44cf, type: 2}
  m_PrefabInternal: {fileID: 2089496453}
  serializedVersion: 4
  m_Component:
  - 224: {fileID: 718433298}
  - 114: {fileID: 718433299}
  m_Layer: 5
  m_Name: Cozmo Vision
  m_TagString: Untagged
  m_Icon: {fileID: 0}
  m_NavMeshLayer: 0
  m_StaticEditorFlags: 0
  m_IsActive: 1
--- !u!224 &718433298
RectTransform:
  m_ObjectHideFlags: 0
  m_PrefabParentObject: {fileID: 22462044, guid: 9a924a5d2daf04a2bb04eee747cf44cf,
    type: 2}
  m_PrefabInternal: {fileID: 2089496453}
  m_GameObject: {fileID: 718433297}
  m_LocalRotation: {x: 0, y: 0, z: 0, w: 1}
  m_LocalPosition: {x: 0, y: 0, z: 0}
  m_LocalScale: {x: 1, y: 1, z: 1}
  m_Children:
  - {fileID: 1687555685}
  m_Father: {fileID: 109619977}
  m_RootOrder: 1
  m_AnchorMin: {x: 1, y: 1}
  m_AnchorMax: {x: 1, y: 1}
  m_AnchoredPosition: {x: 0, y: 0}
  m_SizeDelta: {x: 0, y: 0}
  m_Pivot: {x: 1, y: 1}
--- !u!114 &718433299
MonoBehaviour:
  m_ObjectHideFlags: 0
  m_PrefabParentObject: {fileID: 11462044, guid: 9a924a5d2daf04a2bb04eee747cf44cf,
    type: 2}
  m_PrefabInternal: {fileID: 2089496453}
  m_GameObject: {fileID: 718433297}
  m_Enabled: 1
  m_EditorHideFlags: 0
  m_Script: {fileID: 11500000, guid: b5a271fce1ec441348560e06bb3e3684, type: 3}
  m_Name: 
  m_EditorClassIdentifier: 
  button: {fileID: 1687555687}
  image: {fileID: 1687555686}
  text: {fileID: 980613594}
  selectionButtons:
  - {fileID: 604841255}
  - {fileID: 1582403226}
  - {fileID: 262931406}
  - {fileID: 19039766}
  - {fileID: 1317745029}
  - {fileID: 1106545616}
  selectionBoxes:
  - image: {fileID: 2019595354}
    text: {fileID: 2129135247}
  - image: {fileID: 2140546785}
    text: {fileID: 1500462792}
  - image: {fileID: 1112494732}
    text: {fileID: 271827566}
  - image: {fileID: 321299773}
    text: {fileID: 56760521}
  - image: {fileID: 43067168}
    text: {fileID: 620558914}
  - image: {fileID: 1490806793}
    text: {fileID: 796248070}
  actionButtons:
  - {fileID: 1231088980}
  - {fileID: 327411752}
  maxBoxes: 6
  lineWidth: {x: .100000001, y: .100000001}
--- !u!1 &728711169
GameObject:
  m_ObjectHideFlags: 0
  m_PrefabParentObject: {fileID: 0}
  m_PrefabInternal: {fileID: 0}
  serializedVersion: 4
  m_Component:
  - 4: {fileID: 728711173}
  - 114: {fileID: 728711172}
  - 114: {fileID: 728711171}
  - 114: {fileID: 728711170}
  m_Layer: 0
  m_Name: EventSystem
  m_TagString: Untagged
  m_Icon: {fileID: 0}
  m_NavMeshLayer: 0
  m_StaticEditorFlags: 0
  m_IsActive: 1
--- !u!114 &728711170
MonoBehaviour:
  m_ObjectHideFlags: 0
  m_PrefabParentObject: {fileID: 0}
  m_PrefabInternal: {fileID: 0}
  m_GameObject: {fileID: 728711169}
  m_Enabled: 1
  m_EditorHideFlags: 0
  m_Script: {fileID: 1997211142, guid: f5f67c52d1564df4a8936ccd202a3bd8, type: 3}
  m_Name: 
  m_EditorClassIdentifier: 
  m_AllowActivationOnStandalone: 0
--- !u!114 &728711171
MonoBehaviour:
  m_ObjectHideFlags: 0
  m_PrefabParentObject: {fileID: 0}
  m_PrefabInternal: {fileID: 0}
  m_GameObject: {fileID: 728711169}
  m_Enabled: 1
  m_EditorHideFlags: 0
  m_Script: {fileID: 1077351063, guid: f5f67c52d1564df4a8936ccd202a3bd8, type: 3}
  m_Name: 
  m_EditorClassIdentifier: 
  m_HorizontalAxis: Horizontal
  m_VerticalAxis: Vertical
  m_SubmitButton: Submit
  m_CancelButton: Cancel
  m_InputActionsPerSecond: 10
  m_AllowActivationOnMobileDevice: 0
--- !u!114 &728711172
MonoBehaviour:
  m_ObjectHideFlags: 0
  m_PrefabParentObject: {fileID: 0}
  m_PrefabInternal: {fileID: 0}
  m_GameObject: {fileID: 728711169}
  m_Enabled: 1
  m_EditorHideFlags: 0
  m_Script: {fileID: -619905303, guid: f5f67c52d1564df4a8936ccd202a3bd8, type: 3}
  m_Name: 
  m_EditorClassIdentifier: 
  m_FirstSelected: {fileID: 0}
  m_sendNavigationEvents: 1
  m_DragThreshold: 5
--- !u!4 &728711173
Transform:
  m_ObjectHideFlags: 0
  m_PrefabParentObject: {fileID: 0}
  m_PrefabInternal: {fileID: 0}
  m_GameObject: {fileID: 728711169}
  m_LocalRotation: {x: 0, y: 0, z: 0, w: 1}
  m_LocalPosition: {x: 0, y: 0, z: 0}
  m_LocalScale: {x: 1, y: 1, z: 1}
  m_Children: []
  m_Father: {fileID: 0}
  m_RootOrder: 4
--- !u!1 &748323522
GameObject:
  m_ObjectHideFlags: 0
  m_PrefabParentObject: {fileID: 0}
  m_PrefabInternal: {fileID: 0}
  serializedVersion: 4
  m_Component:
  - 224: {fileID: 748323523}
  - 222: {fileID: 748323526}
  - 114: {fileID: 748323525}
  - 114: {fileID: 748323524}
  m_Layer: 5
  m_Name: Button_TiltAndSliderMode
  m_TagString: Untagged
  m_Icon: {fileID: 0}
  m_NavMeshLayer: 0
  m_StaticEditorFlags: 0
  m_IsActive: 1
--- !u!224 &748323523
RectTransform:
  m_ObjectHideFlags: 0
  m_PrefabParentObject: {fileID: 0}
  m_PrefabInternal: {fileID: 0}
  m_GameObject: {fileID: 748323522}
  m_LocalRotation: {x: 0, y: 0, z: 0, w: 1}
  m_LocalPosition: {x: 0, y: 0, z: 0}
  m_LocalScale: {x: 1, y: 1, z: 1}
  m_Children:
  - {fileID: 2012323222}
  m_Father: {fileID: 1162021347}
  m_RootOrder: 2
  m_AnchorMin: {x: .200000003, y: .189999998}
  m_AnchorMax: {x: .800000012, y: .330000013}
  m_AnchoredPosition: {x: 0, y: 0}
  m_SizeDelta: {x: 0, y: 0}
  m_Pivot: {x: .5, y: .5}
--- !u!114 &748323524
MonoBehaviour:
  m_ObjectHideFlags: 0
  m_PrefabParentObject: {fileID: 0}
  m_PrefabInternal: {fileID: 0}
  m_GameObject: {fileID: 748323522}
  m_Enabled: 1
  m_EditorHideFlags: 0
  m_Script: {fileID: 1392445389, guid: f5f67c52d1564df4a8936ccd202a3bd8, type: 3}
  m_Name: 
  m_EditorClassIdentifier: 
  m_Navigation:
    m_Mode: 3
    m_SelectOnUp: {fileID: 0}
    m_SelectOnDown: {fileID: 0}
    m_SelectOnLeft: {fileID: 0}
    m_SelectOnRight: {fileID: 0}
  m_Transition: 1
  m_Colors:
    m_NormalColor: {r: 1, g: 1, b: 1, a: 1}
    m_HighlightedColor: {r: .960784316, g: .960784316, b: .960784316, a: 1}
    m_PressedColor: {r: .784313738, g: .784313738, b: .784313738, a: 1}
    m_DisabledColor: {r: .784313738, g: .784313738, b: .784313738, a: .501960814}
    m_ColorMultiplier: 1
    m_FadeDuration: .100000001
  m_SpriteState:
    m_HighlightedSprite: {fileID: 0}
    m_PressedSprite: {fileID: 0}
    m_DisabledSprite: {fileID: 0}
  m_AnimationTriggers:
    m_NormalTrigger: Normal
    m_HighlightedTrigger: Highlighted
    m_PressedTrigger: Pressed
    m_DisabledTrigger: Disabled
  m_Interactable: 1
  m_TargetGraphic: {fileID: 748323525}
  m_OnClick:
    m_PersistentCalls:
      m_Calls:
      - m_Target: {fileID: 1783836853}
        m_MethodName: SetScreenIndex
        m_Mode: 3
        m_Arguments:
          m_ObjectArgument: {fileID: 0}
          m_ObjectArgumentAssemblyTypeName: UnityEngine.Object, UnityEngine, Version=0.0.0.0,
            Culture=neutral, PublicKeyToken=null
          m_IntArgument: 2
          m_FloatArgument: 0
          m_StringArgument: 
          m_BoolArgument: 0
        m_CallState: 2
    m_TypeName: UnityEngine.UI.Button+ButtonClickedEvent, UnityEngine.UI, Version=1.0.0.0,
      Culture=neutral, PublicKeyToken=null
--- !u!114 &748323525
MonoBehaviour:
  m_ObjectHideFlags: 0
  m_PrefabParentObject: {fileID: 0}
  m_PrefabInternal: {fileID: 0}
  m_GameObject: {fileID: 748323522}
  m_Enabled: 1
  m_EditorHideFlags: 0
  m_Script: {fileID: -765806418, guid: f5f67c52d1564df4a8936ccd202a3bd8, type: 3}
  m_Name: 
  m_EditorClassIdentifier: 
  m_Material: {fileID: 0}
  m_Color: {r: .779411793, g: .779411793, b: .779411793, a: 1}
  m_Sprite: {fileID: 10905, guid: 0000000000000000f000000000000000, type: 0}
  m_Type: 1
  m_PreserveAspect: 0
  m_FillCenter: 1
  m_FillMethod: 4
  m_FillAmount: 1
  m_FillClockwise: 1
  m_FillOrigin: 0
--- !u!222 &748323526
CanvasRenderer:
  m_ObjectHideFlags: 0
  m_PrefabParentObject: {fileID: 0}
  m_PrefabInternal: {fileID: 0}
  m_GameObject: {fileID: 748323522}
--- !u!1 &776207108
GameObject:
  m_ObjectHideFlags: 0
  m_PrefabParentObject: {fileID: 0}
  m_PrefabInternal: {fileID: 0}
  serializedVersion: 4
  m_Component:
  - 224: {fileID: 776207109}
  - 222: {fileID: 776207112}
  - 114: {fileID: 776207111}
  - 114: {fileID: 776207110}
  m_Layer: 5
  m_Name: Button_ResetToDefaults
  m_TagString: Untagged
  m_Icon: {fileID: 0}
  m_NavMeshLayer: 0
  m_StaticEditorFlags: 0
  m_IsActive: 1
--- !u!224 &776207109
RectTransform:
  m_ObjectHideFlags: 0
  m_PrefabParentObject: {fileID: 0}
  m_PrefabInternal: {fileID: 0}
  m_GameObject: {fileID: 776207108}
  m_LocalRotation: {x: 0, y: 0, z: 0, w: 1}
  m_LocalPosition: {x: 0, y: 0, z: 0}
  m_LocalScale: {x: 1, y: 1, z: 1}
  m_Children:
  - {fileID: 1351769953}
  m_Father: {fileID: 361658246}
  m_RootOrder: 3
  m_AnchorMin: {x: .349999994, y: 0}
  m_AnchorMax: {x: .649999976, y: .100000001}
  m_AnchoredPosition: {x: 0, y: 0}
  m_SizeDelta: {x: 0, y: 0}
  m_Pivot: {x: .5, y: 1}
--- !u!114 &776207110
MonoBehaviour:
  m_ObjectHideFlags: 0
  m_PrefabParentObject: {fileID: 0}
  m_PrefabInternal: {fileID: 0}
  m_GameObject: {fileID: 776207108}
  m_Enabled: 1
  m_EditorHideFlags: 0
  m_Script: {fileID: 1392445389, guid: f5f67c52d1564df4a8936ccd202a3bd8, type: 3}
  m_Name: 
  m_EditorClassIdentifier: 
  m_Navigation:
    m_Mode: 3
    m_SelectOnUp: {fileID: 0}
    m_SelectOnDown: {fileID: 0}
    m_SelectOnLeft: {fileID: 0}
    m_SelectOnRight: {fileID: 0}
  m_Transition: 1
  m_Colors:
    m_NormalColor: {r: 1, g: 1, b: 1, a: 1}
    m_HighlightedColor: {r: .960784316, g: .960784316, b: .960784316, a: 1}
    m_PressedColor: {r: .784313738, g: .784313738, b: .784313738, a: 1}
    m_DisabledColor: {r: .784313738, g: .784313738, b: .784313738, a: .501960814}
    m_ColorMultiplier: 1
    m_FadeDuration: .100000001
  m_SpriteState:
    m_HighlightedSprite: {fileID: 0}
    m_PressedSprite: {fileID: 0}
    m_DisabledSprite: {fileID: 0}
  m_AnimationTriggers:
    m_NormalTrigger: Normal
    m_HighlightedTrigger: Highlighted
    m_PressedTrigger: Pressed
    m_DisabledTrigger: Disabled
  m_Interactable: 1
  m_TargetGraphic: {fileID: 776207111}
  m_OnClick:
    m_PersistentCalls:
      m_Calls:
      - m_Target: {fileID: 1727736959}
        m_MethodName: ResetToDefaultSettings
        m_Mode: 1
        m_Arguments:
          m_ObjectArgument: {fileID: 0}
          m_ObjectArgumentAssemblyTypeName: UnityEngine.Object, UnityEngine, Version=0.0.0.0,
            Culture=neutral, PublicKeyToken=null
          m_IntArgument: 0
          m_FloatArgument: 0
          m_StringArgument: 
          m_BoolArgument: 0
        m_CallState: 2
    m_TypeName: UnityEngine.UI.Button+ButtonClickedEvent, UnityEngine.UI, Version=1.0.0.0,
      Culture=neutral, PublicKeyToken=null
--- !u!114 &776207111
MonoBehaviour:
  m_ObjectHideFlags: 0
  m_PrefabParentObject: {fileID: 0}
  m_PrefabInternal: {fileID: 0}
  m_GameObject: {fileID: 776207108}
  m_Enabled: 1
  m_EditorHideFlags: 0
  m_Script: {fileID: -765806418, guid: f5f67c52d1564df4a8936ccd202a3bd8, type: 3}
  m_Name: 
  m_EditorClassIdentifier: 
  m_Material: {fileID: 0}
  m_Color: {r: .779411793, g: .779411793, b: .779411793, a: 1}
  m_Sprite: {fileID: 10905, guid: 0000000000000000f000000000000000, type: 0}
  m_Type: 1
  m_PreserveAspect: 0
  m_FillCenter: 1
  m_FillMethod: 4
  m_FillAmount: 1
  m_FillClockwise: 1
  m_FillOrigin: 0
--- !u!222 &776207112
CanvasRenderer:
  m_ObjectHideFlags: 0
  m_PrefabParentObject: {fileID: 0}
  m_PrefabInternal: {fileID: 0}
  m_GameObject: {fileID: 776207108}
--- !u!1 &788306999
GameObject:
  m_ObjectHideFlags: 0
  m_PrefabParentObject: {fileID: 182428, guid: 33158a746493d457a8fd0a4f2714901d, type: 2}
  m_PrefabInternal: {fileID: 135738040}
  serializedVersion: 4
  m_Component:
  - 224: {fileID: 788307000}
  - 222: {fileID: 788307002}
  - 114: {fileID: 788307001}
  m_Layer: 5
  m_Name: capRight
  m_TagString: Untagged
  m_Icon: {fileID: 0}
  m_NavMeshLayer: 0
  m_StaticEditorFlags: 0
  m_IsActive: 1
--- !u!224 &788307000
RectTransform:
  m_ObjectHideFlags: 0
  m_PrefabParentObject: {fileID: 22482432, guid: 33158a746493d457a8fd0a4f2714901d,
    type: 2}
  m_PrefabInternal: {fileID: 135738040}
  m_GameObject: {fileID: 788306999}
  m_LocalRotation: {x: 0, y: 0, z: 0, w: 1}
  m_LocalPosition: {x: 0, y: 0, z: 0}
  m_LocalScale: {x: 1, y: 1, z: 1}
  m_Children: []
  m_Father: {fileID: 29679968}
  m_RootOrder: 1
  m_AnchorMin: {x: .5, y: .5}
  m_AnchorMax: {x: .5, y: .5}
  m_AnchoredPosition: {x: 310, y: 0}
  m_SizeDelta: {x: 36.7999992, y: 36.7999992}
  m_Pivot: {x: .5, y: .5}
--- !u!114 &788307001
MonoBehaviour:
  m_ObjectHideFlags: 0
  m_PrefabParentObject: {fileID: 11482430, guid: 33158a746493d457a8fd0a4f2714901d,
    type: 2}
  m_PrefabInternal: {fileID: 135738040}
  m_GameObject: {fileID: 788306999}
  m_Enabled: 1
  m_EditorHideFlags: 0
  m_Script: {fileID: -765806418, guid: f5f67c52d1564df4a8936ccd202a3bd8, type: 3}
  m_Name: 
  m_EditorClassIdentifier: 
  m_Material: {fileID: 0}
  m_Color: {r: 1, g: 1, b: 1, a: .219607845}
  m_Sprite: {fileID: 21300000, guid: e8bac2f279061400193d0128b37a24a2, type: 3}
  m_Type: 0
  m_PreserveAspect: 0
  m_FillCenter: 1
  m_FillMethod: 4
  m_FillAmount: 1
  m_FillClockwise: 1
  m_FillOrigin: 0
--- !u!222 &788307002
CanvasRenderer:
  m_ObjectHideFlags: 0
  m_PrefabParentObject: {fileID: 22282430, guid: 33158a746493d457a8fd0a4f2714901d,
    type: 2}
  m_PrefabInternal: {fileID: 135738040}
  m_GameObject: {fileID: 788306999}
--- !u!1001 &790026600
Prefab:
  m_ObjectHideFlags: 0
  serializedVersion: 2
  m_Modification:
    m_TransformParent: {fileID: 1801203678}
    m_Modifications:
    - target: {fileID: 22455432, guid: 0532cd678e71448ec9109b5c9db3dea5, type: 2}
      propertyPath: m_LocalPosition.x
      value: 0
      objectReference: {fileID: 0}
    - target: {fileID: 22455432, guid: 0532cd678e71448ec9109b5c9db3dea5, type: 2}
      propertyPath: m_LocalPosition.y
      value: 0
      objectReference: {fileID: 0}
    - target: {fileID: 22455432, guid: 0532cd678e71448ec9109b5c9db3dea5, type: 2}
      propertyPath: m_LocalPosition.z
      value: 0
      objectReference: {fileID: 0}
    - target: {fileID: 22455432, guid: 0532cd678e71448ec9109b5c9db3dea5, type: 2}
      propertyPath: m_LocalRotation.x
      value: 0
      objectReference: {fileID: 0}
    - target: {fileID: 22455432, guid: 0532cd678e71448ec9109b5c9db3dea5, type: 2}
      propertyPath: m_LocalRotation.y
      value: 0
      objectReference: {fileID: 0}
    - target: {fileID: 22455432, guid: 0532cd678e71448ec9109b5c9db3dea5, type: 2}
      propertyPath: m_LocalRotation.z
      value: 0
      objectReference: {fileID: 0}
    - target: {fileID: 22455432, guid: 0532cd678e71448ec9109b5c9db3dea5, type: 2}
      propertyPath: m_LocalRotation.w
      value: 1
      objectReference: {fileID: 0}
    - target: {fileID: 22455432, guid: 0532cd678e71448ec9109b5c9db3dea5, type: 2}
      propertyPath: m_RootOrder
      value: 1
      objectReference: {fileID: 0}
    - target: {fileID: 22455432, guid: 0532cd678e71448ec9109b5c9db3dea5, type: 2}
      propertyPath: m_AnchoredPosition.x
      value: 0
      objectReference: {fileID: 0}
    - target: {fileID: 22455432, guid: 0532cd678e71448ec9109b5c9db3dea5, type: 2}
      propertyPath: m_AnchoredPosition.y
      value: 0
      objectReference: {fileID: 0}
    - target: {fileID: 22455432, guid: 0532cd678e71448ec9109b5c9db3dea5, type: 2}
      propertyPath: m_SizeDelta.x
      value: 0
      objectReference: {fileID: 0}
    - target: {fileID: 22455432, guid: 0532cd678e71448ec9109b5c9db3dea5, type: 2}
      propertyPath: m_SizeDelta.y
      value: 0
      objectReference: {fileID: 0}
    - target: {fileID: 22455432, guid: 0532cd678e71448ec9109b5c9db3dea5, type: 2}
      propertyPath: m_AnchorMin.x
      value: 0
      objectReference: {fileID: 0}
    - target: {fileID: 22455432, guid: 0532cd678e71448ec9109b5c9db3dea5, type: 2}
      propertyPath: m_AnchorMin.y
      value: 0
      objectReference: {fileID: 0}
    - target: {fileID: 22455432, guid: 0532cd678e71448ec9109b5c9db3dea5, type: 2}
      propertyPath: m_AnchorMax.x
      value: .25
      objectReference: {fileID: 0}
    - target: {fileID: 22455432, guid: 0532cd678e71448ec9109b5c9db3dea5, type: 2}
      propertyPath: m_AnchorMax.y
      value: 1
      objectReference: {fileID: 0}
    - target: {fileID: 22455432, guid: 0532cd678e71448ec9109b5c9db3dea5, type: 2}
      propertyPath: m_Pivot.x
      value: 0
      objectReference: {fileID: 0}
    - target: {fileID: 22455432, guid: 0532cd678e71448ec9109b5c9db3dea5, type: 2}
      propertyPath: m_Pivot.y
      value: 0
      objectReference: {fileID: 0}
    - target: {fileID: 11455432, guid: 0532cd678e71448ec9109b5c9db3dea5, type: 2}
      propertyPath: allowAxisSwipes
      value: 1
      objectReference: {fileID: 0}
    - target: {fileID: 11455432, guid: 0532cd678e71448ec9109b5c9db3dea5, type: 2}
      propertyPath: clampRadially
      value: 0
      objectReference: {fileID: 0}
    - target: {fileID: 22477826, guid: 0532cd678e71448ec9109b5c9db3dea5, type: 2}
      propertyPath: m_SizeDelta.x
      value: 36.7999992
      objectReference: {fileID: 0}
    - target: {fileID: 22477826, guid: 0532cd678e71448ec9109b5c9db3dea5, type: 2}
      propertyPath: m_SizeDelta.y
      value: 13.8000002
      objectReference: {fileID: 0}
    - target: {fileID: 22493166, guid: 0532cd678e71448ec9109b5c9db3dea5, type: 2}
      propertyPath: m_SizeDelta.x
      value: 36.7999992
      objectReference: {fileID: 0}
    - target: {fileID: 22493166, guid: 0532cd678e71448ec9109b5c9db3dea5, type: 2}
      propertyPath: m_SizeDelta.y
      value: 36.7999992
      objectReference: {fileID: 0}
    - target: {fileID: 22426390, guid: 0532cd678e71448ec9109b5c9db3dea5, type: 2}
      propertyPath: m_AnchoredPosition.y
      value: 69
      objectReference: {fileID: 0}
    - target: {fileID: 22426390, guid: 0532cd678e71448ec9109b5c9db3dea5, type: 2}
      propertyPath: m_SizeDelta.x
      value: 36.7999992
      objectReference: {fileID: 0}
    - target: {fileID: 22426390, guid: 0532cd678e71448ec9109b5c9db3dea5, type: 2}
      propertyPath: m_SizeDelta.y
      value: 36.7999992
      objectReference: {fileID: 0}
    - target: {fileID: 22493168, guid: 0532cd678e71448ec9109b5c9db3dea5, type: 2}
      propertyPath: m_AnchoredPosition.y
      value: -69
      objectReference: {fileID: 0}
    - target: {fileID: 22493168, guid: 0532cd678e71448ec9109b5c9db3dea5, type: 2}
      propertyPath: m_SizeDelta.x
      value: 36.7999992
      objectReference: {fileID: 0}
    - target: {fileID: 22493168, guid: 0532cd678e71448ec9109b5c9db3dea5, type: 2}
      propertyPath: m_SizeDelta.y
      value: 36.7999992
      objectReference: {fileID: 0}
    - target: {fileID: 22455428, guid: 0532cd678e71448ec9109b5c9db3dea5, type: 2}
      propertyPath: m_SizeDelta.x
      value: 36.7999992
      objectReference: {fileID: 0}
    - target: {fileID: 22455428, guid: 0532cd678e71448ec9109b5c9db3dea5, type: 2}
      propertyPath: m_SizeDelta.y
      value: 36.7999992
      objectReference: {fileID: 0}
    - target: {fileID: 22493614, guid: 0532cd678e71448ec9109b5c9db3dea5, type: 2}
      propertyPath: m_SizeDelta.x
      value: 1.83999991
      objectReference: {fileID: 0}
    - target: {fileID: 22493614, guid: 0532cd678e71448ec9109b5c9db3dea5, type: 2}
      propertyPath: m_SizeDelta.y
      value: 138
      objectReference: {fileID: 0}
    m_RemovedComponents: []
  m_ParentPrefab: {fileID: 100100000, guid: 0532cd678e71448ec9109b5c9db3dea5, type: 2}
  m_RootGameObject: {fileID: 1772411860}
  m_IsPrefabParent: 0
  m_IsExploded: 1
--- !u!1 &790562262
GameObject:
  m_ObjectHideFlags: 0
  m_PrefabParentObject: {fileID: 159674, guid: 33158a746493d457a8fd0a4f2714901d, type: 2}
  m_PrefabInternal: {fileID: 135738040}
  serializedVersion: 4
  m_Component:
  - 224: {fileID: 790562263}
  - 114: {fileID: 790562264}
  m_Layer: 5
  m_Name: ScreenPad
  m_TagString: Untagged
  m_Icon: {fileID: 0}
  m_NavMeshLayer: 0
  m_StaticEditorFlags: 0
  m_IsActive: 1
--- !u!224 &790562263
RectTransform:
  m_ObjectHideFlags: 0
  m_PrefabParentObject: {fileID: 22459674, guid: 33158a746493d457a8fd0a4f2714901d,
    type: 2}
  m_PrefabInternal: {fileID: 135738040}
  m_GameObject: {fileID: 790562262}
  m_LocalRotation: {x: 0, y: 0, z: 0, w: 1}
  m_LocalPosition: {x: 0, y: 0, z: 0}
  m_LocalScale: {x: 1, y: 1, z: 1}
  m_Children:
  - {fileID: 29679968}
  - {fileID: 388467823}
  m_Father: {fileID: 860041785}
  m_RootOrder: 0
  m_AnchorMin: {x: .5, y: .5}
  m_AnchorMax: {x: .5, y: .5}
  m_AnchoredPosition: {x: 0, y: 0}
  m_SizeDelta: {x: 640, y: 640}
  m_Pivot: {x: .5, y: .5}
--- !u!114 &790562264
MonoBehaviour:
  m_ObjectHideFlags: 0
  m_PrefabParentObject: {fileID: 11459674, guid: 33158a746493d457a8fd0a4f2714901d,
    type: 2}
  m_PrefabInternal: {fileID: 135738040}
  m_GameObject: {fileID: 790562262}
  m_Enabled: 1
  m_EditorHideFlags: 0
  m_Script: {fileID: 11500000, guid: 44d473644a576454e9e5a39c4a2f8b6c, type: 3}
  m_Name: 
  m_EditorClassIdentifier: 
  dynamic: 0
  bg: {fileID: 29679968}
  stick: {fileID: 388467823}
  deadZoneRect: {fileID: 413739454}
  capTop: {fileID: 1463608387}
  capBottom: {fileID: 1453483269}
  capLeft: {fileID: 93529112}
  capRight: {fileID: 788307000}
  originMarker: {fileID: 0}
  bgDefaultMode: {fileID: 0}
  bgUpMode: {fileID: 0}
  bgDownMode: {fileID: 0}
  bgSideMode: {fileID: 0}
  stickImageThrown: {fileID: 1712096616}
  stickImageNeutral: {fileID: 1259585840}
  clampRadially: 1
  deadZone: {x: .100000001, y: .100000001}
  deadZoneRadial: 0
  scaleMagFromDeadZone: 1
  horClampThrow: 1
  verticalAxisSnapAngle: 0
  horizontalAxisSnapAngle: 0
  verticalModeEntryAngle: 0
  horizontalModeEntryAngle: 0
  verticalModeMaxAngleAllowance: 170
  clearHorizontal: 1
  clearVertical: 1
  bgWidthInches: -1
  bgHeightInches: -1
  stickWidthInches: .400000006
  stickHeightInches: .400000006
  allowAxisSwipes: 1
  allowPreciseSwipes: 0
  swipeMinSpeed: 2
  horizontalOnly: 0
  verticalOnly: 0
  scaleToScreen: 1
  swipeVerticalMagnitudes:
  - 1
  swipeHorizontalMagnitudes:
  - .25
  - .5
  - 1
  smallScreenAnchorType: 4
  smallScreenAnchorPos: {x: 0, y: 0}
  doubleTapDelayMax: 0
--- !u!1 &792198614
GameObject:
  m_ObjectHideFlags: 0
  m_PrefabParentObject: {fileID: 0}
  m_PrefabInternal: {fileID: 0}
  serializedVersion: 4
  m_Component:
  - 4: {fileID: 792198616}
  - 20: {fileID: 792198615}
  m_Layer: 0
  m_Name: UI Background Camera
  m_TagString: MainCamera
  m_Icon: {fileID: 0}
  m_NavMeshLayer: 0
  m_StaticEditorFlags: 0
  m_IsActive: 1
--- !u!20 &792198615
Camera:
  m_ObjectHideFlags: 0
  m_PrefabParentObject: {fileID: 0}
  m_PrefabInternal: {fileID: 0}
  m_GameObject: {fileID: 792198614}
  m_Enabled: 1
  serializedVersion: 2
  m_ClearFlags: 3
  m_BackGroundColor: {r: .192156866, g: .301960796, b: .474509805, a: .0196078438}
  m_NormalizedViewPortRect:
    serializedVersion: 2
    x: 0
    y: 0
    width: 1
    height: 1
  near clip plane: .300000012
  far clip plane: 1000
  field of view: 60
  orthographic: 1
  orthographic size: 5
  m_Depth: 0
  m_CullingMask:
    serializedVersion: 2
    m_Bits: 1
  m_RenderingPath: -1
  m_TargetTexture: {fileID: 0}
  m_TargetDisplay: 0
  m_HDR: 0
  m_OcclusionCulling: 1
  m_StereoConvergence: 10
  m_StereoSeparation: .0219999999
--- !u!4 &792198616
Transform:
  m_ObjectHideFlags: 0
  m_PrefabParentObject: {fileID: 0}
  m_PrefabInternal: {fileID: 0}
  m_GameObject: {fileID: 792198614}
  m_LocalRotation: {x: 0, y: 0, z: 0, w: 1}
  m_LocalPosition: {x: 0, y: 1, z: -10}
  m_LocalScale: {x: 1, y: 1, z: 1}
  m_Children: []
  m_Father: {fileID: 0}
  m_RootOrder: 0
--- !u!1 &796248068
GameObject:
  m_ObjectHideFlags: 0
  m_PrefabParentObject: {fileID: 162014, guid: 9a924a5d2daf04a2bb04eee747cf44cf, type: 2}
  m_PrefabInternal: {fileID: 2089496453}
  serializedVersion: 4
  m_Component:
  - 224: {fileID: 796248069}
  - 222: {fileID: 796248071}
  - 114: {fileID: 796248070}
  m_Layer: 5
  m_Name: Selection Text
  m_TagString: Untagged
  m_Icon: {fileID: 0}
  m_NavMeshLayer: 0
  m_StaticEditorFlags: 0
  m_IsActive: 1
--- !u!224 &796248069
RectTransform:
  m_ObjectHideFlags: 0
  m_PrefabParentObject: {fileID: 22462014, guid: 9a924a5d2daf04a2bb04eee747cf44cf,
    type: 2}
  m_PrefabInternal: {fileID: 2089496453}
  m_GameObject: {fileID: 796248068}
  m_LocalRotation: {x: 0, y: 0, z: 0, w: 1}
  m_LocalPosition: {x: 0, y: 0, z: 0}
  m_LocalScale: {x: 1, y: 1, z: 1}
  m_Children: []
  m_Father: {fileID: 1490806792}
  m_RootOrder: 0
  m_AnchorMin: {x: 0, y: 0}
  m_AnchorMax: {x: 1, y: 1}
  m_AnchoredPosition: {x: 0, y: 0}
  m_SizeDelta: {x: 0, y: 0}
  m_Pivot: {x: .5, y: .5}
--- !u!114 &796248070
MonoBehaviour:
  m_ObjectHideFlags: 0
  m_PrefabParentObject: {fileID: 11461996, guid: 9a924a5d2daf04a2bb04eee747cf44cf,
    type: 2}
  m_PrefabInternal: {fileID: 2089496453}
  m_GameObject: {fileID: 796248068}
  m_Enabled: 1
  m_EditorHideFlags: 0
  m_Script: {fileID: 708705254, guid: f5f67c52d1564df4a8936ccd202a3bd8, type: 3}
  m_Name: 
  m_EditorClassIdentifier: 
  m_Material: {fileID: 0}
  m_Color: {r: .196078435, g: .196078435, b: .196078435, a: 1}
  m_FontData:
    m_Font: {fileID: 10102, guid: 0000000000000000e000000000000000, type: 0}
    m_FontSize: 14
    m_FontStyle: 0
    m_BestFit: 0
    m_MinSize: 10
    m_MaxSize: 40
    m_Alignment: 4
    m_RichText: 1
    m_HorizontalOverflow: 0
    m_VerticalOverflow: 0
    m_LineSpacing: 1
  m_Text: Select
--- !u!222 &796248071
CanvasRenderer:
  m_ObjectHideFlags: 0
  m_PrefabParentObject: {fileID: 22262016, guid: 9a924a5d2daf04a2bb04eee747cf44cf,
    type: 2}
  m_PrefabInternal: {fileID: 2089496453}
  m_GameObject: {fileID: 796248068}
--- !u!1 &826148279
GameObject:
  m_ObjectHideFlags: 0
  m_PrefabParentObject: {fileID: 0}
  m_PrefabInternal: {fileID: 0}
  serializedVersion: 4
  m_Component:
  - 224: {fileID: 826148282}
  - 222: {fileID: 826148281}
  - 114: {fileID: 826148280}
  m_Layer: 0
  m_Name: text_right
  m_TagString: Untagged
  m_Icon: {fileID: 0}
  m_NavMeshLayer: 0
  m_StaticEditorFlags: 0
  m_IsActive: 1
--- !u!114 &826148280
MonoBehaviour:
  m_ObjectHideFlags: 0
  m_PrefabParentObject: {fileID: 0}
  m_PrefabInternal: {fileID: 0}
  m_GameObject: {fileID: 826148279}
  m_Enabled: 1
  m_EditorHideFlags: 0
  m_Script: {fileID: 708705254, guid: f5f67c52d1564df4a8936ccd202a3bd8, type: 3}
  m_Name: 
  m_EditorClassIdentifier: 
  m_Material: {fileID: 0}
  m_Color: {r: .196078435, g: .196078435, b: .196078435, a: 1}
  m_FontData:
    m_Font: {fileID: 10102, guid: 0000000000000000e000000000000000, type: 0}
    m_FontSize: 30
    m_FontStyle: 0
    m_BestFit: 1
    m_MinSize: 4
    m_MaxSize: 100
    m_Alignment: 3
    m_RichText: 1
    m_HorizontalOverflow: 0
    m_VerticalOverflow: 0
    m_LineSpacing: 1
  m_Text: R(0)
--- !u!222 &826148281
CanvasRenderer:
  m_ObjectHideFlags: 0
  m_PrefabParentObject: {fileID: 0}
  m_PrefabInternal: {fileID: 0}
  m_GameObject: {fileID: 826148279}
--- !u!224 &826148282
RectTransform:
  m_ObjectHideFlags: 0
  m_PrefabParentObject: {fileID: 0}
  m_PrefabInternal: {fileID: 0}
  m_GameObject: {fileID: 826148279}
  m_LocalRotation: {x: 0, y: 0, z: 0, w: 1}
  m_LocalPosition: {x: 0, y: 0, z: 0}
  m_LocalScale: {x: 1, y: 1, z: 1}
  m_Children: []
  m_Father: {fileID: 109619977}
  m_RootOrder: 7
  m_AnchorMin: {x: .899999976, y: .0199999996}
  m_AnchorMax: {x: 1, y: .0700000003}
  m_AnchoredPosition: {x: -5, y: 0}
  m_SizeDelta: {x: -5, y: 0}
  m_Pivot: {x: 1, y: .5}
--- !u!1 &838442972
GameObject:
  m_ObjectHideFlags: 0
  m_PrefabParentObject: {fileID: 162584, guid: 033fa84c546bf48ba9ec0ba7e5b47a91, type: 2}
  m_PrefabInternal: {fileID: 0}
  serializedVersion: 4
  m_Component:
  - 224: {fileID: 838442973}
  - 222: {fileID: 838442975}
  - 114: {fileID: 838442974}
  m_Layer: 5
  m_Name: downDial
  m_TagString: Untagged
  m_Icon: {fileID: 0}
  m_NavMeshLayer: 0
  m_StaticEditorFlags: 0
  m_IsActive: 1
--- !u!224 &838442973
RectTransform:
  m_ObjectHideFlags: 0
  m_PrefabParentObject: {fileID: 22462584, guid: 033fa84c546bf48ba9ec0ba7e5b47a91,
    type: 2}
  m_PrefabInternal: {fileID: 0}
  m_GameObject: {fileID: 838442972}
  m_LocalRotation: {x: 0, y: 0, z: 1, w: -1.62920685e-07}
  m_LocalPosition: {x: 0, y: 0, z: 0}
  m_LocalScale: {x: 1, y: 1, z: 1}
  m_Children: []
  m_Father: {fileID: 206270728}
  m_RootOrder: 0
  m_AnchorMin: {x: .25, y: .25}
  m_AnchorMax: {x: .75, y: .75}
  m_AnchoredPosition: {x: 0, y: 0}
  m_SizeDelta: {x: 0, y: 0}
  m_Pivot: {x: .5, y: .5}
--- !u!114 &838442974
MonoBehaviour:
  m_ObjectHideFlags: 0
  m_PrefabParentObject: {fileID: 11462584, guid: 033fa84c546bf48ba9ec0ba7e5b47a91,
    type: 2}
  m_PrefabInternal: {fileID: 0}
  m_GameObject: {fileID: 838442972}
  m_Enabled: 1
  m_EditorHideFlags: 0
  m_Script: {fileID: -765806418, guid: f5f67c52d1564df4a8936ccd202a3bd8, type: 3}
  m_Name: 
  m_EditorClassIdentifier: 
  m_Material: {fileID: 0}
  m_Color: {r: 1, g: 1, b: 1, a: 1}
  m_Sprite: {fileID: 21300000, guid: c6a27d9e4e2bf423b8804aaeb6cf2e01, type: 3}
  m_Type: 0
  m_PreserveAspect: 1
  m_FillCenter: 1
  m_FillMethod: 4
  m_FillAmount: 1
  m_FillClockwise: 1
  m_FillOrigin: 0
--- !u!222 &838442975
CanvasRenderer:
  m_ObjectHideFlags: 0
  m_PrefabParentObject: {fileID: 22262584, guid: 033fa84c546bf48ba9ec0ba7e5b47a91,
    type: 2}
  m_PrefabInternal: {fileID: 0}
  m_GameObject: {fileID: 838442972}
--- !u!1 &846884424
GameObject:
  m_ObjectHideFlags: 0
  m_PrefabParentObject: {fileID: 193166, guid: 0532cd678e71448ec9109b5c9db3dea5, type: 2}
  m_PrefabInternal: {fileID: 255985608}
  serializedVersion: 4
  m_Component:
  - 224: {fileID: 846884425}
  m_Layer: 5
  m_Name: stick
  m_TagString: Untagged
  m_Icon: {fileID: 0}
  m_NavMeshLayer: 0
  m_StaticEditorFlags: 0
  m_IsActive: 1
--- !u!224 &846884425
RectTransform:
  m_ObjectHideFlags: 0
  m_PrefabParentObject: {fileID: 22493166, guid: 0532cd678e71448ec9109b5c9db3dea5,
    type: 2}
  m_PrefabInternal: {fileID: 255985608}
  m_GameObject: {fileID: 846884424}
  m_LocalRotation: {x: 0, y: 0, z: 0, w: 1}
  m_LocalPosition: {x: 0, y: 0, z: 0}
  m_LocalScale: {x: 1, y: 1, z: 1}
  m_Children:
  - {fileID: 1026442603}
  - {fileID: 2010144008}
  m_Father: {fileID: 267258274}
  m_RootOrder: 7
  m_AnchorMin: {x: .5, y: .5}
  m_AnchorMax: {x: .5, y: .5}
  m_AnchoredPosition: {x: 2.28881836e-05, y: -1.52587891e-05}
  m_SizeDelta: {x: 36.7999992, y: 36.7999992}
  m_Pivot: {x: .500000119, y: .5}
--- !u!1 &860041784
GameObject:
  m_ObjectHideFlags: 0
  m_PrefabParentObject: {fileID: 0}
  m_PrefabInternal: {fileID: 0}
  serializedVersion: 4
  m_Component:
  - 224: {fileID: 860041785}
  - 223: {fileID: 860041788}
  - 114: {fileID: 860041787}
  - 114: {fileID: 860041786}
  m_Layer: 5
  m_Name: Canvas
  m_TagString: Untagged
  m_Icon: {fileID: 0}
  m_NavMeshLayer: 0
  m_StaticEditorFlags: 0
  m_IsActive: 1
--- !u!224 &860041785
RectTransform:
  m_ObjectHideFlags: 0
  m_PrefabParentObject: {fileID: 0}
  m_PrefabInternal: {fileID: 0}
  m_GameObject: {fileID: 860041784}
  m_LocalRotation: {x: 0, y: 0, z: 0, w: 1}
  m_LocalPosition: {x: 0, y: 0, z: 0}
  m_LocalScale: {x: 0, y: 0, z: 0}
  m_Children:
  - {fileID: 790562263}
  - {fileID: 586656016}
  m_Father: {fileID: 363590423}
  m_RootOrder: 0
  m_AnchorMin: {x: 0, y: 0}
  m_AnchorMax: {x: 0, y: 0}
  m_AnchoredPosition: {x: 0, y: 0}
  m_SizeDelta: {x: 0, y: 0}
  m_Pivot: {x: 0, y: 0}
--- !u!114 &860041786
MonoBehaviour:
  m_ObjectHideFlags: 0
  m_PrefabParentObject: {fileID: 0}
  m_PrefabInternal: {fileID: 0}
  m_GameObject: {fileID: 860041784}
  m_Enabled: 1
  m_EditorHideFlags: 0
  m_Script: {fileID: 1301386320, guid: f5f67c52d1564df4a8936ccd202a3bd8, type: 3}
  m_Name: 
  m_EditorClassIdentifier: 
  ignoreReversedGraphics: 1
  blockingObjects: 0
  m_BlockingMask:
    serializedVersion: 2
    m_Bits: 4294967295
--- !u!114 &860041787
MonoBehaviour:
  m_ObjectHideFlags: 0
  m_PrefabParentObject: {fileID: 0}
  m_PrefabInternal: {fileID: 0}
  m_GameObject: {fileID: 860041784}
  m_Enabled: 1
  m_EditorHideFlags: 0
  m_Script: {fileID: 1980459831, guid: f5f67c52d1564df4a8936ccd202a3bd8, type: 3}
  m_Name: 
  m_EditorClassIdentifier: 
  m_UiScaleMode: 0
  m_ReferencePixelsPerUnit: 100
  m_ScaleFactor: 1
  m_ReferenceResolution: {x: 800, y: 600}
  m_ScreenMatchMode: 0
  m_MatchWidthOrHeight: 0
  m_PhysicalUnit: 3
  m_FallbackScreenDPI: 96
  m_DefaultSpriteDPI: 96
  m_DynamicPixelsPerUnit: 1
--- !u!223 &860041788
Canvas:
  m_ObjectHideFlags: 0
  m_PrefabParentObject: {fileID: 0}
  m_PrefabInternal: {fileID: 0}
  m_GameObject: {fileID: 860041784}
  m_Enabled: 1
  serializedVersion: 2
  m_RenderMode: 1
  m_Camera: {fileID: 154288211}
  m_PlaneDistance: 100
  m_PixelPerfect: 0
  m_ReceivesEvents: 1
  m_OverrideSorting: 0
  m_OverridePixelPerfect: 0
  m_SortingLayerID: 0
  m_SortingOrder: 8
--- !u!1 &881934983
GameObject:
  m_ObjectHideFlags: 0
  m_PrefabParentObject: {fileID: 161992, guid: 9a924a5d2daf04a2bb04eee747cf44cf, type: 2}
  m_PrefabInternal: {fileID: 94751226}
  serializedVersion: 4
  m_Component:
  - 224: {fileID: 881934984}
  - 222: {fileID: 881934986}
  - 114: {fileID: 881934985}
  m_Layer: 5
  m_Name: Selection Box 3
  m_TagString: Untagged
  m_Icon: {fileID: 0}
  m_NavMeshLayer: 0
  m_StaticEditorFlags: 0
  m_IsActive: 0
--- !u!224 &881934984
RectTransform:
  m_ObjectHideFlags: 0
  m_PrefabParentObject: {fileID: 22461992, guid: 9a924a5d2daf04a2bb04eee747cf44cf,
    type: 2}
  m_PrefabInternal: {fileID: 94751226}
  m_GameObject: {fileID: 881934983}
  m_LocalRotation: {x: 0, y: 0, z: 0, w: 1}
  m_LocalPosition: {x: 0, y: 0, z: 0}
  m_LocalScale: {x: 1, y: 1, z: 1}
  m_Children:
  - {fileID: 1794802434}
  m_Father: {fileID: 1418900210}
  m_RootOrder: 3
  m_AnchorMin: {x: 0, y: 1}
  m_AnchorMax: {x: 0, y: 1}
  m_AnchoredPosition: {x: 0, y: 0}
  m_SizeDelta: {x: 80, y: 30}
  m_Pivot: {x: 0, y: 1}
--- !u!114 &881934985
MonoBehaviour:
  m_ObjectHideFlags: 0
  m_PrefabParentObject: {fileID: 11461968, guid: 9a924a5d2daf04a2bb04eee747cf44cf,
    type: 2}
  m_PrefabInternal: {fileID: 94751226}
  m_GameObject: {fileID: 881934983}
  m_Enabled: 1
  m_EditorHideFlags: 0
  m_Script: {fileID: -765806418, guid: f5f67c52d1564df4a8936ccd202a3bd8, type: 3}
  m_Name: 
  m_EditorClassIdentifier: 
  m_Material: {fileID: 0}
  m_Color: {r: 1, g: 1, b: 1, a: 1}
  m_Sprite: {fileID: 10905, guid: 0000000000000000f000000000000000, type: 0}
  m_Type: 1
  m_PreserveAspect: 0
  m_FillCenter: 0
  m_FillMethod: 4
  m_FillAmount: 1
  m_FillClockwise: 1
  m_FillOrigin: 0
--- !u!222 &881934986
CanvasRenderer:
  m_ObjectHideFlags: 0
  m_PrefabParentObject: {fileID: 22261994, guid: 9a924a5d2daf04a2bb04eee747cf44cf,
    type: 2}
  m_PrefabInternal: {fileID: 94751226}
  m_GameObject: {fileID: 881934983}
--- !u!1 &895829101
GameObject:
  m_ObjectHideFlags: 0
  m_PrefabParentObject: {fileID: 155432, guid: 0532cd678e71448ec9109b5c9db3dea5, type: 2}
  m_PrefabInternal: {fileID: 255985608}
  serializedVersion: 4
  m_Component:
  - 224: {fileID: 895829102}
  - 222: {fileID: 895829105}
  - 114: {fileID: 895829104}
  - 114: {fileID: 895829103}
  m_Layer: 5
  m_Name: DynamicVerticalSlider
  m_TagString: Untagged
  m_Icon: {fileID: 0}
  m_NavMeshLayer: 0
  m_StaticEditorFlags: 0
  m_IsActive: 1
--- !u!224 &895829102
RectTransform:
  m_ObjectHideFlags: 0
  m_PrefabParentObject: {fileID: 22455432, guid: 0532cd678e71448ec9109b5c9db3dea5,
    type: 2}
  m_PrefabInternal: {fileID: 255985608}
  m_GameObject: {fileID: 895829101}
  m_LocalRotation: {x: 0, y: 0, z: 0, w: 1}
  m_LocalPosition: {x: 0, y: 0, z: 0}
  m_LocalScale: {x: 1, y: 1, z: 1}
  m_Children:
  - {fileID: 660645592}
  - {fileID: 196729521}
  - {fileID: 267258274}
  m_Father: {fileID: 370717966}
  m_RootOrder: 0
  m_AnchorMin: {x: 0, y: 0}
  m_AnchorMax: {x: .25, y: 1}
  m_AnchoredPosition: {x: 0, y: 0}
  m_SizeDelta: {x: 0, y: 0}
  m_Pivot: {x: 0, y: 0}
--- !u!114 &895829103
MonoBehaviour:
  m_ObjectHideFlags: 0
  m_PrefabParentObject: {fileID: 11455432, guid: 0532cd678e71448ec9109b5c9db3dea5,
    type: 2}
  m_PrefabInternal: {fileID: 255985608}
  m_GameObject: {fileID: 895829101}
  m_Enabled: 1
  m_EditorHideFlags: 0
  m_Script: {fileID: 11500000, guid: 44d473644a576454e9e5a39c4a2f8b6c, type: 3}
  m_Name: 
  m_EditorClassIdentifier: 
  dynamic: 1
  bg: {fileID: 267258274}
  stick: {fileID: 846884425}
  deadZoneRect: {fileID: 607338030}
  capTop: {fileID: 130247453}
  capBottom: {fileID: 989912590}
  capLeft: {fileID: 0}
  capRight: {fileID: 0}
  originMarker: {fileID: 184019338}
  bgDefaultMode: {fileID: 163936653}
  bgUpMode: {fileID: 535393237}
  bgDownMode: {fileID: 1480909453}
  bgSideMode: {fileID: 0}
  stickImageThrown: {fileID: 1026442604}
  stickImageNeutral: {fileID: 2010144009}
  clampRadially: 0
  deadZone: {x: .100000001, y: .100000001}
  deadZoneRadial: 0
  scaleMagFromDeadZone: 1
  horClampThrow: 1
  verticalAxisSnapAngle: 0
  horizontalAxisSnapAngle: 0
  verticalModeEntryAngle: 0
  horizontalModeEntryAngle: 0
  verticalModeMaxAngleAllowance: 170
  clearHorizontal: 1
  clearVertical: 1
  bgWidthInches: .0199999996
  bgHeightInches: 1.5
  stickWidthInches: .400000006
  stickHeightInches: .400000006
  allowAxisSwipes: 1
  allowPreciseSwipes: 0
  swipeMinSpeed: 4
  horizontalOnly: 0
  verticalOnly: 1
  scaleToScreen: 0
  swipeVerticalMagnitudes:
  - 1
  swipeHorizontalMagnitudes:
  - .25
  - .5
  - 1
  smallScreenAnchorType: 4
  smallScreenAnchorPos: {x: 0, y: 0}
  doubleTapDelayMax: .5
--- !u!114 &895829104
MonoBehaviour:
  m_ObjectHideFlags: 0
  m_PrefabParentObject: {fileID: 11455430, guid: 0532cd678e71448ec9109b5c9db3dea5,
    type: 2}
  m_PrefabInternal: {fileID: 255985608}
  m_GameObject: {fileID: 895829101}
  m_Enabled: 1
  m_EditorHideFlags: 0
  m_Script: {fileID: -765806418, guid: f5f67c52d1564df4a8936ccd202a3bd8, type: 3}
  m_Name: 
  m_EditorClassIdentifier: 
  m_Material: {fileID: 2100000, guid: 86668db7d41224a17be19838fa97d42c, type: 2}
  m_Color: {r: .219607845, g: .219607845, b: .219607845, a: 1}
  m_Sprite: {fileID: 0}
  m_Type: 0
  m_PreserveAspect: 0
  m_FillCenter: 1
  m_FillMethod: 4
  m_FillAmount: 1
  m_FillClockwise: 1
  m_FillOrigin: 0
--- !u!222 &895829105
CanvasRenderer:
  m_ObjectHideFlags: 0
  m_PrefabParentObject: {fileID: 22255432, guid: 0532cd678e71448ec9109b5c9db3dea5,
    type: 2}
  m_PrefabInternal: {fileID: 255985608}
  m_GameObject: {fileID: 895829101}
--- !u!1 &901536005
GameObject:
  m_ObjectHideFlags: 0
  m_PrefabParentObject: {fileID: 161994, guid: 9a924a5d2daf04a2bb04eee747cf44cf, type: 2}
  m_PrefabInternal: {fileID: 94751226}
  serializedVersion: 4
  m_Component:
  - 224: {fileID: 901536006}
  - 222: {fileID: 901536008}
  - 114: {fileID: 901536007}
  m_Layer: 5
  m_Name: Selection Box 4
  m_TagString: Untagged
  m_Icon: {fileID: 0}
  m_NavMeshLayer: 0
  m_StaticEditorFlags: 0
  m_IsActive: 0
--- !u!224 &901536006
RectTransform:
  m_ObjectHideFlags: 0
  m_PrefabParentObject: {fileID: 22461994, guid: 9a924a5d2daf04a2bb04eee747cf44cf,
    type: 2}
  m_PrefabInternal: {fileID: 94751226}
  m_GameObject: {fileID: 901536005}
  m_LocalRotation: {x: 0, y: 0, z: 0, w: 1}
  m_LocalPosition: {x: 0, y: 0, z: 0}
  m_LocalScale: {x: 1, y: 1, z: 1}
  m_Children:
  - {fileID: 1886165972}
  m_Father: {fileID: 1418900210}
  m_RootOrder: 4
  m_AnchorMin: {x: 0, y: 1}
  m_AnchorMax: {x: 0, y: 1}
  m_AnchoredPosition: {x: 0, y: 0}
  m_SizeDelta: {x: 80, y: 30}
  m_Pivot: {x: 0, y: 1}
--- !u!114 &901536007
MonoBehaviour:
  m_ObjectHideFlags: 0
  m_PrefabParentObject: {fileID: 11461970, guid: 9a924a5d2daf04a2bb04eee747cf44cf,
    type: 2}
  m_PrefabInternal: {fileID: 94751226}
  m_GameObject: {fileID: 901536005}
  m_Enabled: 1
  m_EditorHideFlags: 0
  m_Script: {fileID: -765806418, guid: f5f67c52d1564df4a8936ccd202a3bd8, type: 3}
  m_Name: 
  m_EditorClassIdentifier: 
  m_Material: {fileID: 0}
  m_Color: {r: 1, g: 1, b: 1, a: 1}
  m_Sprite: {fileID: 10905, guid: 0000000000000000f000000000000000, type: 0}
  m_Type: 1
  m_PreserveAspect: 0
  m_FillCenter: 0
  m_FillMethod: 4
  m_FillAmount: 1
  m_FillClockwise: 1
  m_FillOrigin: 0
--- !u!222 &901536008
CanvasRenderer:
  m_ObjectHideFlags: 0
  m_PrefabParentObject: {fileID: 22261996, guid: 9a924a5d2daf04a2bb04eee747cf44cf,
    type: 2}
  m_PrefabInternal: {fileID: 94751226}
  m_GameObject: {fileID: 901536005}
--- !u!1 &913596032
GameObject:
  m_ObjectHideFlags: 0
  m_PrefabParentObject: {fileID: 0}
  m_PrefabInternal: {fileID: 0}
  serializedVersion: 4
  m_Component:
  - 224: {fileID: 913596033}
  - 222: {fileID: 913596035}
  - 114: {fileID: 913596034}
  m_Layer: 5
  m_Name: Label
  m_TagString: Untagged
  m_Icon: {fileID: 0}
  m_NavMeshLayer: 0
  m_StaticEditorFlags: 0
  m_IsActive: 1
--- !u!224 &913596033
RectTransform:
  m_ObjectHideFlags: 0
  m_PrefabParentObject: {fileID: 0}
  m_PrefabInternal: {fileID: 0}
  m_GameObject: {fileID: 913596032}
  m_LocalRotation: {x: 0, y: 0, z: 0, w: 1}
  m_LocalPosition: {x: 0, y: 0, z: 0}
  m_LocalScale: {x: 1, y: 1, z: 1}
  m_Children: []
  m_Father: {fileID: 1914613165}
  m_RootOrder: 1
  m_AnchorMin: {x: 0, y: 0}
  m_AnchorMax: {x: .800000012, y: 1}
  m_AnchoredPosition: {x: 0, y: 0}
  m_SizeDelta: {x: 0, y: 0}
  m_Pivot: {x: 1, y: .5}
--- !u!114 &913596034
MonoBehaviour:
  m_ObjectHideFlags: 0
  m_PrefabParentObject: {fileID: 0}
  m_PrefabInternal: {fileID: 0}
  m_GameObject: {fileID: 913596032}
  m_Enabled: 1
  m_EditorHideFlags: 0
  m_Script: {fileID: 708705254, guid: f5f67c52d1564df4a8936ccd202a3bd8, type: 3}
  m_Name: 
  m_EditorClassIdentifier: 
  m_Material: {fileID: 0}
  m_Color: {r: .196078435, g: .196078435, b: .196078435, a: 1}
  m_FontData:
    m_Font: {fileID: 10102, guid: 0000000000000000e000000000000000, type: 0}
    m_FontSize: 30
    m_FontStyle: 0
    m_BestFit: 1
    m_MinSize: 10
    m_MaxSize: 40
    m_Alignment: 5
    m_RichText: 1
    m_HorizontalOverflow: 0
    m_VerticalOverflow: 0
    m_LineSpacing: 1
  m_Text: Pitch Control
--- !u!222 &913596035
CanvasRenderer:
  m_ObjectHideFlags: 0
  m_PrefabParentObject: {fileID: 0}
  m_PrefabInternal: {fileID: 0}
  m_GameObject: {fileID: 913596032}
--- !u!1 &916811217
GameObject:
  m_ObjectHideFlags: 0
  m_PrefabParentObject: {fileID: 126300, guid: 047dcb7a590b04804ba22450dcc70d89, type: 2}
  m_PrefabInternal: {fileID: 1978870738}
  serializedVersion: 4
  m_Component:
  - 224: {fileID: 916811218}
  - 222: {fileID: 916811220}
  - 114: {fileID: 916811219}
  m_Layer: 5
  m_Name: capLeft
  m_TagString: Untagged
  m_Icon: {fileID: 0}
  m_NavMeshLayer: 0
  m_StaticEditorFlags: 0
  m_IsActive: 1
--- !u!224 &916811218
RectTransform:
  m_ObjectHideFlags: 0
  m_PrefabParentObject: {fileID: 22426300, guid: 047dcb7a590b04804ba22450dcc70d89,
    type: 2}
  m_PrefabInternal: {fileID: 1978870738}
  m_GameObject: {fileID: 916811217}
  m_LocalRotation: {x: 0, y: 0, z: 1, w: -1.62920685e-07}
  m_LocalPosition: {x: 0, y: 0, z: 0}
  m_LocalScale: {x: 1, y: 1, z: 1}
  m_Children: []
  m_Father: {fileID: 2001456139}
  m_RootOrder: 1
  m_AnchorMin: {x: .5, y: .5}
  m_AnchorMax: {x: .5, y: .5}
  m_AnchoredPosition: {x: -69, y: -0}
  m_SizeDelta: {x: 36.7999992, y: 36.7999992}
  m_Pivot: {x: .5, y: .5}
--- !u!114 &916811219
MonoBehaviour:
  m_ObjectHideFlags: 0
  m_PrefabParentObject: {fileID: 11426300, guid: 047dcb7a590b04804ba22450dcc70d89,
    type: 2}
  m_PrefabInternal: {fileID: 1978870738}
  m_GameObject: {fileID: 916811217}
  m_Enabled: 1
  m_EditorHideFlags: 0
  m_Script: {fileID: -765806418, guid: f5f67c52d1564df4a8936ccd202a3bd8, type: 3}
  m_Name: 
  m_EditorClassIdentifier: 
  m_Material: {fileID: 0}
  m_Color: {r: 1, g: 1, b: 1, a: .219607845}
  m_Sprite: {fileID: 21300000, guid: e8bac2f279061400193d0128b37a24a2, type: 3}
  m_Type: 0
  m_PreserveAspect: 0
  m_FillCenter: 1
  m_FillMethod: 4
  m_FillAmount: 1
  m_FillClockwise: 1
  m_FillOrigin: 0
--- !u!222 &916811220
CanvasRenderer:
  m_ObjectHideFlags: 0
  m_PrefabParentObject: {fileID: 22226300, guid: 047dcb7a590b04804ba22450dcc70d89,
    type: 2}
  m_PrefabInternal: {fileID: 1978870738}
  m_GameObject: {fileID: 916811217}
--- !u!1 &935148695
GameObject:
  m_ObjectHideFlags: 0
  m_PrefabParentObject: {fileID: 106228, guid: 047dcb7a590b04804ba22450dcc70d89, type: 2}
  m_PrefabInternal: {fileID: 1978870738}
  serializedVersion: 4
  m_Component:
  - 224: {fileID: 935148696}
  m_Layer: 5
  m_Name: stick
  m_TagString: Untagged
  m_Icon: {fileID: 0}
  m_NavMeshLayer: 0
  m_StaticEditorFlags: 0
  m_IsActive: 1
--- !u!224 &935148696
RectTransform:
  m_ObjectHideFlags: 0
  m_PrefabParentObject: {fileID: 22406228, guid: 047dcb7a590b04804ba22450dcc70d89,
    type: 2}
  m_PrefabInternal: {fileID: 1978870738}
  m_GameObject: {fileID: 935148695}
  m_LocalRotation: {x: 0, y: 0, z: 0, w: 1}
  m_LocalPosition: {x: 0, y: 0, z: 0}
  m_LocalScale: {x: 1, y: 1, z: 1}
  m_Children:
  - {fileID: 1415824433}
  - {fileID: 497785519}
  m_Father: {fileID: 2001456139}
  m_RootOrder: 4
  m_AnchorMin: {x: .5, y: .5}
  m_AnchorMax: {x: .5, y: .5}
  m_AnchoredPosition: {x: -1.90734863e-05, y: 0}
  m_SizeDelta: {x: 36.7999992, y: 36.7999992}
  m_Pivot: {x: .500000119, y: .5}
--- !u!1 &938781769
GameObject:
  m_ObjectHideFlags: 0
  m_PrefabParentObject: {fileID: 162004, guid: 9a924a5d2daf04a2bb04eee747cf44cf, type: 2}
  m_PrefabInternal: {fileID: 94751226}
  serializedVersion: 4
  m_Component:
  - 224: {fileID: 938781770}
  - 222: {fileID: 938781772}
  - 114: {fileID: 938781771}
  m_Layer: 5
  m_Name: Selection Box 2
  m_TagString: Untagged
  m_Icon: {fileID: 0}
  m_NavMeshLayer: 0
  m_StaticEditorFlags: 0
  m_IsActive: 0
--- !u!224 &938781770
RectTransform:
  m_ObjectHideFlags: 0
  m_PrefabParentObject: {fileID: 22462004, guid: 9a924a5d2daf04a2bb04eee747cf44cf,
    type: 2}
  m_PrefabInternal: {fileID: 94751226}
  m_GameObject: {fileID: 938781769}
  m_LocalRotation: {x: 0, y: 0, z: 0, w: 1}
  m_LocalPosition: {x: 0, y: 0, z: 0}
  m_LocalScale: {x: 1, y: 1, z: 1}
  m_Children:
  - {fileID: 1159772889}
  m_Father: {fileID: 1418900210}
  m_RootOrder: 2
  m_AnchorMin: {x: 0, y: 1}
  m_AnchorMax: {x: 0, y: 1}
  m_AnchoredPosition: {x: 0, y: 0}
  m_SizeDelta: {x: 80, y: 30}
  m_Pivot: {x: 0, y: 1}
--- !u!114 &938781771
MonoBehaviour:
  m_ObjectHideFlags: 0
  m_PrefabParentObject: {fileID: 11461986, guid: 9a924a5d2daf04a2bb04eee747cf44cf,
    type: 2}
  m_PrefabInternal: {fileID: 94751226}
  m_GameObject: {fileID: 938781769}
  m_Enabled: 1
  m_EditorHideFlags: 0
  m_Script: {fileID: -765806418, guid: f5f67c52d1564df4a8936ccd202a3bd8, type: 3}
  m_Name: 
  m_EditorClassIdentifier: 
  m_Material: {fileID: 0}
  m_Color: {r: 1, g: 1, b: 1, a: 1}
  m_Sprite: {fileID: 10905, guid: 0000000000000000f000000000000000, type: 0}
  m_Type: 1
  m_PreserveAspect: 0
  m_FillCenter: 0
  m_FillMethod: 4
  m_FillAmount: 1
  m_FillClockwise: 1
  m_FillOrigin: 0
--- !u!222 &938781772
CanvasRenderer:
  m_ObjectHideFlags: 0
  m_PrefabParentObject: {fileID: 22262006, guid: 9a924a5d2daf04a2bb04eee747cf44cf,
    type: 2}
  m_PrefabInternal: {fileID: 94751226}
  m_GameObject: {fileID: 938781769}
--- !u!1 &959010853
GameObject:
  m_ObjectHideFlags: 0
  m_PrefabParentObject: {fileID: 0}
  m_PrefabInternal: {fileID: 0}
  serializedVersion: 4
  m_Component:
  - 224: {fileID: 959010854}
  - 222: {fileID: 959010856}
  - 114: {fileID: 959010855}
  m_Layer: 5
  m_Name: Text
  m_TagString: Untagged
  m_Icon: {fileID: 0}
  m_NavMeshLayer: 0
  m_StaticEditorFlags: 0
  m_IsActive: 1
--- !u!224 &959010854
RectTransform:
  m_ObjectHideFlags: 0
  m_PrefabParentObject: {fileID: 0}
  m_PrefabInternal: {fileID: 0}
  m_GameObject: {fileID: 959010853}
  m_LocalRotation: {x: 0, y: 0, z: 0, w: 1}
  m_LocalPosition: {x: 0, y: 0, z: 0}
  m_LocalScale: {x: 1, y: 1, z: 1}
  m_Children: []
  m_Father: {fileID: 1075967698}
  m_RootOrder: 0
  m_AnchorMin: {x: 0, y: 0}
  m_AnchorMax: {x: 1, y: 1}
  m_AnchoredPosition: {x: 0, y: 0}
  m_SizeDelta: {x: -10, y: -10}
  m_Pivot: {x: .5, y: .5}
--- !u!114 &959010855
MonoBehaviour:
  m_ObjectHideFlags: 0
  m_PrefabParentObject: {fileID: 0}
  m_PrefabInternal: {fileID: 0}
  m_GameObject: {fileID: 959010853}
  m_Enabled: 1
  m_EditorHideFlags: 0
  m_Script: {fileID: 708705254, guid: f5f67c52d1564df4a8936ccd202a3bd8, type: 3}
  m_Name: 
  m_EditorClassIdentifier: 
  m_Material: {fileID: 0}
  m_Color: {r: .196078435, g: .196078435, b: .196078435, a: 1}
  m_FontData:
    m_Font: {fileID: 10102, guid: 0000000000000000e000000000000000, type: 0}
    m_FontSize: 30
    m_FontStyle: 0
    m_BestFit: 1
    m_MinSize: 4
    m_MaxSize: 100
    m_Alignment: 4
    m_RichText: 1
    m_HorizontalOverflow: 0
    m_VerticalOverflow: 0
    m_LineSpacing: 1
  m_Text: BACK
--- !u!222 &959010856
CanvasRenderer:
  m_ObjectHideFlags: 0
  m_PrefabParentObject: {fileID: 0}
  m_PrefabInternal: {fileID: 0}
  m_GameObject: {fileID: 959010853}
--- !u!1 &960948576
GameObject:
  m_ObjectHideFlags: 0
  m_PrefabParentObject: {fileID: 193168, guid: 0532cd678e71448ec9109b5c9db3dea5, type: 2}
  m_PrefabInternal: {fileID: 790026600}
  serializedVersion: 4
  m_Component:
  - 224: {fileID: 960948577}
  - 222: {fileID: 960948579}
  - 114: {fileID: 960948578}
  m_Layer: 5
  m_Name: capBottom
  m_TagString: Untagged
  m_Icon: {fileID: 0}
  m_NavMeshLayer: 0
  m_StaticEditorFlags: 0
  m_IsActive: 1
--- !u!224 &960948577
RectTransform:
  m_ObjectHideFlags: 0
  m_PrefabParentObject: {fileID: 22493168, guid: 0532cd678e71448ec9109b5c9db3dea5,
    type: 2}
  m_PrefabInternal: {fileID: 790026600}
  m_GameObject: {fileID: 960948576}
  m_LocalRotation: {x: 0, y: 0, z: 1, w: -1.62920685e-07}
  m_LocalPosition: {x: 0, y: 0, z: 0}
  m_LocalScale: {x: 1, y: 1, z: 1}
  m_Children: []
  m_Father: {fileID: 1977105114}
  m_RootOrder: 3
  m_AnchorMin: {x: .5, y: .5}
  m_AnchorMax: {x: .5, y: .5}
  m_AnchoredPosition: {x: -0, y: -69}
  m_SizeDelta: {x: 36.7999992, y: 36.7999992}
  m_Pivot: {x: .5, y: .5}
--- !u!114 &960948578
MonoBehaviour:
  m_ObjectHideFlags: 0
  m_PrefabParentObject: {fileID: 11493168, guid: 0532cd678e71448ec9109b5c9db3dea5,
    type: 2}
  m_PrefabInternal: {fileID: 790026600}
  m_GameObject: {fileID: 960948576}
  m_Enabled: 1
  m_EditorHideFlags: 0
  m_Script: {fileID: -765806418, guid: f5f67c52d1564df4a8936ccd202a3bd8, type: 3}
  m_Name: 
  m_EditorClassIdentifier: 
  m_Material: {fileID: 0}
  m_Color: {r: 1, g: 1, b: 1, a: .294117659}
  m_Sprite: {fileID: 21300000, guid: 7e80af41d3e474b2e8ce8f40952e798e, type: 3}
  m_Type: 0
  m_PreserveAspect: 0
  m_FillCenter: 1
  m_FillMethod: 4
  m_FillAmount: 1
  m_FillClockwise: 1
  m_FillOrigin: 0
--- !u!222 &960948579
CanvasRenderer:
  m_ObjectHideFlags: 0
  m_PrefabParentObject: {fileID: 22293168, guid: 0532cd678e71448ec9109b5c9db3dea5,
    type: 2}
  m_PrefabInternal: {fileID: 790026600}
  m_GameObject: {fileID: 960948576}
--- !u!1 &968345669
GameObject:
  m_ObjectHideFlags: 0
  m_PrefabParentObject: {fileID: 0}
  m_PrefabInternal: {fileID: 0}
  serializedVersion: 4
  m_Component:
  - 224: {fileID: 968345670}
  - 222: {fileID: 968345672}
  - 114: {fileID: 968345671}
  m_Layer: 0
  m_Name: text_x
  m_TagString: Untagged
  m_Icon: {fileID: 0}
  m_NavMeshLayer: 0
  m_StaticEditorFlags: 0
  m_IsActive: 1
--- !u!224 &968345670
RectTransform:
  m_ObjectHideFlags: 0
  m_PrefabParentObject: {fileID: 0}
  m_PrefabInternal: {fileID: 0}
  m_GameObject: {fileID: 968345669}
  m_LocalRotation: {x: 0, y: 0, z: 0, w: 1}
  m_LocalPosition: {x: 0, y: 0, z: 0}
  m_LocalScale: {x: 1, y: 1, z: 1}
  m_Children: []
  m_Father: {fileID: 109619977}
  m_RootOrder: 4
  m_AnchorMin: {x: .899999976, y: .170000002}
  m_AnchorMax: {x: 1, y: .219999999}
  m_AnchoredPosition: {x: -5, y: 0}
  m_SizeDelta: {x: -5, y: 0}
  m_Pivot: {x: 1, y: .5}
--- !u!114 &968345671
MonoBehaviour:
  m_ObjectHideFlags: 0
  m_PrefabParentObject: {fileID: 0}
  m_PrefabInternal: {fileID: 0}
  m_GameObject: {fileID: 968345669}
  m_Enabled: 1
  m_EditorHideFlags: 0
  m_Script: {fileID: 708705254, guid: f5f67c52d1564df4a8936ccd202a3bd8, type: 3}
  m_Name: 
  m_EditorClassIdentifier: 
  m_Material: {fileID: 0}
  m_Color: {r: .196078435, g: .196078435, b: .196078435, a: 1}
  m_FontData:
    m_Font: {fileID: 10102, guid: 0000000000000000e000000000000000, type: 0}
    m_FontSize: 30
    m_FontStyle: 0
    m_BestFit: 1
    m_MinSize: 4
    m_MaxSize: 100
    m_Alignment: 3
    m_RichText: 1
    m_HorizontalOverflow: 0
    m_VerticalOverflow: 0
    m_LineSpacing: 1
  m_Text: x(0)
--- !u!222 &968345672
CanvasRenderer:
  m_ObjectHideFlags: 0
  m_PrefabParentObject: {fileID: 0}
  m_PrefabInternal: {fileID: 0}
  m_GameObject: {fileID: 968345669}
--- !u!1 &980613592
GameObject:
  m_ObjectHideFlags: 0
  m_PrefabParentObject: {fileID: 162024, guid: 9a924a5d2daf04a2bb04eee747cf44cf, type: 2}
  m_PrefabInternal: {fileID: 2089496453}
  serializedVersion: 4
  m_Component:
  - 224: {fileID: 980613593}
  - 222: {fileID: 980613595}
  - 114: {fileID: 980613594}
  m_Layer: 5
  m_Name: Text
  m_TagString: Untagged
  m_Icon: {fileID: 0}
  m_NavMeshLayer: 0
  m_StaticEditorFlags: 0
  m_IsActive: 1
--- !u!224 &980613593
RectTransform:
  m_ObjectHideFlags: 0
  m_PrefabParentObject: {fileID: 22462024, guid: 9a924a5d2daf04a2bb04eee747cf44cf,
    type: 2}
  m_PrefabInternal: {fileID: 2089496453}
  m_GameObject: {fileID: 980613592}
  m_LocalRotation: {x: 0, y: 0, z: 0, w: 1}
  m_LocalPosition: {x: 0, y: 0, z: 0}
  m_LocalScale: {x: 1, y: 1, z: 1}
  m_Children: []
  m_Father: {fileID: 1687555685}
  m_RootOrder: 0
  m_AnchorMin: {x: .5, y: .5}
  m_AnchorMax: {x: .5, y: .5}
  m_AnchoredPosition: {x: 0, y: 0}
  m_SizeDelta: {x: 320, y: 240}
  m_Pivot: {x: .5, y: .5}
--- !u!114 &980613594
MonoBehaviour:
  m_ObjectHideFlags: 0
  m_PrefabParentObject: {fileID: 11462014, guid: 9a924a5d2daf04a2bb04eee747cf44cf,
    type: 2}
  m_PrefabInternal: {fileID: 2089496453}
  m_GameObject: {fileID: 980613592}
  m_Enabled: 1
  m_EditorHideFlags: 0
  m_Script: {fileID: 708705254, guid: f5f67c52d1564df4a8936ccd202a3bd8, type: 3}
  m_Name: 
  m_EditorClassIdentifier: 
  m_Material: {fileID: 0}
  m_Color: {r: .196078435, g: .196078435, b: .196078435, a: 1}
  m_FontData:
    m_Font: {fileID: 10102, guid: 0000000000000000e000000000000000, type: 0}
    m_FontSize: 14
    m_FontStyle: 0
    m_BestFit: 1
    m_MinSize: 10
    m_MaxSize: 40
    m_Alignment: 4
    m_RichText: 1
    m_HorizontalOverflow: 0
    m_VerticalOverflow: 0
    m_LineSpacing: 1
  m_Text: Click to enable camera
--- !u!222 &980613595
CanvasRenderer:
  m_ObjectHideFlags: 0
  m_PrefabParentObject: {fileID: 22262026, guid: 9a924a5d2daf04a2bb04eee747cf44cf,
    type: 2}
  m_PrefabInternal: {fileID: 2089496453}
  m_GameObject: {fileID: 980613592}
--- !u!1 &989912589
GameObject:
  m_ObjectHideFlags: 0
  m_PrefabParentObject: {fileID: 193168, guid: 0532cd678e71448ec9109b5c9db3dea5, type: 2}
  m_PrefabInternal: {fileID: 255985608}
  serializedVersion: 4
  m_Component:
  - 224: {fileID: 989912590}
  - 222: {fileID: 989912592}
  - 114: {fileID: 989912591}
  m_Layer: 5
  m_Name: capBottom
  m_TagString: Untagged
  m_Icon: {fileID: 0}
  m_NavMeshLayer: 0
  m_StaticEditorFlags: 0
  m_IsActive: 1
--- !u!224 &989912590
RectTransform:
  m_ObjectHideFlags: 0
  m_PrefabParentObject: {fileID: 22493168, guid: 0532cd678e71448ec9109b5c9db3dea5,
    type: 2}
  m_PrefabInternal: {fileID: 255985608}
  m_GameObject: {fileID: 989912589}
  m_LocalRotation: {x: 0, y: 0, z: 1, w: -1.62920685e-07}
  m_LocalPosition: {x: 0, y: 0, z: 0}
  m_LocalScale: {x: 1, y: 1, z: 1}
  m_Children: []
  m_Father: {fileID: 267258274}
  m_RootOrder: 3
  m_AnchorMin: {x: .5, y: .5}
  m_AnchorMax: {x: .5, y: .5}
  m_AnchoredPosition: {x: -0, y: -69}
  m_SizeDelta: {x: 36.7999992, y: 36.7999992}
  m_Pivot: {x: .5, y: .5}
--- !u!114 &989912591
MonoBehaviour:
  m_ObjectHideFlags: 0
  m_PrefabParentObject: {fileID: 11493168, guid: 0532cd678e71448ec9109b5c9db3dea5,
    type: 2}
  m_PrefabInternal: {fileID: 255985608}
  m_GameObject: {fileID: 989912589}
  m_Enabled: 1
  m_EditorHideFlags: 0
  m_Script: {fileID: -765806418, guid: f5f67c52d1564df4a8936ccd202a3bd8, type: 3}
  m_Name: 
  m_EditorClassIdentifier: 
  m_Material: {fileID: 0}
  m_Color: {r: 1, g: 1, b: 1, a: .294117659}
  m_Sprite: {fileID: 21300000, guid: 7e80af41d3e474b2e8ce8f40952e798e, type: 3}
  m_Type: 0
  m_PreserveAspect: 0
  m_FillCenter: 1
  m_FillMethod: 4
  m_FillAmount: 1
  m_FillClockwise: 1
  m_FillOrigin: 0
--- !u!222 &989912592
CanvasRenderer:
  m_ObjectHideFlags: 0
  m_PrefabParentObject: {fileID: 22293168, guid: 0532cd678e71448ec9109b5c9db3dea5,
    type: 2}
  m_PrefabInternal: {fileID: 255985608}
  m_GameObject: {fileID: 989912589}
--- !u!1 &1009673081
GameObject:
  m_ObjectHideFlags: 0
  m_PrefabParentObject: {fileID: 0}
  m_PrefabInternal: {fileID: 0}
  serializedVersion: 4
  m_Component:
  - 224: {fileID: 1009673082}
  - 222: {fileID: 1009673084}
  - 114: {fileID: 1009673083}
  m_Layer: 5
  m_Name: Text
  m_TagString: Untagged
  m_Icon: {fileID: 0}
  m_NavMeshLayer: 0
  m_StaticEditorFlags: 0
  m_IsActive: 1
--- !u!224 &1009673082
RectTransform:
  m_ObjectHideFlags: 0
  m_PrefabParentObject: {fileID: 0}
  m_PrefabInternal: {fileID: 0}
  m_GameObject: {fileID: 1009673081}
  m_LocalRotation: {x: 0, y: 0, z: 0, w: 1}
  m_LocalPosition: {x: 0, y: 0, z: 0}
  m_LocalScale: {x: 1, y: 1, z: 1}
  m_Children: []
  m_Father: {fileID: 1887551984}
  m_RootOrder: 0
  m_AnchorMin: {x: 0, y: 0}
  m_AnchorMax: {x: 1, y: 1}
  m_AnchoredPosition: {x: 0, y: 0}
  m_SizeDelta: {x: -10, y: -10}
  m_Pivot: {x: .5, y: .5}
--- !u!114 &1009673083
MonoBehaviour:
  m_ObjectHideFlags: 0
  m_PrefabParentObject: {fileID: 0}
  m_PrefabInternal: {fileID: 0}
  m_GameObject: {fileID: 1009673081}
  m_Enabled: 1
  m_EditorHideFlags: 0
  m_Script: {fileID: 708705254, guid: f5f67c52d1564df4a8936ccd202a3bd8, type: 3}
  m_Name: 
  m_EditorClassIdentifier: 
  m_Material: {fileID: 0}
  m_Color: {r: .196078435, g: .196078435, b: .196078435, a: 1}
  m_FontData:
    m_Font: {fileID: 10102, guid: 0000000000000000e000000000000000, type: 0}
    m_FontSize: 30
    m_FontStyle: 0
    m_BestFit: 1
    m_MinSize: 4
    m_MaxSize: 100
    m_Alignment: 4
    m_RichText: 1
    m_HorizontalOverflow: 0
    m_VerticalOverflow: 0
    m_LineSpacing: 1
  m_Text: Nudge Back
--- !u!222 &1009673084
CanvasRenderer:
  m_ObjectHideFlags: 0
  m_PrefabParentObject: {fileID: 0}
  m_PrefabInternal: {fileID: 0}
  m_GameObject: {fileID: 1009673081}
--- !u!1 &1026442602
GameObject:
  m_ObjectHideFlags: 0
  m_PrefabParentObject: {fileID: 126392, guid: 0532cd678e71448ec9109b5c9db3dea5, type: 2}
  m_PrefabInternal: {fileID: 255985608}
  serializedVersion: 4
  m_Component:
  - 224: {fileID: 1026442603}
  - 222: {fileID: 1026442605}
  - 114: {fileID: 1026442604}
  m_Layer: 5
  m_Name: stickImageThrown
  m_TagString: Untagged
  m_Icon: {fileID: 0}
  m_NavMeshLayer: 0
  m_StaticEditorFlags: 0
  m_IsActive: 1
--- !u!224 &1026442603
RectTransform:
  m_ObjectHideFlags: 0
  m_PrefabParentObject: {fileID: 22426392, guid: 0532cd678e71448ec9109b5c9db3dea5,
    type: 2}
  m_PrefabInternal: {fileID: 255985608}
  m_GameObject: {fileID: 1026442602}
  m_LocalRotation: {x: 0, y: 0, z: 0, w: 1}
  m_LocalPosition: {x: 0, y: 0, z: 0}
  m_LocalScale: {x: 1, y: 1, z: 1}
  m_Children: []
  m_Father: {fileID: 846884425}
  m_RootOrder: 0
  m_AnchorMin: {x: 0, y: 0}
  m_AnchorMax: {x: 1, y: 1}
  m_AnchoredPosition: {x: 0, y: 0}
  m_SizeDelta: {x: 0, y: 0}
  m_Pivot: {x: .5, y: .5}
--- !u!114 &1026442604
MonoBehaviour:
  m_ObjectHideFlags: 0
  m_PrefabParentObject: {fileID: 11426392, guid: 0532cd678e71448ec9109b5c9db3dea5,
    type: 2}
  m_PrefabInternal: {fileID: 255985608}
  m_GameObject: {fileID: 1026442602}
  m_Enabled: 1
  m_EditorHideFlags: 0
  m_Script: {fileID: -765806418, guid: f5f67c52d1564df4a8936ccd202a3bd8, type: 3}
  m_Name: 
  m_EditorClassIdentifier: 
  m_Material: {fileID: 0}
  m_Color: {r: 1, g: 1, b: 1, a: 1}
  m_Sprite: {fileID: 21300000, guid: 7e80af41d3e474b2e8ce8f40952e798e, type: 3}
  m_Type: 0
  m_PreserveAspect: 0
  m_FillCenter: 1
  m_FillMethod: 4
  m_FillAmount: 1
  m_FillClockwise: 1
  m_FillOrigin: 0
--- !u!222 &1026442605
CanvasRenderer:
  m_ObjectHideFlags: 0
  m_PrefabParentObject: {fileID: 22226392, guid: 0532cd678e71448ec9109b5c9db3dea5,
    type: 2}
  m_PrefabInternal: {fileID: 255985608}
  m_GameObject: {fileID: 1026442602}
--- !u!1 &1027760316
GameObject:
  m_ObjectHideFlags: 0
  m_PrefabParentObject: {fileID: 193616, guid: 0532cd678e71448ec9109b5c9db3dea5, type: 2}
  m_PrefabInternal: {fileID: 790026600}
  serializedVersion: 4
  m_Component:
  - 224: {fileID: 1027760317}
  - 222: {fileID: 1027760319}
  - 114: {fileID: 1027760318}
  m_Layer: 5
  m_Name: defaultBG
  m_TagString: Untagged
  m_Icon: {fileID: 0}
  m_NavMeshLayer: 0
  m_StaticEditorFlags: 0
  m_IsActive: 1
--- !u!224 &1027760317
RectTransform:
  m_ObjectHideFlags: 0
  m_PrefabParentObject: {fileID: 22493616, guid: 0532cd678e71448ec9109b5c9db3dea5,
    type: 2}
  m_PrefabInternal: {fileID: 790026600}
  m_GameObject: {fileID: 1027760316}
  m_LocalRotation: {x: 0, y: 0, z: 0, w: 1}
  m_LocalPosition: {x: 0, y: 0, z: 0}
  m_LocalScale: {x: 1, y: 1, z: 1}
  m_Children: []
  m_Father: {fileID: 1977105114}
  m_RootOrder: 4
  m_AnchorMin: {x: 0, y: 0}
  m_AnchorMax: {x: 1, y: 1}
  m_AnchoredPosition: {x: 0, y: 0}
  m_SizeDelta: {x: 0, y: 0}
  m_Pivot: {x: .5, y: .5}
--- !u!114 &1027760318
MonoBehaviour:
  m_ObjectHideFlags: 0
  m_PrefabParentObject: {fileID: 11493616, guid: 0532cd678e71448ec9109b5c9db3dea5,
    type: 2}
  m_PrefabInternal: {fileID: 790026600}
  m_GameObject: {fileID: 1027760316}
  m_Enabled: 1
  m_EditorHideFlags: 0
  m_Script: {fileID: -765806418, guid: f5f67c52d1564df4a8936ccd202a3bd8, type: 3}
  m_Name: 
  m_EditorClassIdentifier: 
  m_Material: {fileID: 0}
  m_Color: {r: 1, g: 1, b: 1, a: 1}
  m_Sprite: {fileID: 0}
  m_Type: 0
  m_PreserveAspect: 0
  m_FillCenter: 1
  m_FillMethod: 4
  m_FillAmount: 1
  m_FillClockwise: 1
  m_FillOrigin: 0
--- !u!222 &1027760319
CanvasRenderer:
  m_ObjectHideFlags: 0
  m_PrefabParentObject: {fileID: 22293616, guid: 0532cd678e71448ec9109b5c9db3dea5,
    type: 2}
  m_PrefabInternal: {fileID: 790026600}
  m_GameObject: {fileID: 1027760316}
--- !u!1 &1034071953
GameObject:
  m_ObjectHideFlags: 0
  m_PrefabParentObject: {fileID: 135592, guid: 2ab607a07c37048cab7cefd7702545ee, type: 2}
  m_PrefabInternal: {fileID: 1362912715}
  serializedVersion: 4
  m_Component:
  - 224: {fileID: 1034071954}
  - 222: {fileID: 1034071956}
  - 114: {fileID: 1034071955}
  m_Layer: 5
  m_Name: deadZone
  m_TagString: Untagged
  m_Icon: {fileID: 0}
  m_NavMeshLayer: 0
  m_StaticEditorFlags: 0
  m_IsActive: 1
--- !u!224 &1034071954
RectTransform:
  m_ObjectHideFlags: 0
  m_PrefabParentObject: {fileID: 22435592, guid: 2ab607a07c37048cab7cefd7702545ee,
    type: 2}
  m_PrefabInternal: {fileID: 1362912715}
  m_GameObject: {fileID: 1034071953}
  m_LocalRotation: {x: 0, y: 0, z: 0, w: 1}
  m_LocalPosition: {x: 0, y: 0, z: 0}
  m_LocalScale: {x: 1, y: 1, z: 1}
  m_Children: []
  m_Father: {fileID: 396984733}
  m_RootOrder: 4
  m_AnchorMin: {x: .5, y: .5}
  m_AnchorMax: {x: .5, y: .5}
  m_AnchoredPosition: {x: 0, y: 0}
  m_SizeDelta: {x: 34.5, y: 34.5}
  m_Pivot: {x: .5, y: .5}
--- !u!114 &1034071955
MonoBehaviour:
  m_ObjectHideFlags: 0
  m_PrefabParentObject: {fileID: 11435592, guid: 2ab607a07c37048cab7cefd7702545ee,
    type: 2}
  m_PrefabInternal: {fileID: 1362912715}
  m_GameObject: {fileID: 1034071953}
  m_Enabled: 1
  m_EditorHideFlags: 0
  m_Script: {fileID: -765806418, guid: f5f67c52d1564df4a8936ccd202a3bd8, type: 3}
  m_Name: 
  m_EditorClassIdentifier: 
  m_Material: {fileID: 0}
  m_Color: {r: .352941185, g: .384313732, b: .411764711, a: 1}
  m_Sprite: {fileID: 21300000, guid: ae203984a90214cf9bf3bfc919b6e521, type: 3}
  m_Type: 0
  m_PreserveAspect: 0
  m_FillCenter: 1
  m_FillMethod: 4
  m_FillAmount: 1
  m_FillClockwise: 1
  m_FillOrigin: 1
--- !u!222 &1034071956
CanvasRenderer:
  m_ObjectHideFlags: 0
  m_PrefabParentObject: {fileID: 22235592, guid: 2ab607a07c37048cab7cefd7702545ee,
    type: 2}
  m_PrefabInternal: {fileID: 1362912715}
  m_GameObject: {fileID: 1034071953}
--- !u!1 &1034587256
GameObject:
  m_ObjectHideFlags: 0
  m_PrefabParentObject: {fileID: 0}
  m_PrefabInternal: {fileID: 0}
  serializedVersion: 4
  m_Component:
  - 224: {fileID: 1034587260}
  - 222: {fileID: 1034587259}
  - 114: {fileID: 1034587258}
  - 114: {fileID: 1034587257}
  m_Layer: 5
  m_Name: Button_Options
  m_TagString: Untagged
  m_Icon: {fileID: 0}
  m_NavMeshLayer: 0
  m_StaticEditorFlags: 0
  m_IsActive: 1
--- !u!114 &1034587257
MonoBehaviour:
  m_ObjectHideFlags: 0
  m_PrefabParentObject: {fileID: 0}
  m_PrefabInternal: {fileID: 0}
  m_GameObject: {fileID: 1034587256}
  m_Enabled: 1
  m_EditorHideFlags: 0
  m_Script: {fileID: 1392445389, guid: f5f67c52d1564df4a8936ccd202a3bd8, type: 3}
  m_Name: 
  m_EditorClassIdentifier: 
  m_Navigation:
    m_Mode: 3
    m_SelectOnUp: {fileID: 0}
    m_SelectOnDown: {fileID: 0}
    m_SelectOnLeft: {fileID: 0}
    m_SelectOnRight: {fileID: 0}
  m_Transition: 1
  m_Colors:
    m_NormalColor: {r: 1, g: 1, b: 1, a: 1}
    m_HighlightedColor: {r: .960784316, g: .960784316, b: .960784316, a: 1}
    m_PressedColor: {r: .784313738, g: .784313738, b: .784313738, a: 1}
    m_DisabledColor: {r: .784313738, g: .784313738, b: .784313738, a: .501960814}
    m_ColorMultiplier: 1
    m_FadeDuration: .100000001
  m_SpriteState:
    m_HighlightedSprite: {fileID: 0}
    m_PressedSprite: {fileID: 0}
    m_DisabledSprite: {fileID: 0}
  m_AnimationTriggers:
    m_NormalTrigger: Normal
    m_HighlightedTrigger: Highlighted
    m_PressedTrigger: Pressed
    m_DisabledTrigger: Disabled
  m_Interactable: 1
  m_TargetGraphic: {fileID: 1034587258}
  m_OnClick:
    m_PersistentCalls:
      m_Calls:
      - m_Target: {fileID: 1783836853}
        m_MethodName: SetScreenIndex
        m_Mode: 3
        m_Arguments:
          m_ObjectArgument: {fileID: 0}
          m_ObjectArgumentAssemblyTypeName: UnityEngine.Object, UnityEngine, Version=0.0.0.0,
            Culture=neutral, PublicKeyToken=null
          m_IntArgument: 4
          m_FloatArgument: 0
          m_StringArgument: 
          m_BoolArgument: 0
        m_CallState: 2
    m_TypeName: UnityEngine.UI.Button+ButtonClickedEvent, UnityEngine.UI, Version=1.0.0.0,
      Culture=neutral, PublicKeyToken=null
--- !u!114 &1034587258
MonoBehaviour:
  m_ObjectHideFlags: 0
  m_PrefabParentObject: {fileID: 0}
  m_PrefabInternal: {fileID: 0}
  m_GameObject: {fileID: 1034587256}
  m_Enabled: 1
  m_EditorHideFlags: 0
  m_Script: {fileID: -765806418, guid: f5f67c52d1564df4a8936ccd202a3bd8, type: 3}
  m_Name: 
  m_EditorClassIdentifier: 
  m_Material: {fileID: 0}
  m_Color: {r: .779411793, g: .779411793, b: .779411793, a: 1}
  m_Sprite: {fileID: 10905, guid: 0000000000000000f000000000000000, type: 0}
  m_Type: 1
  m_PreserveAspect: 0
  m_FillCenter: 1
  m_FillMethod: 4
  m_FillAmount: 1
  m_FillClockwise: 1
  m_FillOrigin: 0
--- !u!222 &1034587259
CanvasRenderer:
  m_ObjectHideFlags: 0
  m_PrefabParentObject: {fileID: 0}
  m_PrefabInternal: {fileID: 0}
  m_GameObject: {fileID: 1034587256}
--- !u!224 &1034587260
RectTransform:
  m_ObjectHideFlags: 0
  m_PrefabParentObject: {fileID: 0}
  m_PrefabInternal: {fileID: 0}
  m_GameObject: {fileID: 1034587256}
  m_LocalRotation: {x: 0, y: 0, z: 0, w: 1}
  m_LocalPosition: {x: 0, y: 0, z: 0}
  m_LocalScale: {x: 1, y: 1, z: 1}
  m_Children:
  - {fileID: 1497675512}
  m_Father: {fileID: 1162021347}
  m_RootOrder: 4
  m_AnchorMin: {x: .800000012, y: .920000017}
  m_AnchorMax: {x: 1, y: 1}
  m_AnchoredPosition: {x: 0, y: -4.57763672e-05}
  m_SizeDelta: {x: 0, y: -4.57763672e-05}
  m_Pivot: {x: .5, y: 1}
--- !u!1 &1037287181
GameObject:
  m_ObjectHideFlags: 0
  m_PrefabParentObject: {fileID: 162028, guid: 9a924a5d2daf04a2bb04eee747cf44cf, type: 2}
  m_PrefabInternal: {fileID: 94751226}
  serializedVersion: 4
  m_Component:
  - 224: {fileID: 1037287182}
  - 222: {fileID: 1037287184}
  - 114: {fileID: 1037287183}
  m_Layer: 5
  m_Name: Action Text
  m_TagString: Untagged
  m_Icon: {fileID: 0}
  m_NavMeshLayer: 0
  m_StaticEditorFlags: 0
  m_IsActive: 1
--- !u!224 &1037287182
RectTransform:
  m_ObjectHideFlags: 0
  m_PrefabParentObject: {fileID: 22462028, guid: 9a924a5d2daf04a2bb04eee747cf44cf,
    type: 2}
  m_PrefabInternal: {fileID: 94751226}
  m_GameObject: {fileID: 1037287181}
  m_LocalRotation: {x: 0, y: 0, z: 0, w: 1}
  m_LocalPosition: {x: 0, y: 0, z: 0}
  m_LocalScale: {x: 1, y: 1, z: 1}
  m_Children: []
  m_Father: {fileID: 310621961}
  m_RootOrder: 0
  m_AnchorMin: {x: 0, y: 0}
  m_AnchorMax: {x: 1, y: 1}
  m_AnchoredPosition: {x: 0, y: 0}
  m_SizeDelta: {x: 0, y: 0}
  m_Pivot: {x: .5, y: .5}
--- !u!114 &1037287183
MonoBehaviour:
  m_ObjectHideFlags: 0
  m_PrefabParentObject: {fileID: 11462022, guid: 9a924a5d2daf04a2bb04eee747cf44cf,
    type: 2}
  m_PrefabInternal: {fileID: 94751226}
  m_GameObject: {fileID: 1037287181}
  m_Enabled: 1
  m_EditorHideFlags: 0
  m_Script: {fileID: 708705254, guid: f5f67c52d1564df4a8936ccd202a3bd8, type: 3}
  m_Name: 
  m_EditorClassIdentifier: 
  m_Material: {fileID: 0}
  m_Color: {r: .196078435, g: .196078435, b: .196078435, a: 1}
  m_FontData:
    m_Font: {fileID: 10102, guid: 0000000000000000e000000000000000, type: 0}
    m_FontSize: 14
    m_FontStyle: 0
    m_BestFit: 0
    m_MinSize: 10
    m_MaxSize: 40
    m_Alignment: 4
    m_RichText: 1
    m_HorizontalOverflow: 0
    m_VerticalOverflow: 0
    m_LineSpacing: 1
  m_Text: Action
--- !u!222 &1037287184
CanvasRenderer:
  m_ObjectHideFlags: 0
  m_PrefabParentObject: {fileID: 22262030, guid: 9a924a5d2daf04a2bb04eee747cf44cf,
    type: 2}
  m_PrefabInternal: {fileID: 94751226}
  m_GameObject: {fileID: 1037287181}
--- !u!1 &1039133345
GameObject:
  m_ObjectHideFlags: 0
  m_PrefabParentObject: {fileID: 161990, guid: 9a924a5d2daf04a2bb04eee747cf44cf, type: 2}
  m_PrefabInternal: {fileID: 94751226}
  serializedVersion: 4
  m_Component:
  - 224: {fileID: 1039133346}
  - 222: {fileID: 1039133349}
  - 114: {fileID: 1039133348}
  - 114: {fileID: 1039133347}
  m_Layer: 5
  m_Name: Action Button
  m_TagString: Untagged
  m_Icon: {fileID: 0}
  m_NavMeshLayer: 0
  m_StaticEditorFlags: 0
  m_IsActive: 0
--- !u!224 &1039133346
RectTransform:
  m_ObjectHideFlags: 0
  m_PrefabParentObject: {fileID: 22461990, guid: 9a924a5d2daf04a2bb04eee747cf44cf,
    type: 2}
  m_PrefabInternal: {fileID: 94751226}
  m_GameObject: {fileID: 1039133345}
  m_LocalRotation: {x: 0, y: 0, z: 0, w: 1}
  m_LocalPosition: {x: 0, y: 0, z: 0}
  m_LocalScale: {x: 1, y: 1, z: 1}
  m_Children:
  - {fileID: 1196378279}
  m_Father: {fileID: 1418900210}
  m_RootOrder: 13
  m_AnchorMin: {x: .5, y: 0}
  m_AnchorMax: {x: .5, y: 0}
  m_AnchoredPosition: {x: 0, y: 30}
  m_SizeDelta: {x: 160, y: 30}
  m_Pivot: {x: .5, y: 0}
--- !u!114 &1039133347
MonoBehaviour:
  m_ObjectHideFlags: 0
  m_PrefabParentObject: {fileID: 11461966, guid: 9a924a5d2daf04a2bb04eee747cf44cf,
    type: 2}
  m_PrefabInternal: {fileID: 94751226}
  m_GameObject: {fileID: 1039133345}
  m_Enabled: 1
  m_EditorHideFlags: 0
  m_Script: {fileID: 1392445389, guid: f5f67c52d1564df4a8936ccd202a3bd8, type: 3}
  m_Name: 
  m_EditorClassIdentifier: 
  m_Navigation:
    m_Mode: 3
    m_SelectOnUp: {fileID: 0}
    m_SelectOnDown: {fileID: 0}
    m_SelectOnLeft: {fileID: 0}
    m_SelectOnRight: {fileID: 0}
  m_Transition: 1
  m_Colors:
    m_NormalColor: {r: 1, g: 1, b: 1, a: 1}
    m_HighlightedColor: {r: .960784316, g: .960784316, b: .960784316, a: 1}
    m_PressedColor: {r: .784313738, g: .784313738, b: .784313738, a: 1}
    m_DisabledColor: {r: .784313738, g: .784313738, b: .784313738, a: .501960814}
    m_ColorMultiplier: 1
    m_FadeDuration: .100000001
  m_SpriteState:
    m_HighlightedSprite: {fileID: 0}
    m_PressedSprite: {fileID: 0}
    m_DisabledSprite: {fileID: 0}
  m_AnimationTriggers:
    m_NormalTrigger: Normal
    m_HighlightedTrigger: Highlighted
    m_PressedTrigger: Pressed
    m_DisabledTrigger: Disabled
  m_Interactable: 1
  m_TargetGraphic: {fileID: 1039133348}
  m_OnClick:
    m_PersistentCalls:
      m_Calls:
      - m_Target: {fileID: 368511981}
        m_MethodName: Action
        m_Mode: 1
        m_Arguments:
          m_ObjectArgument: {fileID: 0}
          m_ObjectArgumentAssemblyTypeName: UnityEngine.Object, UnityEngine, Version=0.0.0.0,
            Culture=neutral, PublicKeyToken=null
          m_IntArgument: 0
          m_FloatArgument: 0
          m_StringArgument: 
          m_BoolArgument: 0
        m_CallState: 2
    m_TypeName: UnityEngine.UI.Button+ButtonClickedEvent, UnityEngine.UI, Version=1.0.0.0,
      Culture=neutral, PublicKeyToken=null
--- !u!114 &1039133348
MonoBehaviour:
  m_ObjectHideFlags: 0
  m_PrefabParentObject: {fileID: 11461964, guid: 9a924a5d2daf04a2bb04eee747cf44cf,
    type: 2}
  m_PrefabInternal: {fileID: 94751226}
  m_GameObject: {fileID: 1039133345}
  m_Enabled: 1
  m_EditorHideFlags: 0
  m_Script: {fileID: -765806418, guid: f5f67c52d1564df4a8936ccd202a3bd8, type: 3}
  m_Name: 
  m_EditorClassIdentifier: 
  m_Material: {fileID: 0}
  m_Color: {r: 1, g: 1, b: 1, a: 1}
  m_Sprite: {fileID: 10905, guid: 0000000000000000f000000000000000, type: 0}
  m_Type: 1
  m_PreserveAspect: 0
  m_FillCenter: 1
  m_FillMethod: 4
  m_FillAmount: 1
  m_FillClockwise: 1
  m_FillOrigin: 0
--- !u!222 &1039133349
CanvasRenderer:
  m_ObjectHideFlags: 0
  m_PrefabParentObject: {fileID: 22261992, guid: 9a924a5d2daf04a2bb04eee747cf44cf,
    type: 2}
  m_PrefabInternal: {fileID: 94751226}
  m_GameObject: {fileID: 1039133345}
--- !u!1 &1042222634
GameObject:
  m_ObjectHideFlags: 0
  m_PrefabParentObject: {fileID: 0}
  m_PrefabInternal: {fileID: 0}
  serializedVersion: 4
  m_Component:
  - 224: {fileID: 1042222635}
  - 222: {fileID: 1042222637}
  - 114: {fileID: 1042222636}
  m_Layer: 5
  m_Name: Label
  m_TagString: Untagged
  m_Icon: {fileID: 0}
  m_NavMeshLayer: 0
  m_StaticEditorFlags: 0
  m_IsActive: 1
--- !u!224 &1042222635
RectTransform:
  m_ObjectHideFlags: 0
  m_PrefabParentObject: {fileID: 0}
  m_PrefabInternal: {fileID: 0}
  m_GameObject: {fileID: 1042222634}
  m_LocalRotation: {x: 0, y: 0, z: 0, w: 1}
  m_LocalPosition: {x: 0, y: 0, z: 0}
  m_LocalScale: {x: 1, y: 1, z: 1}
  m_Children: []
  m_Father: {fileID: 308009264}
  m_RootOrder: 1
  m_AnchorMin: {x: 0, y: 0}
  m_AnchorMax: {x: .800000012, y: 1}
  m_AnchoredPosition: {x: 0, y: 0}
  m_SizeDelta: {x: 0, y: 0}
  m_Pivot: {x: 1, y: .5}
--- !u!114 &1042222636
MonoBehaviour:
  m_ObjectHideFlags: 0
  m_PrefabParentObject: {fileID: 0}
  m_PrefabInternal: {fileID: 0}
  m_GameObject: {fileID: 1042222634}
  m_Enabled: 1
  m_EditorHideFlags: 0
  m_Script: {fileID: 708705254, guid: f5f67c52d1564df4a8936ccd202a3bd8, type: 3}
  m_Name: 
  m_EditorClassIdentifier: 
  m_Material: {fileID: 0}
  m_Color: {r: .196078435, g: .196078435, b: .196078435, a: 1}
  m_FontData:
    m_Font: {fileID: 10102, guid: 0000000000000000e000000000000000, type: 0}
    m_FontSize: 30
    m_FontStyle: 0
    m_BestFit: 1
    m_MinSize: 10
    m_MaxSize: 40
    m_Alignment: 5
    m_RichText: 1
    m_HorizontalOverflow: 0
    m_VerticalOverflow: 0
    m_LineSpacing: 1
  m_Text: Roll Control
--- !u!222 &1042222637
CanvasRenderer:
  m_ObjectHideFlags: 0
  m_PrefabParentObject: {fileID: 0}
  m_PrefabInternal: {fileID: 0}
  m_GameObject: {fileID: 1042222634}
--- !u!1 &1045037801
GameObject:
  m_ObjectHideFlags: 0
  m_PrefabParentObject: {fileID: 173930, guid: 0532cd678e71448ec9109b5c9db3dea5, type: 2}
  m_PrefabInternal: {fileID: 790026600}
  serializedVersion: 4
  m_Component:
  - 224: {fileID: 1045037802}
  - 222: {fileID: 1045037804}
  - 114: {fileID: 1045037803}
  m_Layer: 5
  m_Name: Text
  m_TagString: Untagged
  m_Icon: {fileID: 0}
  m_NavMeshLayer: 0
  m_StaticEditorFlags: 0
  m_IsActive: 1
--- !u!224 &1045037802
RectTransform:
  m_ObjectHideFlags: 0
  m_PrefabParentObject: {fileID: 22473930, guid: 0532cd678e71448ec9109b5c9db3dea5,
    type: 2}
  m_PrefabInternal: {fileID: 790026600}
  m_GameObject: {fileID: 1045037801}
  m_LocalRotation: {x: 0, y: 0, z: 0, w: 1}
  m_LocalPosition: {x: 0, y: 0, z: 0}
  m_LocalScale: {x: 1, y: 1, z: 1}
  m_Children: []
  m_Father: {fileID: 1772411861}
  m_RootOrder: 0
  m_AnchorMin: {x: .100000001, y: .899999976}
  m_AnchorMax: {x: .899999976, y: .980000019}
  m_AnchoredPosition: {x: 0, y: 0}
  m_SizeDelta: {x: 0, y: 0}
  m_Pivot: {x: .5, y: .5}
--- !u!114 &1045037803
MonoBehaviour:
  m_ObjectHideFlags: 0
  m_PrefabParentObject: {fileID: 11473930, guid: 0532cd678e71448ec9109b5c9db3dea5,
    type: 2}
  m_PrefabInternal: {fileID: 790026600}
  m_GameObject: {fileID: 1045037801}
  m_Enabled: 1
  m_EditorHideFlags: 0
  m_Script: {fileID: 708705254, guid: f5f67c52d1564df4a8936ccd202a3bd8, type: 3}
  m_Name: 
  m_EditorClassIdentifier: 
  m_Material: {fileID: 0}
  m_Color: {r: .427450985, g: .427450985, b: .427450985, a: 1}
  m_FontData:
    m_Font: {fileID: 10102, guid: 0000000000000000e000000000000000, type: 0}
    m_FontSize: 14
    m_FontStyle: 0
    m_BestFit: 1
    m_MinSize: 6
    m_MaxSize: 40
    m_Alignment: 1
    m_RichText: 1
    m_HorizontalOverflow: 0
    m_VerticalOverflow: 0
    m_LineSpacing: 1
  m_Text: drag up to drive forwards.
--- !u!222 &1045037804
CanvasRenderer:
  m_ObjectHideFlags: 0
  m_PrefabParentObject: {fileID: 22273930, guid: 0532cd678e71448ec9109b5c9db3dea5,
    type: 2}
  m_PrefabInternal: {fileID: 790026600}
  m_GameObject: {fileID: 1045037801}
--- !u!1 &1075967697
GameObject:
  m_ObjectHideFlags: 0
  m_PrefabParentObject: {fileID: 0}
  m_PrefabInternal: {fileID: 0}
  serializedVersion: 4
  m_Component:
  - 224: {fileID: 1075967698}
  - 222: {fileID: 1075967701}
  - 114: {fileID: 1075967700}
  - 114: {fileID: 1075967699}
  m_Layer: 5
  m_Name: BackButton
  m_TagString: Untagged
  m_Icon: {fileID: 0}
  m_NavMeshLayer: 0
  m_StaticEditorFlags: 0
  m_IsActive: 1
--- !u!224 &1075967698
RectTransform:
  m_ObjectHideFlags: 0
  m_PrefabParentObject: {fileID: 0}
  m_PrefabInternal: {fileID: 0}
  m_GameObject: {fileID: 1075967697}
  m_LocalRotation: {x: 0, y: 0, z: 0, w: 1}
  m_LocalPosition: {x: 0, y: 0, z: 0}
  m_LocalScale: {x: 1, y: 1, z: 1}
  m_Children:
  - {fileID: 959010854}
  m_Father: {fileID: 361658246}
  m_RootOrder: 0
  m_AnchorMin: {x: .875, y: .949999988}
  m_AnchorMax: {x: 1, y: 1}
  m_AnchoredPosition: {x: 0, y: 0}
  m_SizeDelta: {x: 0, y: -4.57763672e-05}
  m_Pivot: {x: .5, y: 1}
--- !u!114 &1075967699
MonoBehaviour:
  m_ObjectHideFlags: 0
  m_PrefabParentObject: {fileID: 0}
  m_PrefabInternal: {fileID: 0}
  m_GameObject: {fileID: 1075967697}
  m_Enabled: 1
  m_EditorHideFlags: 0
  m_Script: {fileID: 1392445389, guid: f5f67c52d1564df4a8936ccd202a3bd8, type: 3}
  m_Name: 
  m_EditorClassIdentifier: 
  m_Navigation:
    m_Mode: 3
    m_SelectOnUp: {fileID: 0}
    m_SelectOnDown: {fileID: 0}
    m_SelectOnLeft: {fileID: 0}
    m_SelectOnRight: {fileID: 0}
  m_Transition: 1
  m_Colors:
    m_NormalColor: {r: 1, g: 1, b: 1, a: 1}
    m_HighlightedColor: {r: .960784316, g: .960784316, b: .960784316, a: 1}
    m_PressedColor: {r: .784313738, g: .784313738, b: .784313738, a: 1}
    m_DisabledColor: {r: .784313738, g: .784313738, b: .784313738, a: .501960814}
    m_ColorMultiplier: 1
    m_FadeDuration: .100000001
  m_SpriteState:
    m_HighlightedSprite: {fileID: 0}
    m_PressedSprite: {fileID: 0}
    m_DisabledSprite: {fileID: 0}
  m_AnimationTriggers:
    m_NormalTrigger: Normal
    m_HighlightedTrigger: Highlighted
    m_PressedTrigger: Pressed
    m_DisabledTrigger: Disabled
  m_Interactable: 1
  m_TargetGraphic: {fileID: 1075967700}
  m_OnClick:
    m_PersistentCalls:
      m_Calls:
      - m_Target: {fileID: 1783836853}
        m_MethodName: SetScreenIndex
        m_Mode: 3
        m_Arguments:
          m_ObjectArgument: {fileID: 0}
          m_ObjectArgumentAssemblyTypeName: UnityEngine.Object, UnityEngine, Version=0.0.0.0,
            Culture=neutral, PublicKeyToken=null
          m_IntArgument: 0
          m_FloatArgument: 0
          m_StringArgument: 
          m_BoolArgument: 0
        m_CallState: 2
    m_TypeName: UnityEngine.UI.Button+ButtonClickedEvent, UnityEngine.UI, Version=1.0.0.0,
      Culture=neutral, PublicKeyToken=null
--- !u!114 &1075967700
MonoBehaviour:
  m_ObjectHideFlags: 0
  m_PrefabParentObject: {fileID: 0}
  m_PrefabInternal: {fileID: 0}
  m_GameObject: {fileID: 1075967697}
  m_Enabled: 1
  m_EditorHideFlags: 0
  m_Script: {fileID: -765806418, guid: f5f67c52d1564df4a8936ccd202a3bd8, type: 3}
  m_Name: 
  m_EditorClassIdentifier: 
  m_Material: {fileID: 0}
  m_Color: {r: .779411793, g: .779411793, b: .779411793, a: 1}
  m_Sprite: {fileID: 10905, guid: 0000000000000000f000000000000000, type: 0}
  m_Type: 1
  m_PreserveAspect: 0
  m_FillCenter: 1
  m_FillMethod: 4
  m_FillAmount: 1
  m_FillClockwise: 1
  m_FillOrigin: 0
--- !u!222 &1075967701
CanvasRenderer:
  m_ObjectHideFlags: 0
  m_PrefabParentObject: {fileID: 0}
  m_PrefabInternal: {fileID: 0}
  m_GameObject: {fileID: 1075967697}
--- !u!1 &1084823061
GameObject:
  m_ObjectHideFlags: 0
  m_PrefabParentObject: {fileID: 0}
  m_PrefabInternal: {fileID: 0}
  serializedVersion: 4
  m_Component:
  - 224: {fileID: 1084823062}
  - 222: {fileID: 1084823065}
  - 114: {fileID: 1084823064}
  - 114: {fileID: 1084823063}
  m_Layer: 5
  m_Name: CalibrateButton
  m_TagString: Untagged
  m_Icon: {fileID: 0}
  m_NavMeshLayer: 0
  m_StaticEditorFlags: 0
  m_IsActive: 0
--- !u!224 &1084823062
RectTransform:
  m_ObjectHideFlags: 0
  m_PrefabParentObject: {fileID: 0}
  m_PrefabInternal: {fileID: 0}
  m_GameObject: {fileID: 1084823061}
  m_LocalRotation: {x: 0, y: 0, z: 0, w: 1}
  m_LocalPosition: {x: 0, y: 0, z: 0}
  m_LocalScale: {x: 1, y: 1, z: 1}
  m_Children:
  - {fileID: 459701537}
  m_Father: {fileID: 1801203678}
  m_RootOrder: 5
  m_AnchorMin: {x: .800000012, y: .779999971}
  m_AnchorMax: {x: 1, y: .860000014}
  m_AnchoredPosition: {x: 0, y: 0}
  m_SizeDelta: {x: 0, y: 0}
  m_Pivot: {x: 1, y: 1}
--- !u!114 &1084823063
MonoBehaviour:
  m_ObjectHideFlags: 0
  m_PrefabParentObject: {fileID: 0}
  m_PrefabInternal: {fileID: 0}
  m_GameObject: {fileID: 1084823061}
  m_Enabled: 1
  m_EditorHideFlags: 0
  m_Script: {fileID: 1392445389, guid: f5f67c52d1564df4a8936ccd202a3bd8, type: 3}
  m_Name: 
  m_EditorClassIdentifier: 
  m_Navigation:
    m_Mode: 3
    m_SelectOnUp: {fileID: 0}
    m_SelectOnDown: {fileID: 0}
    m_SelectOnLeft: {fileID: 0}
    m_SelectOnRight: {fileID: 0}
  m_Transition: 1
  m_Colors:
    m_NormalColor: {r: 1, g: 1, b: 1, a: 1}
    m_HighlightedColor: {r: .960784316, g: .960784316, b: .960784316, a: 1}
    m_PressedColor: {r: .784313738, g: .784313738, b: .784313738, a: 1}
    m_DisabledColor: {r: .784313738, g: .784313738, b: .784313738, a: .501960814}
    m_ColorMultiplier: 1
    m_FadeDuration: .100000001
  m_SpriteState:
    m_HighlightedSprite: {fileID: 0}
    m_PressedSprite: {fileID: 0}
    m_DisabledSprite: {fileID: 0}
  m_AnimationTriggers:
    m_NormalTrigger: Normal
    m_HighlightedTrigger: Highlighted
    m_PressedTrigger: Pressed
    m_DisabledTrigger: Disabled
  m_Interactable: 1
  m_TargetGraphic: {fileID: 1084823064}
  m_OnClick:
    m_PersistentCalls:
      m_Calls:
      - m_Target: {fileID: 330477054}
        m_MethodName: CalibrateGyro
        m_Mode: 1
        m_Arguments:
          m_ObjectArgument: {fileID: 0}
          m_ObjectArgumentAssemblyTypeName: UnityEngine.Object, UnityEngine, Version=0.0.0.0,
            Culture=neutral, PublicKeyToken=null
          m_IntArgument: 0
          m_FloatArgument: 0
          m_StringArgument: 
          m_BoolArgument: 0
        m_CallState: 2
    m_TypeName: UnityEngine.UI.Button+ButtonClickedEvent, UnityEngine.UI, Version=1.0.0.0,
      Culture=neutral, PublicKeyToken=null
--- !u!114 &1084823064
MonoBehaviour:
  m_ObjectHideFlags: 0
  m_PrefabParentObject: {fileID: 0}
  m_PrefabInternal: {fileID: 0}
  m_GameObject: {fileID: 1084823061}
  m_Enabled: 1
  m_EditorHideFlags: 0
  m_Script: {fileID: -765806418, guid: f5f67c52d1564df4a8936ccd202a3bd8, type: 3}
  m_Name: 
  m_EditorClassIdentifier: 
  m_Material: {fileID: 0}
  m_Color: {r: .779411793, g: .779411793, b: .779411793, a: 1}
  m_Sprite: {fileID: 10905, guid: 0000000000000000f000000000000000, type: 0}
  m_Type: 1
  m_PreserveAspect: 0
  m_FillCenter: 1
  m_FillMethod: 4
  m_FillAmount: 1
  m_FillClockwise: 1
  m_FillOrigin: 0
--- !u!222 &1084823065
CanvasRenderer:
  m_ObjectHideFlags: 0
  m_PrefabParentObject: {fileID: 0}
  m_PrefabInternal: {fileID: 0}
  m_GameObject: {fileID: 1084823061}
--- !u!1 &1106545614
GameObject:
  m_ObjectHideFlags: 0
  m_PrefabParentObject: {fileID: 162022, guid: 9a924a5d2daf04a2bb04eee747cf44cf, type: 2}
  m_PrefabInternal: {fileID: 2089496453}
  serializedVersion: 4
  m_Component:
  - 224: {fileID: 1106545615}
  - 222: {fileID: 1106545620}
  - 114: {fileID: 1106545618}
  - 114: {fileID: 1106545619}
  - 114: {fileID: 1106545616}
  - 120: {fileID: 1106545617}
  m_Layer: 5
  m_Name: Top Right
  m_TagString: Untagged
  m_Icon: {fileID: 0}
  m_NavMeshLayer: 0
  m_StaticEditorFlags: 0
  m_IsActive: 0
--- !u!224 &1106545615
RectTransform:
  m_ObjectHideFlags: 0
  m_PrefabParentObject: {fileID: 22462022, guid: 9a924a5d2daf04a2bb04eee747cf44cf,
    type: 2}
  m_PrefabInternal: {fileID: 2089496453}
  m_GameObject: {fileID: 1106545614}
  m_LocalRotation: {x: 0, y: 0, z: 0, w: 1}
  m_LocalPosition: {x: 0, y: 0, z: 0}
  m_LocalScale: {x: 1, y: 1, z: 1}
  m_Children:
  - {fileID: 1821198834}
  m_Father: {fileID: 1687555685}
  m_RootOrder: 9
  m_AnchorMin: {x: 1, y: 1}
  m_AnchorMax: {x: 1, y: 1}
  m_AnchoredPosition: {x: 0, y: 0}
  m_SizeDelta: {x: 80, y: 30}
  m_Pivot: {x: 1, y: 1}
--- !u!114 &1106545616
MonoBehaviour:
  m_ObjectHideFlags: 0
  m_PrefabParentObject: {fileID: 11462012, guid: 9a924a5d2daf04a2bb04eee747cf44cf,
    type: 2}
  m_PrefabInternal: {fileID: 2089496453}
  m_GameObject: {fileID: 1106545614}
  m_Enabled: 1
  m_EditorHideFlags: 0
  m_Script: {fileID: 11500000, guid: 1e98463c8ec9b4342a745dd86c768e30, type: 3}
  m_Name: 
  m_EditorClassIdentifier: 
  image: {fileID: 1106545618}
  text: {fileID: 1821198835}
  line: {fileID: 1106545617}
--- !u!120 &1106545617
LineRenderer:
  m_ObjectHideFlags: 0
  m_PrefabParentObject: {fileID: 12096378, guid: 9a924a5d2daf04a2bb04eee747cf44cf,
    type: 2}
  m_PrefabInternal: {fileID: 2089496453}
  m_GameObject: {fileID: 1106545614}
  m_Enabled: 1
  m_CastShadows: 0
  m_ReceiveShadows: 0
  m_LightmapIndex: 255
  m_LightmapTilingOffset: {x: 1, y: 1, z: 0, w: 0}
  m_Materials:
  - {fileID: 0}
  m_SubsetIndices: 
  m_StaticBatchRoot: {fileID: 0}
  m_UseLightProbes: 0
  m_LightProbeAnchor: {fileID: 0}
  m_ScaleInLightmap: 1
  m_SortingLayerID: 0
  m_SortingOrder: 0
  m_Positions:
  - {x: 0, y: 0, z: 0}
  - {x: 0, y: 0, z: 0}
  m_Parameters:
    startWidth: 1
    endWidth: 1
    m_StartColor:
      serializedVersion: 2
      rgba: 4294967295
    m_EndColor:
      serializedVersion: 2
      rgba: 4294967295
  m_UseWorldSpace: 0
--- !u!114 &1106545618
MonoBehaviour:
  m_ObjectHideFlags: 0
  m_PrefabParentObject: {fileID: 11462008, guid: 9a924a5d2daf04a2bb04eee747cf44cf,
    type: 2}
  m_PrefabInternal: {fileID: 2089496453}
  m_GameObject: {fileID: 1106545614}
  m_Enabled: 1
  m_EditorHideFlags: 0
  m_Script: {fileID: -765806418, guid: f5f67c52d1564df4a8936ccd202a3bd8, type: 3}
  m_Name: 
  m_EditorClassIdentifier: 
  m_Material: {fileID: 0}
  m_Color: {r: 1, g: 1, b: 1, a: 1}
  m_Sprite: {fileID: 10905, guid: 0000000000000000f000000000000000, type: 0}
  m_Type: 1
  m_PreserveAspect: 0
  m_FillCenter: 1
  m_FillMethod: 4
  m_FillAmount: 1
  m_FillClockwise: 1
  m_FillOrigin: 0
--- !u!114 &1106545619
MonoBehaviour:
  m_ObjectHideFlags: 0
  m_PrefabParentObject: {fileID: 11462010, guid: 9a924a5d2daf04a2bb04eee747cf44cf,
    type: 2}
  m_PrefabInternal: {fileID: 2089496453}
  m_GameObject: {fileID: 1106545614}
  m_Enabled: 1
  m_EditorHideFlags: 0
  m_Script: {fileID: 1392445389, guid: f5f67c52d1564df4a8936ccd202a3bd8, type: 3}
  m_Name: 
  m_EditorClassIdentifier: 
  m_Navigation:
    m_Mode: 3
    m_SelectOnUp: {fileID: 0}
    m_SelectOnDown: {fileID: 0}
    m_SelectOnLeft: {fileID: 0}
    m_SelectOnRight: {fileID: 0}
  m_Transition: 1
  m_Colors:
    m_NormalColor: {r: 1, g: 1, b: 1, a: 1}
    m_HighlightedColor: {r: .960784316, g: .960784316, b: .960784316, a: 1}
    m_PressedColor: {r: .784313738, g: .784313738, b: .784313738, a: 1}
    m_DisabledColor: {r: .784313738, g: .784313738, b: .784313738, a: .501960814}
    m_ColorMultiplier: 1
    m_FadeDuration: .100000001
  m_SpriteState:
    m_HighlightedSprite: {fileID: 0}
    m_PressedSprite: {fileID: 0}
    m_DisabledSprite: {fileID: 0}
  m_AnimationTriggers:
    m_NormalTrigger: Normal
    m_HighlightedTrigger: Highlighted
    m_PressedTrigger: Pressed
    m_DisabledTrigger: Disabled
  m_Interactable: 1
  m_TargetGraphic: {fileID: 1106545618}
  m_OnClick:
    m_PersistentCalls:
      m_Calls:
      - m_Target: {fileID: 1106545616}
        m_MethodName: Selection
        m_Mode: 1
        m_Arguments:
          m_ObjectArgument: {fileID: 0}
          m_ObjectArgumentAssemblyTypeName: UnityEngine.Object, UnityEngine, Version=0.0.0.0,
            Culture=neutral, PublicKeyToken=null
          m_IntArgument: 0
          m_FloatArgument: 0
          m_StringArgument: 
          m_BoolArgument: 0
        m_CallState: 2
    m_TypeName: UnityEngine.UI.Button+ButtonClickedEvent, UnityEngine.UI, Version=1.0.0.0,
      Culture=neutral, PublicKeyToken=null
--- !u!222 &1106545620
CanvasRenderer:
  m_ObjectHideFlags: 0
  m_PrefabParentObject: {fileID: 22262024, guid: 9a924a5d2daf04a2bb04eee747cf44cf,
    type: 2}
  m_PrefabInternal: {fileID: 2089496453}
  m_GameObject: {fileID: 1106545614}
--- !u!1 &1108338857
GameObject:
  m_ObjectHideFlags: 0
  m_PrefabParentObject: {fileID: 0}
  m_PrefabInternal: {fileID: 0}
  serializedVersion: 4
  m_Component:
  - 224: {fileID: 1108338858}
  - 222: {fileID: 1108338860}
  - 114: {fileID: 1108338859}
  m_Layer: 5
  m_Name: Text
  m_TagString: Untagged
  m_Icon: {fileID: 0}
  m_NavMeshLayer: 0
  m_StaticEditorFlags: 0
  m_IsActive: 1
--- !u!224 &1108338858
RectTransform:
  m_ObjectHideFlags: 0
  m_PrefabParentObject: {fileID: 0}
  m_PrefabInternal: {fileID: 0}
  m_GameObject: {fileID: 1108338857}
  m_LocalRotation: {x: 0, y: 0, z: 0, w: 1}
  m_LocalPosition: {x: 0, y: 0, z: 0}
  m_LocalScale: {x: 1, y: 1, z: 1}
  m_Children: []
  m_Father: {fileID: 119597315}
  m_RootOrder: 0
  m_AnchorMin: {x: 0, y: 0}
  m_AnchorMax: {x: 1, y: 1}
  m_AnchoredPosition: {x: 0, y: 0}
  m_SizeDelta: {x: -10, y: -10}
  m_Pivot: {x: .5, y: .5}
--- !u!114 &1108338859
MonoBehaviour:
  m_ObjectHideFlags: 0
  m_PrefabParentObject: {fileID: 0}
  m_PrefabInternal: {fileID: 0}
  m_GameObject: {fileID: 1108338857}
  m_Enabled: 1
  m_EditorHideFlags: 0
  m_Script: {fileID: 708705254, guid: f5f67c52d1564df4a8936ccd202a3bd8, type: 3}
  m_Name: 
  m_EditorClassIdentifier: 
  m_Material: {fileID: 0}
  m_Color: {r: .196078435, g: .196078435, b: .196078435, a: 1}
  m_FontData:
    m_Font: {fileID: 10102, guid: 0000000000000000e000000000000000, type: 0}
    m_FontSize: 30
    m_FontStyle: 0
    m_BestFit: 1
    m_MinSize: 4
    m_MaxSize: 100
    m_Alignment: 4
    m_RichText: 1
    m_HorizontalOverflow: 0
    m_VerticalOverflow: 0
    m_LineSpacing: 1
  m_Text: Nudge Right
--- !u!222 &1108338860
CanvasRenderer:
  m_ObjectHideFlags: 0
  m_PrefabParentObject: {fileID: 0}
  m_PrefabInternal: {fileID: 0}
  m_GameObject: {fileID: 1108338857}
--- !u!1 &1112494730
GameObject:
  m_ObjectHideFlags: 0
  m_PrefabParentObject: {fileID: 161992, guid: 9a924a5d2daf04a2bb04eee747cf44cf, type: 2}
  m_PrefabInternal: {fileID: 2089496453}
  serializedVersion: 4
  m_Component:
  - 224: {fileID: 1112494731}
  - 222: {fileID: 1112494733}
  - 114: {fileID: 1112494732}
  m_Layer: 5
  m_Name: Selection Box 3
  m_TagString: Untagged
  m_Icon: {fileID: 0}
  m_NavMeshLayer: 0
  m_StaticEditorFlags: 0
  m_IsActive: 0
--- !u!224 &1112494731
RectTransform:
  m_ObjectHideFlags: 0
  m_PrefabParentObject: {fileID: 22461992, guid: 9a924a5d2daf04a2bb04eee747cf44cf,
    type: 2}
  m_PrefabInternal: {fileID: 2089496453}
  m_GameObject: {fileID: 1112494730}
  m_LocalRotation: {x: 0, y: 0, z: 0, w: 1}
  m_LocalPosition: {x: 0, y: 0, z: 0}
  m_LocalScale: {x: 1, y: 1, z: 1}
  m_Children:
  - {fileID: 271827565}
  m_Father: {fileID: 1687555685}
  m_RootOrder: 3
  m_AnchorMin: {x: 0, y: 1}
  m_AnchorMax: {x: 0, y: 1}
  m_AnchoredPosition: {x: 0, y: 0}
  m_SizeDelta: {x: 80, y: 30}
  m_Pivot: {x: 0, y: 1}
--- !u!114 &1112494732
MonoBehaviour:
  m_ObjectHideFlags: 0
  m_PrefabParentObject: {fileID: 11461968, guid: 9a924a5d2daf04a2bb04eee747cf44cf,
    type: 2}
  m_PrefabInternal: {fileID: 2089496453}
  m_GameObject: {fileID: 1112494730}
  m_Enabled: 1
  m_EditorHideFlags: 0
  m_Script: {fileID: -765806418, guid: f5f67c52d1564df4a8936ccd202a3bd8, type: 3}
  m_Name: 
  m_EditorClassIdentifier: 
  m_Material: {fileID: 0}
  m_Color: {r: 1, g: 1, b: 1, a: 1}
  m_Sprite: {fileID: 10905, guid: 0000000000000000f000000000000000, type: 0}
  m_Type: 1
  m_PreserveAspect: 0
  m_FillCenter: 0
  m_FillMethod: 4
  m_FillAmount: 1
  m_FillClockwise: 1
  m_FillOrigin: 0
--- !u!222 &1112494733
CanvasRenderer:
  m_ObjectHideFlags: 0
  m_PrefabParentObject: {fileID: 22261994, guid: 9a924a5d2daf04a2bb04eee747cf44cf,
    type: 2}
  m_PrefabInternal: {fileID: 2089496453}
  m_GameObject: {fileID: 1112494730}
--- !u!1 &1119695206
GameObject:
  m_ObjectHideFlags: 0
  m_PrefabParentObject: {fileID: 0}
  m_PrefabInternal: {fileID: 0}
  serializedVersion: 4
  m_Component:
  - 4: {fileID: 1119695207}
  - 114: {fileID: 1119695208}
  m_Layer: 0
  m_Name: TwoSliders
  m_TagString: Untagged
  m_Icon: {fileID: 0}
  m_NavMeshLayer: 0
  m_StaticEditorFlags: 0
  m_IsActive: 0
--- !u!4 &1119695207
Transform:
  m_ObjectHideFlags: 0
  m_PrefabParentObject: {fileID: 0}
  m_PrefabInternal: {fileID: 0}
  m_GameObject: {fileID: 1119695206}
  m_LocalRotation: {x: 0, y: 0, z: 0, w: 1}
  m_LocalPosition: {x: 0, y: 0, z: 0}
  m_LocalScale: {x: 1, y: 1, z: 1}
  m_Children:
  - {fileID: 370717966}
  m_Father: {fileID: 1783836854}
  m_RootOrder: 3
--- !u!114 &1119695208
MonoBehaviour:
  m_ObjectHideFlags: 0
  m_PrefabParentObject: {fileID: 0}
  m_PrefabInternal: {fileID: 0}
  m_GameObject: {fileID: 1119695206}
  m_Enabled: 1
  m_EditorHideFlags: 0
  m_Script: {fileID: 11500000, guid: 6df067021c26443b0b523d1901355747, type: 3}
  m_Name: 
  m_EditorClassIdentifier: 
  verticalStick: {fileID: 895829103}
  horizontalStick: {fileID: 493839753}
  gyroInputs: {fileID: 0}
  gyroSleepTime: 3
  gyroRollControl: {fileID: 0}
  gyroPitchControl: {fileID: 0}
  text_x: {fileID: 968345671}
  text_y: {fileID: 66136252}
  text_leftWheelSpeed: {fileID: 510440857}
  text_rightWheelSpeed: {fileID: 826148280}
  swipeTurnAngle: 0
  doubleTapTurnAround: 1
--- !u!1 &1133578739
GameObject:
  m_ObjectHideFlags: 0
  m_PrefabParentObject: {fileID: 179648, guid: 2ab607a07c37048cab7cefd7702545ee, type: 2}
  m_PrefabInternal: {fileID: 1362912715}
  serializedVersion: 4
  m_Component:
  - 224: {fileID: 1133578740}
  - 222: {fileID: 1133578742}
  - 114: {fileID: 1133578741}
  m_Layer: 5
  m_Name: capLeft
  m_TagString: Untagged
  m_Icon: {fileID: 0}
  m_NavMeshLayer: 0
  m_StaticEditorFlags: 0
  m_IsActive: 1
--- !u!224 &1133578740
RectTransform:
  m_ObjectHideFlags: 0
  m_PrefabParentObject: {fileID: 22479648, guid: 2ab607a07c37048cab7cefd7702545ee,
    type: 2}
  m_PrefabInternal: {fileID: 1362912715}
  m_GameObject: {fileID: 1133578739}
  m_LocalRotation: {x: 0, y: 0, z: 1, w: -1.62920685e-07}
  m_LocalPosition: {x: 0, y: 0, z: 0}
  m_LocalScale: {x: 1, y: 1, z: 1}
  m_Children: []
  m_Father: {fileID: 1327475482}
  m_RootOrder: 1
  m_AnchorMin: {x: .5, y: .5}
  m_AnchorMax: {x: .5, y: .5}
  m_AnchoredPosition: {x: -69, y: -0}
  m_SizeDelta: {x: 36.7999992, y: 36.7999992}
  m_Pivot: {x: .5, y: .5}
--- !u!114 &1133578741
MonoBehaviour:
  m_ObjectHideFlags: 0
  m_PrefabParentObject: {fileID: 11479648, guid: 2ab607a07c37048cab7cefd7702545ee,
    type: 2}
  m_PrefabInternal: {fileID: 1362912715}
  m_GameObject: {fileID: 1133578739}
  m_Enabled: 1
  m_EditorHideFlags: 0
  m_Script: {fileID: -765806418, guid: f5f67c52d1564df4a8936ccd202a3bd8, type: 3}
  m_Name: 
  m_EditorClassIdentifier: 
  m_Material: {fileID: 0}
  m_Color: {r: 1, g: 1, b: 1, a: .219607845}
  m_Sprite: {fileID: 21300000, guid: e8bac2f279061400193d0128b37a24a2, type: 3}
  m_Type: 0
  m_PreserveAspect: 0
  m_FillCenter: 1
  m_FillMethod: 4
  m_FillAmount: 1
  m_FillClockwise: 1
  m_FillOrigin: 0
--- !u!222 &1133578742
CanvasRenderer:
  m_ObjectHideFlags: 0
  m_PrefabParentObject: {fileID: 22279648, guid: 2ab607a07c37048cab7cefd7702545ee,
    type: 2}
  m_PrefabInternal: {fileID: 1362912715}
  m_GameObject: {fileID: 1133578739}
--- !u!1 &1159772888
GameObject:
  m_ObjectHideFlags: 0
  m_PrefabParentObject: {fileID: 162008, guid: 9a924a5d2daf04a2bb04eee747cf44cf, type: 2}
  m_PrefabInternal: {fileID: 94751226}
  serializedVersion: 4
  m_Component:
  - 224: {fileID: 1159772889}
  - 222: {fileID: 1159772891}
  - 114: {fileID: 1159772890}
  m_Layer: 5
  m_Name: Selection Text
  m_TagString: Untagged
  m_Icon: {fileID: 0}
  m_NavMeshLayer: 0
  m_StaticEditorFlags: 0
  m_IsActive: 1
--- !u!224 &1159772889
RectTransform:
  m_ObjectHideFlags: 0
  m_PrefabParentObject: {fileID: 22462008, guid: 9a924a5d2daf04a2bb04eee747cf44cf,
    type: 2}
  m_PrefabInternal: {fileID: 94751226}
  m_GameObject: {fileID: 1159772888}
  m_LocalRotation: {x: 0, y: 0, z: 0, w: 1}
  m_LocalPosition: {x: 0, y: 0, z: 0}
  m_LocalScale: {x: 1, y: 1, z: 1}
  m_Children: []
  m_Father: {fileID: 938781770}
  m_RootOrder: 0
  m_AnchorMin: {x: 0, y: 0}
  m_AnchorMax: {x: 1, y: 1}
  m_AnchoredPosition: {x: 0, y: 0}
  m_SizeDelta: {x: 0, y: 0}
  m_Pivot: {x: .5, y: .5}
--- !u!114 &1159772890
MonoBehaviour:
  m_ObjectHideFlags: 0
  m_PrefabParentObject: {fileID: 11461990, guid: 9a924a5d2daf04a2bb04eee747cf44cf,
    type: 2}
  m_PrefabInternal: {fileID: 94751226}
  m_GameObject: {fileID: 1159772888}
  m_Enabled: 1
  m_EditorHideFlags: 0
  m_Script: {fileID: 708705254, guid: f5f67c52d1564df4a8936ccd202a3bd8, type: 3}
  m_Name: 
  m_EditorClassIdentifier: 
  m_Material: {fileID: 0}
  m_Color: {r: .196078435, g: .196078435, b: .196078435, a: 1}
  m_FontData:
    m_Font: {fileID: 10102, guid: 0000000000000000e000000000000000, type: 0}
    m_FontSize: 14
    m_FontStyle: 0
    m_BestFit: 0
    m_MinSize: 10
    m_MaxSize: 40
    m_Alignment: 4
    m_RichText: 1
    m_HorizontalOverflow: 0
    m_VerticalOverflow: 0
    m_LineSpacing: 1
  m_Text: Select
--- !u!222 &1159772891
CanvasRenderer:
  m_ObjectHideFlags: 0
  m_PrefabParentObject: {fileID: 22262010, guid: 9a924a5d2daf04a2bb04eee747cf44cf,
    type: 2}
  m_PrefabInternal: {fileID: 94751226}
  m_GameObject: {fileID: 1159772888}
--- !u!1 &1162021346
GameObject:
  m_ObjectHideFlags: 0
  m_PrefabParentObject: {fileID: 0}
  m_PrefabInternal: {fileID: 0}
  serializedVersion: 4
  m_Component:
  - 224: {fileID: 1162021347}
  - 223: {fileID: 1162021350}
  - 114: {fileID: 1162021349}
  - 114: {fileID: 1162021348}
  m_Layer: 5
  m_Name: Canvas
  m_TagString: Untagged
  m_Icon: {fileID: 0}
  m_NavMeshLayer: 0
  m_StaticEditorFlags: 0
  m_IsActive: 1
--- !u!224 &1162021347
RectTransform:
  m_ObjectHideFlags: 0
  m_PrefabParentObject: {fileID: 0}
  m_PrefabInternal: {fileID: 0}
  m_GameObject: {fileID: 1162021346}
  m_LocalRotation: {x: 0, y: 0, z: 0, w: 1}
  m_LocalPosition: {x: 0, y: 0, z: 0}
  m_LocalScale: {x: 0, y: 0, z: 0}
  m_Children:
  - {fileID: 1396723936}
  - {fileID: 1710966074}
  - {fileID: 748323523}
  - {fileID: 1172708905}
  - {fileID: 1034587260}
  - {fileID: 571597076}
  - {fileID: 265324282}
  - {fileID: 438032460}
  - {fileID: 1846265091}
  m_Father: {fileID: 318169132}
  m_RootOrder: 0
  m_AnchorMin: {x: 0, y: 0}
  m_AnchorMax: {x: 0, y: 0}
  m_AnchoredPosition: {x: 0, y: 0}
  m_SizeDelta: {x: 0, y: 0}
  m_Pivot: {x: 0, y: 0}
--- !u!114 &1162021348
MonoBehaviour:
  m_ObjectHideFlags: 0
  m_PrefabParentObject: {fileID: 0}
  m_PrefabInternal: {fileID: 0}
  m_GameObject: {fileID: 1162021346}
  m_Enabled: 1
  m_EditorHideFlags: 0
  m_Script: {fileID: 1301386320, guid: f5f67c52d1564df4a8936ccd202a3bd8, type: 3}
  m_Name: 
  m_EditorClassIdentifier: 
  ignoreReversedGraphics: 1
  blockingObjects: 0
  m_BlockingMask:
    serializedVersion: 2
    m_Bits: 4294967295
--- !u!114 &1162021349
MonoBehaviour:
  m_ObjectHideFlags: 0
  m_PrefabParentObject: {fileID: 0}
  m_PrefabInternal: {fileID: 0}
  m_GameObject: {fileID: 1162021346}
  m_Enabled: 1
  m_EditorHideFlags: 0
  m_Script: {fileID: 1980459831, guid: f5f67c52d1564df4a8936ccd202a3bd8, type: 3}
  m_Name: 
  m_EditorClassIdentifier: 
  m_UiScaleMode: 0
  m_ReferencePixelsPerUnit: 100
  m_ScaleFactor: 1
  m_ReferenceResolution: {x: 800, y: 600}
  m_ScreenMatchMode: 0
  m_MatchWidthOrHeight: 0
  m_PhysicalUnit: 3
  m_FallbackScreenDPI: 96
  m_DefaultSpriteDPI: 96
  m_DynamicPixelsPerUnit: 1
--- !u!223 &1162021350
Canvas:
  m_ObjectHideFlags: 0
  m_PrefabParentObject: {fileID: 0}
  m_PrefabInternal: {fileID: 0}
  m_GameObject: {fileID: 1162021346}
  m_Enabled: 1
  serializedVersion: 2
  m_RenderMode: 1
  m_Camera: {fileID: 154288211}
  m_PlaneDistance: 100
  m_PixelPerfect: 0
  m_ReceivesEvents: 1
  m_OverrideSorting: 0
  m_OverridePixelPerfect: 0
  m_SortingLayerID: 0
  m_SortingOrder: 12
--- !u!1 &1172708904
GameObject:
  m_ObjectHideFlags: 0
  m_PrefabParentObject: {fileID: 0}
  m_PrefabInternal: {fileID: 0}
  serializedVersion: 4
  m_Component:
  - 224: {fileID: 1172708905}
  - 222: {fileID: 1172708908}
  - 114: {fileID: 1172708907}
  - 114: {fileID: 1172708906}
  m_Layer: 5
  m_Name: Button_TwoSlidersMode
  m_TagString: Untagged
  m_Icon: {fileID: 0}
  m_NavMeshLayer: 0
  m_StaticEditorFlags: 0
  m_IsActive: 1
--- !u!224 &1172708905
RectTransform:
  m_ObjectHideFlags: 0
  m_PrefabParentObject: {fileID: 0}
  m_PrefabInternal: {fileID: 0}
  m_GameObject: {fileID: 1172708904}
  m_LocalRotation: {x: 0, y: 0, z: 0, w: 1}
  m_LocalPosition: {x: 0, y: 0, z: 0}
  m_LocalScale: {x: 1, y: 1, z: 1}
  m_Children:
  - {fileID: 1903696651}
  m_Father: {fileID: 1162021347}
  m_RootOrder: 3
  m_AnchorMin: {x: .200000003, y: .0399999991}
  m_AnchorMax: {x: .800000012, y: .180000007}
  m_AnchoredPosition: {x: 0, y: 0}
  m_SizeDelta: {x: 0, y: 0}
  m_Pivot: {x: .5, y: .5}
--- !u!114 &1172708906
MonoBehaviour:
  m_ObjectHideFlags: 0
  m_PrefabParentObject: {fileID: 0}
  m_PrefabInternal: {fileID: 0}
  m_GameObject: {fileID: 1172708904}
  m_Enabled: 1
  m_EditorHideFlags: 0
  m_Script: {fileID: 1392445389, guid: f5f67c52d1564df4a8936ccd202a3bd8, type: 3}
  m_Name: 
  m_EditorClassIdentifier: 
  m_Navigation:
    m_Mode: 3
    m_SelectOnUp: {fileID: 0}
    m_SelectOnDown: {fileID: 0}
    m_SelectOnLeft: {fileID: 0}
    m_SelectOnRight: {fileID: 0}
  m_Transition: 1
  m_Colors:
    m_NormalColor: {r: 1, g: 1, b: 1, a: 1}
    m_HighlightedColor: {r: .960784316, g: .960784316, b: .960784316, a: 1}
    m_PressedColor: {r: .784313738, g: .784313738, b: .784313738, a: 1}
    m_DisabledColor: {r: .784313738, g: .784313738, b: .784313738, a: .501960814}
    m_ColorMultiplier: 1
    m_FadeDuration: .100000001
  m_SpriteState:
    m_HighlightedSprite: {fileID: 0}
    m_PressedSprite: {fileID: 0}
    m_DisabledSprite: {fileID: 0}
  m_AnimationTriggers:
    m_NormalTrigger: Normal
    m_HighlightedTrigger: Highlighted
    m_PressedTrigger: Pressed
    m_DisabledTrigger: Disabled
  m_Interactable: 1
  m_TargetGraphic: {fileID: 1172708907}
  m_OnClick:
    m_PersistentCalls:
      m_Calls:
      - m_Target: {fileID: 1783836853}
        m_MethodName: SetScreenIndex
        m_Mode: 3
        m_Arguments:
          m_ObjectArgument: {fileID: 0}
          m_ObjectArgumentAssemblyTypeName: UnityEngine.Object, UnityEngine, Version=0.0.0.0,
            Culture=neutral, PublicKeyToken=null
          m_IntArgument: 3
          m_FloatArgument: 0
          m_StringArgument: 
          m_BoolArgument: 0
        m_CallState: 2
    m_TypeName: UnityEngine.UI.Button+ButtonClickedEvent, UnityEngine.UI, Version=1.0.0.0,
      Culture=neutral, PublicKeyToken=null
--- !u!114 &1172708907
MonoBehaviour:
  m_ObjectHideFlags: 0
  m_PrefabParentObject: {fileID: 0}
  m_PrefabInternal: {fileID: 0}
  m_GameObject: {fileID: 1172708904}
  m_Enabled: 1
  m_EditorHideFlags: 0
  m_Script: {fileID: -765806418, guid: f5f67c52d1564df4a8936ccd202a3bd8, type: 3}
  m_Name: 
  m_EditorClassIdentifier: 
  m_Material: {fileID: 0}
  m_Color: {r: .779411793, g: .779411793, b: .779411793, a: 1}
  m_Sprite: {fileID: 10905, guid: 0000000000000000f000000000000000, type: 0}
  m_Type: 1
  m_PreserveAspect: 0
  m_FillCenter: 1
  m_FillMethod: 4
  m_FillAmount: 1
  m_FillClockwise: 1
  m_FillOrigin: 0
--- !u!222 &1172708908
CanvasRenderer:
  m_ObjectHideFlags: 0
  m_PrefabParentObject: {fileID: 0}
  m_PrefabInternal: {fileID: 0}
  m_GameObject: {fileID: 1172708904}
--- !u!1 &1186853863
GameObject:
  m_ObjectHideFlags: 0
  m_PrefabParentObject: {fileID: 162038, guid: 9a924a5d2daf04a2bb04eee747cf44cf, type: 2}
  m_PrefabInternal: {fileID: 94751226}
  serializedVersion: 4
  m_Component:
  - 224: {fileID: 1186853864}
  - 222: {fileID: 1186853866}
  - 114: {fileID: 1186853865}
  m_Layer: 5
  m_Name: Selection Text
  m_TagString: Untagged
  m_Icon: {fileID: 0}
  m_NavMeshLayer: 0
  m_StaticEditorFlags: 0
  m_IsActive: 1
--- !u!224 &1186853864
RectTransform:
  m_ObjectHideFlags: 0
  m_PrefabParentObject: {fileID: 22462038, guid: 9a924a5d2daf04a2bb04eee747cf44cf,
    type: 2}
  m_PrefabInternal: {fileID: 94751226}
  m_GameObject: {fileID: 1186853863}
  m_LocalRotation: {x: 0, y: 0, z: 0, w: 1}
  m_LocalPosition: {x: 0, y: 0, z: 0}
  m_LocalScale: {x: 1, y: 1, z: 1}
  m_Children: []
  m_Father: {fileID: 137928737}
  m_RootOrder: 0
  m_AnchorMin: {x: 0, y: 0}
  m_AnchorMax: {x: 1, y: 1}
  m_AnchoredPosition: {x: 0, y: 0}
  m_SizeDelta: {x: 0, y: 0}
  m_Pivot: {x: .5, y: .5}
--- !u!114 &1186853865
MonoBehaviour:
  m_ObjectHideFlags: 0
  m_PrefabParentObject: {fileID: 11462038, guid: 9a924a5d2daf04a2bb04eee747cf44cf,
    type: 2}
  m_PrefabInternal: {fileID: 94751226}
  m_GameObject: {fileID: 1186853863}
  m_Enabled: 1
  m_EditorHideFlags: 0
  m_Script: {fileID: 708705254, guid: f5f67c52d1564df4a8936ccd202a3bd8, type: 3}
  m_Name: 
  m_EditorClassIdentifier: 
  m_Material: {fileID: 0}
  m_Color: {r: .196078435, g: .196078435, b: .196078435, a: 1}
  m_FontData:
    m_Font: {fileID: 10102, guid: 0000000000000000e000000000000000, type: 0}
    m_FontSize: 14
    m_FontStyle: 0
    m_BestFit: 0
    m_MinSize: 10
    m_MaxSize: 40
    m_Alignment: 4
    m_RichText: 1
    m_HorizontalOverflow: 0
    m_VerticalOverflow: 0
    m_LineSpacing: 1
  m_Text: Select
--- !u!222 &1186853866
CanvasRenderer:
  m_ObjectHideFlags: 0
  m_PrefabParentObject: {fileID: 22262040, guid: 9a924a5d2daf04a2bb04eee747cf44cf,
    type: 2}
  m_PrefabInternal: {fileID: 94751226}
  m_GameObject: {fileID: 1186853863}
--- !u!1 &1187785169
GameObject:
  m_ObjectHideFlags: 0
  m_PrefabParentObject: {fileID: 0}
  m_PrefabInternal: {fileID: 0}
  serializedVersion: 4
  m_Component:
  - 224: {fileID: 1187785172}
  - 222: {fileID: 1187785171}
  - 114: {fileID: 1187785170}
  m_Layer: 0
  m_Name: HUD_BackDrop
  m_TagString: Untagged
  m_Icon: {fileID: 0}
  m_NavMeshLayer: 0
  m_StaticEditorFlags: 0
  m_IsActive: 1
--- !u!114 &1187785170
MonoBehaviour:
  m_ObjectHideFlags: 0
  m_PrefabParentObject: {fileID: 0}
  m_PrefabInternal: {fileID: 0}
  m_GameObject: {fileID: 1187785169}
  m_Enabled: 1
  m_EditorHideFlags: 0
  m_Script: {fileID: -765806418, guid: f5f67c52d1564df4a8936ccd202a3bd8, type: 3}
  m_Name: 
  m_EditorClassIdentifier: 
  m_Material: {fileID: 0}
  m_Color: {r: .348183364, g: .38808611, b: .411764681, a: 1}
  m_Sprite: {fileID: 0}
  m_Type: 0
  m_PreserveAspect: 0
  m_FillCenter: 1
  m_FillMethod: 4
  m_FillAmount: 1
  m_FillClockwise: 1
  m_FillOrigin: 0
--- !u!222 &1187785171
CanvasRenderer:
  m_ObjectHideFlags: 0
  m_PrefabParentObject: {fileID: 0}
  m_PrefabInternal: {fileID: 0}
  m_GameObject: {fileID: 1187785169}
--- !u!224 &1187785172
RectTransform:
  m_ObjectHideFlags: 0
  m_PrefabParentObject: {fileID: 0}
  m_PrefabInternal: {fileID: 0}
  m_GameObject: {fileID: 1187785169}
  m_LocalRotation: {x: 0, y: 0, z: 0, w: 1}
  m_LocalPosition: {x: 0, y: 0, z: 0}
  m_LocalScale: {x: 1, y: 1, z: 1}
  m_Children: []
  m_Father: {fileID: 109619977}
  m_RootOrder: 0
  m_AnchorMin: {x: 0, y: 0}
  m_AnchorMax: {x: 1, y: 1}
  m_AnchoredPosition: {x: 0, y: 0}
  m_SizeDelta: {x: 0, y: 0}
  m_Pivot: {x: .5, y: .5}
--- !u!1 &1196378278
GameObject:
  m_ObjectHideFlags: 0
  m_PrefabParentObject: {fileID: 162010, guid: 9a924a5d2daf04a2bb04eee747cf44cf, type: 2}
  m_PrefabInternal: {fileID: 94751226}
  serializedVersion: 4
  m_Component:
  - 224: {fileID: 1196378279}
  - 222: {fileID: 1196378281}
  - 114: {fileID: 1196378280}
  m_Layer: 5
  m_Name: Text
  m_TagString: Untagged
  m_Icon: {fileID: 0}
  m_NavMeshLayer: 0
  m_StaticEditorFlags: 0
  m_IsActive: 1
--- !u!224 &1196378279
RectTransform:
  m_ObjectHideFlags: 0
  m_PrefabParentObject: {fileID: 22462010, guid: 9a924a5d2daf04a2bb04eee747cf44cf,
    type: 2}
  m_PrefabInternal: {fileID: 94751226}
  m_GameObject: {fileID: 1196378278}
  m_LocalRotation: {x: 0, y: 0, z: 0, w: 1}
  m_LocalPosition: {x: 0, y: 0, z: 0}
  m_LocalScale: {x: 1, y: 1, z: 1}
  m_Children: []
  m_Father: {fileID: 1039133346}
  m_RootOrder: 0
  m_AnchorMin: {x: 0, y: 0}
  m_AnchorMax: {x: 1, y: 1}
  m_AnchoredPosition: {x: 0, y: 0}
  m_SizeDelta: {x: 0, y: 0}
  m_Pivot: {x: .5, y: .5}
--- !u!114 &1196378280
MonoBehaviour:
  m_ObjectHideFlags: 0
  m_PrefabParentObject: {fileID: 11461992, guid: 9a924a5d2daf04a2bb04eee747cf44cf,
    type: 2}
  m_PrefabInternal: {fileID: 94751226}
  m_GameObject: {fileID: 1196378278}
  m_Enabled: 1
  m_EditorHideFlags: 0
  m_Script: {fileID: 708705254, guid: f5f67c52d1564df4a8936ccd202a3bd8, type: 3}
  m_Name: 
  m_EditorClassIdentifier: 
  m_Material: {fileID: 0}
  m_Color: {r: .196078435, g: .196078435, b: .196078435, a: 1}
  m_FontData:
    m_Font: {fileID: 10102, guid: 0000000000000000e000000000000000, type: 0}
    m_FontSize: 14
    m_FontStyle: 0
    m_BestFit: 0
    m_MinSize: 10
    m_MaxSize: 40
    m_Alignment: 4
    m_RichText: 1
    m_HorizontalOverflow: 0
    m_VerticalOverflow: 0
    m_LineSpacing: 1
  m_Text: Action
--- !u!222 &1196378281
CanvasRenderer:
  m_ObjectHideFlags: 0
  m_PrefabParentObject: {fileID: 22262012, guid: 9a924a5d2daf04a2bb04eee747cf44cf,
    type: 2}
  m_PrefabInternal: {fileID: 94751226}
  m_GameObject: {fileID: 1196378278}
--- !u!1 &1209107943
GameObject:
  m_ObjectHideFlags: 0
  m_PrefabParentObject: {fileID: 0}
  m_PrefabInternal: {fileID: 0}
  serializedVersion: 4
  m_Component:
  - 224: {fileID: 1209107944}
  - 222: {fileID: 1209107947}
  - 114: {fileID: 1209107946}
  - 114: {fileID: 1209107945}
  m_Layer: 5
  m_Name: BackButton
  m_TagString: Untagged
  m_Icon: {fileID: 0}
  m_NavMeshLayer: 0
  m_StaticEditorFlags: 0
  m_IsActive: 1
--- !u!224 &1209107944
RectTransform:
  m_ObjectHideFlags: 0
  m_PrefabParentObject: {fileID: 0}
  m_PrefabInternal: {fileID: 0}
  m_GameObject: {fileID: 1209107943}
  m_LocalRotation: {x: 0, y: 0, z: 0, w: 1}
  m_LocalPosition: {x: 0, y: 0, z: 0}
  m_LocalScale: {x: 1, y: 1, z: 1}
  m_Children:
  - {fileID: 266819930}
  m_Father: {fileID: 1801203678}
  m_RootOrder: 6
  m_AnchorMin: {x: .875, y: .949999988}
  m_AnchorMax: {x: 1, y: 1}
  m_AnchoredPosition: {x: 0, y: 0}
  m_SizeDelta: {x: 0, y: -4.57763672e-05}
  m_Pivot: {x: .5, y: 1}
--- !u!114 &1209107945
MonoBehaviour:
  m_ObjectHideFlags: 0
  m_PrefabParentObject: {fileID: 0}
  m_PrefabInternal: {fileID: 0}
  m_GameObject: {fileID: 1209107943}
  m_Enabled: 1
  m_EditorHideFlags: 0
  m_Script: {fileID: 1392445389, guid: f5f67c52d1564df4a8936ccd202a3bd8, type: 3}
  m_Name: 
  m_EditorClassIdentifier: 
  m_Navigation:
    m_Mode: 3
    m_SelectOnUp: {fileID: 0}
    m_SelectOnDown: {fileID: 0}
    m_SelectOnLeft: {fileID: 0}
    m_SelectOnRight: {fileID: 0}
  m_Transition: 1
  m_Colors:
    m_NormalColor: {r: 1, g: 1, b: 1, a: 1}
    m_HighlightedColor: {r: .960784316, g: .960784316, b: .960784316, a: 1}
    m_PressedColor: {r: .784313738, g: .784313738, b: .784313738, a: 1}
    m_DisabledColor: {r: .784313738, g: .784313738, b: .784313738, a: .501960814}
    m_ColorMultiplier: 1
    m_FadeDuration: .100000001
  m_SpriteState:
    m_HighlightedSprite: {fileID: 0}
    m_PressedSprite: {fileID: 0}
    m_DisabledSprite: {fileID: 0}
  m_AnimationTriggers:
    m_NormalTrigger: Normal
    m_HighlightedTrigger: Highlighted
    m_PressedTrigger: Pressed
    m_DisabledTrigger: Disabled
  m_Interactable: 1
  m_TargetGraphic: {fileID: 1209107946}
  m_OnClick:
    m_PersistentCalls:
      m_Calls:
      - m_Target: {fileID: 1783836853}
        m_MethodName: SetScreenIndex
        m_Mode: 3
        m_Arguments:
          m_ObjectArgument: {fileID: 0}
          m_ObjectArgumentAssemblyTypeName: UnityEngine.Object, UnityEngine, Version=0.0.0.0,
            Culture=neutral, PublicKeyToken=null
          m_IntArgument: 0
          m_FloatArgument: 0
          m_StringArgument: 
          m_BoolArgument: 0
        m_CallState: 2
    m_TypeName: UnityEngine.UI.Button+ButtonClickedEvent, UnityEngine.UI, Version=1.0.0.0,
      Culture=neutral, PublicKeyToken=null
--- !u!114 &1209107946
MonoBehaviour:
  m_ObjectHideFlags: 0
  m_PrefabParentObject: {fileID: 0}
  m_PrefabInternal: {fileID: 0}
  m_GameObject: {fileID: 1209107943}
  m_Enabled: 1
  m_EditorHideFlags: 0
  m_Script: {fileID: -765806418, guid: f5f67c52d1564df4a8936ccd202a3bd8, type: 3}
  m_Name: 
  m_EditorClassIdentifier: 
  m_Material: {fileID: 0}
  m_Color: {r: .779411793, g: .779411793, b: .779411793, a: 1}
  m_Sprite: {fileID: 10905, guid: 0000000000000000f000000000000000, type: 0}
  m_Type: 1
  m_PreserveAspect: 0
  m_FillCenter: 1
  m_FillMethod: 4
  m_FillAmount: 1
  m_FillClockwise: 1
  m_FillOrigin: 0
--- !u!222 &1209107947
CanvasRenderer:
  m_ObjectHideFlags: 0
  m_PrefabParentObject: {fileID: 0}
  m_PrefabInternal: {fileID: 0}
  m_GameObject: {fileID: 1209107943}
<<<<<<< HEAD
--- !u!1 &1225340879
GameObject:
  m_ObjectHideFlags: 0
  m_PrefabParentObject: {fileID: 161988, guid: 9a924a5d2daf04a2bb04eee747cf44cf, type: 2}
  m_PrefabInternal: {fileID: 94751226}
  serializedVersion: 4
  m_Component:
  - 224: {fileID: 1225340880}
  - 222: {fileID: 1225340882}
  - 114: {fileID: 1225340881}
  m_Layer: 5
  m_Name: Text
=======
--- !u!1 &1225365814
GameObject:
  m_ObjectHideFlags: 0
  m_PrefabParentObject: {fileID: 0}
  m_PrefabInternal: {fileID: 0}
  serializedVersion: 4
  m_Component:
  - 224: {fileID: 1225365815}
  - 222: {fileID: 1225365817}
  - 114: {fileID: 1225365816}
  m_Layer: 5
  m_Name: Checkmark
>>>>>>> 045c1137
  m_TagString: Untagged
  m_Icon: {fileID: 0}
  m_NavMeshLayer: 0
  m_StaticEditorFlags: 0
  m_IsActive: 1
<<<<<<< HEAD
--- !u!224 &1225340880
RectTransform:
  m_ObjectHideFlags: 0
  m_PrefabParentObject: {fileID: 22461988, guid: 9a924a5d2daf04a2bb04eee747cf44cf,
    type: 2}
  m_PrefabInternal: {fileID: 94751226}
  m_GameObject: {fileID: 1225340879}
=======
--- !u!224 &1225365815
RectTransform:
  m_ObjectHideFlags: 0
  m_PrefabParentObject: {fileID: 0}
  m_PrefabInternal: {fileID: 0}
  m_GameObject: {fileID: 1225365814}
>>>>>>> 045c1137
  m_LocalRotation: {x: 0, y: 0, z: 0, w: 1}
  m_LocalPosition: {x: 0, y: 0, z: 0}
  m_LocalScale: {x: 1, y: 1, z: 1}
  m_Children: []
<<<<<<< HEAD
  m_Father: {fileID: 101416837}
  m_RootOrder: 0
  m_AnchorMin: {x: 0, y: 0}
  m_AnchorMax: {x: 1, y: 1}
  m_AnchoredPosition: {x: 0, y: 0}
  m_SizeDelta: {x: 0, y: 0}
  m_Pivot: {x: .5, y: .5}
--- !u!114 &1225340881
MonoBehaviour:
  m_ObjectHideFlags: 0
  m_PrefabParentObject: {fileID: 11461962, guid: 9a924a5d2daf04a2bb04eee747cf44cf,
    type: 2}
  m_PrefabInternal: {fileID: 94751226}
  m_GameObject: {fileID: 1225340879}
  m_Enabled: 1
  m_EditorHideFlags: 0
  m_Script: {fileID: 708705254, guid: f5f67c52d1564df4a8936ccd202a3bd8, type: 3}
  m_Name: 
  m_EditorClassIdentifier: 
  m_Material: {fileID: 0}
  m_Color: {r: .196078435, g: .196078435, b: .196078435, a: 1}
  m_FontData:
    m_Font: {fileID: 10102, guid: 0000000000000000e000000000000000, type: 0}
    m_FontSize: 14
    m_FontStyle: 0
    m_BestFit: 0
    m_MinSize: 10
    m_MaxSize: 40
    m_Alignment: 4
    m_RichText: 1
    m_HorizontalOverflow: 0
    m_VerticalOverflow: 0
    m_LineSpacing: 1
  m_Text: Cancel
--- !u!222 &1225340882
CanvasRenderer:
  m_ObjectHideFlags: 0
  m_PrefabParentObject: {fileID: 22261990, guid: 9a924a5d2daf04a2bb04eee747cf44cf,
    type: 2}
  m_PrefabInternal: {fileID: 94751226}
  m_GameObject: {fileID: 1225340879}
=======
  m_Father: {fileID: 716300942}
  m_RootOrder: 0
  m_AnchorMin: {x: .5, y: .5}
  m_AnchorMax: {x: .5, y: .5}
  m_AnchoredPosition: {x: 0, y: 0}
  m_SizeDelta: {x: 20, y: 20}
  m_Pivot: {x: .5, y: .5}
--- !u!114 &1225365816
MonoBehaviour:
  m_ObjectHideFlags: 0
  m_PrefabParentObject: {fileID: 0}
  m_PrefabInternal: {fileID: 0}
  m_GameObject: {fileID: 1225365814}
  m_Enabled: 1
  m_EditorHideFlags: 0
  m_Script: {fileID: -765806418, guid: f5f67c52d1564df4a8936ccd202a3bd8, type: 3}
  m_Name: 
  m_EditorClassIdentifier: 
  m_Material: {fileID: 0}
  m_Color: {r: 1, g: 1, b: 1, a: 1}
  m_Sprite: {fileID: 10901, guid: 0000000000000000f000000000000000, type: 0}
  m_Type: 0
  m_PreserveAspect: 0
  m_FillCenter: 1
  m_FillMethod: 4
  m_FillAmount: 1
  m_FillClockwise: 1
  m_FillOrigin: 0
--- !u!222 &1225365817
CanvasRenderer:
  m_ObjectHideFlags: 0
  m_PrefabParentObject: {fileID: 0}
  m_PrefabInternal: {fileID: 0}
  m_GameObject: {fileID: 1225365814}
>>>>>>> 045c1137
--- !u!1 &1230222744
GameObject:
  m_ObjectHideFlags: 0
  m_PrefabParentObject: {fileID: 173932, guid: 0532cd678e71448ec9109b5c9db3dea5, type: 2}
  m_PrefabInternal: {fileID: 790026600}
  serializedVersion: 4
  m_Component:
  - 224: {fileID: 1230222745}
  - 222: {fileID: 1230222747}
  - 114: {fileID: 1230222746}
  m_Layer: 5
  m_Name: Text
  m_TagString: Untagged
  m_Icon: {fileID: 0}
  m_NavMeshLayer: 0
  m_StaticEditorFlags: 0
  m_IsActive: 1
--- !u!224 &1230222745
RectTransform:
  m_ObjectHideFlags: 0
  m_PrefabParentObject: {fileID: 22473932, guid: 0532cd678e71448ec9109b5c9db3dea5,
    type: 2}
  m_PrefabInternal: {fileID: 790026600}
  m_GameObject: {fileID: 1230222744}
  m_LocalRotation: {x: 0, y: 0, z: 0, w: 1}
  m_LocalPosition: {x: 0, y: 0, z: 0}
  m_LocalScale: {x: 1, y: 1, z: 1}
  m_Children: []
  m_Father: {fileID: 1772411861}
  m_RootOrder: 1
  m_AnchorMin: {x: .100000001, y: .0199999996}
  m_AnchorMax: {x: .899999976, y: .100000001}
  m_AnchoredPosition: {x: 0, y: 0}
  m_SizeDelta: {x: 0, y: 0}
  m_Pivot: {x: .5, y: .5}
--- !u!114 &1230222746
MonoBehaviour:
  m_ObjectHideFlags: 0
  m_PrefabParentObject: {fileID: 11473932, guid: 0532cd678e71448ec9109b5c9db3dea5,
    type: 2}
  m_PrefabInternal: {fileID: 790026600}
  m_GameObject: {fileID: 1230222744}
  m_Enabled: 1
  m_EditorHideFlags: 0
  m_Script: {fileID: 708705254, guid: f5f67c52d1564df4a8936ccd202a3bd8, type: 3}
  m_Name: 
  m_EditorClassIdentifier: 
  m_Material: {fileID: 0}
  m_Color: {r: .427450985, g: .427450985, b: .427450985, a: 1}
  m_FontData:
    m_Font: {fileID: 10102, guid: 0000000000000000e000000000000000, type: 0}
    m_FontSize: 14
    m_FontStyle: 0
    m_BestFit: 1
    m_MinSize: 6
    m_MaxSize: 40
    m_Alignment: 7
    m_RichText: 1
    m_HorizontalOverflow: 0
    m_VerticalOverflow: 0
    m_LineSpacing: 1
  m_Text: drag down to drive backwards.
--- !u!222 &1230222747
CanvasRenderer:
  m_ObjectHideFlags: 0
  m_PrefabParentObject: {fileID: 22273932, guid: 0532cd678e71448ec9109b5c9db3dea5,
    type: 2}
  m_PrefabInternal: {fileID: 790026600}
  m_GameObject: {fileID: 1230222744}
--- !u!1 &1231088978
GameObject:
  m_ObjectHideFlags: 0
  m_PrefabParentObject: {fileID: 161990, guid: 9a924a5d2daf04a2bb04eee747cf44cf, type: 2}
  m_PrefabInternal: {fileID: 2089496453}
  serializedVersion: 4
  m_Component:
  - 224: {fileID: 1231088979}
  - 222: {fileID: 1231088982}
  - 114: {fileID: 1231088981}
  - 114: {fileID: 1231088980}
  m_Layer: 5
  m_Name: Action Button
  m_TagString: Untagged
  m_Icon: {fileID: 0}
  m_NavMeshLayer: 0
  m_StaticEditorFlags: 0
  m_IsActive: 0
--- !u!224 &1231088979
RectTransform:
  m_ObjectHideFlags: 0
  m_PrefabParentObject: {fileID: 22461990, guid: 9a924a5d2daf04a2bb04eee747cf44cf,
    type: 2}
  m_PrefabInternal: {fileID: 2089496453}
  m_GameObject: {fileID: 1231088978}
  m_LocalRotation: {x: 0, y: 0, z: 0, w: 1}
  m_LocalPosition: {x: 0, y: 0, z: 0}
  m_LocalScale: {x: 1, y: 1, z: 1}
  m_Children:
  - {fileID: 1793281958}
  m_Father: {fileID: 1687555685}
  m_RootOrder: 13
  m_AnchorMin: {x: .5, y: 0}
  m_AnchorMax: {x: .5, y: 0}
  m_AnchoredPosition: {x: 0, y: 30}
  m_SizeDelta: {x: 160, y: 30}
  m_Pivot: {x: .5, y: 0}
--- !u!114 &1231088980
MonoBehaviour:
  m_ObjectHideFlags: 0
  m_PrefabParentObject: {fileID: 11461966, guid: 9a924a5d2daf04a2bb04eee747cf44cf,
    type: 2}
  m_PrefabInternal: {fileID: 2089496453}
  m_GameObject: {fileID: 1231088978}
  m_Enabled: 1
  m_EditorHideFlags: 0
  m_Script: {fileID: 1392445389, guid: f5f67c52d1564df4a8936ccd202a3bd8, type: 3}
  m_Name: 
  m_EditorClassIdentifier: 
  m_Navigation:
    m_Mode: 3
    m_SelectOnUp: {fileID: 0}
    m_SelectOnDown: {fileID: 0}
    m_SelectOnLeft: {fileID: 0}
    m_SelectOnRight: {fileID: 0}
  m_Transition: 1
  m_Colors:
    m_NormalColor: {r: 1, g: 1, b: 1, a: 1}
    m_HighlightedColor: {r: .960784316, g: .960784316, b: .960784316, a: 1}
    m_PressedColor: {r: .784313738, g: .784313738, b: .784313738, a: 1}
    m_DisabledColor: {r: .784313738, g: .784313738, b: .784313738, a: .501960814}
    m_ColorMultiplier: 1
    m_FadeDuration: .100000001
  m_SpriteState:
    m_HighlightedSprite: {fileID: 0}
    m_PressedSprite: {fileID: 0}
    m_DisabledSprite: {fileID: 0}
  m_AnimationTriggers:
    m_NormalTrigger: Normal
    m_HighlightedTrigger: Highlighted
    m_PressedTrigger: Pressed
    m_DisabledTrigger: Disabled
  m_Interactable: 1
  m_TargetGraphic: {fileID: 1231088981}
  m_OnClick:
    m_PersistentCalls:
      m_Calls:
      - m_Target: {fileID: 718433299}
        m_MethodName: Action
        m_Mode: 1
        m_Arguments:
          m_ObjectArgument: {fileID: 0}
          m_ObjectArgumentAssemblyTypeName: UnityEngine.Object, UnityEngine, Version=0.0.0.0,
            Culture=neutral, PublicKeyToken=null
          m_IntArgument: 0
          m_FloatArgument: 0
          m_StringArgument: 
          m_BoolArgument: 0
        m_CallState: 2
    m_TypeName: UnityEngine.UI.Button+ButtonClickedEvent, UnityEngine.UI, Version=1.0.0.0,
      Culture=neutral, PublicKeyToken=null
--- !u!114 &1231088981
MonoBehaviour:
  m_ObjectHideFlags: 0
  m_PrefabParentObject: {fileID: 11461964, guid: 9a924a5d2daf04a2bb04eee747cf44cf,
    type: 2}
  m_PrefabInternal: {fileID: 2089496453}
  m_GameObject: {fileID: 1231088978}
  m_Enabled: 1
  m_EditorHideFlags: 0
  m_Script: {fileID: -765806418, guid: f5f67c52d1564df4a8936ccd202a3bd8, type: 3}
  m_Name: 
  m_EditorClassIdentifier: 
  m_Material: {fileID: 0}
  m_Color: {r: 1, g: 1, b: 1, a: 1}
  m_Sprite: {fileID: 10905, guid: 0000000000000000f000000000000000, type: 0}
  m_Type: 1
  m_PreserveAspect: 0
  m_FillCenter: 1
  m_FillMethod: 4
  m_FillAmount: 1
  m_FillClockwise: 1
  m_FillOrigin: 0
--- !u!222 &1231088982
CanvasRenderer:
  m_ObjectHideFlags: 0
  m_PrefabParentObject: {fileID: 22261992, guid: 9a924a5d2daf04a2bb04eee747cf44cf,
    type: 2}
  m_PrefabInternal: {fileID: 2089496453}
  m_GameObject: {fileID: 1231088978}
--- !u!1 &1236656946
GameObject:
  m_ObjectHideFlags: 0
  m_PrefabParentObject: {fileID: 155428, guid: 0532cd678e71448ec9109b5c9db3dea5, type: 2}
  m_PrefabInternal: {fileID: 790026600}
  serializedVersion: 4
  m_Component:
  - 224: {fileID: 1236656947}
  - 222: {fileID: 1236656949}
  - 114: {fileID: 1236656948}
  m_Layer: 5
  m_Name: originMark
  m_TagString: Untagged
  m_Icon: {fileID: 0}
  m_NavMeshLayer: 0
  m_StaticEditorFlags: 0
  m_IsActive: 1
--- !u!224 &1236656947
RectTransform:
  m_ObjectHideFlags: 0
  m_PrefabParentObject: {fileID: 22455428, guid: 0532cd678e71448ec9109b5c9db3dea5,
    type: 2}
  m_PrefabInternal: {fileID: 790026600}
  m_GameObject: {fileID: 1236656946}
  m_LocalRotation: {x: 0, y: 0, z: 0, w: 1}
  m_LocalPosition: {x: 0, y: 0, z: 0}
  m_LocalScale: {x: 1, y: 1, z: 1}
  m_Children: []
  m_Father: {fileID: 1977105114}
  m_RootOrder: 0
  m_AnchorMin: {x: .5, y: .5}
  m_AnchorMax: {x: .5, y: .5}
  m_AnchoredPosition: {x: 3.05175781e-05, y: 0}
  m_SizeDelta: {x: 36.7999992, y: 36.7999992}
  m_Pivot: {x: .5, y: .5}
--- !u!114 &1236656948
MonoBehaviour:
  m_ObjectHideFlags: 0
  m_PrefabParentObject: {fileID: 11455426, guid: 0532cd678e71448ec9109b5c9db3dea5,
    type: 2}
  m_PrefabInternal: {fileID: 790026600}
  m_GameObject: {fileID: 1236656946}
  m_Enabled: 1
  m_EditorHideFlags: 0
  m_Script: {fileID: -765806418, guid: f5f67c52d1564df4a8936ccd202a3bd8, type: 3}
  m_Name: 
  m_EditorClassIdentifier: 
  m_Material: {fileID: 0}
  m_Color: {r: 1, g: 1, b: 1, a: .294117659}
  m_Sprite: {fileID: 21300000, guid: 0b7e759ead5f7487b81d9eefb3e3a06e, type: 3}
  m_Type: 0
  m_PreserveAspect: 0
  m_FillCenter: 1
  m_FillMethod: 4
  m_FillAmount: 1
  m_FillClockwise: 1
  m_FillOrigin: 0
--- !u!222 &1236656949
CanvasRenderer:
  m_ObjectHideFlags: 0
  m_PrefabParentObject: {fileID: 22255428, guid: 0532cd678e71448ec9109b5c9db3dea5,
    type: 2}
  m_PrefabInternal: {fileID: 790026600}
  m_GameObject: {fileID: 1236656946}
<<<<<<< HEAD
=======
--- !u!1 &1243886323
GameObject:
  m_ObjectHideFlags: 0
  m_PrefabParentObject: {fileID: 162028, guid: 9a924a5d2daf04a2bb04eee747cf44cf, type: 2}
  m_PrefabInternal: {fileID: 2089496453}
  serializedVersion: 4
  m_Component:
  - 224: {fileID: 1243886324}
  - 222: {fileID: 1243886326}
  - 114: {fileID: 1243886325}
  m_Layer: 5
  m_Name: Action Text
  m_TagString: Untagged
  m_Icon: {fileID: 0}
  m_NavMeshLayer: 0
  m_StaticEditorFlags: 0
  m_IsActive: 1
--- !u!224 &1243886324
RectTransform:
  m_ObjectHideFlags: 0
  m_PrefabParentObject: {fileID: 22462028, guid: 9a924a5d2daf04a2bb04eee747cf44cf,
    type: 2}
  m_PrefabInternal: {fileID: 2089496453}
  m_GameObject: {fileID: 1243886323}
  m_LocalRotation: {x: 0, y: 0, z: 0, w: 1}
  m_LocalPosition: {x: 0, y: 0, z: 0}
  m_LocalScale: {x: 1, y: 1, z: 1}
  m_Children: []
  m_Father: {fileID: 1582403225}
  m_RootOrder: 0
  m_AnchorMin: {x: 0, y: 0}
  m_AnchorMax: {x: 1, y: 1}
  m_AnchoredPosition: {x: 0, y: 0}
  m_SizeDelta: {x: 0, y: 0}
  m_Pivot: {x: .5, y: .5}
--- !u!114 &1243886325
MonoBehaviour:
  m_ObjectHideFlags: 0
  m_PrefabParentObject: {fileID: 11462022, guid: 9a924a5d2daf04a2bb04eee747cf44cf,
    type: 2}
  m_PrefabInternal: {fileID: 2089496453}
  m_GameObject: {fileID: 1243886323}
  m_Enabled: 1
  m_EditorHideFlags: 0
  m_Script: {fileID: 708705254, guid: f5f67c52d1564df4a8936ccd202a3bd8, type: 3}
  m_Name: 
  m_EditorClassIdentifier: 
  m_Material: {fileID: 0}
  m_Color: {r: .196078435, g: .196078435, b: .196078435, a: 1}
  m_FontData:
    m_Font: {fileID: 10102, guid: 0000000000000000e000000000000000, type: 0}
    m_FontSize: 14
    m_FontStyle: 0
    m_BestFit: 0
    m_MinSize: 10
    m_MaxSize: 40
    m_Alignment: 4
    m_RichText: 1
    m_HorizontalOverflow: 0
    m_VerticalOverflow: 0
    m_LineSpacing: 1
  m_Text: Action
--- !u!222 &1243886326
CanvasRenderer:
  m_ObjectHideFlags: 0
  m_PrefabParentObject: {fileID: 22262030, guid: 9a924a5d2daf04a2bb04eee747cf44cf,
    type: 2}
  m_PrefabInternal: {fileID: 2089496453}
  m_GameObject: {fileID: 1243886323}
>>>>>>> 045c1137
--- !u!1 &1250160154
GameObject:
  m_ObjectHideFlags: 0
  m_PrefabParentObject: {fileID: 0}
  m_PrefabInternal: {fileID: 0}
  serializedVersion: 4
  m_Component:
  - 224: {fileID: 1250160155}
  m_Layer: 5
  m_Name: Fill Area
  m_TagString: Untagged
  m_Icon: {fileID: 0}
  m_NavMeshLayer: 0
  m_StaticEditorFlags: 0
  m_IsActive: 1
--- !u!224 &1250160155
RectTransform:
  m_ObjectHideFlags: 0
  m_PrefabParentObject: {fileID: 0}
  m_PrefabInternal: {fileID: 0}
  m_GameObject: {fileID: 1250160154}
  m_LocalRotation: {x: 0, y: 0, z: 0, w: 1}
  m_LocalPosition: {x: 0, y: 0, z: 0}
  m_LocalScale: {x: 1, y: 1, z: 1}
  m_Children:
  - {fileID: 1666460639}
  m_Father: {fileID: 109974606}
  m_RootOrder: 1
  m_AnchorMin: {x: 0, y: .25}
  m_AnchorMax: {x: 1, y: .75}
  m_AnchoredPosition: {x: -5, y: 0}
  m_SizeDelta: {x: -20, y: 0}
  m_Pivot: {x: .5, y: .5}
--- !u!1 &1250680475
GameObject:
  m_ObjectHideFlags: 0
  m_PrefabParentObject: {fileID: 0}
  m_PrefabInternal: {fileID: 0}
  serializedVersion: 4
  m_Component:
  - 224: {fileID: 1250680476}
  - 222: {fileID: 1250680479}
  - 114: {fileID: 1250680478}
  - 114: {fileID: 1250680477}
  m_Layer: 5
  m_Name: ForwardNudgeButton
  m_TagString: Untagged
  m_Icon: {fileID: 0}
  m_NavMeshLayer: 0
  m_StaticEditorFlags: 0
  m_IsActive: 0
--- !u!224 &1250680476
RectTransform:
  m_ObjectHideFlags: 0
  m_PrefabParentObject: {fileID: 0}
  m_PrefabInternal: {fileID: 0}
  m_GameObject: {fileID: 1250680475}
  m_LocalRotation: {x: 0, y: 0, z: 0, w: 1}
  m_LocalPosition: {x: 0, y: 0, z: 0}
  m_LocalScale: {x: 1, y: 1, z: 1}
  m_Children:
  - {fileID: 105223610}
  m_Father: {fileID: 18556363}
  m_RootOrder: 4
  m_AnchorMin: {x: .800000012, y: .449999988}
  m_AnchorMax: {x: .925000012, y: .5}
  m_AnchoredPosition: {x: 0, y: 0}
  m_SizeDelta: {x: 0, y: 0}
  m_Pivot: {x: .5, y: 1}
--- !u!114 &1250680477
MonoBehaviour:
  m_ObjectHideFlags: 0
  m_PrefabParentObject: {fileID: 0}
  m_PrefabInternal: {fileID: 0}
  m_GameObject: {fileID: 1250680475}
  m_Enabled: 1
  m_EditorHideFlags: 0
  m_Script: {fileID: 1392445389, guid: f5f67c52d1564df4a8936ccd202a3bd8, type: 3}
  m_Name: 
  m_EditorClassIdentifier: 
  m_Navigation:
    m_Mode: 3
    m_SelectOnUp: {fileID: 0}
    m_SelectOnDown: {fileID: 0}
    m_SelectOnLeft: {fileID: 0}
    m_SelectOnRight: {fileID: 0}
  m_Transition: 1
  m_Colors:
    m_NormalColor: {r: 1, g: 1, b: 1, a: 1}
    m_HighlightedColor: {r: .960784316, g: .960784316, b: .960784316, a: 1}
    m_PressedColor: {r: .784313738, g: .784313738, b: .784313738, a: 1}
    m_DisabledColor: {r: .784313738, g: .784313738, b: .784313738, a: .501960814}
    m_ColorMultiplier: 1
    m_FadeDuration: .100000001
  m_SpriteState:
    m_HighlightedSprite: {fileID: 0}
    m_PressedSprite: {fileID: 0}
    m_DisabledSprite: {fileID: 0}
  m_AnimationTriggers:
    m_NormalTrigger: Normal
    m_HighlightedTrigger: Highlighted
    m_PressedTrigger: Pressed
    m_DisabledTrigger: Disabled
  m_Interactable: 1
  m_TargetGraphic: {fileID: 1250680478}
  m_OnClick:
    m_PersistentCalls:
      m_Calls:
      - m_Target: {fileID: 694922075}
        m_MethodName: NudgeForward
        m_Mode: 1
        m_Arguments:
          m_ObjectArgument: {fileID: 0}
          m_ObjectArgumentAssemblyTypeName: UnityEngine.Object, UnityEngine, Version=0.0.0.0,
            Culture=neutral, PublicKeyToken=null
          m_IntArgument: 0
          m_FloatArgument: 0
          m_StringArgument: 
          m_BoolArgument: 0
        m_CallState: 2
    m_TypeName: UnityEngine.UI.Button+ButtonClickedEvent, UnityEngine.UI, Version=1.0.0.0,
      Culture=neutral, PublicKeyToken=null
--- !u!114 &1250680478
MonoBehaviour:
  m_ObjectHideFlags: 0
  m_PrefabParentObject: {fileID: 0}
  m_PrefabInternal: {fileID: 0}
  m_GameObject: {fileID: 1250680475}
  m_Enabled: 1
  m_EditorHideFlags: 0
  m_Script: {fileID: -765806418, guid: f5f67c52d1564df4a8936ccd202a3bd8, type: 3}
  m_Name: 
  m_EditorClassIdentifier: 
  m_Material: {fileID: 0}
  m_Color: {r: .779411793, g: .779411793, b: .779411793, a: 1}
  m_Sprite: {fileID: 10905, guid: 0000000000000000f000000000000000, type: 0}
  m_Type: 1
  m_PreserveAspect: 0
  m_FillCenter: 1
  m_FillMethod: 4
  m_FillAmount: 1
  m_FillClockwise: 1
  m_FillOrigin: 0
--- !u!222 &1250680479
CanvasRenderer:
  m_ObjectHideFlags: 0
  m_PrefabParentObject: {fileID: 0}
  m_PrefabInternal: {fileID: 0}
  m_GameObject: {fileID: 1250680475}
--- !u!1 &1257338501
GameObject:
  m_ObjectHideFlags: 0
  m_PrefabParentObject: {fileID: 162006, guid: 9a924a5d2daf04a2bb04eee747cf44cf, type: 2}
  m_PrefabInternal: {fileID: 94751226}
  serializedVersion: 4
  m_Component:
  - 224: {fileID: 1257338503}
  - 222: {fileID: 1257338504}
  - 114: {fileID: 1257338502}
  m_Layer: 5
  m_Name: Action Text
  m_TagString: Untagged
  m_Icon: {fileID: 0}
  m_NavMeshLayer: 0
  m_StaticEditorFlags: 0
  m_IsActive: 1
--- !u!114 &1257338502
MonoBehaviour:
  m_ObjectHideFlags: 0
  m_PrefabParentObject: {fileID: 11461988, guid: 9a924a5d2daf04a2bb04eee747cf44cf,
    type: 2}
  m_PrefabInternal: {fileID: 94751226}
  m_GameObject: {fileID: 1257338501}
  m_Enabled: 1
  m_EditorHideFlags: 0
  m_Script: {fileID: 708705254, guid: f5f67c52d1564df4a8936ccd202a3bd8, type: 3}
  m_Name: 
  m_EditorClassIdentifier: 
  m_Material: {fileID: 0}
  m_Color: {r: .196078435, g: .196078435, b: .196078435, a: 1}
  m_FontData:
    m_Font: {fileID: 10102, guid: 0000000000000000e000000000000000, type: 0}
    m_FontSize: 14
    m_FontStyle: 0
    m_BestFit: 0
    m_MinSize: 10
    m_MaxSize: 40
    m_Alignment: 4
    m_RichText: 1
    m_HorizontalOverflow: 0
    m_VerticalOverflow: 0
    m_LineSpacing: 1
  m_Text: Action
--- !u!224 &1257338503
RectTransform:
  m_ObjectHideFlags: 0
  m_PrefabParentObject: {fileID: 22462006, guid: 9a924a5d2daf04a2bb04eee747cf44cf,
    type: 2}
  m_PrefabInternal: {fileID: 94751226}
  m_GameObject: {fileID: 1257338501}
  m_LocalRotation: {x: 0, y: 0, z: 0, w: 1}
  m_LocalPosition: {x: 0, y: 0, z: 0}
  m_LocalScale: {x: 1, y: 1, z: 1}
  m_Children: []
  m_Father: {fileID: 674829648}
  m_RootOrder: 0
  m_AnchorMin: {x: 0, y: 0}
  m_AnchorMax: {x: 1, y: 1}
  m_AnchoredPosition: {x: 0, y: 0}
  m_SizeDelta: {x: 0, y: 0}
  m_Pivot: {x: .5, y: .5}
--- !u!222 &1257338504
CanvasRenderer:
  m_ObjectHideFlags: 0
  m_PrefabParentObject: {fileID: 22262008, guid: 9a924a5d2daf04a2bb04eee747cf44cf,
    type: 2}
  m_PrefabInternal: {fileID: 94751226}
  m_GameObject: {fileID: 1257338501}
--- !u!1 &1259585838
GameObject:
  m_ObjectHideFlags: 0
  m_PrefabParentObject: {fileID: 159676, guid: 33158a746493d457a8fd0a4f2714901d, type: 2}
  m_PrefabInternal: {fileID: 135738040}
  serializedVersion: 4
  m_Component:
  - 224: {fileID: 1259585839}
  - 222: {fileID: 1259585841}
  - 114: {fileID: 1259585840}
  m_Layer: 5
  m_Name: stickImageNeutral
  m_TagString: Untagged
  m_Icon: {fileID: 0}
  m_NavMeshLayer: 0
  m_StaticEditorFlags: 0
  m_IsActive: 1
--- !u!224 &1259585839
RectTransform:
  m_ObjectHideFlags: 0
  m_PrefabParentObject: {fileID: 22459676, guid: 33158a746493d457a8fd0a4f2714901d,
    type: 2}
  m_PrefabInternal: {fileID: 135738040}
  m_GameObject: {fileID: 1259585838}
  m_LocalRotation: {x: 0, y: 0, z: 0, w: 1}
  m_LocalPosition: {x: 0, y: 0, z: 0}
  m_LocalScale: {x: 1, y: 1, z: 1}
  m_Children: []
  m_Father: {fileID: 388467823}
  m_RootOrder: 1
  m_AnchorMin: {x: .5, y: .5}
  m_AnchorMax: {x: .5, y: .5}
  m_AnchoredPosition: {x: 0, y: 0}
  m_SizeDelta: {x: 36.7999992, y: 36.7999992}
  m_Pivot: {x: .5, y: .5}
--- !u!114 &1259585840
MonoBehaviour:
  m_ObjectHideFlags: 0
  m_PrefabParentObject: {fileID: 11459676, guid: 33158a746493d457a8fd0a4f2714901d,
    type: 2}
  m_PrefabInternal: {fileID: 135738040}
  m_GameObject: {fileID: 1259585838}
  m_Enabled: 1
  m_EditorHideFlags: 0
  m_Script: {fileID: -765806418, guid: f5f67c52d1564df4a8936ccd202a3bd8, type: 3}
  m_Name: 
  m_EditorClassIdentifier: 
  m_Material: {fileID: 0}
  m_Color: {r: 1, g: 1, b: 1, a: 1}
  m_Sprite: {fileID: 21300000, guid: 81f385ff9d7464892b9ca7d3164ebc88, type: 3}
  m_Type: 0
  m_PreserveAspect: 0
  m_FillCenter: 1
  m_FillMethod: 4
  m_FillAmount: 1
  m_FillClockwise: 1
  m_FillOrigin: 0
--- !u!222 &1259585841
CanvasRenderer:
  m_ObjectHideFlags: 0
  m_PrefabParentObject: {fileID: 22259676, guid: 33158a746493d457a8fd0a4f2714901d,
    type: 2}
  m_PrefabInternal: {fileID: 135738040}
  m_GameObject: {fileID: 1259585838}
--- !u!1 &1317745027
GameObject:
  m_ObjectHideFlags: 0
  m_PrefabParentObject: {fileID: 161996, guid: 9a924a5d2daf04a2bb04eee747cf44cf, type: 2}
  m_PrefabInternal: {fileID: 2089496453}
  serializedVersion: 4
  m_Component:
  - 224: {fileID: 1317745028}
  - 222: {fileID: 1317745033}
  - 114: {fileID: 1317745031}
  - 114: {fileID: 1317745032}
  - 114: {fileID: 1317745029}
  - 120: {fileID: 1317745030}
  m_Layer: 5
  m_Name: Top Center
  m_TagString: Untagged
  m_Icon: {fileID: 0}
  m_NavMeshLayer: 0
  m_StaticEditorFlags: 0
  m_IsActive: 0
--- !u!224 &1317745028
RectTransform:
  m_ObjectHideFlags: 0
  m_PrefabParentObject: {fileID: 22461996, guid: 9a924a5d2daf04a2bb04eee747cf44cf,
    type: 2}
  m_PrefabInternal: {fileID: 2089496453}
  m_GameObject: {fileID: 1317745027}
  m_LocalRotation: {x: 0, y: 0, z: 0, w: 1}
  m_LocalPosition: {x: 0, y: 0, z: 0}
  m_LocalScale: {x: 1, y: 1, z: 1}
  m_Children:
  - {fileID: 1878445968}
  m_Father: {fileID: 1687555685}
  m_RootOrder: 8
  m_AnchorMin: {x: .5, y: 1}
  m_AnchorMax: {x: .5, y: 1}
  m_AnchoredPosition: {x: 0, y: 0}
  m_SizeDelta: {x: 80, y: 30}
  m_Pivot: {x: .5, y: 1}
--- !u!114 &1317745029
MonoBehaviour:
  m_ObjectHideFlags: 0
  m_PrefabParentObject: {fileID: 11461976, guid: 9a924a5d2daf04a2bb04eee747cf44cf,
    type: 2}
  m_PrefabInternal: {fileID: 2089496453}
  m_GameObject: {fileID: 1317745027}
  m_Enabled: 1
  m_EditorHideFlags: 0
  m_Script: {fileID: 11500000, guid: 1e98463c8ec9b4342a745dd86c768e30, type: 3}
  m_Name: 
  m_EditorClassIdentifier: 
  image: {fileID: 1317745031}
  text: {fileID: 1878445969}
  line: {fileID: 1317745030}
--- !u!120 &1317745030
LineRenderer:
  m_ObjectHideFlags: 0
  m_PrefabParentObject: {fileID: 12096382, guid: 9a924a5d2daf04a2bb04eee747cf44cf,
    type: 2}
  m_PrefabInternal: {fileID: 2089496453}
  m_GameObject: {fileID: 1317745027}
  m_Enabled: 1
  m_CastShadows: 0
  m_ReceiveShadows: 0
  m_LightmapIndex: 255
  m_LightmapTilingOffset: {x: 1, y: 1, z: 0, w: 0}
  m_Materials:
  - {fileID: 0}
  m_SubsetIndices: 
  m_StaticBatchRoot: {fileID: 0}
  m_UseLightProbes: 0
  m_LightProbeAnchor: {fileID: 0}
  m_ScaleInLightmap: 1
  m_SortingLayerID: 0
  m_SortingOrder: 0
  m_Positions:
  - {x: 0, y: 0, z: 0}
  - {x: 0, y: 0, z: 0}
  m_Parameters:
    startWidth: 1
    endWidth: 1
    m_StartColor:
      serializedVersion: 2
      rgba: 4294967295
    m_EndColor:
      serializedVersion: 2
      rgba: 4294967295
  m_UseWorldSpace: 0
--- !u!114 &1317745031
MonoBehaviour:
  m_ObjectHideFlags: 0
  m_PrefabParentObject: {fileID: 11461972, guid: 9a924a5d2daf04a2bb04eee747cf44cf,
    type: 2}
  m_PrefabInternal: {fileID: 2089496453}
  m_GameObject: {fileID: 1317745027}
  m_Enabled: 1
  m_EditorHideFlags: 0
  m_Script: {fileID: -765806418, guid: f5f67c52d1564df4a8936ccd202a3bd8, type: 3}
  m_Name: 
  m_EditorClassIdentifier: 
  m_Material: {fileID: 0}
  m_Color: {r: 1, g: 1, b: 1, a: 1}
  m_Sprite: {fileID: 10905, guid: 0000000000000000f000000000000000, type: 0}
  m_Type: 1
  m_PreserveAspect: 0
  m_FillCenter: 1
  m_FillMethod: 4
  m_FillAmount: 1
  m_FillClockwise: 1
  m_FillOrigin: 0
--- !u!114 &1317745032
MonoBehaviour:
  m_ObjectHideFlags: 0
  m_PrefabParentObject: {fileID: 11461974, guid: 9a924a5d2daf04a2bb04eee747cf44cf,
    type: 2}
  m_PrefabInternal: {fileID: 2089496453}
  m_GameObject: {fileID: 1317745027}
  m_Enabled: 1
  m_EditorHideFlags: 0
  m_Script: {fileID: 1392445389, guid: f5f67c52d1564df4a8936ccd202a3bd8, type: 3}
  m_Name: 
  m_EditorClassIdentifier: 
  m_Navigation:
    m_Mode: 3
    m_SelectOnUp: {fileID: 0}
    m_SelectOnDown: {fileID: 0}
    m_SelectOnLeft: {fileID: 0}
    m_SelectOnRight: {fileID: 0}
  m_Transition: 1
  m_Colors:
    m_NormalColor: {r: 1, g: 1, b: 1, a: 1}
    m_HighlightedColor: {r: .960784316, g: .960784316, b: .960784316, a: 1}
    m_PressedColor: {r: .784313738, g: .784313738, b: .784313738, a: 1}
    m_DisabledColor: {r: .784313738, g: .784313738, b: .784313738, a: .501960814}
    m_ColorMultiplier: 1
    m_FadeDuration: .100000001
  m_SpriteState:
    m_HighlightedSprite: {fileID: 0}
    m_PressedSprite: {fileID: 0}
    m_DisabledSprite: {fileID: 0}
  m_AnimationTriggers:
    m_NormalTrigger: Normal
    m_HighlightedTrigger: Highlighted
    m_PressedTrigger: Pressed
    m_DisabledTrigger: Disabled
  m_Interactable: 1
  m_TargetGraphic: {fileID: 1317745031}
  m_OnClick:
    m_PersistentCalls:
      m_Calls:
      - m_Target: {fileID: 1317745029}
        m_MethodName: Selection
        m_Mode: 1
        m_Arguments:
          m_ObjectArgument: {fileID: 0}
          m_ObjectArgumentAssemblyTypeName: UnityEngine.Object, UnityEngine, Version=0.0.0.0,
            Culture=neutral, PublicKeyToken=null
          m_IntArgument: 0
          m_FloatArgument: 0
          m_StringArgument: 
          m_BoolArgument: 0
        m_CallState: 2
    m_TypeName: UnityEngine.UI.Button+ButtonClickedEvent, UnityEngine.UI, Version=1.0.0.0,
      Culture=neutral, PublicKeyToken=null
--- !u!222 &1317745033
CanvasRenderer:
  m_ObjectHideFlags: 0
  m_PrefabParentObject: {fileID: 22261998, guid: 9a924a5d2daf04a2bb04eee747cf44cf,
    type: 2}
  m_PrefabInternal: {fileID: 2089496453}
  m_GameObject: {fileID: 1317745027}
--- !u!1 &1326996093
GameObject:
  m_ObjectHideFlags: 0
  m_PrefabParentObject: {fileID: 167716, guid: 2ab607a07c37048cab7cefd7702545ee, type: 2}
  m_PrefabInternal: {fileID: 1362912715}
  serializedVersion: 4
  m_Component:
  - 224: {fileID: 1326996094}
  - 222: {fileID: 1326996096}
  - 114: {fileID: 1326996095}
  m_Layer: 5
  m_Name: hintDown
  m_TagString: Untagged
  m_Icon: {fileID: 0}
  m_NavMeshLayer: 0
  m_StaticEditorFlags: 0
  m_IsActive: 1
--- !u!224 &1326996094
RectTransform:
  m_ObjectHideFlags: 0
  m_PrefabParentObject: {fileID: 22467716, guid: 2ab607a07c37048cab7cefd7702545ee,
    type: 2}
  m_PrefabInternal: {fileID: 1362912715}
  m_GameObject: {fileID: 1326996093}
  m_LocalRotation: {x: 0, y: 0, z: 0, w: 1}
  m_LocalPosition: {x: 0, y: 0, z: 0}
  m_LocalScale: {x: 1, y: 1, z: 1}
  m_Children: []
  m_Father: {fileID: 47400748}
  m_RootOrder: 0
  m_AnchorMin: {x: 0, y: 0}
  m_AnchorMax: {x: 1, y: 1}
  m_AnchoredPosition: {x: 0, y: 0}
  m_SizeDelta: {x: 0, y: 0}
  m_Pivot: {x: .5, y: .5}
--- !u!114 &1326996095
MonoBehaviour:
  m_ObjectHideFlags: 0
  m_PrefabParentObject: {fileID: 11467716, guid: 2ab607a07c37048cab7cefd7702545ee,
    type: 2}
  m_PrefabInternal: {fileID: 1362912715}
  m_GameObject: {fileID: 1326996093}
  m_Enabled: 1
  m_EditorHideFlags: 0
  m_Script: {fileID: -765806418, guid: f5f67c52d1564df4a8936ccd202a3bd8, type: 3}
  m_Name: 
  m_EditorClassIdentifier: 
  m_Material: {fileID: 0}
  m_Color: {r: .352941185, g: .384313732, b: .411764711, a: 1}
  m_Sprite: {fileID: 21300000, guid: ae203984a90214cf9bf3bfc919b6e521, type: 3}
  m_Type: 3
  m_PreserveAspect: 1
  m_FillCenter: 1
  m_FillMethod: 4
  m_FillAmount: .5
  m_FillClockwise: 1
  m_FillOrigin: 1
--- !u!222 &1326996096
CanvasRenderer:
  m_ObjectHideFlags: 0
  m_PrefabParentObject: {fileID: 22267716, guid: 2ab607a07c37048cab7cefd7702545ee,
    type: 2}
  m_PrefabInternal: {fileID: 1362912715}
  m_GameObject: {fileID: 1326996093}
--- !u!1 &1327475481
GameObject:
  m_ObjectHideFlags: 0
  m_PrefabParentObject: {fileID: 179644, guid: 2ab607a07c37048cab7cefd7702545ee, type: 2}
  m_PrefabInternal: {fileID: 1362912715}
  serializedVersion: 4
  m_Component:
  - 224: {fileID: 1327475482}
  - 222: {fileID: 1327475484}
  - 114: {fileID: 1327475483}
  m_Layer: 5
  m_Name: sideMode
  m_TagString: Untagged
  m_Icon: {fileID: 0}
  m_NavMeshLayer: 0
  m_StaticEditorFlags: 0
  m_IsActive: 1
--- !u!224 &1327475482
RectTransform:
  m_ObjectHideFlags: 0
  m_PrefabParentObject: {fileID: 22479644, guid: 2ab607a07c37048cab7cefd7702545ee,
    type: 2}
  m_PrefabInternal: {fileID: 1362912715}
  m_GameObject: {fileID: 1327475481}
  m_LocalRotation: {x: 0, y: 0, z: 0, w: 1}
  m_LocalPosition: {x: 0, y: 0, z: 0}
  m_LocalScale: {x: 1, y: 1, z: 1}
  m_Children:
  - {fileID: 273796738}
  - {fileID: 1133578740}
  m_Father: {fileID: 396984733}
  m_RootOrder: 3
  m_AnchorMin: {x: 0, y: .49000001}
  m_AnchorMax: {x: 1, y: .50999999}
  m_AnchoredPosition: {x: 0, y: 0}
  m_SizeDelta: {x: 0, y: 0}
  m_Pivot: {x: .5, y: .5}
--- !u!114 &1327475483
MonoBehaviour:
  m_ObjectHideFlags: 0
  m_PrefabParentObject: {fileID: 11479644, guid: 2ab607a07c37048cab7cefd7702545ee,
    type: 2}
  m_PrefabInternal: {fileID: 1362912715}
  m_GameObject: {fileID: 1327475481}
  m_Enabled: 1
  m_EditorHideFlags: 0
  m_Script: {fileID: -765806418, guid: f5f67c52d1564df4a8936ccd202a3bd8, type: 3}
  m_Name: 
  m_EditorClassIdentifier: 
  m_Material: {fileID: 2100000, guid: 616b723807396468abd8186ce158264c, type: 2}
  m_Color: {r: 1, g: 1, b: 1, a: 1}
  m_Sprite: {fileID: 0}
  m_Type: 0
  m_PreserveAspect: 0
  m_FillCenter: 1
  m_FillMethod: 4
  m_FillAmount: 1
  m_FillClockwise: 1
  m_FillOrigin: 0
--- !u!222 &1327475484
CanvasRenderer:
  m_ObjectHideFlags: 0
  m_PrefabParentObject: {fileID: 22279644, guid: 2ab607a07c37048cab7cefd7702545ee,
    type: 2}
  m_PrefabInternal: {fileID: 1362912715}
  m_GameObject: {fileID: 1327475481}
--- !u!1 &1345957904
GameObject:
  m_ObjectHideFlags: 0
  m_PrefabParentObject: {fileID: 105806, guid: 047dcb7a590b04804ba22450dcc70d89, type: 2}
  m_PrefabInternal: {fileID: 1978870738}
  serializedVersion: 4
  m_Component:
  - 224: {fileID: 1345957905}
  - 222: {fileID: 1345957907}
  - 114: {fileID: 1345957906}
  m_Layer: 5
  m_Name: deadZone
  m_TagString: Untagged
  m_Icon: {fileID: 0}
  m_NavMeshLayer: 0
  m_StaticEditorFlags: 0
  m_IsActive: 1
--- !u!224 &1345957905
RectTransform:
  m_ObjectHideFlags: 0
  m_PrefabParentObject: {fileID: 22405806, guid: 047dcb7a590b04804ba22450dcc70d89,
    type: 2}
  m_PrefabInternal: {fileID: 1978870738}
  m_GameObject: {fileID: 1345957904}
  m_LocalRotation: {x: 0, y: 0, z: 0, w: 1}
  m_LocalPosition: {x: 0, y: 0, z: 0}
  m_LocalScale: {x: 1, y: 1, z: 1}
  m_Children: []
  m_Father: {fileID: 2001456139}
  m_RootOrder: 2
  m_AnchorMin: {x: .5, y: .5}
  m_AnchorMax: {x: .5, y: .5}
  m_AnchoredPosition: {x: 0, y: 0}
  m_SizeDelta: {x: 13.8000002, y: 36.7999992}
  m_Pivot: {x: .5, y: .5}
--- !u!114 &1345957906
MonoBehaviour:
  m_ObjectHideFlags: 0
  m_PrefabParentObject: {fileID: 11405806, guid: 047dcb7a590b04804ba22450dcc70d89,
    type: 2}
  m_PrefabInternal: {fileID: 1978870738}
  m_GameObject: {fileID: 1345957904}
  m_Enabled: 1
  m_EditorHideFlags: 0
  m_Script: {fileID: -765806418, guid: f5f67c52d1564df4a8936ccd202a3bd8, type: 3}
  m_Name: 
  m_EditorClassIdentifier: 
  m_Material: {fileID: 0}
  m_Color: {r: 1, g: 1, b: 1, a: .0941176489}
  m_Sprite: {fileID: 0}
  m_Type: 0
  m_PreserveAspect: 0
  m_FillCenter: 1
  m_FillMethod: 4
  m_FillAmount: 1
  m_FillClockwise: 1
  m_FillOrigin: 0
--- !u!222 &1345957907
CanvasRenderer:
  m_ObjectHideFlags: 0
  m_PrefabParentObject: {fileID: 22205806, guid: 047dcb7a590b04804ba22450dcc70d89,
    type: 2}
  m_PrefabInternal: {fileID: 1978870738}
  m_GameObject: {fileID: 1345957904}
--- !u!1 &1351769952
GameObject:
  m_ObjectHideFlags: 0
  m_PrefabParentObject: {fileID: 0}
  m_PrefabInternal: {fileID: 0}
  serializedVersion: 4
  m_Component:
  - 224: {fileID: 1351769953}
  - 222: {fileID: 1351769955}
  - 114: {fileID: 1351769954}
  m_Layer: 5
  m_Name: Text
  m_TagString: Untagged
  m_Icon: {fileID: 0}
  m_NavMeshLayer: 0
  m_StaticEditorFlags: 0
  m_IsActive: 1
--- !u!224 &1351769953
RectTransform:
  m_ObjectHideFlags: 0
  m_PrefabParentObject: {fileID: 0}
  m_PrefabInternal: {fileID: 0}
  m_GameObject: {fileID: 1351769952}
  m_LocalRotation: {x: 0, y: 0, z: 0, w: 1}
  m_LocalPosition: {x: 0, y: 0, z: 0}
  m_LocalScale: {x: 1, y: 1, z: 1}
  m_Children: []
  m_Father: {fileID: 776207109}
  m_RootOrder: 0
  m_AnchorMin: {x: 0, y: 0}
  m_AnchorMax: {x: 1, y: 1}
  m_AnchoredPosition: {x: 0, y: 0}
  m_SizeDelta: {x: -10, y: -10}
  m_Pivot: {x: .5, y: .5}
--- !u!114 &1351769954
MonoBehaviour:
  m_ObjectHideFlags: 0
  m_PrefabParentObject: {fileID: 0}
  m_PrefabInternal: {fileID: 0}
  m_GameObject: {fileID: 1351769952}
  m_Enabled: 1
  m_EditorHideFlags: 0
  m_Script: {fileID: 708705254, guid: f5f67c52d1564df4a8936ccd202a3bd8, type: 3}
  m_Name: 
  m_EditorClassIdentifier: 
  m_Material: {fileID: 0}
  m_Color: {r: .196078435, g: .196078435, b: .196078435, a: 1}
  m_FontData:
    m_Font: {fileID: 10102, guid: 0000000000000000e000000000000000, type: 0}
    m_FontSize: 30
    m_FontStyle: 0
    m_BestFit: 1
    m_MinSize: 4
    m_MaxSize: 100
    m_Alignment: 4
    m_RichText: 1
    m_HorizontalOverflow: 0
    m_VerticalOverflow: 0
    m_LineSpacing: 1
  m_Text: Reset to Default Settings
--- !u!222 &1351769955
CanvasRenderer:
  m_ObjectHideFlags: 0
  m_PrefabParentObject: {fileID: 0}
  m_PrefabInternal: {fileID: 0}
  m_GameObject: {fileID: 1351769952}
--- !u!1001 &1362912715
Prefab:
  m_ObjectHideFlags: 0
  serializedVersion: 2
  m_Modification:
    m_TransformParent: {fileID: 18556363}
    m_Modifications:
    - target: {fileID: 11435588, guid: 2ab607a07c37048cab7cefd7702545ee, type: 2}
      propertyPath: swipeHorizontalMagnitudes.Array.size
      value: 1
      objectReference: {fileID: 0}
    - target: {fileID: 22435588, guid: 2ab607a07c37048cab7cefd7702545ee, type: 2}
      propertyPath: m_LocalPosition.x
      value: 0
      objectReference: {fileID: 0}
    - target: {fileID: 22435588, guid: 2ab607a07c37048cab7cefd7702545ee, type: 2}
      propertyPath: m_LocalPosition.y
      value: 0
      objectReference: {fileID: 0}
    - target: {fileID: 22435588, guid: 2ab607a07c37048cab7cefd7702545ee, type: 2}
      propertyPath: m_LocalPosition.z
      value: 0
      objectReference: {fileID: 0}
    - target: {fileID: 22435588, guid: 2ab607a07c37048cab7cefd7702545ee, type: 2}
      propertyPath: m_LocalRotation.x
      value: 0
      objectReference: {fileID: 0}
    - target: {fileID: 22435588, guid: 2ab607a07c37048cab7cefd7702545ee, type: 2}
      propertyPath: m_LocalRotation.y
      value: 0
      objectReference: {fileID: 0}
    - target: {fileID: 22435588, guid: 2ab607a07c37048cab7cefd7702545ee, type: 2}
      propertyPath: m_LocalRotation.z
      value: 0
      objectReference: {fileID: 0}
    - target: {fileID: 22435588, guid: 2ab607a07c37048cab7cefd7702545ee, type: 2}
      propertyPath: m_LocalRotation.w
      value: 1
      objectReference: {fileID: 0}
    - target: {fileID: 22435588, guid: 2ab607a07c37048cab7cefd7702545ee, type: 2}
      propertyPath: m_RootOrder
      value: 0
      objectReference: {fileID: 0}
    - target: {fileID: 22435588, guid: 2ab607a07c37048cab7cefd7702545ee, type: 2}
      propertyPath: m_AnchoredPosition.x
      value: 0
      objectReference: {fileID: 0}
    - target: {fileID: 22435588, guid: 2ab607a07c37048cab7cefd7702545ee, type: 2}
      propertyPath: m_AnchoredPosition.y
      value: 0
      objectReference: {fileID: 0}
    - target: {fileID: 22435588, guid: 2ab607a07c37048cab7cefd7702545ee, type: 2}
      propertyPath: m_SizeDelta.x
      value: 0
      objectReference: {fileID: 0}
    - target: {fileID: 22435588, guid: 2ab607a07c37048cab7cefd7702545ee, type: 2}
      propertyPath: m_SizeDelta.y
      value: 0
      objectReference: {fileID: 0}
    - target: {fileID: 22435588, guid: 2ab607a07c37048cab7cefd7702545ee, type: 2}
      propertyPath: m_AnchorMin.x
      value: 0
      objectReference: {fileID: 0}
    - target: {fileID: 22435588, guid: 2ab607a07c37048cab7cefd7702545ee, type: 2}
      propertyPath: m_AnchorMin.y
      value: 0
      objectReference: {fileID: 0}
    - target: {fileID: 22435588, guid: 2ab607a07c37048cab7cefd7702545ee, type: 2}
      propertyPath: m_AnchorMax.x
      value: .5
      objectReference: {fileID: 0}
    - target: {fileID: 22435588, guid: 2ab607a07c37048cab7cefd7702545ee, type: 2}
      propertyPath: m_AnchorMax.y
      value: 1
      objectReference: {fileID: 0}
    - target: {fileID: 22435588, guid: 2ab607a07c37048cab7cefd7702545ee, type: 2}
      propertyPath: m_Pivot.x
      value: 0
      objectReference: {fileID: 0}
    - target: {fileID: 22435588, guid: 2ab607a07c37048cab7cefd7702545ee, type: 2}
      propertyPath: m_Pivot.y
      value: 0
      objectReference: {fileID: 0}
    - target: {fileID: 11479644, guid: 2ab607a07c37048cab7cefd7702545ee, type: 2}
      propertyPath: m_Material
      value: 
      objectReference: {fileID: 2100000, guid: 616b723807396468abd8186ce158264c, type: 2}
    - target: {fileID: 11435586, guid: 2ab607a07c37048cab7cefd7702545ee, type: 2}
      propertyPath: m_Material
      value: 
      objectReference: {fileID: 2100000, guid: 86668db7d41224a17be19838fa97d42c, type: 2}
    - target: {fileID: 11435588, guid: 2ab607a07c37048cab7cefd7702545ee, type: 2}
      propertyPath: verticalAxisSnapAngle
      value: 10
      objectReference: {fileID: 0}
    - target: {fileID: 11435588, guid: 2ab607a07c37048cab7cefd7702545ee, type: 2}
      propertyPath: verticalModeMaxAngleAllowance
      value: 0
      objectReference: {fileID: 0}
    - target: {fileID: 11435588, guid: 2ab607a07c37048cab7cefd7702545ee, type: 2}
      propertyPath: deadZone.x
      value: .25
      objectReference: {fileID: 0}
    - target: {fileID: 11435588, guid: 2ab607a07c37048cab7cefd7702545ee, type: 2}
      propertyPath: deadZone.y
      value: .25
      objectReference: {fileID: 0}
    - target: {fileID: 22435592, guid: 2ab607a07c37048cab7cefd7702545ee, type: 2}
      propertyPath: m_SizeDelta.x
      value: 34.5
      objectReference: {fileID: 0}
    - target: {fileID: 22435592, guid: 2ab607a07c37048cab7cefd7702545ee, type: 2}
      propertyPath: m_SizeDelta.y
      value: 34.5
      objectReference: {fileID: 0}
    - target: {fileID: 11435588, guid: 2ab607a07c37048cab7cefd7702545ee, type: 2}
      propertyPath: allowAxisSwipes
      value: 1
      objectReference: {fileID: 0}
    - target: {fileID: 11435588, guid: 2ab607a07c37048cab7cefd7702545ee, type: 2}
      propertyPath: swipeHorizontalMagnitudes.Array.data[0]
      value: 1
      objectReference: {fileID: 0}
    - target: {fileID: 11435588, guid: 2ab607a07c37048cab7cefd7702545ee, type: 2}
      propertyPath: swipeHorizontalMagnitudes.Array.data[1]
      value: 1
      objectReference: {fileID: 0}
    m_RemovedComponents: []
  m_ParentPrefab: {fileID: 100100000, guid: 2ab607a07c37048cab7cefd7702545ee, type: 2}
  m_RootGameObject: {fileID: 1555779515}
  m_IsPrefabParent: 0
  m_IsExploded: 1
--- !u!1 &1370243179
GameObject:
  m_ObjectHideFlags: 0
  m_PrefabParentObject: {fileID: 128646, guid: 033fa84c546bf48ba9ec0ba7e5b47a91, type: 2}
  m_PrefabInternal: {fileID: 0}
  serializedVersion: 4
  m_Component:
  - 224: {fileID: 1370243180}
  - 222: {fileID: 1370243182}
  - 114: {fileID: 1370243181}
  m_Layer: 5
  m_Name: min
  m_TagString: Untagged
  m_Icon: {fileID: 0}
  m_NavMeshLayer: 0
  m_StaticEditorFlags: 0
  m_IsActive: 1
--- !u!224 &1370243180
RectTransform:
  m_ObjectHideFlags: 0
  m_PrefabParentObject: {fileID: 22428646, guid: 033fa84c546bf48ba9ec0ba7e5b47a91,
    type: 2}
  m_PrefabInternal: {fileID: 0}
  m_GameObject: {fileID: 1370243179}
  m_LocalRotation: {x: 0, y: 0, z: .0871557519, w: .99619472}
  m_LocalPosition: {x: 0, y: 0, z: 0}
  m_LocalScale: {x: 1, y: 1, z: 1}
  m_Children: []
  m_Father: {fileID: 1408694744}
  m_RootOrder: 1
  m_AnchorMin: {x: 0, y: 0}
  m_AnchorMax: {x: 1, y: 1}
  m_AnchoredPosition: {x: 0, y: 0}
  m_SizeDelta: {x: 0, y: 0}
  m_Pivot: {x: .5, y: .5}
--- !u!114 &1370243181
MonoBehaviour:
  m_ObjectHideFlags: 0
  m_PrefabParentObject: {fileID: 11428646, guid: 033fa84c546bf48ba9ec0ba7e5b47a91,
    type: 2}
  m_PrefabInternal: {fileID: 0}
  m_GameObject: {fileID: 1370243179}
  m_Enabled: 1
  m_EditorHideFlags: 0
  m_Script: {fileID: -765806418, guid: f5f67c52d1564df4a8936ccd202a3bd8, type: 3}
  m_Name: 
  m_EditorClassIdentifier: 
  m_Material: {fileID: 0}
  m_Color: {r: .372549027, g: .372549027, b: .372549027, a: 1}
  m_Sprite: {fileID: 21300000, guid: ae203984a90214cf9bf3bfc919b6e521, type: 3}
  m_Type: 3
  m_PreserveAspect: 1
  m_FillCenter: 1
  m_FillMethod: 4
  m_FillAmount: .0500000007
  m_FillClockwise: 1
  m_FillOrigin: 0
--- !u!222 &1370243182
CanvasRenderer:
  m_ObjectHideFlags: 0
  m_PrefabParentObject: {fileID: 22228646, guid: 033fa84c546bf48ba9ec0ba7e5b47a91,
    type: 2}
  m_PrefabInternal: {fileID: 0}
  m_GameObject: {fileID: 1370243179}
--- !u!1 &1395180300
GameObject:
  m_ObjectHideFlags: 0
  m_PrefabParentObject: {fileID: 0}
  m_PrefabInternal: {fileID: 0}
  serializedVersion: 4
  m_Component:
  - 224: {fileID: 1395180301}
  m_Layer: 5
  m_Name: Handle Slide Area
  m_TagString: Untagged
  m_Icon: {fileID: 0}
  m_NavMeshLayer: 0
  m_StaticEditorFlags: 0
  m_IsActive: 1
--- !u!224 &1395180301
RectTransform:
  m_ObjectHideFlags: 0
  m_PrefabParentObject: {fileID: 0}
  m_PrefabInternal: {fileID: 0}
  m_GameObject: {fileID: 1395180300}
  m_LocalRotation: {x: 0, y: 0, z: 0, w: 1}
  m_LocalPosition: {x: 0, y: 0, z: 0}
  m_LocalScale: {x: 1, y: 1, z: 1}
  m_Children:
  - {fileID: 1721105762}
  m_Father: {fileID: 109974606}
  m_RootOrder: 2
  m_AnchorMin: {x: 0, y: 0}
  m_AnchorMax: {x: 1, y: 1}
  m_AnchoredPosition: {x: 0, y: 0}
  m_SizeDelta: {x: -20, y: 0}
  m_Pivot: {x: .5, y: .5}
--- !u!1 &1396723935
GameObject:
  m_ObjectHideFlags: 0
  m_PrefabParentObject: {fileID: 0}
  m_PrefabInternal: {fileID: 0}
  serializedVersion: 4
  m_Component:
  - 224: {fileID: 1396723936}
  - 222: {fileID: 1396723938}
  - 114: {fileID: 1396723937}
  m_Layer: 5
  m_Name: Image
  m_TagString: Untagged
  m_Icon: {fileID: 0}
  m_NavMeshLayer: 0
  m_StaticEditorFlags: 0
  m_IsActive: 1
--- !u!224 &1396723936
RectTransform:
  m_ObjectHideFlags: 0
  m_PrefabParentObject: {fileID: 0}
  m_PrefabInternal: {fileID: 0}
  m_GameObject: {fileID: 1396723935}
  m_LocalRotation: {x: 0, y: 0, z: 0, w: 1}
  m_LocalPosition: {x: 0, y: 0, z: 0}
  m_LocalScale: {x: 1, y: 1, z: 1}
  m_Children: []
  m_Father: {fileID: 1162021347}
  m_RootOrder: 0
  m_AnchorMin: {x: 0, y: 0}
  m_AnchorMax: {x: 1, y: 1}
  m_AnchoredPosition: {x: 0, y: 0}
  m_SizeDelta: {x: 0, y: 0}
  m_Pivot: {x: .5, y: .5}
--- !u!114 &1396723937
MonoBehaviour:
  m_ObjectHideFlags: 0
  m_PrefabParentObject: {fileID: 0}
  m_PrefabInternal: {fileID: 0}
  m_GameObject: {fileID: 1396723935}
  m_Enabled: 1
  m_EditorHideFlags: 0
  m_Script: {fileID: -765806418, guid: f5f67c52d1564df4a8936ccd202a3bd8, type: 3}
  m_Name: 
  m_EditorClassIdentifier: 
  m_Material: {fileID: 0}
  m_Color: {r: .242647052, g: .242647052, b: .242647052, a: 1}
  m_Sprite: {fileID: 0}
  m_Type: 0
  m_PreserveAspect: 0
  m_FillCenter: 1
  m_FillMethod: 4
  m_FillAmount: 1
  m_FillClockwise: 1
  m_FillOrigin: 0
--- !u!222 &1396723938
CanvasRenderer:
  m_ObjectHideFlags: 0
  m_PrefabParentObject: {fileID: 0}
  m_PrefabInternal: {fileID: 0}
  m_GameObject: {fileID: 1396723935}
--- !u!1 &1408694743
GameObject:
  m_ObjectHideFlags: 0
  m_PrefabParentObject: {fileID: 128650, guid: 033fa84c546bf48ba9ec0ba7e5b47a91, type: 2}
  m_PrefabInternal: {fileID: 0}
  serializedVersion: 4
  m_Component:
  - 224: {fileID: 1408694744}
  - 222: {fileID: 1408694747}
  - 114: {fileID: 1408694746}
  - 114: {fileID: 1408694745}
  m_Layer: 5
  m_Name: GyroControls
  m_TagString: Untagged
  m_Icon: {fileID: 0}
  m_NavMeshLayer: 0
  m_StaticEditorFlags: 0
  m_IsActive: 1
--- !u!224 &1408694744
RectTransform:
  m_ObjectHideFlags: 0
  m_PrefabParentObject: {fileID: 22428650, guid: 033fa84c546bf48ba9ec0ba7e5b47a91,
    type: 2}
  m_PrefabInternal: {fileID: 0}
  m_GameObject: {fileID: 1408694743}
  m_LocalRotation: {x: 0, y: 0, z: 0, w: 1}
  m_LocalPosition: {x: 0, y: 0, z: 0}
  m_LocalScale: {x: 1, y: 1, z: 1}
  m_Children:
  - {fileID: 532119169}
  - {fileID: 1370243180}
  - {fileID: 206270728}
  - {fileID: 298587429}
  - {fileID: 1995014777}
  m_Father: {fileID: 1801203678}
  m_RootOrder: 0
  m_AnchorMin: {x: .25, y: 0}
  m_AnchorMax: {x: 1, y: 1}
  m_AnchoredPosition: {x: 0, y: 0}
  m_SizeDelta: {x: 0, y: 0}
  m_Pivot: {x: 0, y: 0}
--- !u!114 &1408694745
MonoBehaviour:
  m_ObjectHideFlags: 0
  m_PrefabParentObject: {fileID: 11428648, guid: 033fa84c546bf48ba9ec0ba7e5b47a91,
    type: 2}
  m_PrefabInternal: {fileID: 0}
  m_GameObject: {fileID: 1408694743}
  m_Enabled: 1
  m_EditorHideFlags: 0
  m_Script: {fileID: 11500000, guid: c8dcc220e71fa4dd19dab934717c6acb, type: 3}
  m_Name: 
  m_EditorClassIdentifier: 
  rollAngleMin: 5
  rollAngleMax: 90
  pitchAngleMin: 10
  pitchAngleMax: 45
  upIndicator: {fileID: 206270728}
--- !u!114 &1408694746
MonoBehaviour:
  m_ObjectHideFlags: 0
  m_PrefabParentObject: {fileID: 11428652, guid: 033fa84c546bf48ba9ec0ba7e5b47a91,
    type: 2}
  m_PrefabInternal: {fileID: 0}
  m_GameObject: {fileID: 1408694743}
  m_Enabled: 1
  m_EditorHideFlags: 0
  m_Script: {fileID: -765806418, guid: f5f67c52d1564df4a8936ccd202a3bd8, type: 3}
  m_Name: 
  m_EditorClassIdentifier: 
  m_Material: {fileID: 2100000, guid: 86668db7d41224a17be19838fa97d42c, type: 2}
  m_Color: {r: .372549027, g: .372549027, b: .372549027, a: 1}
  m_Sprite: {fileID: 0}
  m_Type: 0
  m_PreserveAspect: 0
  m_FillCenter: 1
  m_FillMethod: 4
  m_FillAmount: 1
  m_FillClockwise: 1
  m_FillOrigin: 0
--- !u!222 &1408694747
CanvasRenderer:
  m_ObjectHideFlags: 0
  m_PrefabParentObject: {fileID: 22228650, guid: 033fa84c546bf48ba9ec0ba7e5b47a91,
    type: 2}
  m_PrefabInternal: {fileID: 0}
  m_GameObject: {fileID: 1408694743}
--- !u!1 &1415824432
GameObject:
  m_ObjectHideFlags: 0
  m_PrefabParentObject: {fileID: 126298, guid: 047dcb7a590b04804ba22450dcc70d89, type: 2}
  m_PrefabInternal: {fileID: 1978870738}
  serializedVersion: 4
  m_Component:
  - 224: {fileID: 1415824433}
  - 222: {fileID: 1415824435}
  - 114: {fileID: 1415824434}
  m_Layer: 5
  m_Name: stickImageNeutral
  m_TagString: Untagged
  m_Icon: {fileID: 0}
  m_NavMeshLayer: 0
  m_StaticEditorFlags: 0
  m_IsActive: 1
--- !u!224 &1415824433
RectTransform:
  m_ObjectHideFlags: 0
  m_PrefabParentObject: {fileID: 22426298, guid: 047dcb7a590b04804ba22450dcc70d89,
    type: 2}
  m_PrefabInternal: {fileID: 1978870738}
  m_GameObject: {fileID: 1415824432}
  m_LocalRotation: {x: 0, y: 0, z: 0, w: 1}
  m_LocalPosition: {x: 0, y: 0, z: 0}
  m_LocalScale: {x: 1, y: 1, z: 1}
  m_Children: []
  m_Father: {fileID: 935148696}
  m_RootOrder: 0
  m_AnchorMin: {x: 0, y: 0}
  m_AnchorMax: {x: 1, y: 1}
  m_AnchoredPosition: {x: 0, y: 0}
  m_SizeDelta: {x: 0, y: 0}
  m_Pivot: {x: .5, y: .5}
--- !u!114 &1415824434
MonoBehaviour:
  m_ObjectHideFlags: 0
  m_PrefabParentObject: {fileID: 11426298, guid: 047dcb7a590b04804ba22450dcc70d89,
    type: 2}
  m_PrefabInternal: {fileID: 1978870738}
  m_GameObject: {fileID: 1415824432}
  m_Enabled: 1
  m_EditorHideFlags: 0
  m_Script: {fileID: -765806418, guid: f5f67c52d1564df4a8936ccd202a3bd8, type: 3}
  m_Name: 
  m_EditorClassIdentifier: 
  m_Material: {fileID: 0}
  m_Color: {r: 1, g: 1, b: 1, a: 1}
  m_Sprite: {fileID: 21300000, guid: 708ec1438f3e4450c98a22cf6e4213c8, type: 3}
  m_Type: 0
  m_PreserveAspect: 0
  m_FillCenter: 1
  m_FillMethod: 4
  m_FillAmount: 1
  m_FillClockwise: 1
  m_FillOrigin: 0
--- !u!222 &1415824435
CanvasRenderer:
  m_ObjectHideFlags: 0
  m_PrefabParentObject: {fileID: 22226298, guid: 047dcb7a590b04804ba22450dcc70d89,
    type: 2}
  m_PrefabInternal: {fileID: 1978870738}
  m_GameObject: {fileID: 1415824432}
--- !u!1 &1416823438
GameObject:
  m_ObjectHideFlags: 0
  m_PrefabParentObject: {fileID: 162042, guid: 9a924a5d2daf04a2bb04eee747cf44cf, type: 2}
  m_PrefabInternal: {fileID: 94751226}
  serializedVersion: 4
  m_Component:
  - 224: {fileID: 1416823439}
  - 222: {fileID: 1416823441}
  - 114: {fileID: 1416823440}
  m_Layer: 5
  m_Name: Action Text
  m_TagString: Untagged
  m_Icon: {fileID: 0}
  m_NavMeshLayer: 0
  m_StaticEditorFlags: 0
  m_IsActive: 1
--- !u!224 &1416823439
RectTransform:
  m_ObjectHideFlags: 0
  m_PrefabParentObject: {fileID: 22462042, guid: 9a924a5d2daf04a2bb04eee747cf44cf,
    type: 2}
  m_PrefabInternal: {fileID: 94751226}
  m_GameObject: {fileID: 1416823438}
  m_LocalRotation: {x: 0, y: 0, z: 0, w: 1}
  m_LocalPosition: {x: 0, y: 0, z: 0}
  m_LocalScale: {x: 1, y: 1, z: 1}
  m_Children: []
  m_Father: {fileID: 406430731}
  m_RootOrder: 0
  m_AnchorMin: {x: 0, y: 0}
  m_AnchorMax: {x: 1, y: 1}
  m_AnchoredPosition: {x: 0, y: 0}
  m_SizeDelta: {x: 0, y: 0}
  m_Pivot: {x: .5, y: .5}
--- !u!114 &1416823440
MonoBehaviour:
  m_ObjectHideFlags: 0
  m_PrefabParentObject: {fileID: 11462042, guid: 9a924a5d2daf04a2bb04eee747cf44cf,
    type: 2}
  m_PrefabInternal: {fileID: 94751226}
  m_GameObject: {fileID: 1416823438}
  m_Enabled: 1
  m_EditorHideFlags: 0
  m_Script: {fileID: 708705254, guid: f5f67c52d1564df4a8936ccd202a3bd8, type: 3}
  m_Name: 
  m_EditorClassIdentifier: 
  m_Material: {fileID: 0}
  m_Color: {r: .196078435, g: .196078435, b: .196078435, a: 1}
  m_FontData:
    m_Font: {fileID: 10102, guid: 0000000000000000e000000000000000, type: 0}
    m_FontSize: 14
    m_FontStyle: 0
    m_BestFit: 0
    m_MinSize: 10
    m_MaxSize: 40
    m_Alignment: 4
    m_RichText: 1
    m_HorizontalOverflow: 0
    m_VerticalOverflow: 0
    m_LineSpacing: 1
  m_Text: Action
--- !u!222 &1416823441
CanvasRenderer:
  m_ObjectHideFlags: 0
  m_PrefabParentObject: {fileID: 22262044, guid: 9a924a5d2daf04a2bb04eee747cf44cf,
    type: 2}
  m_PrefabInternal: {fileID: 94751226}
  m_GameObject: {fileID: 1416823438}
--- !u!1 &1418900209
GameObject:
  m_ObjectHideFlags: 0
  m_PrefabParentObject: {fileID: 162030, guid: 9a924a5d2daf04a2bb04eee747cf44cf, type: 2}
  m_PrefabInternal: {fileID: 94751226}
  serializedVersion: 4
  m_Component:
  - 224: {fileID: 1418900210}
  - 222: {fileID: 1418900213}
  - 114: {fileID: 1418900211}
  - 114: {fileID: 1418900212}
  m_Layer: 5
  m_Name: Image Button
  m_TagString: Untagged
  m_Icon: {fileID: 0}
  m_NavMeshLayer: 0
  m_StaticEditorFlags: 0
  m_IsActive: 0
--- !u!224 &1418900210
RectTransform:
  m_ObjectHideFlags: 0
  m_PrefabParentObject: {fileID: 22462030, guid: 9a924a5d2daf04a2bb04eee747cf44cf,
    type: 2}
  m_PrefabInternal: {fileID: 94751226}
  m_GameObject: {fileID: 1418900209}
  m_LocalRotation: {x: 0, y: 0, z: 0, w: 1}
  m_LocalPosition: {x: 0, y: 0, z: 0}
  m_LocalScale: {x: 1, y: 1, z: 1}
  m_Children:
  - {fileID: 1950243889}
  - {fileID: 137928737}
  - {fileID: 938781770}
  - {fileID: 881934984}
  - {fileID: 901536006}
  - {fileID: 134819784}
  - {fileID: 2037363}
  - {fileID: 1570514718}
  - {fileID: 406430731}
  - {fileID: 697625197}
  - {fileID: 674829648}
  - {fileID: 310621961}
  - {fileID: 1781490059}
  - {fileID: 1039133346}
  - {fileID: 101416837}
  m_Father: {fileID: 368511980}
  m_RootOrder: 0
  m_AnchorMin: {x: 1, y: 1}
  m_AnchorMax: {x: 1, y: 1}
  m_AnchoredPosition: {x: -25, y: -25}
  m_SizeDelta: {x: 320, y: 240}
  m_Pivot: {x: 1, y: 1}
--- !u!114 &1418900211
MonoBehaviour:
  m_ObjectHideFlags: 0
  m_PrefabParentObject: {fileID: 11462024, guid: 9a924a5d2daf04a2bb04eee747cf44cf,
    type: 2}
  m_PrefabInternal: {fileID: 94751226}
  m_GameObject: {fileID: 1418900209}
  m_Enabled: 1
  m_EditorHideFlags: 0
  m_Script: {fileID: -765806418, guid: f5f67c52d1564df4a8936ccd202a3bd8, type: 3}
  m_Name: 
  m_EditorClassIdentifier: 
  m_Material: {fileID: 0}
  m_Color: {r: 1, g: 1, b: 1, a: 1}
  m_Sprite: {fileID: 0}
  m_Type: 0
  m_PreserveAspect: 0
  m_FillCenter: 1
  m_FillMethod: 4
  m_FillAmount: 1
  m_FillClockwise: 1
  m_FillOrigin: 0
--- !u!114 &1418900212
MonoBehaviour:
  m_ObjectHideFlags: 0
  m_PrefabParentObject: {fileID: 11462026, guid: 9a924a5d2daf04a2bb04eee747cf44cf,
    type: 2}
  m_PrefabInternal: {fileID: 94751226}
  m_GameObject: {fileID: 1418900209}
  m_Enabled: 1
  m_EditorHideFlags: 0
  m_Script: {fileID: 1392445389, guid: f5f67c52d1564df4a8936ccd202a3bd8, type: 3}
  m_Name: 
  m_EditorClassIdentifier: 
  m_Navigation:
    m_Mode: 3
    m_SelectOnUp: {fileID: 0}
    m_SelectOnDown: {fileID: 0}
    m_SelectOnLeft: {fileID: 0}
    m_SelectOnRight: {fileID: 0}
  m_Transition: 1
  m_Colors:
    m_NormalColor: {r: 1, g: 1, b: 1, a: 1}
    m_HighlightedColor: {r: .960784316, g: .960784316, b: .960784316, a: 1}
    m_PressedColor: {r: .784313738, g: .784313738, b: .784313738, a: 1}
    m_DisabledColor: {r: 1, g: 1, b: 1, a: 1}
    m_ColorMultiplier: 1
    m_FadeDuration: .100000001
  m_SpriteState:
    m_HighlightedSprite: {fileID: 0}
    m_PressedSprite: {fileID: 0}
    m_DisabledSprite: {fileID: 0}
  m_AnimationTriggers:
    m_NormalTrigger: Normal
    m_HighlightedTrigger: Highlighted
    m_PressedTrigger: Pressed
    m_DisabledTrigger: Disabled
  m_Interactable: 1
  m_TargetGraphic: {fileID: 1418900211}
  m_OnClick:
    m_PersistentCalls:
      m_Calls:
      - m_Target: {fileID: 368511981}
        m_MethodName: RequestImage
        m_Mode: 1
        m_Arguments:
          m_ObjectArgument: {fileID: 0}
          m_ObjectArgumentAssemblyTypeName: UnityEngine.Object, UnityEngine, Version=0.0.0.0,
            Culture=neutral, PublicKeyToken=null
          m_IntArgument: 0
          m_FloatArgument: 0
          m_StringArgument: 
          m_BoolArgument: 0
        m_CallState: 2
    m_TypeName: UnityEngine.UI.Button+ButtonClickedEvent, UnityEngine.UI, Version=1.0.0.0,
      Culture=neutral, PublicKeyToken=null
--- !u!222 &1418900213
CanvasRenderer:
  m_ObjectHideFlags: 0
  m_PrefabParentObject: {fileID: 22262032, guid: 9a924a5d2daf04a2bb04eee747cf44cf,
    type: 2}
  m_PrefabInternal: {fileID: 94751226}
  m_GameObject: {fileID: 1418900209}
--- !u!1 &1421963683
GameObject:
  m_ObjectHideFlags: 0
  m_PrefabParentObject: {fileID: 161998, guid: 9a924a5d2daf04a2bb04eee747cf44cf, type: 2}
  m_PrefabInternal: {fileID: 94751226}
  serializedVersion: 4
  m_Component:
  - 224: {fileID: 1421963684}
  - 222: {fileID: 1421963686}
  - 114: {fileID: 1421963685}
  m_Layer: 5
  m_Name: Action Text
  m_TagString: Untagged
  m_Icon: {fileID: 0}
  m_NavMeshLayer: 0
  m_StaticEditorFlags: 0
  m_IsActive: 1
--- !u!224 &1421963684
RectTransform:
  m_ObjectHideFlags: 0
  m_PrefabParentObject: {fileID: 22461998, guid: 9a924a5d2daf04a2bb04eee747cf44cf,
    type: 2}
  m_PrefabInternal: {fileID: 94751226}
  m_GameObject: {fileID: 1421963683}
  m_LocalRotation: {x: 0, y: 0, z: 0, w: 1}
  m_LocalPosition: {x: 0, y: 0, z: 0}
  m_LocalScale: {x: 1, y: 1, z: 1}
  m_Children: []
  m_Father: {fileID: 1781490059}
  m_RootOrder: 0
  m_AnchorMin: {x: 0, y: 0}
  m_AnchorMax: {x: 1, y: 1}
  m_AnchoredPosition: {x: 0, y: 0}
  m_SizeDelta: {x: 0, y: 0}
  m_Pivot: {x: .5, y: .5}
--- !u!114 &1421963685
MonoBehaviour:
  m_ObjectHideFlags: 0
  m_PrefabParentObject: {fileID: 11461978, guid: 9a924a5d2daf04a2bb04eee747cf44cf,
    type: 2}
  m_PrefabInternal: {fileID: 94751226}
  m_GameObject: {fileID: 1421963683}
  m_Enabled: 1
  m_EditorHideFlags: 0
  m_Script: {fileID: 708705254, guid: f5f67c52d1564df4a8936ccd202a3bd8, type: 3}
  m_Name: 
  m_EditorClassIdentifier: 
  m_Material: {fileID: 0}
  m_Color: {r: .196078435, g: .196078435, b: .196078435, a: 1}
  m_FontData:
    m_Font: {fileID: 10102, guid: 0000000000000000e000000000000000, type: 0}
    m_FontSize: 14
    m_FontStyle: 0
    m_BestFit: 0
    m_MinSize: 10
    m_MaxSize: 40
    m_Alignment: 4
    m_RichText: 1
    m_HorizontalOverflow: 0
    m_VerticalOverflow: 0
    m_LineSpacing: 1
  m_Text: Action
--- !u!222 &1421963686
CanvasRenderer:
  m_ObjectHideFlags: 0
  m_PrefabParentObject: {fileID: 22262000, guid: 9a924a5d2daf04a2bb04eee747cf44cf,
    type: 2}
  m_PrefabInternal: {fileID: 94751226}
  m_GameObject: {fileID: 1421963683}
--- !u!1 &1450507272
GameObject:
  m_ObjectHideFlags: 0
  m_PrefabParentObject: {fileID: 109622, guid: 047dcb7a590b04804ba22450dcc70d89, type: 2}
  m_PrefabInternal: {fileID: 1978870738}
  serializedVersion: 4
  m_Component:
  - 224: {fileID: 1450507273}
  - 222: {fileID: 1450507275}
  - 114: {fileID: 1450507274}
  m_Layer: 5
  m_Name: Text
  m_TagString: Untagged
  m_Icon: {fileID: 0}
  m_NavMeshLayer: 0
  m_StaticEditorFlags: 0
  m_IsActive: 1
--- !u!224 &1450507273
RectTransform:
  m_ObjectHideFlags: 0
  m_PrefabParentObject: {fileID: 22409622, guid: 047dcb7a590b04804ba22450dcc70d89,
    type: 2}
  m_PrefabInternal: {fileID: 1978870738}
  m_GameObject: {fileID: 1450507272}
  m_LocalRotation: {x: 0, y: 0, z: 0, w: 1}
  m_LocalPosition: {x: 0, y: 0, z: 0}
  m_LocalScale: {x: 1, y: 1, z: 1}
  m_Children: []
  m_Father: {fileID: 493839752}
  m_RootOrder: 0
  m_AnchorMin: {x: .100000001, y: 0}
  m_AnchorMax: {x: .899999976, y: .100000001}
  m_AnchoredPosition: {x: 0, y: 0}
  m_SizeDelta: {x: 0, y: 0}
  m_Pivot: {x: .5, y: .5}
--- !u!114 &1450507274
MonoBehaviour:
  m_ObjectHideFlags: 0
  m_PrefabParentObject: {fileID: 11409622, guid: 047dcb7a590b04804ba22450dcc70d89,
    type: 2}
  m_PrefabInternal: {fileID: 1978870738}
  m_GameObject: {fileID: 1450507272}
  m_Enabled: 1
  m_EditorHideFlags: 0
  m_Script: {fileID: 708705254, guid: f5f67c52d1564df4a8936ccd202a3bd8, type: 3}
  m_Name: 
  m_EditorClassIdentifier: 
  m_Material: {fileID: 0}
  m_Color: {r: .552941203, g: .552941203, b: .552941203, a: 1}
  m_FontData:
    m_Font: {fileID: 10102, guid: 0000000000000000e000000000000000, type: 0}
    m_FontSize: 14
    m_FontStyle: 0
    m_BestFit: 1
    m_MinSize: 6
    m_MaxSize: 40
    m_Alignment: 4
    m_RichText: 1
    m_HorizontalOverflow: 0
    m_VerticalOverflow: 0
    m_LineSpacing: 1
  m_Text: drag left/right to turn.
--- !u!222 &1450507275
CanvasRenderer:
  m_ObjectHideFlags: 0
  m_PrefabParentObject: {fileID: 22209622, guid: 047dcb7a590b04804ba22450dcc70d89,
    type: 2}
  m_PrefabInternal: {fileID: 1978870738}
  m_GameObject: {fileID: 1450507272}
--- !u!1 &1453483268
GameObject:
  m_ObjectHideFlags: 0
  m_PrefabParentObject: {fileID: 182438, guid: 33158a746493d457a8fd0a4f2714901d, type: 2}
  m_PrefabInternal: {fileID: 135738040}
  serializedVersion: 4
  m_Component:
  - 224: {fileID: 1453483269}
  - 222: {fileID: 1453483271}
  - 114: {fileID: 1453483270}
  m_Layer: 5
  m_Name: capBottom
  m_TagString: Untagged
  m_Icon: {fileID: 0}
  m_NavMeshLayer: 0
  m_StaticEditorFlags: 0
  m_IsActive: 1
--- !u!224 &1453483269
RectTransform:
  m_ObjectHideFlags: 0
  m_PrefabParentObject: {fileID: 22482438, guid: 33158a746493d457a8fd0a4f2714901d,
    type: 2}
  m_PrefabInternal: {fileID: 135738040}
  m_GameObject: {fileID: 1453483268}
  m_LocalRotation: {x: 0, y: 0, z: 1, w: -1.62920685e-07}
  m_LocalPosition: {x: 0, y: 0, z: 0}
  m_LocalScale: {x: 1, y: 1, z: 1}
  m_Children: []
  m_Father: {fileID: 29679968}
  m_RootOrder: 6
  m_AnchorMin: {x: .5, y: .5}
  m_AnchorMax: {x: .5, y: .5}
  m_AnchoredPosition: {x: -0, y: -310}
  m_SizeDelta: {x: 36.7999992, y: 36.7999992}
  m_Pivot: {x: .5, y: .5}
--- !u!114 &1453483270
MonoBehaviour:
  m_ObjectHideFlags: 0
  m_PrefabParentObject: {fileID: 11482438, guid: 33158a746493d457a8fd0a4f2714901d,
    type: 2}
  m_PrefabInternal: {fileID: 135738040}
  m_GameObject: {fileID: 1453483268}
  m_Enabled: 1
  m_EditorHideFlags: 0
  m_Script: {fileID: -765806418, guid: f5f67c52d1564df4a8936ccd202a3bd8, type: 3}
  m_Name: 
  m_EditorClassIdentifier: 
  m_Material: {fileID: 0}
  m_Color: {r: 1, g: 1, b: 1, a: .294117659}
  m_Sprite: {fileID: 21300000, guid: 7e80af41d3e474b2e8ce8f40952e798e, type: 3}
  m_Type: 0
  m_PreserveAspect: 0
  m_FillCenter: 1
  m_FillMethod: 4
  m_FillAmount: 1
  m_FillClockwise: 1
  m_FillOrigin: 0
--- !u!222 &1453483271
CanvasRenderer:
  m_ObjectHideFlags: 0
  m_PrefabParentObject: {fileID: 22282438, guid: 33158a746493d457a8fd0a4f2714901d,
    type: 2}
  m_PrefabInternal: {fileID: 135738040}
  m_GameObject: {fileID: 1453483268}
--- !u!1 &1463608386
GameObject:
  m_ObjectHideFlags: 0
  m_PrefabParentObject: {fileID: 182436, guid: 33158a746493d457a8fd0a4f2714901d, type: 2}
  m_PrefabInternal: {fileID: 135738040}
  serializedVersion: 4
  m_Component:
  - 224: {fileID: 1463608387}
  - 222: {fileID: 1463608389}
  - 114: {fileID: 1463608388}
  m_Layer: 5
  m_Name: capTop
  m_TagString: Untagged
  m_Icon: {fileID: 0}
  m_NavMeshLayer: 0
  m_StaticEditorFlags: 0
  m_IsActive: 1
--- !u!224 &1463608387
RectTransform:
  m_ObjectHideFlags: 0
  m_PrefabParentObject: {fileID: 22482436, guid: 33158a746493d457a8fd0a4f2714901d,
    type: 2}
  m_PrefabInternal: {fileID: 135738040}
  m_GameObject: {fileID: 1463608386}
  m_LocalRotation: {x: 0, y: 0, z: 0, w: 1}
  m_LocalPosition: {x: 0, y: 0, z: 0}
  m_LocalScale: {x: 1, y: 1, z: 1}
  m_Children: []
  m_Father: {fileID: 29679968}
  m_RootOrder: 5
  m_AnchorMin: {x: .5, y: .5}
  m_AnchorMax: {x: .5, y: .5}
  m_AnchoredPosition: {x: 0, y: 310}
  m_SizeDelta: {x: 36.7999992, y: 36.7999992}
  m_Pivot: {x: .5, y: .5}
--- !u!114 &1463608388
MonoBehaviour:
  m_ObjectHideFlags: 0
  m_PrefabParentObject: {fileID: 11482436, guid: 33158a746493d457a8fd0a4f2714901d,
    type: 2}
  m_PrefabInternal: {fileID: 135738040}
  m_GameObject: {fileID: 1463608386}
  m_Enabled: 1
  m_EditorHideFlags: 0
  m_Script: {fileID: -765806418, guid: f5f67c52d1564df4a8936ccd202a3bd8, type: 3}
  m_Name: 
  m_EditorClassIdentifier: 
  m_Material: {fileID: 0}
  m_Color: {r: 1, g: 1, b: 1, a: .294117659}
  m_Sprite: {fileID: 21300000, guid: 7e80af41d3e474b2e8ce8f40952e798e, type: 3}
  m_Type: 0
  m_PreserveAspect: 0
  m_FillCenter: 1
  m_FillMethod: 4
  m_FillAmount: 1
  m_FillClockwise: 1
  m_FillOrigin: 0
--- !u!222 &1463608389
CanvasRenderer:
  m_ObjectHideFlags: 0
  m_PrefabParentObject: {fileID: 22282436, guid: 33158a746493d457a8fd0a4f2714901d,
    type: 2}
  m_PrefabInternal: {fileID: 135738040}
  m_GameObject: {fileID: 1463608386}
--- !u!1 &1467974476
GameObject:
  m_ObjectHideFlags: 0
  m_PrefabParentObject: {fileID: 162364, guid: 2ab607a07c37048cab7cefd7702545ee, type: 2}
  m_PrefabInternal: {fileID: 1362912715}
  serializedVersion: 4
  m_Component:
  - 224: {fileID: 1467974477}
  - 222: {fileID: 1467974479}
  - 114: {fileID: 1467974478}
  m_Layer: 5
  m_Name: Text
  m_TagString: Untagged
  m_Icon: {fileID: 0}
  m_NavMeshLayer: 0
  m_StaticEditorFlags: 0
  m_IsActive: 1
--- !u!224 &1467974477
RectTransform:
  m_ObjectHideFlags: 0
  m_PrefabParentObject: {fileID: 22462364, guid: 2ab607a07c37048cab7cefd7702545ee,
    type: 2}
  m_PrefabInternal: {fileID: 1362912715}
  m_GameObject: {fileID: 1467974476}
  m_LocalRotation: {x: 0, y: 0, z: 0, w: 1}
  m_LocalPosition: {x: 0, y: 0, z: 0}
  m_LocalScale: {x: 1, y: 1, z: 1}
  m_Children: []
  m_Father: {fileID: 1555779516}
  m_RootOrder: 1
  m_AnchorMin: {x: .200000003, y: .0199999996}
  m_AnchorMax: {x: .800000012, y: .100000001}
  m_AnchoredPosition: {x: 0, y: 0}
  m_SizeDelta: {x: 0, y: 0}
  m_Pivot: {x: .5, y: .5}
--- !u!114 &1467974478
MonoBehaviour:
  m_ObjectHideFlags: 0
  m_PrefabParentObject: {fileID: 11462364, guid: 2ab607a07c37048cab7cefd7702545ee,
    type: 2}
  m_PrefabInternal: {fileID: 1362912715}
  m_GameObject: {fileID: 1467974476}
  m_Enabled: 1
  m_EditorHideFlags: 0
  m_Script: {fileID: 708705254, guid: f5f67c52d1564df4a8936ccd202a3bd8, type: 3}
  m_Name: 
  m_EditorClassIdentifier: 
  m_Material: {fileID: 0}
  m_Color: {r: .352941185, g: .384313732, b: .411764711, a: 1}
  m_FontData:
    m_Font: {fileID: 10102, guid: 0000000000000000e000000000000000, type: 0}
    m_FontSize: 14
    m_FontStyle: 0
    m_BestFit: 1
    m_MinSize: 6
    m_MaxSize: 40
    m_Alignment: 7
    m_RichText: 1
    m_HorizontalOverflow: 0
    m_VerticalOverflow: 0
    m_LineSpacing: 1
  m_Text: drag down to drive backwards.
--- !u!222 &1467974479
CanvasRenderer:
  m_ObjectHideFlags: 0
  m_PrefabParentObject: {fileID: 22262364, guid: 2ab607a07c37048cab7cefd7702545ee,
    type: 2}
  m_PrefabInternal: {fileID: 1362912715}
  m_GameObject: {fileID: 1467974476}
--- !u!1 &1473293523
GameObject:
  m_ObjectHideFlags: 0
  m_PrefabParentObject: {fileID: 0}
  m_PrefabInternal: {fileID: 0}
  serializedVersion: 4
  m_Component:
  - 224: {fileID: 1473293524}
  - 222: {fileID: 1473293526}
  - 114: {fileID: 1473293525}
  m_Layer: 0
  m_Name: ModeLabel
  m_TagString: Untagged
  m_Icon: {fileID: 0}
  m_NavMeshLayer: 0
  m_StaticEditorFlags: 0
  m_IsActive: 1
--- !u!224 &1473293524
RectTransform:
  m_ObjectHideFlags: 0
  m_PrefabParentObject: {fileID: 0}
  m_PrefabInternal: {fileID: 0}
  m_GameObject: {fileID: 1473293523}
  m_LocalRotation: {x: 0, y: 0, z: 0, w: 1}
  m_LocalPosition: {x: 0, y: 0, z: 0}
  m_LocalScale: {x: 1, y: 1, z: 1}
  m_Children: []
  m_Father: {fileID: 109619977}
  m_RootOrder: 2
  m_AnchorMin: {x: .699999988, y: .699999988}
  m_AnchorMax: {x: 1, y: .75}
  m_AnchoredPosition: {x: -5, y: 0}
  m_SizeDelta: {x: -5, y: 0}
  m_Pivot: {x: 1, y: .5}
--- !u!114 &1473293525
MonoBehaviour:
  m_ObjectHideFlags: 0
  m_PrefabParentObject: {fileID: 0}
  m_PrefabInternal: {fileID: 0}
  m_GameObject: {fileID: 1473293523}
  m_Enabled: 1
  m_EditorHideFlags: 0
  m_Script: {fileID: 708705254, guid: f5f67c52d1564df4a8936ccd202a3bd8, type: 3}
  m_Name: 
  m_EditorClassIdentifier: 
  m_Material: {fileID: 0}
  m_Color: {r: .196078435, g: .196078435, b: .196078435, a: 1}
  m_FontData:
    m_Font: {fileID: 10102, guid: 0000000000000000e000000000000000, type: 0}
    m_FontSize: 30
    m_FontStyle: 0
    m_BestFit: 1
    m_MinSize: 4
    m_MaxSize: 100
    m_Alignment: 5
    m_RichText: 1
    m_HorizontalOverflow: 0
    m_VerticalOverflow: 0
    m_LineSpacing: 1
  m_Text: ControlScheme
--- !u!222 &1473293526
CanvasRenderer:
  m_ObjectHideFlags: 0
  m_PrefabParentObject: {fileID: 0}
  m_PrefabInternal: {fileID: 0}
  m_GameObject: {fileID: 1473293523}
--- !u!1 &1477121791
GameObject:
  m_ObjectHideFlags: 0
  m_PrefabParentObject: {fileID: 162036, guid: 9a924a5d2daf04a2bb04eee747cf44cf, type: 2}
  m_PrefabInternal: {fileID: 94751226}
  serializedVersion: 4
  m_Component:
  - 224: {fileID: 1477121792}
  - 222: {fileID: 1477121794}
  - 114: {fileID: 1477121793}
  m_Layer: 5
  m_Name: Action Text
  m_TagString: Untagged
  m_Icon: {fileID: 0}
  m_NavMeshLayer: 0
  m_StaticEditorFlags: 0
  m_IsActive: 1
--- !u!224 &1477121792
RectTransform:
  m_ObjectHideFlags: 0
  m_PrefabParentObject: {fileID: 22462036, guid: 9a924a5d2daf04a2bb04eee747cf44cf,
    type: 2}
  m_PrefabInternal: {fileID: 94751226}
  m_GameObject: {fileID: 1477121791}
  m_LocalRotation: {x: 0, y: 0, z: 0, w: 1}
  m_LocalPosition: {x: 0, y: 0, z: 0}
  m_LocalScale: {x: 1, y: 1, z: 1}
  m_Children: []
  m_Father: {fileID: 1570514718}
  m_RootOrder: 0
  m_AnchorMin: {x: 0, y: 0}
  m_AnchorMax: {x: 1, y: 1}
  m_AnchoredPosition: {x: 0, y: 0}
  m_SizeDelta: {x: 0, y: 0}
  m_Pivot: {x: .5, y: .5}
--- !u!114 &1477121793
MonoBehaviour:
  m_ObjectHideFlags: 0
  m_PrefabParentObject: {fileID: 11462036, guid: 9a924a5d2daf04a2bb04eee747cf44cf,
    type: 2}
  m_PrefabInternal: {fileID: 94751226}
  m_GameObject: {fileID: 1477121791}
  m_Enabled: 1
  m_EditorHideFlags: 0
  m_Script: {fileID: 708705254, guid: f5f67c52d1564df4a8936ccd202a3bd8, type: 3}
  m_Name: 
  m_EditorClassIdentifier: 
  m_Material: {fileID: 0}
  m_Color: {r: .196078435, g: .196078435, b: .196078435, a: 1}
  m_FontData:
    m_Font: {fileID: 10102, guid: 0000000000000000e000000000000000, type: 0}
    m_FontSize: 14
    m_FontStyle: 0
    m_BestFit: 0
    m_MinSize: 10
    m_MaxSize: 40
    m_Alignment: 4
    m_RichText: 1
    m_HorizontalOverflow: 0
    m_VerticalOverflow: 0
    m_LineSpacing: 1
  m_Text: Action
--- !u!222 &1477121794
CanvasRenderer:
  m_ObjectHideFlags: 0
  m_PrefabParentObject: {fileID: 22262038, guid: 9a924a5d2daf04a2bb04eee747cf44cf,
    type: 2}
  m_PrefabInternal: {fileID: 94751226}
  m_GameObject: {fileID: 1477121791}
--- !u!1 &1480909452
GameObject:
  m_ObjectHideFlags: 0
  m_PrefabParentObject: {fileID: 155430, guid: 0532cd678e71448ec9109b5c9db3dea5, type: 2}
  m_PrefabInternal: {fileID: 255985608}
  serializedVersion: 4
  m_Component:
  - 224: {fileID: 1480909453}
  - 222: {fileID: 1480909455}
  - 114: {fileID: 1480909454}
  m_Layer: 5
  m_Name: downBG
  m_TagString: Untagged
  m_Icon: {fileID: 0}
  m_NavMeshLayer: 0
  m_StaticEditorFlags: 0
  m_IsActive: 0
--- !u!224 &1480909453
RectTransform:
  m_ObjectHideFlags: 0
  m_PrefabParentObject: {fileID: 22455430, guid: 0532cd678e71448ec9109b5c9db3dea5,
    type: 2}
  m_PrefabInternal: {fileID: 255985608}
  m_GameObject: {fileID: 1480909452}
  m_LocalRotation: {x: 0, y: 0, z: 0, w: 1}
  m_LocalPosition: {x: 0, y: 0, z: 0}
  m_LocalScale: {x: 1, y: 1, z: 1}
  m_Children: []
  m_Father: {fileID: 267258274}
  m_RootOrder: 6
  m_AnchorMin: {x: 0, y: 0}
  m_AnchorMax: {x: 1, y: .5}
  m_AnchoredPosition: {x: 0, y: 0}
  m_SizeDelta: {x: 2.38418579e-07, y: 0}
  m_Pivot: {x: .5, y: .5}
--- !u!114 &1480909454
MonoBehaviour:
  m_ObjectHideFlags: 0
  m_PrefabParentObject: {fileID: 11455428, guid: 0532cd678e71448ec9109b5c9db3dea5,
    type: 2}
  m_PrefabInternal: {fileID: 255985608}
  m_GameObject: {fileID: 1480909452}
  m_Enabled: 1
  m_EditorHideFlags: 0
  m_Script: {fileID: -765806418, guid: f5f67c52d1564df4a8936ccd202a3bd8, type: 3}
  m_Name: 
  m_EditorClassIdentifier: 
  m_Material: {fileID: 2100000, guid: 616b723807396468abd8186ce158264c, type: 2}
  m_Color: {r: 1, g: 1, b: 1, a: 1}
  m_Sprite: {fileID: 0}
  m_Type: 0
  m_PreserveAspect: 0
  m_FillCenter: 1
  m_FillMethod: 4
  m_FillAmount: 1
  m_FillClockwise: 1
  m_FillOrigin: 0
--- !u!222 &1480909455
CanvasRenderer:
  m_ObjectHideFlags: 0
  m_PrefabParentObject: {fileID: 22255430, guid: 0532cd678e71448ec9109b5c9db3dea5,
    type: 2}
  m_PrefabInternal: {fileID: 255985608}
  m_GameObject: {fileID: 1480909452}
--- !u!1 &1488321503
GameObject:
  m_ObjectHideFlags: 0
  m_PrefabParentObject: {fileID: 0}
  m_PrefabInternal: {fileID: 0}
  serializedVersion: 4
  m_Component:
  - 224: {fileID: 1488321504}
  - 222: {fileID: 1488321506}
  - 114: {fileID: 1488321505}
  m_Layer: 5
  m_Name: Text
  m_TagString: Untagged
  m_Icon: {fileID: 0}
  m_NavMeshLayer: 0
  m_StaticEditorFlags: 0
  m_IsActive: 1
--- !u!224 &1488321504
RectTransform:
  m_ObjectHideFlags: 0
  m_PrefabParentObject: {fileID: 0}
  m_PrefabInternal: {fileID: 0}
  m_GameObject: {fileID: 1488321503}
  m_LocalRotation: {x: 0, y: 0, z: 0, w: 1}
  m_LocalPosition: {x: 0, y: 0, z: 0}
  m_LocalScale: {x: 1, y: 1, z: 1}
  m_Children: []
  m_Father: {fileID: 654209775}
  m_RootOrder: 0
  m_AnchorMin: {x: 0, y: 0}
  m_AnchorMax: {x: 1, y: 1}
  m_AnchoredPosition: {x: 0, y: 0}
  m_SizeDelta: {x: -10, y: -10}
  m_Pivot: {x: .5, y: .5}
--- !u!114 &1488321505
MonoBehaviour:
  m_ObjectHideFlags: 0
  m_PrefabParentObject: {fileID: 0}
  m_PrefabInternal: {fileID: 0}
  m_GameObject: {fileID: 1488321503}
  m_Enabled: 1
  m_EditorHideFlags: 0
  m_Script: {fileID: 708705254, guid: f5f67c52d1564df4a8936ccd202a3bd8, type: 3}
  m_Name: 
  m_EditorClassIdentifier: 
  m_Material: {fileID: 0}
  m_Color: {r: .196078435, g: .196078435, b: .196078435, a: 1}
  m_FontData:
    m_Font: {fileID: 10102, guid: 0000000000000000e000000000000000, type: 0}
    m_FontSize: 30
    m_FontStyle: 0
    m_BestFit: 1
    m_MinSize: 4
    m_MaxSize: 100
    m_Alignment: 4
    m_RichText: 1
    m_HorizontalOverflow: 0
    m_VerticalOverflow: 0
    m_LineSpacing: 1
  m_Text: BACK
--- !u!222 &1488321506
CanvasRenderer:
  m_ObjectHideFlags: 0
  m_PrefabParentObject: {fileID: 0}
  m_PrefabInternal: {fileID: 0}
  m_GameObject: {fileID: 1488321503}
--- !u!1 &1490806791
GameObject:
  m_ObjectHideFlags: 0
  m_PrefabParentObject: {fileID: 162040, guid: 9a924a5d2daf04a2bb04eee747cf44cf, type: 2}
  m_PrefabInternal: {fileID: 2089496453}
  serializedVersion: 4
  m_Component:
  - 224: {fileID: 1490806792}
  - 222: {fileID: 1490806794}
  - 114: {fileID: 1490806793}
  m_Layer: 5
  m_Name: Selection Box 6
  m_TagString: Untagged
  m_Icon: {fileID: 0}
  m_NavMeshLayer: 0
  m_StaticEditorFlags: 0
  m_IsActive: 0
--- !u!224 &1490806792
RectTransform:
  m_ObjectHideFlags: 0
  m_PrefabParentObject: {fileID: 22462040, guid: 9a924a5d2daf04a2bb04eee747cf44cf,
    type: 2}
  m_PrefabInternal: {fileID: 2089496453}
  m_GameObject: {fileID: 1490806791}
  m_LocalRotation: {x: 0, y: 0, z: 0, w: 1}
  m_LocalPosition: {x: 0, y: 0, z: 0}
  m_LocalScale: {x: 1, y: 1, z: 1}
  m_Children:
  - {fileID: 796248069}
  m_Father: {fileID: 1687555685}
  m_RootOrder: 6
  m_AnchorMin: {x: 0, y: 1}
  m_AnchorMax: {x: 0, y: 1}
  m_AnchoredPosition: {x: 0, y: 0}
  m_SizeDelta: {x: 80, y: 30}
  m_Pivot: {x: 0, y: 1}
--- !u!114 &1490806793
MonoBehaviour:
  m_ObjectHideFlags: 0
  m_PrefabParentObject: {fileID: 11462040, guid: 9a924a5d2daf04a2bb04eee747cf44cf,
    type: 2}
  m_PrefabInternal: {fileID: 2089496453}
  m_GameObject: {fileID: 1490806791}
  m_Enabled: 1
  m_EditorHideFlags: 0
  m_Script: {fileID: -765806418, guid: f5f67c52d1564df4a8936ccd202a3bd8, type: 3}
  m_Name: 
  m_EditorClassIdentifier: 
  m_Material: {fileID: 0}
  m_Color: {r: 1, g: 1, b: 1, a: 1}
  m_Sprite: {fileID: 10905, guid: 0000000000000000f000000000000000, type: 0}
  m_Type: 1
  m_PreserveAspect: 0
  m_FillCenter: 0
  m_FillMethod: 4
  m_FillAmount: 1
  m_FillClockwise: 1
  m_FillOrigin: 0
--- !u!222 &1490806794
CanvasRenderer:
  m_ObjectHideFlags: 0
  m_PrefabParentObject: {fileID: 22262042, guid: 9a924a5d2daf04a2bb04eee747cf44cf,
    type: 2}
  m_PrefabInternal: {fileID: 2089496453}
  m_GameObject: {fileID: 1490806791}
--- !u!1 &1494143743
GameObject:
  m_ObjectHideFlags: 0
  m_PrefabParentObject: {fileID: 128650, guid: 033fa84c546bf48ba9ec0ba7e5b47a91, type: 2}
  m_PrefabInternal: {fileID: 0}
  serializedVersion: 4
  m_Component:
  - 224: {fileID: 1494143744}
  - 222: {fileID: 1494143747}
  - 114: {fileID: 1494143746}
  - 114: {fileID: 1494143745}
  m_Layer: 5
  m_Name: AccelControls
  m_TagString: Untagged
  m_Icon: {fileID: 0}
  m_NavMeshLayer: 0
  m_StaticEditorFlags: 0
  m_IsActive: 0
--- !u!224 &1494143744
RectTransform:
  m_ObjectHideFlags: 0
  m_PrefabParentObject: {fileID: 22428650, guid: 033fa84c546bf48ba9ec0ba7e5b47a91,
    type: 2}
  m_PrefabInternal: {fileID: 0}
  m_GameObject: {fileID: 1494143743}
  m_LocalRotation: {x: 0, y: 0, z: 0, w: 1}
  m_LocalPosition: {x: 0, y: 0, z: 0}
  m_LocalScale: {x: 1, y: 1, z: 1}
  m_Children:
  - {fileID: 1529459731}
  - {fileID: 145866879}
  m_Father: {fileID: 1801203678}
  m_RootOrder: 2
  m_AnchorMin: {x: .25, y: 0}
  m_AnchorMax: {x: 1, y: 1}
  m_AnchoredPosition: {x: 0, y: 0}
  m_SizeDelta: {x: 0, y: 0}
  m_Pivot: {x: 0, y: 0}
--- !u!114 &1494143745
MonoBehaviour:
  m_ObjectHideFlags: 0
  m_PrefabParentObject: {fileID: 11428648, guid: 033fa84c546bf48ba9ec0ba7e5b47a91,
    type: 2}
  m_PrefabInternal: {fileID: 0}
  m_GameObject: {fileID: 1494143743}
  m_Enabled: 1
  m_EditorHideFlags: 0
  m_Script: {fileID: 11500000, guid: 7ef95fc04b0b84b30bea4d8a6c4c206e, type: 3}
  m_Name: 
  m_EditorClassIdentifier: 
  xMin: .100000001
  xMax: 1
  yMin: 0
  yMax: 1
  xLabel: {fileID: 145866880}
  yLabel: {fileID: 0}
--- !u!114 &1494143746
MonoBehaviour:
  m_ObjectHideFlags: 0
  m_PrefabParentObject: {fileID: 11428652, guid: 033fa84c546bf48ba9ec0ba7e5b47a91,
    type: 2}
  m_PrefabInternal: {fileID: 0}
  m_GameObject: {fileID: 1494143743}
  m_Enabled: 1
  m_EditorHideFlags: 0
  m_Script: {fileID: -765806418, guid: f5f67c52d1564df4a8936ccd202a3bd8, type: 3}
  m_Name: 
  m_EditorClassIdentifier: 
  m_Material: {fileID: 2100000, guid: 86668db7d41224a17be19838fa97d42c, type: 2}
  m_Color: {r: .372549027, g: .372549027, b: .372549027, a: 1}
  m_Sprite: {fileID: 0}
  m_Type: 0
  m_PreserveAspect: 0
  m_FillCenter: 1
  m_FillMethod: 4
  m_FillAmount: 1
  m_FillClockwise: 1
  m_FillOrigin: 0
--- !u!222 &1494143747
CanvasRenderer:
  m_ObjectHideFlags: 0
  m_PrefabParentObject: {fileID: 22228650, guid: 033fa84c546bf48ba9ec0ba7e5b47a91,
    type: 2}
  m_PrefabInternal: {fileID: 0}
  m_GameObject: {fileID: 1494143743}
--- !u!1 &1495858552
GameObject:
  m_ObjectHideFlags: 0
  m_PrefabParentObject: {fileID: 135590, guid: 2ab607a07c37048cab7cefd7702545ee, type: 2}
  m_PrefabInternal: {fileID: 1362912715}
  serializedVersion: 4
  m_Component:
  - 224: {fileID: 1495858554}
  - 222: {fileID: 1495858555}
  - 114: {fileID: 1495858553}
  m_Layer: 5
  m_Name: stickImageNeutral
  m_TagString: Untagged
  m_Icon: {fileID: 0}
  m_NavMeshLayer: 0
  m_StaticEditorFlags: 0
  m_IsActive: 1
--- !u!114 &1495858553
MonoBehaviour:
  m_ObjectHideFlags: 0
  m_PrefabParentObject: {fileID: 11435590, guid: 2ab607a07c37048cab7cefd7702545ee,
    type: 2}
  m_PrefabInternal: {fileID: 1362912715}
  m_GameObject: {fileID: 1495858552}
  m_Enabled: 1
  m_EditorHideFlags: 0
  m_Script: {fileID: -765806418, guid: f5f67c52d1564df4a8936ccd202a3bd8, type: 3}
  m_Name: 
  m_EditorClassIdentifier: 
  m_Material: {fileID: 0}
  m_Color: {r: 1, g: 1, b: 1, a: 1}
  m_Sprite: {fileID: 21300000, guid: 81f385ff9d7464892b9ca7d3164ebc88, type: 3}
  m_Type: 0
  m_PreserveAspect: 0
  m_FillCenter: 1
  m_FillMethod: 4
  m_FillAmount: 1
  m_FillClockwise: 1
  m_FillOrigin: 0
--- !u!224 &1495858554
RectTransform:
  m_ObjectHideFlags: 0
  m_PrefabParentObject: {fileID: 22435590, guid: 2ab607a07c37048cab7cefd7702545ee,
    type: 2}
  m_PrefabInternal: {fileID: 1362912715}
  m_GameObject: {fileID: 1495858552}
  m_LocalRotation: {x: 0, y: 0, z: 0, w: 1}
  m_LocalPosition: {x: 0, y: 0, z: 0}
  m_LocalScale: {x: 1, y: 1, z: 1}
  m_Children: []
  m_Father: {fileID: 700965275}
  m_RootOrder: 1
  m_AnchorMin: {x: 0, y: 0}
  m_AnchorMax: {x: 1, y: 1}
  m_AnchoredPosition: {x: 0, y: 0}
  m_SizeDelta: {x: 0, y: 0}
  m_Pivot: {x: .5, y: .5}
--- !u!222 &1495858555
CanvasRenderer:
  m_ObjectHideFlags: 0
  m_PrefabParentObject: {fileID: 22235590, guid: 2ab607a07c37048cab7cefd7702545ee,
    type: 2}
  m_PrefabInternal: {fileID: 1362912715}
  m_GameObject: {fileID: 1495858552}
--- !u!1 &1497675511
GameObject:
  m_ObjectHideFlags: 0
  m_PrefabParentObject: {fileID: 0}
  m_PrefabInternal: {fileID: 0}
  serializedVersion: 4
  m_Component:
  - 224: {fileID: 1497675512}
  - 222: {fileID: 1497675514}
  - 114: {fileID: 1497675513}
  m_Layer: 5
  m_Name: label
  m_TagString: Untagged
  m_Icon: {fileID: 0}
  m_NavMeshLayer: 0
  m_StaticEditorFlags: 0
  m_IsActive: 1
--- !u!224 &1497675512
RectTransform:
  m_ObjectHideFlags: 0
  m_PrefabParentObject: {fileID: 0}
  m_PrefabInternal: {fileID: 0}
  m_GameObject: {fileID: 1497675511}
  m_LocalRotation: {x: 0, y: 0, z: 0, w: 1}
  m_LocalPosition: {x: 0, y: 0, z: 0}
  m_LocalScale: {x: 1, y: 1, z: 1}
  m_Children: []
  m_Father: {fileID: 1034587260}
  m_RootOrder: 0
  m_AnchorMin: {x: 0, y: 0}
  m_AnchorMax: {x: 1, y: 1}
  m_AnchoredPosition: {x: 0, y: 0}
  m_SizeDelta: {x: -10, y: -10}
  m_Pivot: {x: .5, y: .5}
--- !u!114 &1497675513
MonoBehaviour:
  m_ObjectHideFlags: 0
  m_PrefabParentObject: {fileID: 0}
  m_PrefabInternal: {fileID: 0}
  m_GameObject: {fileID: 1497675511}
  m_Enabled: 1
  m_EditorHideFlags: 0
  m_Script: {fileID: 708705254, guid: f5f67c52d1564df4a8936ccd202a3bd8, type: 3}
  m_Name: 
  m_EditorClassIdentifier: 
  m_Material: {fileID: 0}
  m_Color: {r: .196078435, g: .196078435, b: .196078435, a: 1}
  m_FontData:
    m_Font: {fileID: 10102, guid: 0000000000000000e000000000000000, type: 0}
    m_FontSize: 14
    m_FontStyle: 0
    m_BestFit: 1
    m_MinSize: 6
    m_MaxSize: 40
    m_Alignment: 4
    m_RichText: 1
    m_HorizontalOverflow: 0
    m_VerticalOverflow: 0
    m_LineSpacing: 1
  m_Text: Options
--- !u!222 &1497675514
CanvasRenderer:
  m_ObjectHideFlags: 0
  m_PrefabParentObject: {fileID: 0}
  m_PrefabInternal: {fileID: 0}
  m_GameObject: {fileID: 1497675511}
--- !u!1 &1500462790
GameObject:
  m_ObjectHideFlags: 0
  m_PrefabParentObject: {fileID: 162008, guid: 9a924a5d2daf04a2bb04eee747cf44cf, type: 2}
  m_PrefabInternal: {fileID: 2089496453}
  serializedVersion: 4
  m_Component:
  - 224: {fileID: 1500462791}
  - 222: {fileID: 1500462793}
  - 114: {fileID: 1500462792}
  m_Layer: 5
  m_Name: Selection Text
  m_TagString: Untagged
  m_Icon: {fileID: 0}
  m_NavMeshLayer: 0
  m_StaticEditorFlags: 0
  m_IsActive: 1
--- !u!224 &1500462791
RectTransform:
  m_ObjectHideFlags: 0
  m_PrefabParentObject: {fileID: 22462008, guid: 9a924a5d2daf04a2bb04eee747cf44cf,
    type: 2}
  m_PrefabInternal: {fileID: 2089496453}
  m_GameObject: {fileID: 1500462790}
  m_LocalRotation: {x: 0, y: 0, z: 0, w: 1}
  m_LocalPosition: {x: 0, y: 0, z: 0}
  m_LocalScale: {x: 1, y: 1, z: 1}
  m_Children: []
  m_Father: {fileID: 2140546784}
  m_RootOrder: 0
  m_AnchorMin: {x: 0, y: 0}
  m_AnchorMax: {x: 1, y: 1}
  m_AnchoredPosition: {x: 0, y: 0}
  m_SizeDelta: {x: 0, y: 0}
  m_Pivot: {x: .5, y: .5}
--- !u!114 &1500462792
MonoBehaviour:
  m_ObjectHideFlags: 0
  m_PrefabParentObject: {fileID: 11461990, guid: 9a924a5d2daf04a2bb04eee747cf44cf,
    type: 2}
  m_PrefabInternal: {fileID: 2089496453}
  m_GameObject: {fileID: 1500462790}
  m_Enabled: 1
  m_EditorHideFlags: 0
  m_Script: {fileID: 708705254, guid: f5f67c52d1564df4a8936ccd202a3bd8, type: 3}
  m_Name: 
  m_EditorClassIdentifier: 
  m_Material: {fileID: 0}
  m_Color: {r: .196078435, g: .196078435, b: .196078435, a: 1}
  m_FontData:
    m_Font: {fileID: 10102, guid: 0000000000000000e000000000000000, type: 0}
    m_FontSize: 14
    m_FontStyle: 0
    m_BestFit: 0
    m_MinSize: 10
    m_MaxSize: 40
    m_Alignment: 4
    m_RichText: 1
    m_HorizontalOverflow: 0
    m_VerticalOverflow: 0
    m_LineSpacing: 1
  m_Text: Select
--- !u!222 &1500462793
CanvasRenderer:
  m_ObjectHideFlags: 0
  m_PrefabParentObject: {fileID: 22262010, guid: 9a924a5d2daf04a2bb04eee747cf44cf,
    type: 2}
  m_PrefabInternal: {fileID: 2089496453}
  m_GameObject: {fileID: 1500462790}
--- !u!1 &1502439470
GameObject:
  m_ObjectHideFlags: 0
  m_PrefabParentObject: {fileID: 0}
  m_PrefabInternal: {fileID: 0}
  serializedVersion: 4
  m_Component:
  - 224: {fileID: 1502439471}
  - 222: {fileID: 1502439473}
  - 114: {fileID: 1502439472}
  m_Layer: 5
  m_Name: Text
  m_TagString: Untagged
  m_Icon: {fileID: 0}
  m_NavMeshLayer: 0
  m_StaticEditorFlags: 0
  m_IsActive: 1
--- !u!224 &1502439471
RectTransform:
  m_ObjectHideFlags: 0
  m_PrefabParentObject: {fileID: 0}
  m_PrefabInternal: {fileID: 0}
  m_GameObject: {fileID: 1502439470}
  m_LocalRotation: {x: 0, y: 0, z: 0, w: 1}
  m_LocalPosition: {x: 0, y: 0, z: 0}
  m_LocalScale: {x: 1, y: 1, z: 1}
  m_Children: []
  m_Father: {fileID: 2061861421}
  m_RootOrder: 0
  m_AnchorMin: {x: 0, y: 0}
  m_AnchorMax: {x: 1, y: 1}
  m_AnchoredPosition: {x: 0, y: 0}
  m_SizeDelta: {x: -10, y: -10}
  m_Pivot: {x: .5, y: .5}
--- !u!114 &1502439472
MonoBehaviour:
  m_ObjectHideFlags: 0
  m_PrefabParentObject: {fileID: 0}
  m_PrefabInternal: {fileID: 0}
  m_GameObject: {fileID: 1502439470}
  m_Enabled: 1
  m_EditorHideFlags: 0
  m_Script: {fileID: 708705254, guid: f5f67c52d1564df4a8936ccd202a3bd8, type: 3}
  m_Name: 
  m_EditorClassIdentifier: 
  m_Material: {fileID: 0}
  m_Color: {r: .196078435, g: .196078435, b: .196078435, a: 1}
  m_FontData:
    m_Font: {fileID: 10102, guid: 0000000000000000e000000000000000, type: 0}
    m_FontSize: 30
    m_FontStyle: 0
    m_BestFit: 1
    m_MinSize: 4
    m_MaxSize: 100
    m_Alignment: 4
    m_RichText: 1
    m_HorizontalOverflow: 0
    m_VerticalOverflow: 0
    m_LineSpacing: 1
  m_Text: BACK
--- !u!222 &1502439473
CanvasRenderer:
  m_ObjectHideFlags: 0
  m_PrefabParentObject: {fileID: 0}
  m_PrefabInternal: {fileID: 0}
  m_GameObject: {fileID: 1502439470}
--- !u!1 &1506664069
GameObject:
  m_ObjectHideFlags: 0
  m_PrefabParentObject: {fileID: 162036, guid: 9a924a5d2daf04a2bb04eee747cf44cf, type: 2}
  m_PrefabInternal: {fileID: 2089496453}
  serializedVersion: 4
  m_Component:
  - 224: {fileID: 1506664070}
  - 222: {fileID: 1506664072}
  - 114: {fileID: 1506664071}
  m_Layer: 5
  m_Name: Action Text
  m_TagString: Untagged
  m_Icon: {fileID: 0}
  m_NavMeshLayer: 0
  m_StaticEditorFlags: 0
  m_IsActive: 1
--- !u!224 &1506664070
RectTransform:
  m_ObjectHideFlags: 0
  m_PrefabParentObject: {fileID: 22462036, guid: 9a924a5d2daf04a2bb04eee747cf44cf,
    type: 2}
  m_PrefabInternal: {fileID: 2089496453}
  m_GameObject: {fileID: 1506664069}
  m_LocalRotation: {x: 0, y: 0, z: 0, w: 1}
  m_LocalPosition: {x: 0, y: 0, z: 0}
  m_LocalScale: {x: 1, y: 1, z: 1}
  m_Children: []
  m_Father: {fileID: 19039765}
  m_RootOrder: 0
  m_AnchorMin: {x: 0, y: 0}
  m_AnchorMax: {x: 1, y: 1}
  m_AnchoredPosition: {x: 0, y: 0}
  m_SizeDelta: {x: 0, y: 0}
  m_Pivot: {x: .5, y: .5}
--- !u!114 &1506664071
MonoBehaviour:
  m_ObjectHideFlags: 0
  m_PrefabParentObject: {fileID: 11462036, guid: 9a924a5d2daf04a2bb04eee747cf44cf,
    type: 2}
  m_PrefabInternal: {fileID: 2089496453}
  m_GameObject: {fileID: 1506664069}
  m_Enabled: 1
  m_EditorHideFlags: 0
  m_Script: {fileID: 708705254, guid: f5f67c52d1564df4a8936ccd202a3bd8, type: 3}
  m_Name: 
  m_EditorClassIdentifier: 
  m_Material: {fileID: 0}
  m_Color: {r: .196078435, g: .196078435, b: .196078435, a: 1}
  m_FontData:
    m_Font: {fileID: 10102, guid: 0000000000000000e000000000000000, type: 0}
    m_FontSize: 14
    m_FontStyle: 0
    m_BestFit: 0
    m_MinSize: 10
    m_MaxSize: 40
    m_Alignment: 4
    m_RichText: 1
    m_HorizontalOverflow: 0
    m_VerticalOverflow: 0
    m_LineSpacing: 1
  m_Text: Action
--- !u!222 &1506664072
CanvasRenderer:
  m_ObjectHideFlags: 0
  m_PrefabParentObject: {fileID: 22262038, guid: 9a924a5d2daf04a2bb04eee747cf44cf,
    type: 2}
  m_PrefabInternal: {fileID: 2089496453}
  m_GameObject: {fileID: 1506664069}
--- !u!1 &1529459730
GameObject:
  m_ObjectHideFlags: 0
  m_PrefabParentObject: {fileID: 128648, guid: 033fa84c546bf48ba9ec0ba7e5b47a91, type: 2}
  m_PrefabInternal: {fileID: 0}
  serializedVersion: 4
  m_Component:
  - 224: {fileID: 1529459731}
  - 222: {fileID: 1529459733}
  - 114: {fileID: 1529459732}
  m_Layer: 5
  m_Name: Text
  m_TagString: Untagged
  m_Icon: {fileID: 0}
  m_NavMeshLayer: 0
  m_StaticEditorFlags: 0
  m_IsActive: 1
--- !u!224 &1529459731
RectTransform:
  m_ObjectHideFlags: 0
  m_PrefabParentObject: {fileID: 22428648, guid: 033fa84c546bf48ba9ec0ba7e5b47a91,
    type: 2}
  m_PrefabInternal: {fileID: 0}
  m_GameObject: {fileID: 1529459730}
  m_LocalRotation: {x: 0, y: 0, z: 0, w: 1}
  m_LocalPosition: {x: 0, y: 0, z: 0}
  m_LocalScale: {x: 1, y: 1, z: 1}
  m_Children: []
  m_Father: {fileID: 1494143744}
  m_RootOrder: 0
  m_AnchorMin: {x: .100000001, y: .300000012}
  m_AnchorMax: {x: .899999976, y: .400000006}
  m_AnchoredPosition: {x: 0, y: 0}
  m_SizeDelta: {x: 0, y: 0}
  m_Pivot: {x: .5, y: .5}
--- !u!114 &1529459732
MonoBehaviour:
  m_ObjectHideFlags: 0
  m_PrefabParentObject: {fileID: 11428650, guid: 033fa84c546bf48ba9ec0ba7e5b47a91,
    type: 2}
  m_PrefabInternal: {fileID: 0}
  m_GameObject: {fileID: 1529459730}
  m_Enabled: 1
  m_EditorHideFlags: 0
  m_Script: {fileID: 708705254, guid: f5f67c52d1564df4a8936ccd202a3bd8, type: 3}
  m_Name: 
  m_EditorClassIdentifier: 
  m_Material: {fileID: 0}
  m_Color: {r: .552941203, g: .552941203, b: .552941203, a: 1}
  m_FontData:
    m_Font: {fileID: 10102, guid: 0000000000000000e000000000000000, type: 0}
    m_FontSize: 14
    m_FontStyle: 0
    m_BestFit: 1
    m_MinSize: 6
    m_MaxSize: 40
    m_Alignment: 4
    m_RichText: 1
    m_HorizontalOverflow: 0
    m_VerticalOverflow: 0
    m_LineSpacing: 1
  m_Text: tilt device left/right to turn.
--- !u!222 &1529459733
CanvasRenderer:
  m_ObjectHideFlags: 0
  m_PrefabParentObject: {fileID: 22228648, guid: 033fa84c546bf48ba9ec0ba7e5b47a91,
    type: 2}
  m_PrefabInternal: {fileID: 0}
  m_GameObject: {fileID: 1529459730}
--- !u!1 &1529580122
GameObject:
  m_ObjectHideFlags: 0
  m_PrefabParentObject: {fileID: 162366, guid: 2ab607a07c37048cab7cefd7702545ee, type: 2}
  m_PrefabInternal: {fileID: 1362912715}
  serializedVersion: 4
  m_Component:
  - 224: {fileID: 1529580123}
  - 222: {fileID: 1529580125}
  - 114: {fileID: 1529580124}
  m_Layer: 5
  m_Name: Text
  m_TagString: Untagged
  m_Icon: {fileID: 0}
  m_NavMeshLayer: 0
  m_StaticEditorFlags: 0
  m_IsActive: 1
--- !u!224 &1529580123
RectTransform:
  m_ObjectHideFlags: 0
  m_PrefabParentObject: {fileID: 22462366, guid: 2ab607a07c37048cab7cefd7702545ee,
    type: 2}
  m_PrefabInternal: {fileID: 1362912715}
  m_GameObject: {fileID: 1529580122}
  m_LocalRotation: {x: 0, y: 0, z: 0, w: 1}
  m_LocalPosition: {x: 0, y: 0, z: 0}
  m_LocalScale: {x: 1, y: 1, z: 1}
  m_Children: []
  m_Father: {fileID: 1555779516}
  m_RootOrder: 2
  m_AnchorMin: {x: .200000003, y: .899999976}
  m_AnchorMax: {x: .800000012, y: .980000019}
  m_AnchoredPosition: {x: 0, y: 0}
  m_SizeDelta: {x: 0, y: 0}
  m_Pivot: {x: .5, y: .5}
--- !u!114 &1529580124
MonoBehaviour:
  m_ObjectHideFlags: 0
  m_PrefabParentObject: {fileID: 11462366, guid: 2ab607a07c37048cab7cefd7702545ee,
    type: 2}
  m_PrefabInternal: {fileID: 1362912715}
  m_GameObject: {fileID: 1529580122}
  m_Enabled: 1
  m_EditorHideFlags: 0
  m_Script: {fileID: 708705254, guid: f5f67c52d1564df4a8936ccd202a3bd8, type: 3}
  m_Name: 
  m_EditorClassIdentifier: 
  m_Material: {fileID: 0}
  m_Color: {r: .352941185, g: .384313732, b: .411764711, a: 1}
  m_FontData:
    m_Font: {fileID: 10102, guid: 0000000000000000e000000000000000, type: 0}
    m_FontSize: 14
    m_FontStyle: 0
    m_BestFit: 1
    m_MinSize: 6
    m_MaxSize: 40
    m_Alignment: 1
    m_RichText: 1
    m_HorizontalOverflow: 0
    m_VerticalOverflow: 0
    m_LineSpacing: 1
  m_Text: drag up to drive forwards.
--- !u!222 &1529580125
CanvasRenderer:
  m_ObjectHideFlags: 0
  m_PrefabParentObject: {fileID: 22262366, guid: 2ab607a07c37048cab7cefd7702545ee,
    type: 2}
  m_PrefabInternal: {fileID: 1362912715}
  m_GameObject: {fileID: 1529580122}
--- !u!1 &1531220969
GameObject:
  m_ObjectHideFlags: 0
  m_PrefabParentObject: {fileID: 179652, guid: 2ab607a07c37048cab7cefd7702545ee, type: 2}
  m_PrefabInternal: {fileID: 1362912715}
  serializedVersion: 4
  m_Component:
  - 224: {fileID: 1531220970}
  - 222: {fileID: 1531220972}
  - 114: {fileID: 1531220971}
  m_Layer: 5
  m_Name: upOnly
  m_TagString: Untagged
  m_Icon: {fileID: 0}
  m_NavMeshLayer: 0
  m_StaticEditorFlags: 0
  m_IsActive: 1
--- !u!224 &1531220970
RectTransform:
  m_ObjectHideFlags: 0
  m_PrefabParentObject: {fileID: 22479652, guid: 2ab607a07c37048cab7cefd7702545ee,
    type: 2}
  m_PrefabInternal: {fileID: 1362912715}
  m_GameObject: {fileID: 1531220969}
  m_LocalRotation: {x: 0, y: 0, z: 0, w: 1}
  m_LocalPosition: {x: 0, y: 0, z: 0}
  m_LocalScale: {x: 1, y: 1, z: 1}
  m_Children: []
  m_Father: {fileID: 396984733}
  m_RootOrder: 1
  m_AnchorMin: {x: 0, y: 0}
  m_AnchorMax: {x: 1, y: 1}
  m_AnchoredPosition: {x: 0, y: 0}
  m_SizeDelta: {x: 0, y: 0}
  m_Pivot: {x: .5, y: .5}
--- !u!114 &1531220971
MonoBehaviour:
  m_ObjectHideFlags: 0
  m_PrefabParentObject: {fileID: 11479652, guid: 2ab607a07c37048cab7cefd7702545ee,
    type: 2}
  m_PrefabInternal: {fileID: 1362912715}
  m_GameObject: {fileID: 1531220969}
  m_Enabled: 1
  m_EditorHideFlags: 0
  m_Script: {fileID: -765806418, guid: f5f67c52d1564df4a8936ccd202a3bd8, type: 3}
  m_Name: 
  m_EditorClassIdentifier: 
  m_Material: {fileID: 0}
  m_Color: {r: .192156866, g: .192156866, b: .192156866, a: 1}
  m_Sprite: {fileID: 21300000, guid: ae203984a90214cf9bf3bfc919b6e521, type: 3}
  m_Type: 3
  m_PreserveAspect: 1
  m_FillCenter: 1
  m_FillMethod: 4
  m_FillAmount: .5
  m_FillClockwise: 1
  m_FillOrigin: 3
--- !u!222 &1531220972
CanvasRenderer:
  m_ObjectHideFlags: 0
  m_PrefabParentObject: {fileID: 22279652, guid: 2ab607a07c37048cab7cefd7702545ee,
    type: 2}
  m_PrefabInternal: {fileID: 1362912715}
  m_GameObject: {fileID: 1531220969}
--- !u!1 &1555779515
GameObject:
  m_ObjectHideFlags: 0
  m_PrefabParentObject: {fileID: 135588, guid: 2ab607a07c37048cab7cefd7702545ee, type: 2}
  m_PrefabInternal: {fileID: 1362912715}
  serializedVersion: 4
  m_Component:
  - 224: {fileID: 1555779516}
  - 222: {fileID: 1555779519}
  - 114: {fileID: 1555779518}
  - 114: {fileID: 1555779517}
  m_Layer: 5
  m_Name: DynamicVirtualStick
  m_TagString: Untagged
  m_Icon: {fileID: 0}
  m_NavMeshLayer: 0
  m_StaticEditorFlags: 0
  m_IsActive: 1
--- !u!224 &1555779516
RectTransform:
  m_ObjectHideFlags: 0
  m_PrefabParentObject: {fileID: 22435588, guid: 2ab607a07c37048cab7cefd7702545ee,
    type: 2}
  m_PrefabInternal: {fileID: 1362912715}
  m_GameObject: {fileID: 1555779515}
  m_LocalRotation: {x: 0, y: 0, z: 0, w: 1}
  m_LocalPosition: {x: 0, y: 0, z: 0}
  m_LocalScale: {x: 1, y: 1, z: 1}
  m_Children:
  - {fileID: 396984733}
  - {fileID: 1467974477}
  - {fileID: 1529580123}
  m_Father: {fileID: 18556363}
  m_RootOrder: 0
  m_AnchorMin: {x: 0, y: 0}
  m_AnchorMax: {x: .5, y: 1}
  m_AnchoredPosition: {x: 0, y: 0}
  m_SizeDelta: {x: 0, y: 0}
  m_Pivot: {x: 0, y: 0}
--- !u!114 &1555779517
MonoBehaviour:
  m_ObjectHideFlags: 0
  m_PrefabParentObject: {fileID: 11435588, guid: 2ab607a07c37048cab7cefd7702545ee,
    type: 2}
  m_PrefabInternal: {fileID: 1362912715}
  m_GameObject: {fileID: 1555779515}
  m_Enabled: 1
  m_EditorHideFlags: 0
  m_Script: {fileID: 11500000, guid: 44d473644a576454e9e5a39c4a2f8b6c, type: 3}
  m_Name: 
  m_EditorClassIdentifier: 
  dynamic: 1
  bg: {fileID: 396984733}
  stick: {fileID: 700965275}
  deadZoneRect: {fileID: 1034071954}
  capTop: {fileID: 54799947}
  capBottom: {fileID: 5685690}
  capLeft: {fileID: 1133578740}
  capRight: {fileID: 273796738}
  originMarker: {fileID: 162898686}
  bgDefaultMode: {fileID: 47400748}
  bgUpMode: {fileID: 1531220970}
  bgDownMode: {fileID: 1722922762}
  bgSideMode: {fileID: 1327475482}
  stickImageThrown: {fileID: 266960654}
  stickImageNeutral: {fileID: 1495858553}
  clampRadially: 1
  deadZone: {x: .25, y: .25}
  deadZoneRadial: 1
  scaleMagFromDeadZone: 1
  horClampThrow: 1
  verticalAxisSnapAngle: 10
  horizontalAxisSnapAngle: 5
  verticalModeEntryAngle: 70
  horizontalModeEntryAngle: 20
  verticalModeMaxAngleAllowance: 0
  clearHorizontal: 1
  clearVertical: 1
  bgWidthInches: 1.5
  bgHeightInches: 1.5
  stickWidthInches: .400000006
  stickHeightInches: .400000006
  allowAxisSwipes: 1
  allowPreciseSwipes: 0
  swipeMinSpeed: 4
  horizontalOnly: 0
  verticalOnly: 0
  scaleToScreen: 0
  swipeVerticalMagnitudes:
  - 1
  swipeHorizontalMagnitudes:
  - 1
  smallScreenAnchorType: 4
  smallScreenAnchorPos: {x: 0, y: 0}
  doubleTapDelayMax: 0
--- !u!114 &1555779518
MonoBehaviour:
  m_ObjectHideFlags: 0
  m_PrefabParentObject: {fileID: 11435586, guid: 2ab607a07c37048cab7cefd7702545ee,
    type: 2}
  m_PrefabInternal: {fileID: 1362912715}
  m_GameObject: {fileID: 1555779515}
  m_Enabled: 1
  m_EditorHideFlags: 0
  m_Script: {fileID: -765806418, guid: f5f67c52d1564df4a8936ccd202a3bd8, type: 3}
  m_Name: 
  m_EditorClassIdentifier: 
  m_Material: {fileID: 2100000, guid: 86668db7d41224a17be19838fa97d42c, type: 2}
  m_Color: {r: .485294104, g: .485294104, b: .485294104, a: 1}
  m_Sprite: {fileID: 0}
  m_Type: 0
  m_PreserveAspect: 0
  m_FillCenter: 1
  m_FillMethod: 4
  m_FillAmount: 1
  m_FillClockwise: 1
  m_FillOrigin: 0
--- !u!222 &1555779519
CanvasRenderer:
  m_ObjectHideFlags: 0
  m_PrefabParentObject: {fileID: 22235588, guid: 2ab607a07c37048cab7cefd7702545ee,
    type: 2}
  m_PrefabInternal: {fileID: 1362912715}
  m_GameObject: {fileID: 1555779515}
--- !u!1 &1582403224
GameObject:
  m_ObjectHideFlags: 0
  m_PrefabParentObject: {fileID: 162020, guid: 9a924a5d2daf04a2bb04eee747cf44cf, type: 2}
  m_PrefabInternal: {fileID: 2089496453}
  serializedVersion: 4
  m_Component:
  - 224: {fileID: 1582403225}
  - 222: {fileID: 1582403230}
  - 114: {fileID: 1582403228}
  - 114: {fileID: 1582403229}
  - 114: {fileID: 1582403226}
  - 120: {fileID: 1582403227}
  m_Layer: 5
  m_Name: Bottom Center
  m_TagString: Untagged
  m_Icon: {fileID: 0}
  m_NavMeshLayer: 0
  m_StaticEditorFlags: 0
  m_IsActive: 0
--- !u!224 &1582403225
RectTransform:
  m_ObjectHideFlags: 0
  m_PrefabParentObject: {fileID: 22462020, guid: 9a924a5d2daf04a2bb04eee747cf44cf,
    type: 2}
  m_PrefabInternal: {fileID: 2089496453}
  m_GameObject: {fileID: 1582403224}
  m_LocalRotation: {x: 0, y: 0, z: 0, w: 1}
  m_LocalPosition: {x: 0, y: 0, z: 0}
  m_LocalScale: {x: 1, y: 1, z: 1}
  m_Children:
  - {fileID: 1243886324}
  m_Father: {fileID: 1687555685}
  m_RootOrder: 11
  m_AnchorMin: {x: .5, y: 0}
  m_AnchorMax: {x: .5, y: 0}
  m_AnchoredPosition: {x: 0, y: 0}
  m_SizeDelta: {x: 80, y: 30}
  m_Pivot: {x: .5, y: 0}
--- !u!114 &1582403226
MonoBehaviour:
  m_ObjectHideFlags: 0
  m_PrefabParentObject: {fileID: 11462006, guid: 9a924a5d2daf04a2bb04eee747cf44cf,
    type: 2}
  m_PrefabInternal: {fileID: 2089496453}
  m_GameObject: {fileID: 1582403224}
  m_Enabled: 1
  m_EditorHideFlags: 0
  m_Script: {fileID: 11500000, guid: 1e98463c8ec9b4342a745dd86c768e30, type: 3}
  m_Name: 
  m_EditorClassIdentifier: 
  image: {fileID: 1582403228}
  text: {fileID: 1243886325}
  line: {fileID: 1582403227}
--- !u!120 &1582403227
LineRenderer:
  m_ObjectHideFlags: 0
  m_PrefabParentObject: {fileID: 12096374, guid: 9a924a5d2daf04a2bb04eee747cf44cf,
    type: 2}
  m_PrefabInternal: {fileID: 2089496453}
  m_GameObject: {fileID: 1582403224}
  m_Enabled: 1
  m_CastShadows: 0
  m_ReceiveShadows: 0
  m_LightmapIndex: 255
  m_LightmapTilingOffset: {x: 1, y: 1, z: 0, w: 0}
  m_Materials:
  - {fileID: 0}
  m_SubsetIndices: 
  m_StaticBatchRoot: {fileID: 0}
  m_UseLightProbes: 0
  m_LightProbeAnchor: {fileID: 0}
  m_ScaleInLightmap: 1
  m_SortingLayerID: 0
  m_SortingOrder: 0
  m_Positions:
  - {x: 0, y: 0, z: 0}
  - {x: 0, y: 0, z: 0}
  m_Parameters:
    startWidth: 1
    endWidth: 1
    m_StartColor:
      serializedVersion: 2
      rgba: 4294967295
    m_EndColor:
      serializedVersion: 2
      rgba: 4294967295
  m_UseWorldSpace: 0
--- !u!114 &1582403228
MonoBehaviour:
  m_ObjectHideFlags: 0
  m_PrefabParentObject: {fileID: 11462002, guid: 9a924a5d2daf04a2bb04eee747cf44cf,
    type: 2}
  m_PrefabInternal: {fileID: 2089496453}
  m_GameObject: {fileID: 1582403224}
  m_Enabled: 1
  m_EditorHideFlags: 0
  m_Script: {fileID: -765806418, guid: f5f67c52d1564df4a8936ccd202a3bd8, type: 3}
  m_Name: 
  m_EditorClassIdentifier: 
  m_Material: {fileID: 0}
  m_Color: {r: 1, g: 1, b: 1, a: 1}
  m_Sprite: {fileID: 10905, guid: 0000000000000000f000000000000000, type: 0}
  m_Type: 1
  m_PreserveAspect: 0
  m_FillCenter: 1
  m_FillMethod: 4
  m_FillAmount: 1
  m_FillClockwise: 1
  m_FillOrigin: 0
--- !u!114 &1582403229
MonoBehaviour:
  m_ObjectHideFlags: 0
  m_PrefabParentObject: {fileID: 11462004, guid: 9a924a5d2daf04a2bb04eee747cf44cf,
    type: 2}
  m_PrefabInternal: {fileID: 2089496453}
  m_GameObject: {fileID: 1582403224}
  m_Enabled: 1
  m_EditorHideFlags: 0
  m_Script: {fileID: 1392445389, guid: f5f67c52d1564df4a8936ccd202a3bd8, type: 3}
  m_Name: 
  m_EditorClassIdentifier: 
  m_Navigation:
    m_Mode: 3
    m_SelectOnUp: {fileID: 0}
    m_SelectOnDown: {fileID: 0}
    m_SelectOnLeft: {fileID: 0}
    m_SelectOnRight: {fileID: 0}
  m_Transition: 1
  m_Colors:
    m_NormalColor: {r: 1, g: 1, b: 1, a: 1}
    m_HighlightedColor: {r: .960784316, g: .960784316, b: .960784316, a: 1}
    m_PressedColor: {r: .784313738, g: .784313738, b: .784313738, a: 1}
    m_DisabledColor: {r: .784313738, g: .784313738, b: .784313738, a: .501960814}
    m_ColorMultiplier: 1
    m_FadeDuration: .100000001
  m_SpriteState:
    m_HighlightedSprite: {fileID: 0}
    m_PressedSprite: {fileID: 0}
    m_DisabledSprite: {fileID: 0}
  m_AnimationTriggers:
    m_NormalTrigger: Normal
    m_HighlightedTrigger: Highlighted
    m_PressedTrigger: Pressed
    m_DisabledTrigger: Disabled
  m_Interactable: 1
  m_TargetGraphic: {fileID: 1582403228}
  m_OnClick:
    m_PersistentCalls:
      m_Calls:
      - m_Target: {fileID: 1582403226}
        m_MethodName: Selection
        m_Mode: 1
        m_Arguments:
          m_ObjectArgument: {fileID: 0}
          m_ObjectArgumentAssemblyTypeName: UnityEngine.Object, UnityEngine, Version=0.0.0.0,
            Culture=neutral, PublicKeyToken=null
          m_IntArgument: 0
          m_FloatArgument: 0
          m_StringArgument: 
          m_BoolArgument: 0
        m_CallState: 2
    m_TypeName: UnityEngine.UI.Button+ButtonClickedEvent, UnityEngine.UI, Version=1.0.0.0,
      Culture=neutral, PublicKeyToken=null
--- !u!222 &1582403230
CanvasRenderer:
  m_ObjectHideFlags: 0
  m_PrefabParentObject: {fileID: 22262022, guid: 9a924a5d2daf04a2bb04eee747cf44cf,
    type: 2}
<<<<<<< HEAD
  m_PrefabInternal: {fileID: 1362912715}
  m_GameObject: {fileID: 1555779515}
--- !u!1 &1570514717
GameObject:
  m_ObjectHideFlags: 0
  m_PrefabParentObject: {fileID: 162026, guid: 9a924a5d2daf04a2bb04eee747cf44cf, type: 2}
  m_PrefabInternal: {fileID: 94751226}
  serializedVersion: 4
  m_Component:
  - 224: {fileID: 1570514718}
  - 222: {fileID: 1570514723}
  - 114: {fileID: 1570514722}
  - 114: {fileID: 1570514721}
  - 114: {fileID: 1570514720}
  - 120: {fileID: 1570514719}
  m_Layer: 5
  m_Name: Top Left
  m_TagString: Untagged
  m_Icon: {fileID: 0}
  m_NavMeshLayer: 0
  m_StaticEditorFlags: 0
  m_IsActive: 0
--- !u!224 &1570514718
RectTransform:
  m_ObjectHideFlags: 0
  m_PrefabParentObject: {fileID: 22462026, guid: 9a924a5d2daf04a2bb04eee747cf44cf,
    type: 2}
  m_PrefabInternal: {fileID: 94751226}
  m_GameObject: {fileID: 1570514717}
  m_LocalRotation: {x: 0, y: 0, z: 0, w: 1}
  m_LocalPosition: {x: 0, y: 0, z: 0}
  m_LocalScale: {x: 1, y: 1, z: 1}
  m_Children:
  - {fileID: 1477121792}
  m_Father: {fileID: 1418900210}
  m_RootOrder: 7
  m_AnchorMin: {x: 0, y: 1}
  m_AnchorMax: {x: 0, y: 1}
  m_AnchoredPosition: {x: 0, y: 0}
  m_SizeDelta: {x: 80, y: 30}
  m_Pivot: {x: 0, y: 1}
--- !u!120 &1570514719
LineRenderer:
  m_ObjectHideFlags: 0
  m_PrefabParentObject: {fileID: 12096380, guid: 9a924a5d2daf04a2bb04eee747cf44cf,
    type: 2}
  m_PrefabInternal: {fileID: 94751226}
  m_GameObject: {fileID: 1570514717}
  m_Enabled: 1
  m_CastShadows: 0
  m_ReceiveShadows: 0
  m_LightmapIndex: 255
  m_LightmapTilingOffset: {x: 1, y: 1, z: 0, w: 0}
  m_Materials:
  - {fileID: 0}
  m_SubsetIndices: 
  m_StaticBatchRoot: {fileID: 0}
  m_UseLightProbes: 0
  m_LightProbeAnchor: {fileID: 0}
  m_ScaleInLightmap: 1
  m_SortingLayerID: 0
  m_SortingOrder: 0
  m_Positions:
  - {x: 0, y: 0, z: 0}
  - {x: 0, y: 0, z: 1}
  m_Parameters:
    startWidth: 1
    endWidth: 1
    m_StartColor:
      serializedVersion: 2
      rgba: 4294967295
    m_EndColor:
      serializedVersion: 2
      rgba: 4294967295
  m_UseWorldSpace: 1
--- !u!114 &1570514720
MonoBehaviour:
  m_ObjectHideFlags: 0
  m_PrefabParentObject: {fileID: 11462020, guid: 9a924a5d2daf04a2bb04eee747cf44cf,
    type: 2}
  m_PrefabInternal: {fileID: 94751226}
  m_GameObject: {fileID: 1570514717}
  m_Enabled: 1
  m_EditorHideFlags: 0
  m_Script: {fileID: 11500000, guid: 1e98463c8ec9b4342a745dd86c768e30, type: 3}
  m_Name: 
  m_EditorClassIdentifier: 
  image: {fileID: 1570514722}
  text: {fileID: 1477121793}
  line: {fileID: 1570514719}
--- !u!114 &1570514721
MonoBehaviour:
  m_ObjectHideFlags: 0
  m_PrefabParentObject: {fileID: 11462018, guid: 9a924a5d2daf04a2bb04eee747cf44cf,
    type: 2}
  m_PrefabInternal: {fileID: 94751226}
  m_GameObject: {fileID: 1570514717}
  m_Enabled: 1
  m_EditorHideFlags: 0
  m_Script: {fileID: 1392445389, guid: f5f67c52d1564df4a8936ccd202a3bd8, type: 3}
  m_Name: 
  m_EditorClassIdentifier: 
  m_Navigation:
    m_Mode: 3
    m_SelectOnUp: {fileID: 0}
    m_SelectOnDown: {fileID: 0}
    m_SelectOnLeft: {fileID: 0}
    m_SelectOnRight: {fileID: 0}
  m_Transition: 1
  m_Colors:
    m_NormalColor: {r: 1, g: 1, b: 1, a: 1}
    m_HighlightedColor: {r: .960784316, g: .960784316, b: .960784316, a: 1}
    m_PressedColor: {r: .784313738, g: .784313738, b: .784313738, a: 1}
    m_DisabledColor: {r: .784313738, g: .784313738, b: .784313738, a: .501960814}
    m_ColorMultiplier: 1
    m_FadeDuration: .100000001
  m_SpriteState:
    m_HighlightedSprite: {fileID: 0}
    m_PressedSprite: {fileID: 0}
    m_DisabledSprite: {fileID: 0}
  m_AnimationTriggers:
    m_NormalTrigger: Normal
    m_HighlightedTrigger: Highlighted
    m_PressedTrigger: Pressed
    m_DisabledTrigger: Disabled
  m_Interactable: 1
  m_TargetGraphic: {fileID: 1570514722}
  m_OnClick:
    m_PersistentCalls:
      m_Calls:
      - m_Target: {fileID: 1570514720}
        m_MethodName: Selection
        m_Mode: 1
        m_Arguments:
          m_ObjectArgument: {fileID: 0}
          m_ObjectArgumentAssemblyTypeName: UnityEngine.Object, UnityEngine, Version=0.0.0.0,
            Culture=neutral, PublicKeyToken=null
          m_IntArgument: 0
          m_FloatArgument: 0
          m_StringArgument: 
          m_BoolArgument: 0
        m_CallState: 2
    m_TypeName: UnityEngine.UI.Button+ButtonClickedEvent, UnityEngine.UI, Version=1.0.0.0,
      Culture=neutral, PublicKeyToken=null
--- !u!114 &1570514722
MonoBehaviour:
  m_ObjectHideFlags: 0
  m_PrefabParentObject: {fileID: 11462016, guid: 9a924a5d2daf04a2bb04eee747cf44cf,
    type: 2}
  m_PrefabInternal: {fileID: 94751226}
  m_GameObject: {fileID: 1570514717}
  m_Enabled: 1
  m_EditorHideFlags: 0
  m_Script: {fileID: -765806418, guid: f5f67c52d1564df4a8936ccd202a3bd8, type: 3}
  m_Name: 
  m_EditorClassIdentifier: 
  m_Material: {fileID: 0}
  m_Color: {r: 1, g: 1, b: 1, a: 1}
  m_Sprite: {fileID: 10905, guid: 0000000000000000f000000000000000, type: 0}
  m_Type: 1
  m_PreserveAspect: 0
  m_FillCenter: 1
  m_FillMethod: 4
  m_FillAmount: 1
  m_FillClockwise: 1
  m_FillOrigin: 0
--- !u!222 &1570514723
CanvasRenderer:
  m_ObjectHideFlags: 0
  m_PrefabParentObject: {fileID: 22262028, guid: 9a924a5d2daf04a2bb04eee747cf44cf,
    type: 2}
  m_PrefabInternal: {fileID: 94751226}
  m_GameObject: {fileID: 1570514717}
=======
  m_PrefabInternal: {fileID: 2089496453}
  m_GameObject: {fileID: 1582403224}
>>>>>>> 045c1137
--- !u!1 &1629215269
GameObject:
  m_ObjectHideFlags: 0
  m_PrefabParentObject: {fileID: 0}
  m_PrefabInternal: {fileID: 0}
  serializedVersion: 4
  m_Component:
  - 224: {fileID: 1629215272}
  - 222: {fileID: 1629215271}
  - 114: {fileID: 1629215270}
  m_Layer: 5
  m_Name: Text
  m_TagString: Untagged
  m_Icon: {fileID: 0}
  m_NavMeshLayer: 0
  m_StaticEditorFlags: 0
  m_IsActive: 1
--- !u!114 &1629215270
MonoBehaviour:
  m_ObjectHideFlags: 0
  m_PrefabParentObject: {fileID: 0}
  m_PrefabInternal: {fileID: 0}
  m_GameObject: {fileID: 1629215269}
  m_Enabled: 1
  m_EditorHideFlags: 0
  m_Script: {fileID: 708705254, guid: f5f67c52d1564df4a8936ccd202a3bd8, type: 3}
  m_Name: 
  m_EditorClassIdentifier: 
  m_Material: {fileID: 0}
  m_Color: {r: .196078435, g: .196078435, b: .196078435, a: 1}
  m_FontData:
    m_Font: {fileID: 10102, guid: 0000000000000000e000000000000000, type: 0}
    m_FontSize: 30
    m_FontStyle: 0
    m_BestFit: 1
    m_MinSize: 4
    m_MaxSize: 100
    m_Alignment: 4
    m_RichText: 1
    m_HorizontalOverflow: 0
    m_VerticalOverflow: 0
    m_LineSpacing: 1
  m_Text: Disconnect
--- !u!222 &1629215271
CanvasRenderer:
  m_ObjectHideFlags: 0
  m_PrefabParentObject: {fileID: 0}
  m_PrefabInternal: {fileID: 0}
  m_GameObject: {fileID: 1629215269}
--- !u!224 &1629215272
RectTransform:
  m_ObjectHideFlags: 0
  m_PrefabParentObject: {fileID: 0}
  m_PrefabInternal: {fileID: 0}
  m_GameObject: {fileID: 1629215269}
  m_LocalRotation: {x: 0, y: 0, z: 0, w: 1}
  m_LocalPosition: {x: 0, y: 0, z: 0}
  m_LocalScale: {x: 1, y: 1, z: 1}
  m_Children: []
  m_Father: {fileID: 571597076}
  m_RootOrder: 0
  m_AnchorMin: {x: 0, y: 0}
  m_AnchorMax: {x: 1, y: 1}
  m_AnchoredPosition: {x: 0, y: 0}
  m_SizeDelta: {x: -10, y: -10}
  m_Pivot: {x: .5, y: .5}
--- !u!1 &1637172733
GameObject:
  m_ObjectHideFlags: 0
  m_PrefabParentObject: {fileID: 179654, guid: 2ab607a07c37048cab7cefd7702545ee, type: 2}
  m_PrefabInternal: {fileID: 1362912715}
  serializedVersion: 4
  m_Component:
  - 224: {fileID: 1637172734}
  - 222: {fileID: 1637172736}
  - 114: {fileID: 1637172735}
  m_Layer: 5
  m_Name: hintUp
  m_TagString: Untagged
  m_Icon: {fileID: 0}
  m_NavMeshLayer: 0
  m_StaticEditorFlags: 0
  m_IsActive: 1
--- !u!224 &1637172734
RectTransform:
  m_ObjectHideFlags: 0
  m_PrefabParentObject: {fileID: 22479654, guid: 2ab607a07c37048cab7cefd7702545ee,
    type: 2}
  m_PrefabInternal: {fileID: 1362912715}
  m_GameObject: {fileID: 1637172733}
  m_LocalRotation: {x: 0, y: 0, z: 0, w: 1}
  m_LocalPosition: {x: 0, y: 0, z: 0}
  m_LocalScale: {x: 1, y: 1, z: 1}
  m_Children: []
  m_Father: {fileID: 47400748}
  m_RootOrder: 1
  m_AnchorMin: {x: 0, y: 0}
  m_AnchorMax: {x: 1, y: 1}
  m_AnchoredPosition: {x: 0, y: 0}
  m_SizeDelta: {x: 0, y: 0}
  m_Pivot: {x: .5, y: .5}
--- !u!114 &1637172735
MonoBehaviour:
  m_ObjectHideFlags: 0
  m_PrefabParentObject: {fileID: 11479654, guid: 2ab607a07c37048cab7cefd7702545ee,
    type: 2}
  m_PrefabInternal: {fileID: 1362912715}
  m_GameObject: {fileID: 1637172733}
  m_Enabled: 1
  m_EditorHideFlags: 0
  m_Script: {fileID: -765806418, guid: f5f67c52d1564df4a8936ccd202a3bd8, type: 3}
  m_Name: 
  m_EditorClassIdentifier: 
  m_Material: {fileID: 0}
  m_Color: {r: .434263527, g: .427660048, b: .514705896, a: 1}
  m_Sprite: {fileID: 21300000, guid: ae203984a90214cf9bf3bfc919b6e521, type: 3}
  m_Type: 3
  m_PreserveAspect: 1
  m_FillCenter: 1
  m_FillMethod: 4
  m_FillAmount: .5
  m_FillClockwise: 1
  m_FillOrigin: 3
--- !u!222 &1637172736
CanvasRenderer:
  m_ObjectHideFlags: 0
  m_PrefabParentObject: {fileID: 22279654, guid: 2ab607a07c37048cab7cefd7702545ee,
    type: 2}
  m_PrefabInternal: {fileID: 1362912715}
  m_GameObject: {fileID: 1637172733}
--- !u!1 &1650925274
GameObject:
  m_ObjectHideFlags: 0
  m_PrefabParentObject: {fileID: 0}
  m_PrefabInternal: {fileID: 0}
  serializedVersion: 4
  m_Component:
  - 224: {fileID: 1650925275}
  - 222: {fileID: 1650925277}
  - 114: {fileID: 1650925276}
  m_Layer: 5
  m_Name: Text
  m_TagString: Untagged
  m_Icon: {fileID: 0}
  m_NavMeshLayer: 0
  m_StaticEditorFlags: 0
  m_IsActive: 1
--- !u!224 &1650925275
RectTransform:
  m_ObjectHideFlags: 0
  m_PrefabParentObject: {fileID: 0}
  m_PrefabInternal: {fileID: 0}
  m_GameObject: {fileID: 1650925274}
  m_LocalRotation: {x: 0, y: 0, z: 0, w: 1}
  m_LocalPosition: {x: 0, y: 0, z: 0}
  m_LocalScale: {x: 1, y: 1, z: 1}
  m_Children: []
  m_Father: {fileID: 586656016}
  m_RootOrder: 0
  m_AnchorMin: {x: 0, y: 0}
  m_AnchorMax: {x: 1, y: 1}
  m_AnchoredPosition: {x: 0, y: 0}
  m_SizeDelta: {x: -10, y: -10}
  m_Pivot: {x: .5, y: .5}
--- !u!114 &1650925276
MonoBehaviour:
  m_ObjectHideFlags: 0
  m_PrefabParentObject: {fileID: 0}
  m_PrefabInternal: {fileID: 0}
  m_GameObject: {fileID: 1650925274}
  m_Enabled: 1
  m_EditorHideFlags: 0
  m_Script: {fileID: 708705254, guid: f5f67c52d1564df4a8936ccd202a3bd8, type: 3}
  m_Name: 
  m_EditorClassIdentifier: 
  m_Material: {fileID: 0}
  m_Color: {r: .196078435, g: .196078435, b: .196078435, a: 1}
  m_FontData:
    m_Font: {fileID: 10102, guid: 0000000000000000e000000000000000, type: 0}
    m_FontSize: 30
    m_FontStyle: 0
    m_BestFit: 1
    m_MinSize: 4
    m_MaxSize: 100
    m_Alignment: 4
    m_RichText: 1
    m_HorizontalOverflow: 0
    m_VerticalOverflow: 0
    m_LineSpacing: 1
  m_Text: BACK
--- !u!222 &1650925277
CanvasRenderer:
  m_ObjectHideFlags: 0
  m_PrefabParentObject: {fileID: 0}
  m_PrefabInternal: {fileID: 0}
  m_GameObject: {fileID: 1650925274}
--- !u!1 &1662979817
GameObject:
  m_ObjectHideFlags: 0
  m_PrefabParentObject: {fileID: 177826, guid: 0532cd678e71448ec9109b5c9db3dea5, type: 2}
  m_PrefabInternal: {fileID: 790026600}
  serializedVersion: 4
  m_Component:
  - 224: {fileID: 1662979818}
  - 222: {fileID: 1662979820}
  - 114: {fileID: 1662979819}
  m_Layer: 5
  m_Name: deadZone
  m_TagString: Untagged
  m_Icon: {fileID: 0}
  m_NavMeshLayer: 0
  m_StaticEditorFlags: 0
  m_IsActive: 1
--- !u!224 &1662979818
RectTransform:
  m_ObjectHideFlags: 0
  m_PrefabParentObject: {fileID: 22477826, guid: 0532cd678e71448ec9109b5c9db3dea5,
    type: 2}
  m_PrefabInternal: {fileID: 790026600}
  m_GameObject: {fileID: 1662979817}
  m_LocalRotation: {x: 0, y: 0, z: 0, w: 1}
  m_LocalPosition: {x: 0, y: 0, z: 0}
  m_LocalScale: {x: 1, y: 1, z: 1}
  m_Children: []
  m_Father: {fileID: 1977105114}
  m_RootOrder: 1
  m_AnchorMin: {x: .5, y: .5}
  m_AnchorMax: {x: .5, y: .5}
  m_AnchoredPosition: {x: 0, y: 0}
  m_SizeDelta: {x: 36.7999992, y: 13.8000002}
  m_Pivot: {x: .5, y: .5}
--- !u!114 &1662979819
MonoBehaviour:
  m_ObjectHideFlags: 0
  m_PrefabParentObject: {fileID: 11477826, guid: 0532cd678e71448ec9109b5c9db3dea5,
    type: 2}
  m_PrefabInternal: {fileID: 790026600}
  m_GameObject: {fileID: 1662979817}
  m_Enabled: 1
  m_EditorHideFlags: 0
  m_Script: {fileID: -765806418, guid: f5f67c52d1564df4a8936ccd202a3bd8, type: 3}
  m_Name: 
  m_EditorClassIdentifier: 
  m_Material: {fileID: 0}
  m_Color: {r: 1, g: 1, b: 1, a: .0941176489}
  m_Sprite: {fileID: 0}
  m_Type: 0
  m_PreserveAspect: 0
  m_FillCenter: 1
  m_FillMethod: 4
  m_FillAmount: 1
  m_FillClockwise: 1
  m_FillOrigin: 0
--- !u!222 &1662979820
CanvasRenderer:
  m_ObjectHideFlags: 0
  m_PrefabParentObject: {fileID: 22277826, guid: 0532cd678e71448ec9109b5c9db3dea5,
    type: 2}
  m_PrefabInternal: {fileID: 790026600}
  m_GameObject: {fileID: 1662979817}
--- !u!1 &1666460638
GameObject:
  m_ObjectHideFlags: 0
  m_PrefabParentObject: {fileID: 0}
  m_PrefabInternal: {fileID: 0}
  serializedVersion: 4
  m_Component:
  - 224: {fileID: 1666460639}
  - 222: {fileID: 1666460641}
  - 114: {fileID: 1666460640}
  m_Layer: 5
  m_Name: Fill
  m_TagString: Untagged
  m_Icon: {fileID: 0}
  m_NavMeshLayer: 0
  m_StaticEditorFlags: 0
  m_IsActive: 1
--- !u!224 &1666460639
RectTransform:
  m_ObjectHideFlags: 0
  m_PrefabParentObject: {fileID: 0}
  m_PrefabInternal: {fileID: 0}
  m_GameObject: {fileID: 1666460638}
  m_LocalRotation: {x: 0, y: 0, z: 0, w: 1}
  m_LocalPosition: {x: 0, y: 0, z: 0}
  m_LocalScale: {x: 1, y: 1, z: 1}
  m_Children: []
  m_Father: {fileID: 1250160155}
  m_RootOrder: 0
  m_AnchorMin: {x: 0, y: 0}
  m_AnchorMax: {x: .25, y: 1}
  m_AnchoredPosition: {x: 0, y: 0}
  m_SizeDelta: {x: 10, y: 0}
  m_Pivot: {x: .5, y: .5}
--- !u!114 &1666460640
MonoBehaviour:
  m_ObjectHideFlags: 0
  m_PrefabParentObject: {fileID: 0}
  m_PrefabInternal: {fileID: 0}
  m_GameObject: {fileID: 1666460638}
  m_Enabled: 1
  m_EditorHideFlags: 0
  m_Script: {fileID: -765806418, guid: f5f67c52d1564df4a8936ccd202a3bd8, type: 3}
  m_Name: 
  m_EditorClassIdentifier: 
  m_Material: {fileID: 0}
  m_Color: {r: 1, g: 1, b: 1, a: 1}
  m_Sprite: {fileID: 10905, guid: 0000000000000000f000000000000000, type: 0}
  m_Type: 1
  m_PreserveAspect: 0
  m_FillCenter: 1
  m_FillMethod: 4
  m_FillAmount: 1
  m_FillClockwise: 1
  m_FillOrigin: 0
--- !u!222 &1666460641
CanvasRenderer:
  m_ObjectHideFlags: 0
  m_PrefabParentObject: {fileID: 0}
  m_PrefabInternal: {fileID: 0}
  m_GameObject: {fileID: 1666460638}
--- !u!1 &1673140306
GameObject:
  m_ObjectHideFlags: 0
  m_PrefabParentObject: {fileID: 0}
  m_PrefabInternal: {fileID: 0}
  serializedVersion: 4
  m_Component:
  - 4: {fileID: 1673140308}
  - 114: {fileID: 1673140307}
  m_Layer: 0
  m_Name: GyroAccel
  m_TagString: Untagged
  m_Icon: {fileID: 0}
  m_NavMeshLayer: 0
  m_StaticEditorFlags: 0
  m_IsActive: 1
--- !u!114 &1673140307
MonoBehaviour:
  m_ObjectHideFlags: 0
  m_PrefabParentObject: {fileID: 0}
  m_PrefabInternal: {fileID: 0}
  m_GameObject: {fileID: 1673140306}
  m_Enabled: 1
  m_EditorHideFlags: 0
  m_Script: {fileID: 11500000, guid: e3dac112b181f4ad0975284379896c9c, type: 3}
  m_Name: 
  m_EditorClassIdentifier: 
  forceAccelerometer: 0
  smoothingTime: .0500000007
  headingOffset: 0
  pitchOffset: 30
  pitchOffsetMinimum: -70
  pitchOffsetMaximum: 70
  gyroHeadingAmplifier: 1
  gyroPitchAmplifier: 1
--- !u!4 &1673140308
Transform:
  m_ObjectHideFlags: 0
  m_PrefabParentObject: {fileID: 0}
  m_PrefabInternal: {fileID: 0}
  m_GameObject: {fileID: 1673140306}
  m_LocalRotation: {x: 0, y: 0, z: 0, w: 1}
  m_LocalPosition: {x: 0, y: 0, z: 0}
  m_LocalScale: {x: 1, y: 1, z: 1}
  m_Children: []
  m_Father: {fileID: 0}
  m_RootOrder: 5
--- !u!1 &1687555684
GameObject:
  m_ObjectHideFlags: 0
  m_PrefabParentObject: {fileID: 162030, guid: 9a924a5d2daf04a2bb04eee747cf44cf, type: 2}
  m_PrefabInternal: {fileID: 2089496453}
  serializedVersion: 4
  m_Component:
  - 224: {fileID: 1687555685}
  - 222: {fileID: 1687555688}
  - 114: {fileID: 1687555686}
  - 114: {fileID: 1687555687}
  m_Layer: 5
  m_Name: Image Button
  m_TagString: Untagged
  m_Icon: {fileID: 0}
  m_NavMeshLayer: 0
  m_StaticEditorFlags: 0
  m_IsActive: 0
--- !u!224 &1687555685
RectTransform:
  m_ObjectHideFlags: 0
  m_PrefabParentObject: {fileID: 22462030, guid: 9a924a5d2daf04a2bb04eee747cf44cf,
    type: 2}
  m_PrefabInternal: {fileID: 2089496453}
  m_GameObject: {fileID: 1687555684}
  m_LocalRotation: {x: 0, y: 0, z: 0, w: 1}
  m_LocalPosition: {x: 0, y: 0, z: 0}
  m_LocalScale: {x: 1, y: 1, z: 1}
  m_Children:
  - {fileID: 980613593}
  - {fileID: 2019595353}
  - {fileID: 2140546784}
  - {fileID: 1112494731}
  - {fileID: 321299772}
  - {fileID: 43067167}
  - {fileID: 1490806792}
  - {fileID: 19039765}
  - {fileID: 1317745028}
  - {fileID: 1106545615}
  - {fileID: 604841254}
  - {fileID: 1582403225}
  - {fileID: 262931405}
  - {fileID: 1231088979}
  - {fileID: 327411751}
  m_Father: {fileID: 718433298}
  m_RootOrder: 0
  m_AnchorMin: {x: 1, y: 1}
  m_AnchorMax: {x: 1, y: 1}
  m_AnchoredPosition: {x: -25, y: -25}
  m_SizeDelta: {x: 320, y: 240}
  m_Pivot: {x: 1, y: 1}
--- !u!114 &1687555686
MonoBehaviour:
  m_ObjectHideFlags: 0
  m_PrefabParentObject: {fileID: 11462024, guid: 9a924a5d2daf04a2bb04eee747cf44cf,
    type: 2}
  m_PrefabInternal: {fileID: 2089496453}
  m_GameObject: {fileID: 1687555684}
  m_Enabled: 1
  m_EditorHideFlags: 0
  m_Script: {fileID: -765806418, guid: f5f67c52d1564df4a8936ccd202a3bd8, type: 3}
  m_Name: 
  m_EditorClassIdentifier: 
  m_Material: {fileID: 0}
  m_Color: {r: 1, g: 1, b: 1, a: 1}
  m_Sprite: {fileID: 0}
  m_Type: 0
  m_PreserveAspect: 0
  m_FillCenter: 1
  m_FillMethod: 4
  m_FillAmount: 1
  m_FillClockwise: 1
  m_FillOrigin: 0
--- !u!114 &1687555687
MonoBehaviour:
  m_ObjectHideFlags: 0
  m_PrefabParentObject: {fileID: 11462026, guid: 9a924a5d2daf04a2bb04eee747cf44cf,
    type: 2}
  m_PrefabInternal: {fileID: 2089496453}
  m_GameObject: {fileID: 1687555684}
  m_Enabled: 1
  m_EditorHideFlags: 0
  m_Script: {fileID: 1392445389, guid: f5f67c52d1564df4a8936ccd202a3bd8, type: 3}
  m_Name: 
  m_EditorClassIdentifier: 
  m_Navigation:
    m_Mode: 3
    m_SelectOnUp: {fileID: 0}
    m_SelectOnDown: {fileID: 0}
    m_SelectOnLeft: {fileID: 0}
    m_SelectOnRight: {fileID: 0}
  m_Transition: 1
  m_Colors:
    m_NormalColor: {r: 1, g: 1, b: 1, a: 1}
    m_HighlightedColor: {r: .960784316, g: .960784316, b: .960784316, a: 1}
    m_PressedColor: {r: .784313738, g: .784313738, b: .784313738, a: 1}
    m_DisabledColor: {r: 1, g: 1, b: 1, a: 1}
    m_ColorMultiplier: 1
    m_FadeDuration: .100000001
  m_SpriteState:
    m_HighlightedSprite: {fileID: 0}
    m_PressedSprite: {fileID: 0}
    m_DisabledSprite: {fileID: 0}
  m_AnimationTriggers:
    m_NormalTrigger: Normal
    m_HighlightedTrigger: Highlighted
    m_PressedTrigger: Pressed
    m_DisabledTrigger: Disabled
  m_Interactable: 1
  m_TargetGraphic: {fileID: 1687555686}
  m_OnClick:
    m_PersistentCalls:
      m_Calls:
      - m_Target: {fileID: 718433299}
        m_MethodName: RequestImage
        m_Mode: 1
        m_Arguments:
          m_ObjectArgument: {fileID: 0}
          m_ObjectArgumentAssemblyTypeName: UnityEngine.Object, UnityEngine, Version=0.0.0.0,
            Culture=neutral, PublicKeyToken=null
          m_IntArgument: 0
          m_FloatArgument: 0
          m_StringArgument: 
          m_BoolArgument: 0
        m_CallState: 2
    m_TypeName: UnityEngine.UI.Button+ButtonClickedEvent, UnityEngine.UI, Version=1.0.0.0,
      Culture=neutral, PublicKeyToken=null
--- !u!222 &1687555688
CanvasRenderer:
  m_ObjectHideFlags: 0
  m_PrefabParentObject: {fileID: 22262032, guid: 9a924a5d2daf04a2bb04eee747cf44cf,
    type: 2}
  m_PrefabInternal: {fileID: 2089496453}
  m_GameObject: {fileID: 1687555684}
--- !u!1 &1710966073
GameObject:
  m_ObjectHideFlags: 0
  m_PrefabParentObject: {fileID: 0}
  m_PrefabInternal: {fileID: 0}
  serializedVersion: 4
  m_Component:
  - 224: {fileID: 1710966074}
  - 222: {fileID: 1710966077}
  - 114: {fileID: 1710966076}
  - 114: {fileID: 1710966075}
  m_Layer: 5
  m_Name: Button_ThumbStickMode
  m_TagString: Untagged
  m_Icon: {fileID: 0}
  m_NavMeshLayer: 0
  m_StaticEditorFlags: 0
  m_IsActive: 1
--- !u!224 &1710966074
RectTransform:
  m_ObjectHideFlags: 0
  m_PrefabParentObject: {fileID: 0}
  m_PrefabInternal: {fileID: 0}
  m_GameObject: {fileID: 1710966073}
  m_LocalRotation: {x: 0, y: 0, z: 0, w: 1}
  m_LocalPosition: {x: 0, y: 0, z: 0}
  m_LocalScale: {x: 1, y: 1, z: 1}
  m_Children:
  - {fileID: 1885102336}
  m_Father: {fileID: 1162021347}
  m_RootOrder: 1
  m_AnchorMin: {x: .200000003, y: .340000004}
  m_AnchorMax: {x: .800000012, y: .479999989}
  m_AnchoredPosition: {x: 0, y: 0}
  m_SizeDelta: {x: 0, y: 0}
  m_Pivot: {x: .5, y: .5}
--- !u!114 &1710966075
MonoBehaviour:
  m_ObjectHideFlags: 0
  m_PrefabParentObject: {fileID: 0}
  m_PrefabInternal: {fileID: 0}
  m_GameObject: {fileID: 1710966073}
  m_Enabled: 1
  m_EditorHideFlags: 0
  m_Script: {fileID: 1392445389, guid: f5f67c52d1564df4a8936ccd202a3bd8, type: 3}
  m_Name: 
  m_EditorClassIdentifier: 
  m_Navigation:
    m_Mode: 3
    m_SelectOnUp: {fileID: 0}
    m_SelectOnDown: {fileID: 0}
    m_SelectOnLeft: {fileID: 0}
    m_SelectOnRight: {fileID: 0}
  m_Transition: 1
  m_Colors:
    m_NormalColor: {r: 1, g: 1, b: 1, a: 1}
    m_HighlightedColor: {r: .960784316, g: .960784316, b: .960784316, a: 1}
    m_PressedColor: {r: .784313738, g: .784313738, b: .784313738, a: 1}
    m_DisabledColor: {r: .784313738, g: .784313738, b: .784313738, a: .501960814}
    m_ColorMultiplier: 1
    m_FadeDuration: .100000001
  m_SpriteState:
    m_HighlightedSprite: {fileID: 0}
    m_PressedSprite: {fileID: 0}
    m_DisabledSprite: {fileID: 0}
  m_AnimationTriggers:
    m_NormalTrigger: Normal
    m_HighlightedTrigger: Highlighted
    m_PressedTrigger: Pressed
    m_DisabledTrigger: Disabled
  m_Interactable: 1
  m_TargetGraphic: {fileID: 1710966076}
  m_OnClick:
    m_PersistentCalls:
      m_Calls:
      - m_Target: {fileID: 1783836853}
        m_MethodName: SetScreenIndex
        m_Mode: 3
        m_Arguments:
          m_ObjectArgument: {fileID: 0}
          m_ObjectArgumentAssemblyTypeName: UnityEngine.Object, UnityEngine, Version=0.0.0.0,
            Culture=neutral, PublicKeyToken=null
          m_IntArgument: 1
          m_FloatArgument: 0
          m_StringArgument: 
          m_BoolArgument: 0
        m_CallState: 2
    m_TypeName: UnityEngine.UI.Button+ButtonClickedEvent, UnityEngine.UI, Version=1.0.0.0,
      Culture=neutral, PublicKeyToken=null
--- !u!114 &1710966076
MonoBehaviour:
  m_ObjectHideFlags: 0
  m_PrefabParentObject: {fileID: 0}
  m_PrefabInternal: {fileID: 0}
  m_GameObject: {fileID: 1710966073}
  m_Enabled: 1
  m_EditorHideFlags: 0
  m_Script: {fileID: -765806418, guid: f5f67c52d1564df4a8936ccd202a3bd8, type: 3}
  m_Name: 
  m_EditorClassIdentifier: 
  m_Material: {fileID: 0}
  m_Color: {r: .779411793, g: .779411793, b: .779411793, a: 1}
  m_Sprite: {fileID: 10905, guid: 0000000000000000f000000000000000, type: 0}
  m_Type: 1
  m_PreserveAspect: 0
  m_FillCenter: 1
  m_FillMethod: 4
  m_FillAmount: 1
  m_FillClockwise: 1
  m_FillOrigin: 0
--- !u!222 &1710966077
CanvasRenderer:
  m_ObjectHideFlags: 0
  m_PrefabParentObject: {fileID: 0}
  m_PrefabInternal: {fileID: 0}
  m_GameObject: {fileID: 1710966073}
--- !u!1 &1712096614
GameObject:
  m_ObjectHideFlags: 0
  m_PrefabParentObject: {fileID: 162934, guid: 33158a746493d457a8fd0a4f2714901d, type: 2}
  m_PrefabInternal: {fileID: 135738040}
  serializedVersion: 4
  m_Component:
  - 224: {fileID: 1712096615}
  - 222: {fileID: 1712096617}
  - 114: {fileID: 1712096616}
  m_Layer: 5
  m_Name: stickImageThrown
  m_TagString: Untagged
  m_Icon: {fileID: 0}
  m_NavMeshLayer: 0
  m_StaticEditorFlags: 0
  m_IsActive: 1
--- !u!224 &1712096615
RectTransform:
  m_ObjectHideFlags: 0
  m_PrefabParentObject: {fileID: 22462934, guid: 33158a746493d457a8fd0a4f2714901d,
    type: 2}
  m_PrefabInternal: {fileID: 135738040}
  m_GameObject: {fileID: 1712096614}
  m_LocalRotation: {x: 0, y: 0, z: 0, w: 1}
  m_LocalPosition: {x: 0, y: 0, z: 0}
  m_LocalScale: {x: 1, y: 1, z: 1}
  m_Children: []
  m_Father: {fileID: 388467823}
  m_RootOrder: 0
  m_AnchorMin: {x: .5, y: .5}
  m_AnchorMax: {x: .5, y: .5}
  m_AnchoredPosition: {x: 0, y: 0}
  m_SizeDelta: {x: 36.7999992, y: 36.7999992}
  m_Pivot: {x: .5, y: .5}
--- !u!114 &1712096616
MonoBehaviour:
  m_ObjectHideFlags: 0
  m_PrefabParentObject: {fileID: 11462934, guid: 33158a746493d457a8fd0a4f2714901d,
    type: 2}
  m_PrefabInternal: {fileID: 135738040}
  m_GameObject: {fileID: 1712096614}
  m_Enabled: 1
  m_EditorHideFlags: 0
  m_Script: {fileID: -765806418, guid: f5f67c52d1564df4a8936ccd202a3bd8, type: 3}
  m_Name: 
  m_EditorClassIdentifier: 
  m_Material: {fileID: 0}
  m_Color: {r: 1, g: 1, b: 1, a: 1}
  m_Sprite: {fileID: 21300000, guid: 7e80af41d3e474b2e8ce8f40952e798e, type: 3}
  m_Type: 0
  m_PreserveAspect: 0
  m_FillCenter: 1
  m_FillMethod: 4
  m_FillAmount: 1
  m_FillClockwise: 1
  m_FillOrigin: 0
--- !u!222 &1712096617
CanvasRenderer:
  m_ObjectHideFlags: 0
  m_PrefabParentObject: {fileID: 22262934, guid: 33158a746493d457a8fd0a4f2714901d,
    type: 2}
  m_PrefabInternal: {fileID: 135738040}
  m_GameObject: {fileID: 1712096614}
--- !u!1 &1721105761
GameObject:
  m_ObjectHideFlags: 0
  m_PrefabParentObject: {fileID: 0}
  m_PrefabInternal: {fileID: 0}
  serializedVersion: 4
  m_Component:
  - 224: {fileID: 1721105762}
  - 222: {fileID: 1721105764}
  - 114: {fileID: 1721105763}
  m_Layer: 5
  m_Name: Handle
  m_TagString: Untagged
  m_Icon: {fileID: 0}
  m_NavMeshLayer: 0
  m_StaticEditorFlags: 0
  m_IsActive: 1
--- !u!224 &1721105762
RectTransform:
  m_ObjectHideFlags: 0
  m_PrefabParentObject: {fileID: 0}
  m_PrefabInternal: {fileID: 0}
  m_GameObject: {fileID: 1721105761}
  m_LocalRotation: {x: 0, y: 0, z: 0, w: 1}
  m_LocalPosition: {x: 0, y: 0, z: 0}
  m_LocalScale: {x: 1, y: 1, z: 1}
  m_Children: []
  m_Father: {fileID: 1395180301}
  m_RootOrder: 0
  m_AnchorMin: {x: .25, y: 0}
  m_AnchorMax: {x: .25, y: 1}
  m_AnchoredPosition: {x: 0, y: 0}
  m_SizeDelta: {x: 20, y: 0}
  m_Pivot: {x: .5, y: .5}
--- !u!114 &1721105763
MonoBehaviour:
  m_ObjectHideFlags: 0
  m_PrefabParentObject: {fileID: 0}
  m_PrefabInternal: {fileID: 0}
  m_GameObject: {fileID: 1721105761}
  m_Enabled: 1
  m_EditorHideFlags: 0
  m_Script: {fileID: -765806418, guid: f5f67c52d1564df4a8936ccd202a3bd8, type: 3}
  m_Name: 
  m_EditorClassIdentifier: 
  m_Material: {fileID: 0}
  m_Color: {r: 1, g: 1, b: 1, a: 1}
  m_Sprite: {fileID: 10913, guid: 0000000000000000f000000000000000, type: 0}
  m_Type: 0
  m_PreserveAspect: 0
  m_FillCenter: 1
  m_FillMethod: 4
  m_FillAmount: 1
  m_FillClockwise: 1
  m_FillOrigin: 0
--- !u!222 &1721105764
CanvasRenderer:
  m_ObjectHideFlags: 0
  m_PrefabParentObject: {fileID: 0}
  m_PrefabInternal: {fileID: 0}
  m_GameObject: {fileID: 1721105761}
--- !u!1 &1722922761
GameObject:
  m_ObjectHideFlags: 0
  m_PrefabParentObject: {fileID: 173764, guid: 2ab607a07c37048cab7cefd7702545ee, type: 2}
  m_PrefabInternal: {fileID: 1362912715}
  serializedVersion: 4
  m_Component:
  - 224: {fileID: 1722922762}
  - 222: {fileID: 1722922764}
  - 114: {fileID: 1722922763}
  m_Layer: 5
  m_Name: downOnly
  m_TagString: Untagged
  m_Icon: {fileID: 0}
  m_NavMeshLayer: 0
  m_StaticEditorFlags: 0
  m_IsActive: 1
--- !u!224 &1722922762
RectTransform:
  m_ObjectHideFlags: 0
  m_PrefabParentObject: {fileID: 22473764, guid: 2ab607a07c37048cab7cefd7702545ee,
    type: 2}
  m_PrefabInternal: {fileID: 1362912715}
  m_GameObject: {fileID: 1722922761}
  m_LocalRotation: {x: 0, y: 0, z: 0, w: 1}
  m_LocalPosition: {x: 0, y: 0, z: 0}
  m_LocalScale: {x: 1, y: 1, z: 1}
  m_Children: []
  m_Father: {fileID: 396984733}
  m_RootOrder: 2
  m_AnchorMin: {x: 0, y: 0}
  m_AnchorMax: {x: 1, y: 1}
  m_AnchoredPosition: {x: 0, y: 0}
  m_SizeDelta: {x: 0, y: 0}
  m_Pivot: {x: .5, y: .5}
--- !u!114 &1722922763
MonoBehaviour:
  m_ObjectHideFlags: 0
  m_PrefabParentObject: {fileID: 11473764, guid: 2ab607a07c37048cab7cefd7702545ee,
    type: 2}
  m_PrefabInternal: {fileID: 1362912715}
  m_GameObject: {fileID: 1722922761}
  m_Enabled: 1
  m_EditorHideFlags: 0
  m_Script: {fileID: -765806418, guid: f5f67c52d1564df4a8936ccd202a3bd8, type: 3}
  m_Name: 
  m_EditorClassIdentifier: 
  m_Material: {fileID: 0}
  m_Color: {r: .192156866, g: .192156866, b: .192156866, a: 1}
  m_Sprite: {fileID: 21300000, guid: ae203984a90214cf9bf3bfc919b6e521, type: 3}
  m_Type: 3
  m_PreserveAspect: 1
  m_FillCenter: 1
  m_FillMethod: 4
  m_FillAmount: .5
  m_FillClockwise: 1
  m_FillOrigin: 1
--- !u!222 &1722922764
CanvasRenderer:
  m_ObjectHideFlags: 0
  m_PrefabParentObject: {fileID: 22273764, guid: 2ab607a07c37048cab7cefd7702545ee,
    type: 2}
  m_PrefabInternal: {fileID: 1362912715}
  m_GameObject: {fileID: 1722922761}
--- !u!1 &1727736957
GameObject:
  m_ObjectHideFlags: 0
  m_PrefabParentObject: {fileID: 0}
  m_PrefabInternal: {fileID: 0}
  serializedVersion: 4
  m_Component:
  - 4: {fileID: 1727736958}
  - 114: {fileID: 1727736959}
  m_Layer: 0
  m_Name: Options
  m_TagString: Untagged
  m_Icon: {fileID: 0}
  m_NavMeshLayer: 0
  m_StaticEditorFlags: 0
  m_IsActive: 0
--- !u!4 &1727736958
Transform:
  m_ObjectHideFlags: 0
  m_PrefabParentObject: {fileID: 0}
  m_PrefabInternal: {fileID: 0}
  m_GameObject: {fileID: 1727736957}
  m_LocalRotation: {x: 0, y: 0, z: 0, w: 1}
  m_LocalPosition: {x: 0, y: 0, z: 0}
  m_LocalScale: {x: 1, y: 1, z: 1}
  m_Children:
  - {fileID: 361658246}
  m_Father: {fileID: 1783836854}
  m_RootOrder: 5
--- !u!114 &1727736959
MonoBehaviour:
  m_ObjectHideFlags: 0
  m_PrefabParentObject: {fileID: 0}
  m_PrefabInternal: {fileID: 0}
  m_GameObject: {fileID: 1727736957}
  m_Enabled: 1
  m_EditorHideFlags: 0
  m_Script: {fileID: 11500000, guid: 048dcaf21faff4a5584b7982bbea21a0, type: 3}
  m_Name: 
  m_EditorClassIdentifier: 
  slider_turnSpeed: {fileID: 109974607}
<<<<<<< HEAD
  cozmoVision: {fileID: 0}
=======
  cozmoVision: {fileID: 574461343}
>>>>>>> 045c1137
--- !u!1 &1772411860
GameObject:
  m_ObjectHideFlags: 0
  m_PrefabParentObject: {fileID: 155432, guid: 0532cd678e71448ec9109b5c9db3dea5, type: 2}
  m_PrefabInternal: {fileID: 790026600}
  serializedVersion: 4
  m_Component:
  - 224: {fileID: 1772411861}
  - 222: {fileID: 1772411864}
  - 114: {fileID: 1772411863}
  - 114: {fileID: 1772411862}
  m_Layer: 5
  m_Name: DynamicVerticalSlider
  m_TagString: Untagged
  m_Icon: {fileID: 0}
  m_NavMeshLayer: 0
  m_StaticEditorFlags: 0
  m_IsActive: 1
--- !u!224 &1772411861
RectTransform:
  m_ObjectHideFlags: 0
  m_PrefabParentObject: {fileID: 22455432, guid: 0532cd678e71448ec9109b5c9db3dea5,
    type: 2}
  m_PrefabInternal: {fileID: 790026600}
  m_GameObject: {fileID: 1772411860}
  m_LocalRotation: {x: 0, y: 0, z: 0, w: 1}
  m_LocalPosition: {x: 0, y: 0, z: 0}
  m_LocalScale: {x: 1, y: 1, z: 1}
  m_Children:
  - {fileID: 1045037802}
  - {fileID: 1230222745}
  - {fileID: 1977105114}
  m_Father: {fileID: 1801203678}
  m_RootOrder: 1
  m_AnchorMin: {x: 0, y: 0}
  m_AnchorMax: {x: .25, y: 1}
  m_AnchoredPosition: {x: 0, y: 0}
  m_SizeDelta: {x: 0, y: 0}
  m_Pivot: {x: 0, y: 0}
--- !u!114 &1772411862
MonoBehaviour:
  m_ObjectHideFlags: 0
  m_PrefabParentObject: {fileID: 11455432, guid: 0532cd678e71448ec9109b5c9db3dea5,
    type: 2}
  m_PrefabInternal: {fileID: 790026600}
  m_GameObject: {fileID: 1772411860}
  m_Enabled: 1
  m_EditorHideFlags: 0
  m_Script: {fileID: 11500000, guid: 44d473644a576454e9e5a39c4a2f8b6c, type: 3}
  m_Name: 
  m_EditorClassIdentifier: 
  dynamic: 1
  bg: {fileID: 1977105114}
  stick: {fileID: 666943485}
  deadZoneRect: {fileID: 1662979818}
  capTop: {fileID: 678943810}
  capBottom: {fileID: 960948577}
  capLeft: {fileID: 0}
  capRight: {fileID: 0}
  originMarker: {fileID: 1236656947}
  bgDefaultMode: {fileID: 1027760317}
  bgUpMode: {fileID: 158423056}
  bgDownMode: {fileID: 613102073}
  bgSideMode: {fileID: 0}
  stickImageThrown: {fileID: 204015102}
  stickImageNeutral: {fileID: 406736044}
  clampRadially: 0
  deadZone: {x: .100000001, y: .100000001}
  deadZoneRadial: 0
  scaleMagFromDeadZone: 1
  horClampThrow: 1
  verticalAxisSnapAngle: 0
  horizontalAxisSnapAngle: 0
  verticalModeEntryAngle: 0
  horizontalModeEntryAngle: 0
  verticalModeMaxAngleAllowance: 170
  clearHorizontal: 1
  clearVertical: 1
  bgWidthInches: .0199999996
  bgHeightInches: 1.5
  stickWidthInches: .400000006
  stickHeightInches: .400000006
  allowAxisSwipes: 1
  allowPreciseSwipes: 0
  swipeMinSpeed: 4
  horizontalOnly: 0
  verticalOnly: 1
  scaleToScreen: 0
  swipeVerticalMagnitudes:
  - 1
  swipeHorizontalMagnitudes:
  - .25
  - .5
  - 1
  smallScreenAnchorType: 4
  smallScreenAnchorPos: {x: 0, y: 0}
  doubleTapDelayMax: 0
--- !u!114 &1772411863
MonoBehaviour:
  m_ObjectHideFlags: 0
  m_PrefabParentObject: {fileID: 11455430, guid: 0532cd678e71448ec9109b5c9db3dea5,
    type: 2}
  m_PrefabInternal: {fileID: 790026600}
  m_GameObject: {fileID: 1772411860}
  m_Enabled: 1
  m_EditorHideFlags: 0
  m_Script: {fileID: -765806418, guid: f5f67c52d1564df4a8936ccd202a3bd8, type: 3}
  m_Name: 
  m_EditorClassIdentifier: 
  m_Material: {fileID: 0}
  m_Color: {r: .219607845, g: .219607845, b: .219607845, a: 1}
  m_Sprite: {fileID: 0}
  m_Type: 0
  m_PreserveAspect: 0
  m_FillCenter: 1
  m_FillMethod: 4
  m_FillAmount: 1
  m_FillClockwise: 1
  m_FillOrigin: 0
--- !u!222 &1772411864
CanvasRenderer:
  m_ObjectHideFlags: 0
  m_PrefabParentObject: {fileID: 22255432, guid: 0532cd678e71448ec9109b5c9db3dea5,
    type: 2}
  m_PrefabInternal: {fileID: 790026600}
  m_GameObject: {fileID: 1772411860}
--- !u!1 &1781490058
GameObject:
  m_ObjectHideFlags: 0
  m_PrefabParentObject: {fileID: 161984, guid: 9a924a5d2daf04a2bb04eee747cf44cf, type: 2}
  m_PrefabInternal: {fileID: 94751226}
  serializedVersion: 4
  m_Component:
  - 224: {fileID: 1781490059}
  - 222: {fileID: 1781490064}
  - 114: {fileID: 1781490062}
  - 114: {fileID: 1781490063}
  - 114: {fileID: 1781490060}
  - 120: {fileID: 1781490061}
  m_Layer: 5
  m_Name: Bottom Right
  m_TagString: Untagged
  m_Icon: {fileID: 0}
  m_NavMeshLayer: 0
  m_StaticEditorFlags: 0
  m_IsActive: 0
--- !u!224 &1781490059
RectTransform:
  m_ObjectHideFlags: 0
  m_PrefabParentObject: {fileID: 22461984, guid: 9a924a5d2daf04a2bb04eee747cf44cf,
    type: 2}
  m_PrefabInternal: {fileID: 94751226}
  m_GameObject: {fileID: 1781490058}
  m_LocalRotation: {x: 0, y: 0, z: 0, w: 1}
  m_LocalPosition: {x: 0, y: 0, z: 0}
  m_LocalScale: {x: 1, y: 1, z: 1}
  m_Children:
  - {fileID: 1421963684}
  m_Father: {fileID: 1418900210}
  m_RootOrder: 12
  m_AnchorMin: {x: 1, y: 0}
  m_AnchorMax: {x: 1, y: 0}
  m_AnchoredPosition: {x: 0, y: 0}
  m_SizeDelta: {x: 80, y: 30}
  m_Pivot: {x: 1, y: 0}
--- !u!114 &1781490060
MonoBehaviour:
  m_ObjectHideFlags: 0
  m_PrefabParentObject: {fileID: 11461958, guid: 9a924a5d2daf04a2bb04eee747cf44cf,
    type: 2}
  m_PrefabInternal: {fileID: 94751226}
  m_GameObject: {fileID: 1781490058}
  m_Enabled: 1
  m_EditorHideFlags: 0
  m_Script: {fileID: 11500000, guid: 1e98463c8ec9b4342a745dd86c768e30, type: 3}
  m_Name: 
  m_EditorClassIdentifier: 
  image: {fileID: 1781490062}
  text: {fileID: 1421963685}
  line: {fileID: 1781490061}
--- !u!120 &1781490061
LineRenderer:
  m_ObjectHideFlags: 0
  m_PrefabParentObject: {fileID: 12096372, guid: 9a924a5d2daf04a2bb04eee747cf44cf,
    type: 2}
  m_PrefabInternal: {fileID: 94751226}
  m_GameObject: {fileID: 1781490058}
  m_Enabled: 1
  m_CastShadows: 0
  m_ReceiveShadows: 0
  m_LightmapIndex: 255
  m_LightmapTilingOffset: {x: 1, y: 1, z: 0, w: 0}
  m_Materials:
  - {fileID: 0}
  m_SubsetIndices: 
  m_StaticBatchRoot: {fileID: 0}
  m_UseLightProbes: 0
  m_LightProbeAnchor: {fileID: 0}
  m_ScaleInLightmap: 1
  m_SortingLayerID: 0
  m_SortingOrder: 0
  m_Positions:
  - {x: 0, y: 0, z: 0}
  - {x: 0, y: 0, z: 1}
  m_Parameters:
    startWidth: 1
    endWidth: 1
    m_StartColor:
      serializedVersion: 2
      rgba: 4294967295
    m_EndColor:
      serializedVersion: 2
      rgba: 4294967295
  m_UseWorldSpace: 1
--- !u!114 &1781490062
MonoBehaviour:
  m_ObjectHideFlags: 0
  m_PrefabParentObject: {fileID: 11461954, guid: 9a924a5d2daf04a2bb04eee747cf44cf,
    type: 2}
  m_PrefabInternal: {fileID: 94751226}
  m_GameObject: {fileID: 1781490058}
  m_Enabled: 1
  m_EditorHideFlags: 0
  m_Script: {fileID: -765806418, guid: f5f67c52d1564df4a8936ccd202a3bd8, type: 3}
  m_Name: 
  m_EditorClassIdentifier: 
  m_Material: {fileID: 0}
  m_Color: {r: 1, g: 1, b: 1, a: 1}
  m_Sprite: {fileID: 10905, guid: 0000000000000000f000000000000000, type: 0}
  m_Type: 1
  m_PreserveAspect: 0
  m_FillCenter: 1
  m_FillMethod: 4
  m_FillAmount: 1
  m_FillClockwise: 1
  m_FillOrigin: 0
--- !u!114 &1781490063
MonoBehaviour:
  m_ObjectHideFlags: 0
  m_PrefabParentObject: {fileID: 11461956, guid: 9a924a5d2daf04a2bb04eee747cf44cf,
    type: 2}
  m_PrefabInternal: {fileID: 94751226}
  m_GameObject: {fileID: 1781490058}
  m_Enabled: 1
  m_EditorHideFlags: 0
  m_Script: {fileID: 1392445389, guid: f5f67c52d1564df4a8936ccd202a3bd8, type: 3}
  m_Name: 
  m_EditorClassIdentifier: 
  m_Navigation:
    m_Mode: 3
    m_SelectOnUp: {fileID: 0}
    m_SelectOnDown: {fileID: 0}
    m_SelectOnLeft: {fileID: 0}
    m_SelectOnRight: {fileID: 0}
  m_Transition: 1
  m_Colors:
    m_NormalColor: {r: 1, g: 1, b: 1, a: 1}
    m_HighlightedColor: {r: .960784316, g: .960784316, b: .960784316, a: 1}
    m_PressedColor: {r: .784313738, g: .784313738, b: .784313738, a: 1}
    m_DisabledColor: {r: .784313738, g: .784313738, b: .784313738, a: .501960814}
    m_ColorMultiplier: 1
    m_FadeDuration: .100000001
  m_SpriteState:
    m_HighlightedSprite: {fileID: 0}
    m_PressedSprite: {fileID: 0}
    m_DisabledSprite: {fileID: 0}
  m_AnimationTriggers:
    m_NormalTrigger: Normal
    m_HighlightedTrigger: Highlighted
    m_PressedTrigger: Pressed
    m_DisabledTrigger: Disabled
  m_Interactable: 1
  m_TargetGraphic: {fileID: 1781490062}
  m_OnClick:
    m_PersistentCalls:
      m_Calls:
      - m_Target: {fileID: 1781490060}
        m_MethodName: Selection
        m_Mode: 1
        m_Arguments:
          m_ObjectArgument: {fileID: 0}
          m_ObjectArgumentAssemblyTypeName: UnityEngine.Object, UnityEngine, Version=0.0.0.0,
            Culture=neutral, PublicKeyToken=null
          m_IntArgument: 0
          m_FloatArgument: 0
          m_StringArgument: 
          m_BoolArgument: 0
        m_CallState: 2
    m_TypeName: UnityEngine.UI.Button+ButtonClickedEvent, UnityEngine.UI, Version=1.0.0.0,
      Culture=neutral, PublicKeyToken=null
--- !u!222 &1781490064
CanvasRenderer:
  m_ObjectHideFlags: 0
  m_PrefabParentObject: {fileID: 22261986, guid: 9a924a5d2daf04a2bb04eee747cf44cf,
    type: 2}
  m_PrefabInternal: {fileID: 94751226}
  m_GameObject: {fileID: 1781490058}
--- !u!1 &1783836852
GameObject:
  m_ObjectHideFlags: 0
  m_PrefabParentObject: {fileID: 0}
  m_PrefabInternal: {fileID: 0}
  serializedVersion: 4
  m_Component:
  - 4: {fileID: 1783836854}
  - 114: {fileID: 1783836853}
  m_Layer: 0
  m_Name: ControlSchemes
  m_TagString: Untagged
  m_Icon: {fileID: 0}
  m_NavMeshLayer: 0
  m_StaticEditorFlags: 0
  m_IsActive: 1
--- !u!114 &1783836853
MonoBehaviour:
  m_ObjectHideFlags: 0
  m_PrefabParentObject: {fileID: 0}
  m_PrefabInternal: {fileID: 0}
  m_GameObject: {fileID: 1783836852}
  m_Enabled: 1
  m_EditorHideFlags: 0
  m_Script: {fileID: 11500000, guid: 452e33ab3a6bd454e8c0f7e610d2c594, type: 3}
  m_Name: 
  m_EditorClassIdentifier: 
  screens:
  - {fileID: 318169131}
  - {fileID: 694922073}
  - {fileID: 330477051}
  - {fileID: 1119695206}
  - {fileID: 1727736957}
  defaultIndex: 0
  label: {fileID: 1473293525}
  orientationLabels:
  - {fileID: 1497675513}
  - {fileID: 700661455}
  reverseLikeACarToggle: {fileID: 1846265092}
--- !u!4 &1783836854
Transform:
  m_ObjectHideFlags: 0
  m_PrefabParentObject: {fileID: 0}
  m_PrefabInternal: {fileID: 0}
  m_GameObject: {fileID: 1783836852}
  m_LocalRotation: {x: 0, y: 0, z: 0, w: 1}
  m_LocalPosition: {x: 0, y: 0, z: 0}
  m_LocalScale: {x: 1, y: 1, z: 1}
  m_Children:
  - {fileID: 318169132}
  - {fileID: 694922074}
  - {fileID: 363590423}
  - {fileID: 1119695207}
  - {fileID: 330477052}
  - {fileID: 1727736958}
  m_Father: {fileID: 0}
  m_RootOrder: 3
<<<<<<< HEAD
--- !u!1 &1794802433
GameObject:
  m_ObjectHideFlags: 0
  m_PrefabParentObject: {fileID: 162002, guid: 9a924a5d2daf04a2bb04eee747cf44cf, type: 2}
  m_PrefabInternal: {fileID: 94751226}
  serializedVersion: 4
  m_Component:
  - 224: {fileID: 1794802434}
  - 222: {fileID: 1794802436}
  - 114: {fileID: 1794802435}
  m_Layer: 5
  m_Name: Selection Text
=======
--- !u!1 &1793281957
GameObject:
  m_ObjectHideFlags: 0
  m_PrefabParentObject: {fileID: 162010, guid: 9a924a5d2daf04a2bb04eee747cf44cf, type: 2}
  m_PrefabInternal: {fileID: 2089496453}
  serializedVersion: 4
  m_Component:
  - 224: {fileID: 1793281958}
  - 222: {fileID: 1793281960}
  - 114: {fileID: 1793281959}
  m_Layer: 5
  m_Name: Text
>>>>>>> 045c1137
  m_TagString: Untagged
  m_Icon: {fileID: 0}
  m_NavMeshLayer: 0
  m_StaticEditorFlags: 0
  m_IsActive: 1
<<<<<<< HEAD
--- !u!224 &1794802434
RectTransform:
  m_ObjectHideFlags: 0
  m_PrefabParentObject: {fileID: 22462002, guid: 9a924a5d2daf04a2bb04eee747cf44cf,
    type: 2}
  m_PrefabInternal: {fileID: 94751226}
  m_GameObject: {fileID: 1794802433}
=======
--- !u!224 &1793281958
RectTransform:
  m_ObjectHideFlags: 0
  m_PrefabParentObject: {fileID: 22462010, guid: 9a924a5d2daf04a2bb04eee747cf44cf,
    type: 2}
  m_PrefabInternal: {fileID: 2089496453}
  m_GameObject: {fileID: 1793281957}
>>>>>>> 045c1137
  m_LocalRotation: {x: 0, y: 0, z: 0, w: 1}
  m_LocalPosition: {x: 0, y: 0, z: 0}
  m_LocalScale: {x: 1, y: 1, z: 1}
  m_Children: []
<<<<<<< HEAD
  m_Father: {fileID: 881934984}
=======
  m_Father: {fileID: 1231088979}
>>>>>>> 045c1137
  m_RootOrder: 0
  m_AnchorMin: {x: 0, y: 0}
  m_AnchorMax: {x: 1, y: 1}
  m_AnchoredPosition: {x: 0, y: 0}
  m_SizeDelta: {x: 0, y: 0}
  m_Pivot: {x: .5, y: .5}
<<<<<<< HEAD
--- !u!114 &1794802435
MonoBehaviour:
  m_ObjectHideFlags: 0
  m_PrefabParentObject: {fileID: 11461984, guid: 9a924a5d2daf04a2bb04eee747cf44cf,
    type: 2}
  m_PrefabInternal: {fileID: 94751226}
  m_GameObject: {fileID: 1794802433}
=======
--- !u!114 &1793281959
MonoBehaviour:
  m_ObjectHideFlags: 0
  m_PrefabParentObject: {fileID: 11461992, guid: 9a924a5d2daf04a2bb04eee747cf44cf,
    type: 2}
  m_PrefabInternal: {fileID: 2089496453}
  m_GameObject: {fileID: 1793281957}
>>>>>>> 045c1137
  m_Enabled: 1
  m_EditorHideFlags: 0
  m_Script: {fileID: 708705254, guid: f5f67c52d1564df4a8936ccd202a3bd8, type: 3}
  m_Name: 
  m_EditorClassIdentifier: 
  m_Material: {fileID: 0}
  m_Color: {r: .196078435, g: .196078435, b: .196078435, a: 1}
  m_FontData:
    m_Font: {fileID: 10102, guid: 0000000000000000e000000000000000, type: 0}
    m_FontSize: 14
    m_FontStyle: 0
    m_BestFit: 0
    m_MinSize: 10
    m_MaxSize: 40
    m_Alignment: 4
    m_RichText: 1
    m_HorizontalOverflow: 0
    m_VerticalOverflow: 0
    m_LineSpacing: 1
<<<<<<< HEAD
  m_Text: Select
--- !u!222 &1794802436
CanvasRenderer:
  m_ObjectHideFlags: 0
  m_PrefabParentObject: {fileID: 22262004, guid: 9a924a5d2daf04a2bb04eee747cf44cf,
    type: 2}
  m_PrefabInternal: {fileID: 94751226}
  m_GameObject: {fileID: 1794802433}
=======
  m_Text: Action
--- !u!222 &1793281960
CanvasRenderer:
  m_ObjectHideFlags: 0
  m_PrefabParentObject: {fileID: 22262012, guid: 9a924a5d2daf04a2bb04eee747cf44cf,
    type: 2}
  m_PrefabInternal: {fileID: 2089496453}
  m_GameObject: {fileID: 1793281957}
>>>>>>> 045c1137
--- !u!1 &1801203677
GameObject:
  m_ObjectHideFlags: 0
  m_PrefabParentObject: {fileID: 0}
  m_PrefabInternal: {fileID: 0}
  serializedVersion: 4
  m_Component:
  - 224: {fileID: 1801203678}
  - 223: {fileID: 1801203681}
  - 114: {fileID: 1801203680}
  - 114: {fileID: 1801203679}
  m_Layer: 5
  m_Name: Canvas
  m_TagString: Untagged
  m_Icon: {fileID: 0}
  m_NavMeshLayer: 0
  m_StaticEditorFlags: 0
  m_IsActive: 1
--- !u!224 &1801203678
RectTransform:
  m_ObjectHideFlags: 0
  m_PrefabParentObject: {fileID: 0}
  m_PrefabInternal: {fileID: 0}
  m_GameObject: {fileID: 1801203677}
  m_LocalRotation: {x: 0, y: 0, z: 0, w: 1}
  m_LocalPosition: {x: 0, y: 0, z: 0}
  m_LocalScale: {x: 0, y: 0, z: 0}
  m_Children:
  - {fileID: 1408694744}
  - {fileID: 1772411861}
  - {fileID: 1494143744}
  - {fileID: 1914613165}
  - {fileID: 308009264}
  - {fileID: 1084823062}
  - {fileID: 1209107944}
  m_Father: {fileID: 330477052}
  m_RootOrder: 0
  m_AnchorMin: {x: 0, y: 0}
  m_AnchorMax: {x: 0, y: 0}
  m_AnchoredPosition: {x: 0, y: 0}
  m_SizeDelta: {x: 0, y: 0}
  m_Pivot: {x: 0, y: 0}
--- !u!114 &1801203679
MonoBehaviour:
  m_ObjectHideFlags: 0
  m_PrefabParentObject: {fileID: 0}
  m_PrefabInternal: {fileID: 0}
  m_GameObject: {fileID: 1801203677}
  m_Enabled: 1
  m_EditorHideFlags: 0
  m_Script: {fileID: 1301386320, guid: f5f67c52d1564df4a8936ccd202a3bd8, type: 3}
  m_Name: 
  m_EditorClassIdentifier: 
  ignoreReversedGraphics: 1
  blockingObjects: 0
  m_BlockingMask:
    serializedVersion: 2
    m_Bits: 4294967295
--- !u!114 &1801203680
MonoBehaviour:
  m_ObjectHideFlags: 0
  m_PrefabParentObject: {fileID: 0}
  m_PrefabInternal: {fileID: 0}
  m_GameObject: {fileID: 1801203677}
  m_Enabled: 1
  m_EditorHideFlags: 0
  m_Script: {fileID: 1980459831, guid: f5f67c52d1564df4a8936ccd202a3bd8, type: 3}
  m_Name: 
  m_EditorClassIdentifier: 
  m_UiScaleMode: 0
  m_ReferencePixelsPerUnit: 100
  m_ScaleFactor: 1
  m_ReferenceResolution: {x: 800, y: 600}
  m_ScreenMatchMode: 0
  m_MatchWidthOrHeight: 0
  m_PhysicalUnit: 3
  m_FallbackScreenDPI: 96
  m_DefaultSpriteDPI: 96
  m_DynamicPixelsPerUnit: 1
--- !u!223 &1801203681
Canvas:
  m_ObjectHideFlags: 0
  m_PrefabParentObject: {fileID: 0}
  m_PrefabInternal: {fileID: 0}
  m_GameObject: {fileID: 1801203677}
  m_Enabled: 1
  serializedVersion: 2
  m_RenderMode: 1
  m_Camera: {fileID: 154288211}
  m_PlaneDistance: 100
  m_PixelPerfect: 0
  m_ReceivesEvents: 1
  m_OverrideSorting: 0
  m_OverridePixelPerfect: 0
  m_SortingLayerID: 0
  m_SortingOrder: 8
--- !u!1 &1821198833
GameObject:
  m_ObjectHideFlags: 0
  m_PrefabParentObject: {fileID: 162018, guid: 9a924a5d2daf04a2bb04eee747cf44cf, type: 2}
  m_PrefabInternal: {fileID: 2089496453}
  serializedVersion: 4
  m_Component:
  - 224: {fileID: 1821198834}
  - 222: {fileID: 1821198836}
  - 114: {fileID: 1821198835}
  m_Layer: 5
  m_Name: Action Text
  m_TagString: Untagged
  m_Icon: {fileID: 0}
  m_NavMeshLayer: 0
  m_StaticEditorFlags: 0
  m_IsActive: 1
--- !u!224 &1821198834
RectTransform:
  m_ObjectHideFlags: 0
  m_PrefabParentObject: {fileID: 22462018, guid: 9a924a5d2daf04a2bb04eee747cf44cf,
    type: 2}
  m_PrefabInternal: {fileID: 2089496453}
  m_GameObject: {fileID: 1821198833}
  m_LocalRotation: {x: 0, y: 0, z: 0, w: 1}
  m_LocalPosition: {x: 0, y: 0, z: 0}
  m_LocalScale: {x: 1, y: 1, z: 1}
  m_Children: []
  m_Father: {fileID: 1106545615}
  m_RootOrder: 0
  m_AnchorMin: {x: 0, y: 0}
  m_AnchorMax: {x: 1, y: 1}
  m_AnchoredPosition: {x: 0, y: 0}
  m_SizeDelta: {x: 0, y: 0}
  m_Pivot: {x: .5, y: .5}
--- !u!114 &1821198835
MonoBehaviour:
  m_ObjectHideFlags: 0
  m_PrefabParentObject: {fileID: 11462000, guid: 9a924a5d2daf04a2bb04eee747cf44cf,
    type: 2}
  m_PrefabInternal: {fileID: 2089496453}
  m_GameObject: {fileID: 1821198833}
  m_Enabled: 1
  m_EditorHideFlags: 0
  m_Script: {fileID: 708705254, guid: f5f67c52d1564df4a8936ccd202a3bd8, type: 3}
  m_Name: 
  m_EditorClassIdentifier: 
  m_Material: {fileID: 0}
  m_Color: {r: .196078435, g: .196078435, b: .196078435, a: 1}
  m_FontData:
    m_Font: {fileID: 10102, guid: 0000000000000000e000000000000000, type: 0}
    m_FontSize: 14
    m_FontStyle: 0
    m_BestFit: 0
    m_MinSize: 10
    m_MaxSize: 40
    m_Alignment: 4
    m_RichText: 1
    m_HorizontalOverflow: 0
    m_VerticalOverflow: 0
    m_LineSpacing: 1
  m_Text: Action
--- !u!222 &1821198836
CanvasRenderer:
  m_ObjectHideFlags: 0
  m_PrefabParentObject: {fileID: 22262020, guid: 9a924a5d2daf04a2bb04eee747cf44cf,
    type: 2}
  m_PrefabInternal: {fileID: 2089496453}
  m_GameObject: {fileID: 1821198833}
--- !u!1 &1846265090
GameObject:
  m_ObjectHideFlags: 0
  m_PrefabParentObject: {fileID: 0}
  m_PrefabInternal: {fileID: 0}
  serializedVersion: 4
  m_Component:
  - 224: {fileID: 1846265091}
  - 114: {fileID: 1846265092}
  m_Layer: 5
  m_Name: ReverseLikeACarToggle
  m_TagString: Untagged
  m_Icon: {fileID: 0}
  m_NavMeshLayer: 0
  m_StaticEditorFlags: 0
  m_IsActive: 0
--- !u!224 &1846265091
RectTransform:
  m_ObjectHideFlags: 0
  m_PrefabParentObject: {fileID: 0}
  m_PrefabInternal: {fileID: 0}
  m_GameObject: {fileID: 1846265090}
  m_LocalRotation: {x: 0, y: 0, z: 0, w: 1}
  m_LocalPosition: {x: 0, y: 0, z: 0}
  m_LocalScale: {x: 1, y: 1, z: 1}
  m_Children:
  - {fileID: 364171962}
  - {fileID: 607660356}
  m_Father: {fileID: 1162021347}
  m_RootOrder: 8
  m_AnchorMin: {x: .400000006, y: .949999988}
  m_AnchorMax: {x: .600000024, y: 1}
  m_AnchoredPosition: {x: 0, y: 0}
  m_SizeDelta: {x: 0, y: 0}
  m_Pivot: {x: .5, y: .5}
--- !u!114 &1846265092
MonoBehaviour:
  m_ObjectHideFlags: 0
  m_PrefabParentObject: {fileID: 0}
  m_PrefabInternal: {fileID: 0}
  m_GameObject: {fileID: 1846265090}
  m_Enabled: 1
  m_EditorHideFlags: 0
  m_Script: {fileID: 2109663825, guid: f5f67c52d1564df4a8936ccd202a3bd8, type: 3}
  m_Name: 
  m_EditorClassIdentifier: 
  m_Navigation:
    m_Mode: 3
    m_SelectOnUp: {fileID: 0}
    m_SelectOnDown: {fileID: 0}
    m_SelectOnLeft: {fileID: 0}
    m_SelectOnRight: {fileID: 0}
  m_Transition: 1
  m_Colors:
    m_NormalColor: {r: 1, g: 1, b: 1, a: 1}
    m_HighlightedColor: {r: .960784316, g: .960784316, b: .960784316, a: 1}
    m_PressedColor: {r: .784313738, g: .784313738, b: .784313738, a: 1}
    m_DisabledColor: {r: .784313738, g: .784313738, b: .784313738, a: .501960814}
    m_ColorMultiplier: 1
    m_FadeDuration: .100000001
  m_SpriteState:
    m_HighlightedSprite: {fileID: 0}
    m_PressedSprite: {fileID: 0}
    m_DisabledSprite: {fileID: 0}
  m_AnimationTriggers:
    m_NormalTrigger: Normal
    m_HighlightedTrigger: Highlighted
    m_PressedTrigger: Pressed
    m_DisabledTrigger: Disabled
  m_Interactable: 1
  m_TargetGraphic: {fileID: 364171963}
  toggleTransition: 1
  graphic: {fileID: 370400925}
  m_Group: {fileID: 0}
  onValueChanged:
    m_PersistentCalls:
      m_Calls:
      - m_Target: {fileID: 1783836853}
        m_MethodName: ToggleReverseLikeACar
        m_Mode: 6
        m_Arguments:
          m_ObjectArgument: {fileID: 0}
          m_ObjectArgumentAssemblyTypeName: UnityEngine.Object, UnityEngine, Version=0.0.0.0,
            Culture=neutral, PublicKeyToken=null
          m_IntArgument: 0
          m_FloatArgument: 0
          m_StringArgument: 
          m_BoolArgument: 0
        m_CallState: 2
    m_TypeName: UnityEngine.UI.Toggle+ToggleEvent, UnityEngine.UI, Version=1.0.0.0,
      Culture=neutral, PublicKeyToken=null
  m_IsOn: 0
--- !u!1 &1878445967
GameObject:
  m_ObjectHideFlags: 0
  m_PrefabParentObject: {fileID: 162042, guid: 9a924a5d2daf04a2bb04eee747cf44cf, type: 2}
  m_PrefabInternal: {fileID: 2089496453}
  serializedVersion: 4
  m_Component:
  - 224: {fileID: 1878445968}
  - 222: {fileID: 1878445970}
  - 114: {fileID: 1878445969}
  m_Layer: 5
  m_Name: Action Text
  m_TagString: Untagged
  m_Icon: {fileID: 0}
  m_NavMeshLayer: 0
  m_StaticEditorFlags: 0
  m_IsActive: 1
--- !u!224 &1878445968
RectTransform:
  m_ObjectHideFlags: 0
  m_PrefabParentObject: {fileID: 22462042, guid: 9a924a5d2daf04a2bb04eee747cf44cf,
    type: 2}
  m_PrefabInternal: {fileID: 2089496453}
  m_GameObject: {fileID: 1878445967}
  m_LocalRotation: {x: 0, y: 0, z: 0, w: 1}
  m_LocalPosition: {x: 0, y: 0, z: 0}
  m_LocalScale: {x: 1, y: 1, z: 1}
  m_Children: []
  m_Father: {fileID: 1317745028}
  m_RootOrder: 0
  m_AnchorMin: {x: 0, y: 0}
  m_AnchorMax: {x: 1, y: 1}
  m_AnchoredPosition: {x: 0, y: 0}
  m_SizeDelta: {x: 0, y: 0}
  m_Pivot: {x: .5, y: .5}
--- !u!114 &1878445969
MonoBehaviour:
  m_ObjectHideFlags: 0
  m_PrefabParentObject: {fileID: 11462042, guid: 9a924a5d2daf04a2bb04eee747cf44cf,
    type: 2}
  m_PrefabInternal: {fileID: 2089496453}
  m_GameObject: {fileID: 1878445967}
  m_Enabled: 1
  m_EditorHideFlags: 0
  m_Script: {fileID: 708705254, guid: f5f67c52d1564df4a8936ccd202a3bd8, type: 3}
  m_Name: 
  m_EditorClassIdentifier: 
  m_Material: {fileID: 0}
  m_Color: {r: .196078435, g: .196078435, b: .196078435, a: 1}
  m_FontData:
    m_Font: {fileID: 10102, guid: 0000000000000000e000000000000000, type: 0}
    m_FontSize: 14
    m_FontStyle: 0
    m_BestFit: 0
    m_MinSize: 10
    m_MaxSize: 40
    m_Alignment: 4
    m_RichText: 1
    m_HorizontalOverflow: 0
    m_VerticalOverflow: 0
    m_LineSpacing: 1
  m_Text: Action
--- !u!222 &1878445970
CanvasRenderer:
  m_ObjectHideFlags: 0
  m_PrefabParentObject: {fileID: 22262044, guid: 9a924a5d2daf04a2bb04eee747cf44cf,
    type: 2}
  m_PrefabInternal: {fileID: 2089496453}
  m_GameObject: {fileID: 1878445967}
--- !u!1 &1885102335
GameObject:
  m_ObjectHideFlags: 0
  m_PrefabParentObject: {fileID: 0}
  m_PrefabInternal: {fileID: 0}
  serializedVersion: 4
  m_Component:
  - 224: {fileID: 1885102336}
  - 222: {fileID: 1885102338}
  - 114: {fileID: 1885102337}
  m_Layer: 5
  m_Name: Text
  m_TagString: Untagged
  m_Icon: {fileID: 0}
  m_NavMeshLayer: 0
  m_StaticEditorFlags: 0
  m_IsActive: 1
--- !u!224 &1885102336
RectTransform:
  m_ObjectHideFlags: 0
  m_PrefabParentObject: {fileID: 0}
  m_PrefabInternal: {fileID: 0}
  m_GameObject: {fileID: 1885102335}
  m_LocalRotation: {x: 0, y: 0, z: 0, w: 1}
  m_LocalPosition: {x: 0, y: 0, z: 0}
  m_LocalScale: {x: 1, y: 1, z: 1}
  m_Children: []
  m_Father: {fileID: 1710966074}
  m_RootOrder: 0
  m_AnchorMin: {x: 0, y: 0}
  m_AnchorMax: {x: 1, y: 1}
  m_AnchoredPosition: {x: 0, y: 0}
  m_SizeDelta: {x: 0, y: 0}
  m_Pivot: {x: .5, y: .5}
--- !u!114 &1885102337
MonoBehaviour:
  m_ObjectHideFlags: 0
  m_PrefabParentObject: {fileID: 0}
  m_PrefabInternal: {fileID: 0}
  m_GameObject: {fileID: 1885102335}
  m_Enabled: 1
  m_EditorHideFlags: 0
  m_Script: {fileID: 708705254, guid: f5f67c52d1564df4a8936ccd202a3bd8, type: 3}
  m_Name: 
  m_EditorClassIdentifier: 
  m_Material: {fileID: 0}
  m_Color: {r: .196078435, g: .196078435, b: .196078435, a: 1}
  m_FontData:
    m_Font: {fileID: 10102, guid: 0000000000000000e000000000000000, type: 0}
    m_FontSize: 14
    m_FontStyle: 0
    m_BestFit: 1
    m_MinSize: 6
    m_MaxSize: 40
    m_Alignment: 4
    m_RichText: 1
    m_HorizontalOverflow: 0
    m_VerticalOverflow: 0
    m_LineSpacing: 1
  m_Text: ThumbStick
--- !u!222 &1885102338
CanvasRenderer:
  m_ObjectHideFlags: 0
  m_PrefabParentObject: {fileID: 0}
  m_PrefabInternal: {fileID: 0}
  m_GameObject: {fileID: 1885102335}
--- !u!1 &1886165971
GameObject:
  m_ObjectHideFlags: 0
  m_PrefabParentObject: {fileID: 161986, guid: 9a924a5d2daf04a2bb04eee747cf44cf, type: 2}
  m_PrefabInternal: {fileID: 94751226}
  serializedVersion: 4
  m_Component:
  - 224: {fileID: 1886165972}
  - 222: {fileID: 1886165974}
  - 114: {fileID: 1886165973}
  m_Layer: 5
  m_Name: Selection Text
  m_TagString: Untagged
  m_Icon: {fileID: 0}
  m_NavMeshLayer: 0
  m_StaticEditorFlags: 0
  m_IsActive: 1
--- !u!224 &1886165972
RectTransform:
  m_ObjectHideFlags: 0
  m_PrefabParentObject: {fileID: 22461986, guid: 9a924a5d2daf04a2bb04eee747cf44cf,
    type: 2}
  m_PrefabInternal: {fileID: 94751226}
  m_GameObject: {fileID: 1886165971}
  m_LocalRotation: {x: 0, y: 0, z: 0, w: 1}
  m_LocalPosition: {x: 0, y: 0, z: 0}
  m_LocalScale: {x: 1, y: 1, z: 1}
  m_Children: []
  m_Father: {fileID: 901536006}
  m_RootOrder: 0
  m_AnchorMin: {x: 0, y: 0}
  m_AnchorMax: {x: 1, y: 1}
  m_AnchoredPosition: {x: 0, y: 0}
  m_SizeDelta: {x: 0, y: 0}
  m_Pivot: {x: .5, y: .5}
--- !u!114 &1886165973
MonoBehaviour:
  m_ObjectHideFlags: 0
  m_PrefabParentObject: {fileID: 11461960, guid: 9a924a5d2daf04a2bb04eee747cf44cf,
    type: 2}
  m_PrefabInternal: {fileID: 94751226}
  m_GameObject: {fileID: 1886165971}
  m_Enabled: 1
  m_EditorHideFlags: 0
  m_Script: {fileID: 708705254, guid: f5f67c52d1564df4a8936ccd202a3bd8, type: 3}
  m_Name: 
  m_EditorClassIdentifier: 
  m_Material: {fileID: 0}
  m_Color: {r: .196078435, g: .196078435, b: .196078435, a: 1}
  m_FontData:
    m_Font: {fileID: 10102, guid: 0000000000000000e000000000000000, type: 0}
    m_FontSize: 14
    m_FontStyle: 0
    m_BestFit: 0
    m_MinSize: 10
    m_MaxSize: 40
    m_Alignment: 4
    m_RichText: 1
    m_HorizontalOverflow: 0
    m_VerticalOverflow: 0
    m_LineSpacing: 1
  m_Text: Select
--- !u!222 &1886165974
CanvasRenderer:
  m_ObjectHideFlags: 0
  m_PrefabParentObject: {fileID: 22261988, guid: 9a924a5d2daf04a2bb04eee747cf44cf,
    type: 2}
  m_PrefabInternal: {fileID: 94751226}
  m_GameObject: {fileID: 1886165971}
--- !u!1 &1887551983
GameObject:
  m_ObjectHideFlags: 0
  m_PrefabParentObject: {fileID: 0}
  m_PrefabInternal: {fileID: 0}
  serializedVersion: 4
  m_Component:
  - 224: {fileID: 1887551984}
  - 222: {fileID: 1887551987}
  - 114: {fileID: 1887551986}
  - 114: {fileID: 1887551985}
  m_Layer: 5
  m_Name: BackNudgeButton
  m_TagString: Untagged
  m_Icon: {fileID: 0}
  m_NavMeshLayer: 0
  m_StaticEditorFlags: 0
  m_IsActive: 0
--- !u!224 &1887551984
RectTransform:
  m_ObjectHideFlags: 0
  m_PrefabParentObject: {fileID: 0}
  m_PrefabInternal: {fileID: 0}
  m_GameObject: {fileID: 1887551983}
  m_LocalRotation: {x: 0, y: 0, z: 0, w: 1}
  m_LocalPosition: {x: 0, y: 0, z: 0}
  m_LocalScale: {x: 1, y: 1, z: 1}
  m_Children:
  - {fileID: 1009673082}
  m_Father: {fileID: 18556363}
  m_RootOrder: 5
  m_AnchorMin: {x: .800000012, y: .25}
  m_AnchorMax: {x: .925000012, y: .300000012}
  m_AnchoredPosition: {x: 0, y: 0}
  m_SizeDelta: {x: 0, y: 0}
  m_Pivot: {x: .5, y: 1}
--- !u!114 &1887551985
MonoBehaviour:
  m_ObjectHideFlags: 0
  m_PrefabParentObject: {fileID: 0}
  m_PrefabInternal: {fileID: 0}
  m_GameObject: {fileID: 1887551983}
  m_Enabled: 1
  m_EditorHideFlags: 0
  m_Script: {fileID: 1392445389, guid: f5f67c52d1564df4a8936ccd202a3bd8, type: 3}
  m_Name: 
  m_EditorClassIdentifier: 
  m_Navigation:
    m_Mode: 3
    m_SelectOnUp: {fileID: 0}
    m_SelectOnDown: {fileID: 0}
    m_SelectOnLeft: {fileID: 0}
    m_SelectOnRight: {fileID: 0}
  m_Transition: 1
  m_Colors:
    m_NormalColor: {r: 1, g: 1, b: 1, a: 1}
    m_HighlightedColor: {r: .960784316, g: .960784316, b: .960784316, a: 1}
    m_PressedColor: {r: .784313738, g: .784313738, b: .784313738, a: 1}
    m_DisabledColor: {r: .784313738, g: .784313738, b: .784313738, a: .501960814}
    m_ColorMultiplier: 1
    m_FadeDuration: .100000001
  m_SpriteState:
    m_HighlightedSprite: {fileID: 0}
    m_PressedSprite: {fileID: 0}
    m_DisabledSprite: {fileID: 0}
  m_AnimationTriggers:
    m_NormalTrigger: Normal
    m_HighlightedTrigger: Highlighted
    m_PressedTrigger: Pressed
    m_DisabledTrigger: Disabled
  m_Interactable: 1
  m_TargetGraphic: {fileID: 1887551986}
  m_OnClick:
    m_PersistentCalls:
      m_Calls:
      - m_Target: {fileID: 694922075}
        m_MethodName: NudgeBackwards
        m_Mode: 1
        m_Arguments:
          m_ObjectArgument: {fileID: 0}
          m_ObjectArgumentAssemblyTypeName: UnityEngine.Object, UnityEngine, Version=0.0.0.0,
            Culture=neutral, PublicKeyToken=null
          m_IntArgument: 0
          m_FloatArgument: 0
          m_StringArgument: 
          m_BoolArgument: 0
        m_CallState: 2
    m_TypeName: UnityEngine.UI.Button+ButtonClickedEvent, UnityEngine.UI, Version=1.0.0.0,
      Culture=neutral, PublicKeyToken=null
--- !u!114 &1887551986
MonoBehaviour:
  m_ObjectHideFlags: 0
  m_PrefabParentObject: {fileID: 0}
  m_PrefabInternal: {fileID: 0}
  m_GameObject: {fileID: 1887551983}
  m_Enabled: 1
  m_EditorHideFlags: 0
  m_Script: {fileID: -765806418, guid: f5f67c52d1564df4a8936ccd202a3bd8, type: 3}
  m_Name: 
  m_EditorClassIdentifier: 
  m_Material: {fileID: 0}
  m_Color: {r: .779411793, g: .779411793, b: .779411793, a: 1}
  m_Sprite: {fileID: 10905, guid: 0000000000000000f000000000000000, type: 0}
  m_Type: 1
  m_PreserveAspect: 0
  m_FillCenter: 1
  m_FillMethod: 4
  m_FillAmount: 1
  m_FillClockwise: 1
  m_FillOrigin: 0
--- !u!222 &1887551987
CanvasRenderer:
  m_ObjectHideFlags: 0
  m_PrefabParentObject: {fileID: 0}
  m_PrefabInternal: {fileID: 0}
  m_GameObject: {fileID: 1887551983}
--- !u!1 &1903696650
GameObject:
  m_ObjectHideFlags: 0
  m_PrefabParentObject: {fileID: 0}
  m_PrefabInternal: {fileID: 0}
  serializedVersion: 4
  m_Component:
  - 224: {fileID: 1903696651}
  - 222: {fileID: 1903696653}
  - 114: {fileID: 1903696652}
  m_Layer: 5
  m_Name: Text
  m_TagString: Untagged
  m_Icon: {fileID: 0}
  m_NavMeshLayer: 0
  m_StaticEditorFlags: 0
  m_IsActive: 1
--- !u!224 &1903696651
RectTransform:
  m_ObjectHideFlags: 0
  m_PrefabParentObject: {fileID: 0}
  m_PrefabInternal: {fileID: 0}
  m_GameObject: {fileID: 1903696650}
  m_LocalRotation: {x: 0, y: 0, z: 0, w: 1}
  m_LocalPosition: {x: 0, y: 0, z: 0}
  m_LocalScale: {x: 1, y: 1, z: 1}
  m_Children: []
  m_Father: {fileID: 1172708905}
  m_RootOrder: 0
  m_AnchorMin: {x: 0, y: 0}
  m_AnchorMax: {x: 1, y: 1}
  m_AnchoredPosition: {x: 0, y: 0}
  m_SizeDelta: {x: 0, y: 0}
  m_Pivot: {x: .5, y: .5}
--- !u!114 &1903696652
MonoBehaviour:
  m_ObjectHideFlags: 0
  m_PrefabParentObject: {fileID: 0}
  m_PrefabInternal: {fileID: 0}
  m_GameObject: {fileID: 1903696650}
  m_Enabled: 1
  m_EditorHideFlags: 0
  m_Script: {fileID: 708705254, guid: f5f67c52d1564df4a8936ccd202a3bd8, type: 3}
  m_Name: 
  m_EditorClassIdentifier: 
  m_Material: {fileID: 0}
  m_Color: {r: .196078435, g: .196078435, b: .196078435, a: 1}
  m_FontData:
    m_Font: {fileID: 10102, guid: 0000000000000000e000000000000000, type: 0}
    m_FontSize: 14
    m_FontStyle: 0
    m_BestFit: 1
    m_MinSize: 6
    m_MaxSize: 40
    m_Alignment: 4
    m_RichText: 1
    m_HorizontalOverflow: 0
    m_VerticalOverflow: 0
    m_LineSpacing: 1
  m_Text: TwoSliders
--- !u!222 &1903696653
CanvasRenderer:
  m_ObjectHideFlags: 0
  m_PrefabParentObject: {fileID: 0}
  m_PrefabInternal: {fileID: 0}
  m_GameObject: {fileID: 1903696650}
--- !u!1 &1914613164
GameObject:
  m_ObjectHideFlags: 0
  m_PrefabParentObject: {fileID: 0}
  m_PrefabInternal: {fileID: 0}
  serializedVersion: 4
  m_Component:
  - 224: {fileID: 1914613165}
  - 114: {fileID: 1914613166}
  m_Layer: 5
  m_Name: PitchToggle
  m_TagString: Untagged
  m_Icon: {fileID: 0}
  m_NavMeshLayer: 0
  m_StaticEditorFlags: 0
  m_IsActive: 0
--- !u!224 &1914613165
RectTransform:
  m_ObjectHideFlags: 0
  m_PrefabParentObject: {fileID: 0}
  m_PrefabInternal: {fileID: 0}
  m_GameObject: {fileID: 1914613164}
  m_LocalRotation: {x: 0, y: 0, z: 0, w: 1}
  m_LocalPosition: {x: 0, y: 0, z: 0}
  m_LocalScale: {x: 1, y: 1, z: 1}
  m_Children:
  - {fileID: 195544209}
  - {fileID: 913596033}
  m_Father: {fileID: 1801203678}
  m_RootOrder: 3
  m_AnchorMin: {x: .699999988, y: .550000012}
  m_AnchorMax: {x: 1, y: .649999976}
  m_AnchoredPosition: {x: 0, y: 0}
  m_SizeDelta: {x: 0, y: 0}
  m_Pivot: {x: 1, y: .5}
--- !u!114 &1914613166
MonoBehaviour:
  m_ObjectHideFlags: 0
  m_PrefabParentObject: {fileID: 0}
  m_PrefabInternal: {fileID: 0}
  m_GameObject: {fileID: 1914613164}
  m_Enabled: 1
  m_EditorHideFlags: 0
  m_Script: {fileID: 2109663825, guid: f5f67c52d1564df4a8936ccd202a3bd8, type: 3}
  m_Name: 
  m_EditorClassIdentifier: 
  m_Navigation:
    m_Mode: 3
    m_SelectOnUp: {fileID: 0}
    m_SelectOnDown: {fileID: 0}
    m_SelectOnLeft: {fileID: 0}
    m_SelectOnRight: {fileID: 0}
  m_Transition: 1
  m_Colors:
    m_NormalColor: {r: 1, g: 1, b: 1, a: 1}
    m_HighlightedColor: {r: .960784316, g: .960784316, b: .960784316, a: 1}
    m_PressedColor: {r: .784313738, g: .784313738, b: .784313738, a: 1}
    m_DisabledColor: {r: .784313738, g: .784313738, b: .784313738, a: .501960814}
    m_ColorMultiplier: 1
    m_FadeDuration: .100000001
  m_SpriteState:
    m_HighlightedSprite: {fileID: 0}
    m_PressedSprite: {fileID: 0}
    m_DisabledSprite: {fileID: 0}
  m_AnimationTriggers:
    m_NormalTrigger: Normal
    m_HighlightedTrigger: Highlighted
    m_PressedTrigger: Pressed
    m_DisabledTrigger: Disabled
  m_Interactable: 1
  m_TargetGraphic: {fileID: 195544210}
  toggleTransition: 1
  graphic: {fileID: 408819260}
  m_Group: {fileID: 0}
  onValueChanged:
    m_PersistentCalls:
      m_Calls: []
    m_TypeName: UnityEngine.UI.Toggle+ToggleEvent, UnityEngine.UI, Version=1.0.0.0,
      Culture=neutral, PublicKeyToken=null
  m_IsOn: 1
--- !u!1 &1950243888
GameObject:
  m_ObjectHideFlags: 0
  m_PrefabParentObject: {fileID: 162024, guid: 9a924a5d2daf04a2bb04eee747cf44cf, type: 2}
  m_PrefabInternal: {fileID: 94751226}
  serializedVersion: 4
  m_Component:
  - 224: {fileID: 1950243889}
  - 222: {fileID: 1950243891}
  - 114: {fileID: 1950243890}
  m_Layer: 5
  m_Name: Text
  m_TagString: Untagged
  m_Icon: {fileID: 0}
  m_NavMeshLayer: 0
  m_StaticEditorFlags: 0
  m_IsActive: 1
--- !u!224 &1950243889
RectTransform:
  m_ObjectHideFlags: 0
  m_PrefabParentObject: {fileID: 22462024, guid: 9a924a5d2daf04a2bb04eee747cf44cf,
    type: 2}
  m_PrefabInternal: {fileID: 94751226}
  m_GameObject: {fileID: 1950243888}
  m_LocalRotation: {x: 0, y: 0, z: 0, w: 1}
  m_LocalPosition: {x: 0, y: 0, z: 0}
  m_LocalScale: {x: 1, y: 1, z: 1}
  m_Children: []
  m_Father: {fileID: 1418900210}
  m_RootOrder: 0
  m_AnchorMin: {x: .5, y: .5}
  m_AnchorMax: {x: .5, y: .5}
  m_AnchoredPosition: {x: 0, y: 0}
  m_SizeDelta: {x: 320, y: 240}
  m_Pivot: {x: .5, y: .5}
--- !u!114 &1950243890
MonoBehaviour:
  m_ObjectHideFlags: 0
  m_PrefabParentObject: {fileID: 11462014, guid: 9a924a5d2daf04a2bb04eee747cf44cf,
    type: 2}
  m_PrefabInternal: {fileID: 94751226}
  m_GameObject: {fileID: 1950243888}
  m_Enabled: 1
  m_EditorHideFlags: 0
  m_Script: {fileID: 708705254, guid: f5f67c52d1564df4a8936ccd202a3bd8, type: 3}
  m_Name: 
  m_EditorClassIdentifier: 
  m_Material: {fileID: 0}
  m_Color: {r: .196078435, g: .196078435, b: .196078435, a: 1}
  m_FontData:
    m_Font: {fileID: 10102, guid: 0000000000000000e000000000000000, type: 0}
    m_FontSize: 14
    m_FontStyle: 0
    m_BestFit: 1
    m_MinSize: 10
    m_MaxSize: 40
    m_Alignment: 4
    m_RichText: 1
    m_HorizontalOverflow: 0
    m_VerticalOverflow: 0
    m_LineSpacing: 1
  m_Text: Click to enable camera
--- !u!222 &1950243891
CanvasRenderer:
  m_ObjectHideFlags: 0
  m_PrefabParentObject: {fileID: 22262026, guid: 9a924a5d2daf04a2bb04eee747cf44cf,
    type: 2}
  m_PrefabInternal: {fileID: 94751226}
  m_GameObject: {fileID: 1950243888}
--- !u!1 &1962457878
GameObject:
  m_ObjectHideFlags: 0
  m_PrefabParentObject: {fileID: 0}
  m_PrefabInternal: {fileID: 0}
  serializedVersion: 4
  m_Component:
  - 224: {fileID: 1962457879}
  - 222: {fileID: 1962457881}
  - 114: {fileID: 1962457880}
  m_Layer: 5
  m_Name: Background
  m_TagString: Untagged
  m_Icon: {fileID: 0}
  m_NavMeshLayer: 0
  m_StaticEditorFlags: 0
  m_IsActive: 1
--- !u!224 &1962457879
RectTransform:
  m_ObjectHideFlags: 0
  m_PrefabParentObject: {fileID: 0}
  m_PrefabInternal: {fileID: 0}
  m_GameObject: {fileID: 1962457878}
  m_LocalRotation: {x: 0, y: 0, z: 0, w: 1}
  m_LocalPosition: {x: 0, y: 0, z: 0}
  m_LocalScale: {x: 1, y: 1, z: 1}
  m_Children:
  - {fileID: 1973410261}
  m_Father: {fileID: 308009264}
  m_RootOrder: 0
  m_AnchorMin: {x: .850000024, y: .25}
  m_AnchorMax: {x: 1, y: .75}
  m_AnchoredPosition: {x: 0, y: 0}
  m_SizeDelta: {x: 0, y: 0}
  m_Pivot: {x: 1, y: .5}
--- !u!114 &1962457880
MonoBehaviour:
  m_ObjectHideFlags: 0
  m_PrefabParentObject: {fileID: 0}
  m_PrefabInternal: {fileID: 0}
  m_GameObject: {fileID: 1962457878}
  m_Enabled: 1
  m_EditorHideFlags: 0
  m_Script: {fileID: -765806418, guid: f5f67c52d1564df4a8936ccd202a3bd8, type: 3}
  m_Name: 
  m_EditorClassIdentifier: 
  m_Material: {fileID: 0}
  m_Color: {r: 1, g: 1, b: 1, a: 1}
  m_Sprite: {fileID: 10905, guid: 0000000000000000f000000000000000, type: 0}
  m_Type: 1
  m_PreserveAspect: 0
  m_FillCenter: 1
  m_FillMethod: 4
  m_FillAmount: 1
  m_FillClockwise: 1
  m_FillOrigin: 0
--- !u!222 &1962457881
CanvasRenderer:
  m_ObjectHideFlags: 0
  m_PrefabParentObject: {fileID: 0}
  m_PrefabInternal: {fileID: 0}
  m_GameObject: {fileID: 1962457878}
--- !u!1 &1973410260
GameObject:
  m_ObjectHideFlags: 0
  m_PrefabParentObject: {fileID: 0}
  m_PrefabInternal: {fileID: 0}
  serializedVersion: 4
  m_Component:
  - 224: {fileID: 1973410261}
  - 222: {fileID: 1973410263}
  - 114: {fileID: 1973410262}
  m_Layer: 5
  m_Name: Checkmark
  m_TagString: Untagged
  m_Icon: {fileID: 0}
  m_NavMeshLayer: 0
  m_StaticEditorFlags: 0
  m_IsActive: 1
--- !u!224 &1973410261
RectTransform:
  m_ObjectHideFlags: 0
  m_PrefabParentObject: {fileID: 0}
  m_PrefabInternal: {fileID: 0}
  m_GameObject: {fileID: 1973410260}
  m_LocalRotation: {x: 0, y: 0, z: 0, w: 1}
  m_LocalPosition: {x: 0, y: 0, z: 0}
  m_LocalScale: {x: 1, y: 1, z: 1}
  m_Children: []
  m_Father: {fileID: 1962457879}
  m_RootOrder: 0
  m_AnchorMin: {x: 0, y: 0}
  m_AnchorMax: {x: 1, y: 1}
  m_AnchoredPosition: {x: 0, y: 0}
  m_SizeDelta: {x: -12, y: -6}
  m_Pivot: {x: .5, y: .5}
--- !u!114 &1973410262
MonoBehaviour:
  m_ObjectHideFlags: 0
  m_PrefabParentObject: {fileID: 0}
  m_PrefabInternal: {fileID: 0}
  m_GameObject: {fileID: 1973410260}
  m_Enabled: 1
  m_EditorHideFlags: 0
  m_Script: {fileID: -765806418, guid: f5f67c52d1564df4a8936ccd202a3bd8, type: 3}
  m_Name: 
  m_EditorClassIdentifier: 
  m_Material: {fileID: 0}
  m_Color: {r: 1, g: 1, b: 1, a: 1}
  m_Sprite: {fileID: 10901, guid: 0000000000000000f000000000000000, type: 0}
  m_Type: 0
  m_PreserveAspect: 0
  m_FillCenter: 1
  m_FillMethod: 4
  m_FillAmount: 1
  m_FillClockwise: 1
  m_FillOrigin: 0
--- !u!222 &1973410263
CanvasRenderer:
  m_ObjectHideFlags: 0
  m_PrefabParentObject: {fileID: 0}
  m_PrefabInternal: {fileID: 0}
  m_GameObject: {fileID: 1973410260}
--- !u!1 &1976203005
GameObject:
  m_ObjectHideFlags: 0
  m_PrefabParentObject: {fileID: 162006, guid: 9a924a5d2daf04a2bb04eee747cf44cf, type: 2}
  m_PrefabInternal: {fileID: 2089496453}
  serializedVersion: 4
  m_Component:
  - 224: {fileID: 1976203006}
  - 222: {fileID: 1976203008}
  - 114: {fileID: 1976203007}
  m_Layer: 5
  m_Name: Action Text
  m_TagString: Untagged
  m_Icon: {fileID: 0}
  m_NavMeshLayer: 0
  m_StaticEditorFlags: 0
  m_IsActive: 1
--- !u!224 &1976203006
RectTransform:
  m_ObjectHideFlags: 0
  m_PrefabParentObject: {fileID: 22462006, guid: 9a924a5d2daf04a2bb04eee747cf44cf,
    type: 2}
  m_PrefabInternal: {fileID: 2089496453}
  m_GameObject: {fileID: 1976203005}
  m_LocalRotation: {x: 0, y: 0, z: 0, w: 1}
  m_LocalPosition: {x: 0, y: 0, z: 0}
  m_LocalScale: {x: 1, y: 1, z: 1}
  m_Children: []
  m_Father: {fileID: 604841254}
  m_RootOrder: 0
  m_AnchorMin: {x: 0, y: 0}
  m_AnchorMax: {x: 1, y: 1}
  m_AnchoredPosition: {x: 0, y: 0}
  m_SizeDelta: {x: 0, y: 0}
  m_Pivot: {x: .5, y: .5}
--- !u!114 &1976203007
MonoBehaviour:
  m_ObjectHideFlags: 0
  m_PrefabParentObject: {fileID: 11461988, guid: 9a924a5d2daf04a2bb04eee747cf44cf,
    type: 2}
  m_PrefabInternal: {fileID: 2089496453}
  m_GameObject: {fileID: 1976203005}
  m_Enabled: 1
  m_EditorHideFlags: 0
  m_Script: {fileID: 708705254, guid: f5f67c52d1564df4a8936ccd202a3bd8, type: 3}
  m_Name: 
  m_EditorClassIdentifier: 
  m_Material: {fileID: 0}
  m_Color: {r: .196078435, g: .196078435, b: .196078435, a: 1}
  m_FontData:
    m_Font: {fileID: 10102, guid: 0000000000000000e000000000000000, type: 0}
    m_FontSize: 14
    m_FontStyle: 0
    m_BestFit: 0
    m_MinSize: 10
    m_MaxSize: 40
    m_Alignment: 4
    m_RichText: 1
    m_HorizontalOverflow: 0
    m_VerticalOverflow: 0
    m_LineSpacing: 1
  m_Text: Action
--- !u!222 &1976203008
CanvasRenderer:
  m_ObjectHideFlags: 0
  m_PrefabParentObject: {fileID: 22262008, guid: 9a924a5d2daf04a2bb04eee747cf44cf,
    type: 2}
  m_PrefabInternal: {fileID: 2089496453}
  m_GameObject: {fileID: 1976203005}
--- !u!1 &1977105113
GameObject:
  m_ObjectHideFlags: 0
  m_PrefabParentObject: {fileID: 193614, guid: 0532cd678e71448ec9109b5c9db3dea5, type: 2}
  m_PrefabInternal: {fileID: 790026600}
  serializedVersion: 4
  m_Component:
  - 224: {fileID: 1977105114}
  m_Layer: 5
  m_Name: BG
  m_TagString: Untagged
  m_Icon: {fileID: 0}
  m_NavMeshLayer: 0
  m_StaticEditorFlags: 0
  m_IsActive: 1
--- !u!224 &1977105114
RectTransform:
  m_ObjectHideFlags: 0
  m_PrefabParentObject: {fileID: 22493614, guid: 0532cd678e71448ec9109b5c9db3dea5,
    type: 2}
  m_PrefabInternal: {fileID: 790026600}
  m_GameObject: {fileID: 1977105113}
  m_LocalRotation: {x: 0, y: 0, z: 0, w: 1}
  m_LocalPosition: {x: 0, y: 0, z: 0}
  m_LocalScale: {x: 1, y: 1, z: 1}
  m_Children:
  - {fileID: 1236656947}
  - {fileID: 1662979818}
  - {fileID: 678943810}
  - {fileID: 960948577}
  - {fileID: 1027760317}
  - {fileID: 158423056}
  - {fileID: 613102073}
  - {fileID: 666943485}
  m_Father: {fileID: 1772411861}
  m_RootOrder: 2
  m_AnchorMin: {x: .5, y: .5}
  m_AnchorMax: {x: .5, y: .5}
  m_AnchoredPosition: {x: 0, y: 0}
  m_SizeDelta: {x: 1.83999991, y: 138}
  m_Pivot: {x: .5, y: .5}
--- !u!1001 &1978870738
Prefab:
  m_ObjectHideFlags: 0
  serializedVersion: 2
  m_Modification:
    m_TransformParent: {fileID: 370717966}
    m_Modifications:
    - target: {fileID: 11406224, guid: 047dcb7a590b04804ba22450dcc70d89, type: 2}
      propertyPath: swipeHorizontalMagnitudes.Array.size
      value: 1
      objectReference: {fileID: 0}
    - target: {fileID: 22406224, guid: 047dcb7a590b04804ba22450dcc70d89, type: 2}
      propertyPath: m_LocalPosition.x
      value: 0
      objectReference: {fileID: 0}
    - target: {fileID: 22406224, guid: 047dcb7a590b04804ba22450dcc70d89, type: 2}
      propertyPath: m_LocalPosition.y
      value: 0
      objectReference: {fileID: 0}
    - target: {fileID: 22406224, guid: 047dcb7a590b04804ba22450dcc70d89, type: 2}
      propertyPath: m_LocalPosition.z
      value: 0
      objectReference: {fileID: 0}
    - target: {fileID: 22406224, guid: 047dcb7a590b04804ba22450dcc70d89, type: 2}
      propertyPath: m_LocalRotation.x
      value: 0
      objectReference: {fileID: 0}
    - target: {fileID: 22406224, guid: 047dcb7a590b04804ba22450dcc70d89, type: 2}
      propertyPath: m_LocalRotation.y
      value: 0
      objectReference: {fileID: 0}
    - target: {fileID: 22406224, guid: 047dcb7a590b04804ba22450dcc70d89, type: 2}
      propertyPath: m_LocalRotation.z
      value: 0
      objectReference: {fileID: 0}
    - target: {fileID: 22406224, guid: 047dcb7a590b04804ba22450dcc70d89, type: 2}
      propertyPath: m_LocalRotation.w
      value: 1
      objectReference: {fileID: 0}
    - target: {fileID: 22406224, guid: 047dcb7a590b04804ba22450dcc70d89, type: 2}
      propertyPath: m_RootOrder
      value: 1
      objectReference: {fileID: 0}
    - target: {fileID: 22406224, guid: 047dcb7a590b04804ba22450dcc70d89, type: 2}
      propertyPath: m_AnchoredPosition.x
      value: 0
      objectReference: {fileID: 0}
    - target: {fileID: 22406224, guid: 047dcb7a590b04804ba22450dcc70d89, type: 2}
      propertyPath: m_AnchoredPosition.y
      value: 0
      objectReference: {fileID: 0}
    - target: {fileID: 22406224, guid: 047dcb7a590b04804ba22450dcc70d89, type: 2}
      propertyPath: m_SizeDelta.x
      value: 0
      objectReference: {fileID: 0}
    - target: {fileID: 22406224, guid: 047dcb7a590b04804ba22450dcc70d89, type: 2}
      propertyPath: m_SizeDelta.y
      value: 0
      objectReference: {fileID: 0}
    - target: {fileID: 22406224, guid: 047dcb7a590b04804ba22450dcc70d89, type: 2}
      propertyPath: m_AnchorMin.x
      value: .25
      objectReference: {fileID: 0}
    - target: {fileID: 22406224, guid: 047dcb7a590b04804ba22450dcc70d89, type: 2}
      propertyPath: m_AnchorMin.y
      value: 0
      objectReference: {fileID: 0}
    - target: {fileID: 22406224, guid: 047dcb7a590b04804ba22450dcc70d89, type: 2}
      propertyPath: m_AnchorMax.x
      value: 1
      objectReference: {fileID: 0}
    - target: {fileID: 22406224, guid: 047dcb7a590b04804ba22450dcc70d89, type: 2}
      propertyPath: m_AnchorMax.y
      value: 1
      objectReference: {fileID: 0}
    - target: {fileID: 22406224, guid: 047dcb7a590b04804ba22450dcc70d89, type: 2}
      propertyPath: m_Pivot.x
      value: 0
      objectReference: {fileID: 0}
    - target: {fileID: 22406224, guid: 047dcb7a590b04804ba22450dcc70d89, type: 2}
      propertyPath: m_Pivot.y
      value: 0
      objectReference: {fileID: 0}
    - target: {fileID: 11406226, guid: 047dcb7a590b04804ba22450dcc70d89, type: 2}
      propertyPath: m_Material
      value: 
      objectReference: {fileID: 2100000, guid: 86668db7d41224a17be19838fa97d42c, type: 2}
    - target: {fileID: 11406228, guid: 047dcb7a590b04804ba22450dcc70d89, type: 2}
      propertyPath: m_Material
      value: 
      objectReference: {fileID: 2100000, guid: 616b723807396468abd8186ce158264c, type: 2}
    - target: {fileID: 11406224, guid: 047dcb7a590b04804ba22450dcc70d89, type: 2}
      propertyPath: horClampThrow
      value: 1
      objectReference: {fileID: 0}
    - target: {fileID: 11406224, guid: 047dcb7a590b04804ba22450dcc70d89, type: 2}
      propertyPath: allowAxisSwipes
      value: 0
      objectReference: {fileID: 0}
    - target: {fileID: 11406224, guid: 047dcb7a590b04804ba22450dcc70d89, type: 2}
      propertyPath: swipeHorizontalMagnitudes.Array.data[0]
      value: 1
      objectReference: {fileID: 0}
    m_RemovedComponents: []
  m_ParentPrefab: {fileID: 100100000, guid: 047dcb7a590b04804ba22450dcc70d89, type: 2}
  m_RootGameObject: {fileID: 493839751}
  m_IsPrefabParent: 0
  m_IsExploded: 1
--- !u!1 &1995014776
GameObject:
  m_ObjectHideFlags: 0
  m_PrefabParentObject: {fileID: 0}
  m_PrefabInternal: {fileID: 0}
  serializedVersion: 4
  m_Component:
  - 224: {fileID: 1995014777}
  - 222: {fileID: 1995014779}
  - 114: {fileID: 1995014778}
  m_Layer: 5
  m_Name: Image
  m_TagString: Untagged
  m_Icon: {fileID: 0}
  m_NavMeshLayer: 0
  m_StaticEditorFlags: 0
  m_IsActive: 1
--- !u!224 &1995014777
RectTransform:
  m_ObjectHideFlags: 0
  m_PrefabParentObject: {fileID: 0}
  m_PrefabInternal: {fileID: 0}
  m_GameObject: {fileID: 1995014776}
  m_LocalRotation: {x: 0, y: 0, z: 0, w: 1}
  m_LocalPosition: {x: 0, y: 0, z: 0}
  m_LocalScale: {x: 1, y: 1, z: 1}
  m_Children: []
  m_Father: {fileID: 1408694744}
  m_RootOrder: 4
  m_AnchorMin: {x: .200000003, y: .600000024}
  m_AnchorMax: {x: .800000012, y: .949999988}
  m_AnchoredPosition: {x: 0, y: 0}
  m_SizeDelta: {x: 0, y: 0}
  m_Pivot: {x: .5, y: .5}
--- !u!114 &1995014778
MonoBehaviour:
  m_ObjectHideFlags: 0
  m_PrefabParentObject: {fileID: 0}
  m_PrefabInternal: {fileID: 0}
  m_GameObject: {fileID: 1995014776}
  m_Enabled: 1
  m_EditorHideFlags: 0
  m_Script: {fileID: -765806418, guid: f5f67c52d1564df4a8936ccd202a3bd8, type: 3}
  m_Name: 
  m_EditorClassIdentifier: 
  m_Material: {fileID: 0}
  m_Color: {r: .745098054, g: .745098054, b: .745098054, a: 1}
  m_Sprite: {fileID: 21300000, guid: 48796cf639e18498786de86e34541efc, type: 3}
  m_Type: 0
  m_PreserveAspect: 1
  m_FillCenter: 1
  m_FillMethod: 4
  m_FillAmount: 1
  m_FillClockwise: 1
  m_FillOrigin: 0
--- !u!222 &1995014779
CanvasRenderer:
  m_ObjectHideFlags: 0
  m_PrefabParentObject: {fileID: 0}
  m_PrefabInternal: {fileID: 0}
  m_GameObject: {fileID: 1995014776}
--- !u!1 &1995548335
GameObject:
  m_ObjectHideFlags: 0
  m_PrefabParentObject: {fileID: 0}
  m_PrefabInternal: {fileID: 0}
  serializedVersion: 4
  m_Component:
  - 224: {fileID: 1995548336}
  - 222: {fileID: 1995548338}
  - 114: {fileID: 1995548337}
  m_Layer: 5
  m_Name: Background
  m_TagString: Untagged
  m_Icon: {fileID: 0}
  m_NavMeshLayer: 0
  m_StaticEditorFlags: 0
  m_IsActive: 1
--- !u!224 &1995548336
RectTransform:
  m_ObjectHideFlags: 0
  m_PrefabParentObject: {fileID: 0}
  m_PrefabInternal: {fileID: 0}
  m_GameObject: {fileID: 1995548335}
  m_LocalRotation: {x: 0, y: 0, z: 0, w: 1}
  m_LocalPosition: {x: 0, y: 0, z: 0}
  m_LocalScale: {x: 1, y: 1, z: 1}
  m_Children: []
  m_Father: {fileID: 109974606}
  m_RootOrder: 0
  m_AnchorMin: {x: 0, y: .25}
  m_AnchorMax: {x: 1, y: .75}
  m_AnchoredPosition: {x: 0, y: 0}
  m_SizeDelta: {x: 0, y: 0}
  m_Pivot: {x: .5, y: .5}
--- !u!114 &1995548337
MonoBehaviour:
  m_ObjectHideFlags: 0
  m_PrefabParentObject: {fileID: 0}
  m_PrefabInternal: {fileID: 0}
  m_GameObject: {fileID: 1995548335}
  m_Enabled: 1
  m_EditorHideFlags: 0
  m_Script: {fileID: -765806418, guid: f5f67c52d1564df4a8936ccd202a3bd8, type: 3}
  m_Name: 
  m_EditorClassIdentifier: 
  m_Material: {fileID: 0}
  m_Color: {r: 1, g: 1, b: 1, a: 1}
  m_Sprite: {fileID: 10907, guid: 0000000000000000f000000000000000, type: 0}
  m_Type: 1
  m_PreserveAspect: 0
  m_FillCenter: 1
  m_FillMethod: 4
  m_FillAmount: 1
  m_FillClockwise: 1
  m_FillOrigin: 0
--- !u!222 &1995548338
CanvasRenderer:
  m_ObjectHideFlags: 0
  m_PrefabParentObject: {fileID: 0}
  m_PrefabInternal: {fileID: 0}
  m_GameObject: {fileID: 1995548335}
--- !u!1 &2001456138
GameObject:
  m_ObjectHideFlags: 0
  m_PrefabParentObject: {fileID: 106226, guid: 047dcb7a590b04804ba22450dcc70d89, type: 2}
  m_PrefabInternal: {fileID: 1978870738}
  serializedVersion: 4
  m_Component:
  - 224: {fileID: 2001456139}
  - 222: {fileID: 2001456141}
  - 114: {fileID: 2001456140}
  m_Layer: 5
  m_Name: BG
  m_TagString: Untagged
  m_Icon: {fileID: 0}
  m_NavMeshLayer: 0
  m_StaticEditorFlags: 0
  m_IsActive: 1
--- !u!224 &2001456139
RectTransform:
  m_ObjectHideFlags: 0
  m_PrefabParentObject: {fileID: 22406226, guid: 047dcb7a590b04804ba22450dcc70d89,
    type: 2}
  m_PrefabInternal: {fileID: 1978870738}
  m_GameObject: {fileID: 2001456138}
  m_LocalRotation: {x: 0, y: 0, z: 0, w: 1}
  m_LocalPosition: {x: 0, y: 0, z: 0}
  m_LocalScale: {x: 1, y: 1, z: 1}
  m_Children:
  - {fileID: 204891170}
  - {fileID: 916811218}
  - {fileID: 1345957905}
  - {fileID: 296032607}
  - {fileID: 935148696}
  m_Father: {fileID: 493839752}
  m_RootOrder: 1
  m_AnchorMin: {x: .5, y: .5}
  m_AnchorMax: {x: .5, y: .5}
  m_AnchoredPosition: {x: 0, y: 0}
  m_SizeDelta: {x: 138, y: 1.83999991}
  m_Pivot: {x: .5, y: .5}
--- !u!114 &2001456140
MonoBehaviour:
  m_ObjectHideFlags: 0
  m_PrefabParentObject: {fileID: 11406228, guid: 047dcb7a590b04804ba22450dcc70d89,
    type: 2}
  m_PrefabInternal: {fileID: 1978870738}
  m_GameObject: {fileID: 2001456138}
  m_Enabled: 1
  m_EditorHideFlags: 0
  m_Script: {fileID: -765806418, guid: f5f67c52d1564df4a8936ccd202a3bd8, type: 3}
  m_Name: 
  m_EditorClassIdentifier: 
  m_Material: {fileID: 2100000, guid: 616b723807396468abd8186ce158264c, type: 2}
  m_Color: {r: 1, g: 1, b: 1, a: 1}
  m_Sprite: {fileID: 0}
  m_Type: 0
  m_PreserveAspect: 0
  m_FillCenter: 1
  m_FillMethod: 4
  m_FillAmount: 1
  m_FillClockwise: 1
  m_FillOrigin: 0
--- !u!222 &2001456141
CanvasRenderer:
  m_ObjectHideFlags: 0
  m_PrefabParentObject: {fileID: 22206226, guid: 047dcb7a590b04804ba22450dcc70d89,
    type: 2}
  m_PrefabInternal: {fileID: 1978870738}
  m_GameObject: {fileID: 2001456138}
--- !u!1 &2007101272
GameObject:
  m_ObjectHideFlags: 0
  m_PrefabParentObject: {fileID: 182434, guid: 33158a746493d457a8fd0a4f2714901d, type: 2}
  m_PrefabInternal: {fileID: 135738040}
  serializedVersion: 4
  m_Component:
  - 224: {fileID: 2007101273}
  - 222: {fileID: 2007101275}
  - 114: {fileID: 2007101274}
  m_Layer: 5
  m_Name: horAxis
  m_TagString: Untagged
  m_Icon: {fileID: 0}
  m_NavMeshLayer: 0
  m_StaticEditorFlags: 0
  m_IsActive: 1
--- !u!224 &2007101273
RectTransform:
  m_ObjectHideFlags: 0
  m_PrefabParentObject: {fileID: 22482434, guid: 33158a746493d457a8fd0a4f2714901d,
    type: 2}
  m_PrefabInternal: {fileID: 135738040}
  m_GameObject: {fileID: 2007101272}
  m_LocalRotation: {x: 0, y: 0, z: 0, w: 1}
  m_LocalPosition: {x: 0, y: 0, z: 0}
  m_LocalScale: {x: 1, y: 1, z: 1}
  m_Children: []
  m_Father: {fileID: 29679968}
  m_RootOrder: 4
  m_AnchorMin: {x: .5, y: 0}
  m_AnchorMax: {x: .5, y: 1}
  m_AnchoredPosition: {x: 0, y: 0}
  m_SizeDelta: {x: 3, y: 0}
  m_Pivot: {x: .5, y: .5}
--- !u!114 &2007101274
MonoBehaviour:
  m_ObjectHideFlags: 0
  m_PrefabParentObject: {fileID: 11482434, guid: 33158a746493d457a8fd0a4f2714901d,
    type: 2}
  m_PrefabInternal: {fileID: 135738040}
  m_GameObject: {fileID: 2007101272}
  m_Enabled: 1
  m_EditorHideFlags: 0
  m_Script: {fileID: -765806418, guid: f5f67c52d1564df4a8936ccd202a3bd8, type: 3}
  m_Name: 
  m_EditorClassIdentifier: 
  m_Material: {fileID: 0}
  m_Color: {r: 1, g: 1, b: 1, a: 1}
  m_Sprite: {fileID: 0}
  m_Type: 0
  m_PreserveAspect: 0
  m_FillCenter: 1
  m_FillMethod: 4
  m_FillAmount: 1
  m_FillClockwise: 1
  m_FillOrigin: 0
--- !u!222 &2007101275
CanvasRenderer:
  m_ObjectHideFlags: 0
  m_PrefabParentObject: {fileID: 22282434, guid: 33158a746493d457a8fd0a4f2714901d,
    type: 2}
  m_PrefabInternal: {fileID: 135738040}
  m_GameObject: {fileID: 2007101272}
--- !u!1 &2010144007
GameObject:
  m_ObjectHideFlags: 0
  m_PrefabParentObject: {fileID: 193612, guid: 0532cd678e71448ec9109b5c9db3dea5, type: 2}
  m_PrefabInternal: {fileID: 255985608}
  serializedVersion: 4
  m_Component:
  - 224: {fileID: 2010144008}
  - 222: {fileID: 2010144010}
  - 114: {fileID: 2010144009}
  m_Layer: 5
  m_Name: stickImageNeutral
  m_TagString: Untagged
  m_Icon: {fileID: 0}
  m_NavMeshLayer: 0
  m_StaticEditorFlags: 0
  m_IsActive: 1
--- !u!224 &2010144008
RectTransform:
  m_ObjectHideFlags: 0
  m_PrefabParentObject: {fileID: 22493612, guid: 0532cd678e71448ec9109b5c9db3dea5,
    type: 2}
  m_PrefabInternal: {fileID: 255985608}
  m_GameObject: {fileID: 2010144007}
  m_LocalRotation: {x: 0, y: 0, z: 0, w: 1}
  m_LocalPosition: {x: 0, y: 0, z: 0}
  m_LocalScale: {x: 1, y: 1, z: 1}
  m_Children: []
  m_Father: {fileID: 846884425}
  m_RootOrder: 1
  m_AnchorMin: {x: 0, y: 0}
  m_AnchorMax: {x: 1, y: 1}
  m_AnchoredPosition: {x: 0, y: 0}
  m_SizeDelta: {x: 0, y: 0}
  m_Pivot: {x: .5, y: .5}
--- !u!114 &2010144009
MonoBehaviour:
  m_ObjectHideFlags: 0
  m_PrefabParentObject: {fileID: 11493614, guid: 0532cd678e71448ec9109b5c9db3dea5,
    type: 2}
  m_PrefabInternal: {fileID: 255985608}
  m_GameObject: {fileID: 2010144007}
  m_Enabled: 1
  m_EditorHideFlags: 0
  m_Script: {fileID: -765806418, guid: f5f67c52d1564df4a8936ccd202a3bd8, type: 3}
  m_Name: 
  m_EditorClassIdentifier: 
  m_Material: {fileID: 0}
  m_Color: {r: 1, g: 1, b: 1, a: 1}
  m_Sprite: {fileID: 21300000, guid: 0b7e759ead5f7487b81d9eefb3e3a06e, type: 3}
  m_Type: 0
  m_PreserveAspect: 0
  m_FillCenter: 1
  m_FillMethod: 4
  m_FillAmount: 1
  m_FillClockwise: 1
  m_FillOrigin: 0
--- !u!222 &2010144010
CanvasRenderer:
  m_ObjectHideFlags: 0
  m_PrefabParentObject: {fileID: 22293614, guid: 0532cd678e71448ec9109b5c9db3dea5,
    type: 2}
  m_PrefabInternal: {fileID: 255985608}
  m_GameObject: {fileID: 2010144007}
--- !u!1 &2012323221
GameObject:
  m_ObjectHideFlags: 0
  m_PrefabParentObject: {fileID: 0}
  m_PrefabInternal: {fileID: 0}
  serializedVersion: 4
  m_Component:
  - 224: {fileID: 2012323222}
  - 222: {fileID: 2012323224}
  - 114: {fileID: 2012323223}
  m_Layer: 5
  m_Name: Text
  m_TagString: Untagged
  m_Icon: {fileID: 0}
  m_NavMeshLayer: 0
  m_StaticEditorFlags: 0
  m_IsActive: 1
--- !u!224 &2012323222
RectTransform:
  m_ObjectHideFlags: 0
  m_PrefabParentObject: {fileID: 0}
  m_PrefabInternal: {fileID: 0}
  m_GameObject: {fileID: 2012323221}
  m_LocalRotation: {x: 0, y: 0, z: 0, w: 1}
  m_LocalPosition: {x: 0, y: 0, z: 0}
  m_LocalScale: {x: 1, y: 1, z: 1}
  m_Children: []
  m_Father: {fileID: 748323523}
  m_RootOrder: 0
  m_AnchorMin: {x: 0, y: 0}
  m_AnchorMax: {x: 1, y: 1}
  m_AnchoredPosition: {x: 0, y: 0}
  m_SizeDelta: {x: 0, y: 0}
  m_Pivot: {x: .5, y: .5}
--- !u!114 &2012323223
MonoBehaviour:
  m_ObjectHideFlags: 0
  m_PrefabParentObject: {fileID: 0}
  m_PrefabInternal: {fileID: 0}
  m_GameObject: {fileID: 2012323221}
  m_Enabled: 1
  m_EditorHideFlags: 0
  m_Script: {fileID: 708705254, guid: f5f67c52d1564df4a8936ccd202a3bd8, type: 3}
  m_Name: 
  m_EditorClassIdentifier: 
  m_Material: {fileID: 0}
  m_Color: {r: .196078435, g: .196078435, b: .196078435, a: 1}
  m_FontData:
    m_Font: {fileID: 10102, guid: 0000000000000000e000000000000000, type: 0}
    m_FontSize: 14
    m_FontStyle: 0
    m_BestFit: 1
    m_MinSize: 6
    m_MaxSize: 40
    m_Alignment: 4
    m_RichText: 1
    m_HorizontalOverflow: 0
    m_VerticalOverflow: 0
    m_LineSpacing: 1
  m_Text: TiltAndSlider
--- !u!222 &2012323224
CanvasRenderer:
  m_ObjectHideFlags: 0
  m_PrefabParentObject: {fileID: 0}
  m_PrefabInternal: {fileID: 0}
  m_GameObject: {fileID: 2012323221}
--- !u!1 &2019595352
GameObject:
  m_ObjectHideFlags: 0
  m_PrefabParentObject: {fileID: 162034, guid: 9a924a5d2daf04a2bb04eee747cf44cf, type: 2}
  m_PrefabInternal: {fileID: 2089496453}
  serializedVersion: 4
  m_Component:
  - 224: {fileID: 2019595353}
  - 222: {fileID: 2019595355}
  - 114: {fileID: 2019595354}
  m_Layer: 5
  m_Name: Selection Box 1
  m_TagString: Untagged
  m_Icon: {fileID: 0}
  m_NavMeshLayer: 0
  m_StaticEditorFlags: 0
  m_IsActive: 0
--- !u!224 &2019595353
RectTransform:
  m_ObjectHideFlags: 0
  m_PrefabParentObject: {fileID: 22462034, guid: 9a924a5d2daf04a2bb04eee747cf44cf,
    type: 2}
  m_PrefabInternal: {fileID: 2089496453}
  m_GameObject: {fileID: 2019595352}
  m_LocalRotation: {x: 0, y: 0, z: 0, w: 1}
  m_LocalPosition: {x: 0, y: 0, z: 0}
  m_LocalScale: {x: 1, y: 1, z: 1}
  m_Children:
  - {fileID: 2129135246}
  m_Father: {fileID: 1687555685}
  m_RootOrder: 1
  m_AnchorMin: {x: 0, y: 1}
  m_AnchorMax: {x: 0, y: 1}
  m_AnchoredPosition: {x: 0, y: 0}
  m_SizeDelta: {x: 80, y: 30}
  m_Pivot: {x: 0, y: 1}
--- !u!114 &2019595354
MonoBehaviour:
  m_ObjectHideFlags: 0
  m_PrefabParentObject: {fileID: 11462034, guid: 9a924a5d2daf04a2bb04eee747cf44cf,
    type: 2}
  m_PrefabInternal: {fileID: 2089496453}
  m_GameObject: {fileID: 2019595352}
  m_Enabled: 1
  m_EditorHideFlags: 0
  m_Script: {fileID: -765806418, guid: f5f67c52d1564df4a8936ccd202a3bd8, type: 3}
  m_Name: 
  m_EditorClassIdentifier: 
  m_Material: {fileID: 0}
  m_Color: {r: 1, g: 1, b: 1, a: 1}
  m_Sprite: {fileID: 10905, guid: 0000000000000000f000000000000000, type: 0}
  m_Type: 1
  m_PreserveAspect: 0
  m_FillCenter: 0
  m_FillMethod: 4
  m_FillAmount: 1
  m_FillClockwise: 1
  m_FillOrigin: 0
--- !u!222 &2019595355
CanvasRenderer:
  m_ObjectHideFlags: 0
  m_PrefabParentObject: {fileID: 22262036, guid: 9a924a5d2daf04a2bb04eee747cf44cf,
    type: 2}
  m_PrefabInternal: {fileID: 2089496453}
  m_GameObject: {fileID: 2019595352}
--- !u!1 &2056670012
GameObject:
  m_ObjectHideFlags: 0
  m_PrefabParentObject: {fileID: 0}
  m_PrefabInternal: {fileID: 0}
  serializedVersion: 4
  m_Component:
  - 4: {fileID: 2056670014}
  - 120: {fileID: 2056670013}
  m_Layer: 5
  m_Name: LineRendererTest
  m_TagString: Untagged
  m_Icon: {fileID: 0}
  m_NavMeshLayer: 0
  m_StaticEditorFlags: 0
  m_IsActive: 0
--- !u!120 &2056670013
LineRenderer:
  m_ObjectHideFlags: 0
  m_PrefabParentObject: {fileID: 0}
  m_PrefabInternal: {fileID: 0}
  m_GameObject: {fileID: 2056670012}
  m_Enabled: 1
  m_CastShadows: 0
  m_ReceiveShadows: 0
  m_LightmapIndex: 255
  m_LightmapTilingOffset: {x: 1, y: 1, z: 0, w: 0}
  m_Materials:
  - {fileID: 2100000, guid: d8270ed9cbc8d44638c16f440bed8063, type: 2}
  m_SubsetIndices: 
  m_StaticBatchRoot: {fileID: 0}
  m_UseLightProbes: 0
  m_LightProbeAnchor: {fileID: 0}
  m_ScaleInLightmap: 1
  m_SortingLayerID: 0
  m_SortingOrder: 0
  m_Positions:
  - {x: 8, y: -3, z: 0}
  - {x: 7, y: 3, z: 0}
  m_Parameters:
    startWidth: 0
    endWidth: 1
    m_StartColor:
      serializedVersion: 2
      rgba: 4294967295
    m_EndColor:
      serializedVersion: 2
      rgba: 4289769648
  m_UseWorldSpace: 1
--- !u!4 &2056670014
Transform:
  m_ObjectHideFlags: 0
  m_PrefabParentObject: {fileID: 0}
  m_PrefabInternal: {fileID: 0}
  m_GameObject: {fileID: 2056670012}
  m_LocalRotation: {x: 0, y: 0, z: 0, w: 1}
  m_LocalPosition: {x: 0, y: 1, z: -9}
  m_LocalScale: {x: 1, y: 1, z: 1}
  m_Children: []
  m_Father: {fileID: 0}
  m_RootOrder: 6
--- !u!1 &2061861420
GameObject:
  m_ObjectHideFlags: 0
  m_PrefabParentObject: {fileID: 0}
  m_PrefabInternal: {fileID: 0}
  serializedVersion: 4
  m_Component:
  - 224: {fileID: 2061861421}
  - 222: {fileID: 2061861424}
  - 114: {fileID: 2061861423}
  - 114: {fileID: 2061861422}
  m_Layer: 5
  m_Name: BackButton
  m_TagString: Untagged
  m_Icon: {fileID: 0}
  m_NavMeshLayer: 0
  m_StaticEditorFlags: 0
  m_IsActive: 1
--- !u!224 &2061861421
RectTransform:
  m_ObjectHideFlags: 0
  m_PrefabParentObject: {fileID: 0}
  m_PrefabInternal: {fileID: 0}
  m_GameObject: {fileID: 2061861420}
  m_LocalRotation: {x: 0, y: 0, z: 0, w: 1}
  m_LocalPosition: {x: 0, y: 0, z: 0}
  m_LocalScale: {x: 1, y: 1, z: 1}
  m_Children:
  - {fileID: 1502439471}
  m_Father: {fileID: 370717966}
  m_RootOrder: 2
  m_AnchorMin: {x: .875, y: .949999988}
  m_AnchorMax: {x: 1, y: 1}
  m_AnchoredPosition: {x: 0, y: 0}
  m_SizeDelta: {x: 0, y: -4.57763672e-05}
  m_Pivot: {x: .5, y: 1}
--- !u!114 &2061861422
MonoBehaviour:
  m_ObjectHideFlags: 0
  m_PrefabParentObject: {fileID: 0}
  m_PrefabInternal: {fileID: 0}
  m_GameObject: {fileID: 2061861420}
  m_Enabled: 1
  m_EditorHideFlags: 0
  m_Script: {fileID: 1392445389, guid: f5f67c52d1564df4a8936ccd202a3bd8, type: 3}
  m_Name: 
  m_EditorClassIdentifier: 
  m_Navigation:
    m_Mode: 3
    m_SelectOnUp: {fileID: 0}
    m_SelectOnDown: {fileID: 0}
    m_SelectOnLeft: {fileID: 0}
    m_SelectOnRight: {fileID: 0}
  m_Transition: 1
  m_Colors:
    m_NormalColor: {r: 1, g: 1, b: 1, a: 1}
    m_HighlightedColor: {r: .960784316, g: .960784316, b: .960784316, a: 1}
    m_PressedColor: {r: .784313738, g: .784313738, b: .784313738, a: 1}
    m_DisabledColor: {r: .784313738, g: .784313738, b: .784313738, a: .501960814}
    m_ColorMultiplier: 1
    m_FadeDuration: .100000001
  m_SpriteState:
    m_HighlightedSprite: {fileID: 0}
    m_PressedSprite: {fileID: 0}
    m_DisabledSprite: {fileID: 0}
  m_AnimationTriggers:
    m_NormalTrigger: Normal
    m_HighlightedTrigger: Highlighted
    m_PressedTrigger: Pressed
    m_DisabledTrigger: Disabled
  m_Interactable: 1
  m_TargetGraphic: {fileID: 2061861423}
  m_OnClick:
    m_PersistentCalls:
      m_Calls:
      - m_Target: {fileID: 1783836853}
        m_MethodName: SetScreenIndex
        m_Mode: 3
        m_Arguments:
          m_ObjectArgument: {fileID: 0}
          m_ObjectArgumentAssemblyTypeName: UnityEngine.Object, UnityEngine, Version=0.0.0.0,
            Culture=neutral, PublicKeyToken=null
          m_IntArgument: 0
          m_FloatArgument: 0
          m_StringArgument: 
          m_BoolArgument: 0
        m_CallState: 2
    m_TypeName: UnityEngine.UI.Button+ButtonClickedEvent, UnityEngine.UI, Version=1.0.0.0,
      Culture=neutral, PublicKeyToken=null
--- !u!114 &2061861423
MonoBehaviour:
  m_ObjectHideFlags: 0
  m_PrefabParentObject: {fileID: 0}
  m_PrefabInternal: {fileID: 0}
  m_GameObject: {fileID: 2061861420}
  m_Enabled: 1
  m_EditorHideFlags: 0
  m_Script: {fileID: -765806418, guid: f5f67c52d1564df4a8936ccd202a3bd8, type: 3}
  m_Name: 
  m_EditorClassIdentifier: 
  m_Material: {fileID: 0}
  m_Color: {r: .779411793, g: .779411793, b: .779411793, a: 1}
  m_Sprite: {fileID: 10905, guid: 0000000000000000f000000000000000, type: 0}
  m_Type: 1
  m_PreserveAspect: 0
  m_FillCenter: 1
  m_FillMethod: 4
  m_FillAmount: 1
  m_FillClockwise: 1
  m_FillOrigin: 0
--- !u!222 &2061861424
CanvasRenderer:
  m_ObjectHideFlags: 0
  m_PrefabParentObject: {fileID: 0}
  m_PrefabInternal: {fileID: 0}
  m_GameObject: {fileID: 2061861420}
--- !u!1 &2076445750
GameObject:
  m_ObjectHideFlags: 0
  m_PrefabParentObject: {fileID: 161998, guid: 9a924a5d2daf04a2bb04eee747cf44cf, type: 2}
  m_PrefabInternal: {fileID: 2089496453}
  serializedVersion: 4
  m_Component:
  - 224: {fileID: 2076445751}
  - 222: {fileID: 2076445753}
  - 114: {fileID: 2076445752}
  m_Layer: 5
  m_Name: Action Text
  m_TagString: Untagged
  m_Icon: {fileID: 0}
  m_NavMeshLayer: 0
  m_StaticEditorFlags: 0
  m_IsActive: 1
--- !u!224 &2076445751
RectTransform:
  m_ObjectHideFlags: 0
  m_PrefabParentObject: {fileID: 22461998, guid: 9a924a5d2daf04a2bb04eee747cf44cf,
    type: 2}
  m_PrefabInternal: {fileID: 2089496453}
  m_GameObject: {fileID: 2076445750}
  m_LocalRotation: {x: 0, y: 0, z: 0, w: 1}
  m_LocalPosition: {x: 0, y: 0, z: 0}
  m_LocalScale: {x: 1, y: 1, z: 1}
  m_Children: []
  m_Father: {fileID: 262931405}
  m_RootOrder: 0
  m_AnchorMin: {x: 0, y: 0}
  m_AnchorMax: {x: 1, y: 1}
  m_AnchoredPosition: {x: 0, y: 0}
  m_SizeDelta: {x: 0, y: 0}
  m_Pivot: {x: .5, y: .5}
--- !u!114 &2076445752
MonoBehaviour:
  m_ObjectHideFlags: 0
  m_PrefabParentObject: {fileID: 11461978, guid: 9a924a5d2daf04a2bb04eee747cf44cf,
    type: 2}
  m_PrefabInternal: {fileID: 2089496453}
  m_GameObject: {fileID: 2076445750}
  m_Enabled: 1
  m_EditorHideFlags: 0
  m_Script: {fileID: 708705254, guid: f5f67c52d1564df4a8936ccd202a3bd8, type: 3}
  m_Name: 
  m_EditorClassIdentifier: 
  m_Material: {fileID: 0}
  m_Color: {r: .196078435, g: .196078435, b: .196078435, a: 1}
  m_FontData:
    m_Font: {fileID: 10102, guid: 0000000000000000e000000000000000, type: 0}
    m_FontSize: 14
    m_FontStyle: 0
    m_BestFit: 0
    m_MinSize: 10
    m_MaxSize: 40
    m_Alignment: 4
    m_RichText: 1
    m_HorizontalOverflow: 0
    m_VerticalOverflow: 0
    m_LineSpacing: 1
  m_Text: Action
--- !u!222 &2076445753
CanvasRenderer:
  m_ObjectHideFlags: 0
  m_PrefabParentObject: {fileID: 22262000, guid: 9a924a5d2daf04a2bb04eee747cf44cf,
    type: 2}
  m_PrefabInternal: {fileID: 2089496453}
  m_GameObject: {fileID: 2076445750}
--- !u!1001 &2089496453
Prefab:
  m_ObjectHideFlags: 0
  serializedVersion: 2
  m_Modification:
    m_TransformParent: {fileID: 109619977}
    m_Modifications:
    - target: {fileID: 22462044, guid: 9a924a5d2daf04a2bb04eee747cf44cf, type: 2}
      propertyPath: m_LocalPosition.x
      value: 0
      objectReference: {fileID: 0}
    - target: {fileID: 22462044, guid: 9a924a5d2daf04a2bb04eee747cf44cf, type: 2}
      propertyPath: m_LocalPosition.y
      value: 0
      objectReference: {fileID: 0}
    - target: {fileID: 22462044, guid: 9a924a5d2daf04a2bb04eee747cf44cf, type: 2}
      propertyPath: m_LocalPosition.z
      value: 0
      objectReference: {fileID: 0}
    - target: {fileID: 22462044, guid: 9a924a5d2daf04a2bb04eee747cf44cf, type: 2}
      propertyPath: m_LocalRotation.x
      value: 0
      objectReference: {fileID: 0}
    - target: {fileID: 22462044, guid: 9a924a5d2daf04a2bb04eee747cf44cf, type: 2}
      propertyPath: m_LocalRotation.y
      value: 0
      objectReference: {fileID: 0}
    - target: {fileID: 22462044, guid: 9a924a5d2daf04a2bb04eee747cf44cf, type: 2}
      propertyPath: m_LocalRotation.z
      value: 0
      objectReference: {fileID: 0}
    - target: {fileID: 22462044, guid: 9a924a5d2daf04a2bb04eee747cf44cf, type: 2}
      propertyPath: m_LocalRotation.w
      value: 1
      objectReference: {fileID: 0}
    - target: {fileID: 22462044, guid: 9a924a5d2daf04a2bb04eee747cf44cf, type: 2}
      propertyPath: m_RootOrder
      value: 1
      objectReference: {fileID: 0}
    - target: {fileID: 22462044, guid: 9a924a5d2daf04a2bb04eee747cf44cf, type: 2}
      propertyPath: m_AnchoredPosition.x
      value: 0
      objectReference: {fileID: 0}
    - target: {fileID: 22462044, guid: 9a924a5d2daf04a2bb04eee747cf44cf, type: 2}
      propertyPath: m_AnchoredPosition.y
      value: 0
      objectReference: {fileID: 0}
    - target: {fileID: 22462044, guid: 9a924a5d2daf04a2bb04eee747cf44cf, type: 2}
      propertyPath: m_SizeDelta.x
      value: 0
      objectReference: {fileID: 0}
    - target: {fileID: 22462044, guid: 9a924a5d2daf04a2bb04eee747cf44cf, type: 2}
      propertyPath: m_SizeDelta.y
      value: 0
      objectReference: {fileID: 0}
    - target: {fileID: 22462044, guid: 9a924a5d2daf04a2bb04eee747cf44cf, type: 2}
      propertyPath: m_AnchorMin.x
      value: 1
      objectReference: {fileID: 0}
    - target: {fileID: 22462044, guid: 9a924a5d2daf04a2bb04eee747cf44cf, type: 2}
      propertyPath: m_AnchorMin.y
      value: 1
      objectReference: {fileID: 0}
    - target: {fileID: 22462044, guid: 9a924a5d2daf04a2bb04eee747cf44cf, type: 2}
      propertyPath: m_AnchorMax.x
      value: 1
      objectReference: {fileID: 0}
    - target: {fileID: 22462044, guid: 9a924a5d2daf04a2bb04eee747cf44cf, type: 2}
      propertyPath: m_AnchorMax.y
      value: 1
      objectReference: {fileID: 0}
    - target: {fileID: 22462044, guid: 9a924a5d2daf04a2bb04eee747cf44cf, type: 2}
      propertyPath: m_Pivot.x
      value: 1
      objectReference: {fileID: 0}
    - target: {fileID: 22462044, guid: 9a924a5d2daf04a2bb04eee747cf44cf, type: 2}
      propertyPath: m_Pivot.y
      value: 1
      objectReference: {fileID: 0}
    m_RemovedComponents: []
  m_ParentPrefab: {fileID: 100100000, guid: 9a924a5d2daf04a2bb04eee747cf44cf, type: 2}
  m_RootGameObject: {fileID: 718433297}
  m_IsPrefabParent: 0
  m_IsExploded: 1
--- !u!1 &2129135245
GameObject:
  m_ObjectHideFlags: 0
  m_PrefabParentObject: {fileID: 162038, guid: 9a924a5d2daf04a2bb04eee747cf44cf, type: 2}
  m_PrefabInternal: {fileID: 2089496453}
  serializedVersion: 4
  m_Component:
  - 224: {fileID: 2129135246}
  - 222: {fileID: 2129135248}
  - 114: {fileID: 2129135247}
  m_Layer: 5
  m_Name: Selection Text
  m_TagString: Untagged
  m_Icon: {fileID: 0}
  m_NavMeshLayer: 0
  m_StaticEditorFlags: 0
  m_IsActive: 1
--- !u!224 &2129135246
RectTransform:
  m_ObjectHideFlags: 0
  m_PrefabParentObject: {fileID: 22462038, guid: 9a924a5d2daf04a2bb04eee747cf44cf,
    type: 2}
  m_PrefabInternal: {fileID: 2089496453}
  m_GameObject: {fileID: 2129135245}
  m_LocalRotation: {x: 0, y: 0, z: 0, w: 1}
  m_LocalPosition: {x: 0, y: 0, z: 0}
  m_LocalScale: {x: 1, y: 1, z: 1}
  m_Children: []
  m_Father: {fileID: 2019595353}
  m_RootOrder: 0
  m_AnchorMin: {x: 0, y: 0}
  m_AnchorMax: {x: 1, y: 1}
  m_AnchoredPosition: {x: 0, y: 0}
  m_SizeDelta: {x: 0, y: 0}
  m_Pivot: {x: .5, y: .5}
--- !u!114 &2129135247
MonoBehaviour:
  m_ObjectHideFlags: 0
  m_PrefabParentObject: {fileID: 11462038, guid: 9a924a5d2daf04a2bb04eee747cf44cf,
    type: 2}
  m_PrefabInternal: {fileID: 2089496453}
  m_GameObject: {fileID: 2129135245}
  m_Enabled: 1
  m_EditorHideFlags: 0
  m_Script: {fileID: 708705254, guid: f5f67c52d1564df4a8936ccd202a3bd8, type: 3}
  m_Name: 
  m_EditorClassIdentifier: 
  m_Material: {fileID: 0}
  m_Color: {r: .196078435, g: .196078435, b: .196078435, a: 1}
  m_FontData:
    m_Font: {fileID: 10102, guid: 0000000000000000e000000000000000, type: 0}
    m_FontSize: 14
    m_FontStyle: 0
    m_BestFit: 0
    m_MinSize: 10
    m_MaxSize: 40
    m_Alignment: 4
    m_RichText: 1
    m_HorizontalOverflow: 0
    m_VerticalOverflow: 0
    m_LineSpacing: 1
  m_Text: Select
--- !u!222 &2129135248
CanvasRenderer:
  m_ObjectHideFlags: 0
  m_PrefabParentObject: {fileID: 22262040, guid: 9a924a5d2daf04a2bb04eee747cf44cf,
    type: 2}
  m_PrefabInternal: {fileID: 2089496453}
  m_GameObject: {fileID: 2129135245}
--- !u!1 &2140546783
GameObject:
  m_ObjectHideFlags: 0
  m_PrefabParentObject: {fileID: 162004, guid: 9a924a5d2daf04a2bb04eee747cf44cf, type: 2}
  m_PrefabInternal: {fileID: 2089496453}
  serializedVersion: 4
  m_Component:
  - 224: {fileID: 2140546784}
  - 222: {fileID: 2140546786}
  - 114: {fileID: 2140546785}
  m_Layer: 5
  m_Name: Selection Box 2
  m_TagString: Untagged
  m_Icon: {fileID: 0}
  m_NavMeshLayer: 0
  m_StaticEditorFlags: 0
  m_IsActive: 0
--- !u!224 &2140546784
RectTransform:
  m_ObjectHideFlags: 0
  m_PrefabParentObject: {fileID: 22462004, guid: 9a924a5d2daf04a2bb04eee747cf44cf,
    type: 2}
  m_PrefabInternal: {fileID: 2089496453}
  m_GameObject: {fileID: 2140546783}
  m_LocalRotation: {x: 0, y: 0, z: 0, w: 1}
  m_LocalPosition: {x: 0, y: 0, z: 0}
  m_LocalScale: {x: 1, y: 1, z: 1}
  m_Children:
  - {fileID: 1500462791}
  m_Father: {fileID: 1687555685}
  m_RootOrder: 2
  m_AnchorMin: {x: 0, y: 1}
  m_AnchorMax: {x: 0, y: 1}
  m_AnchoredPosition: {x: 0, y: 0}
  m_SizeDelta: {x: 80, y: 30}
  m_Pivot: {x: 0, y: 1}
--- !u!114 &2140546785
MonoBehaviour:
  m_ObjectHideFlags: 0
  m_PrefabParentObject: {fileID: 11461986, guid: 9a924a5d2daf04a2bb04eee747cf44cf,
    type: 2}
  m_PrefabInternal: {fileID: 2089496453}
  m_GameObject: {fileID: 2140546783}
  m_Enabled: 1
  m_EditorHideFlags: 0
  m_Script: {fileID: -765806418, guid: f5f67c52d1564df4a8936ccd202a3bd8, type: 3}
  m_Name: 
  m_EditorClassIdentifier: 
  m_Material: {fileID: 0}
  m_Color: {r: 1, g: 1, b: 1, a: 1}
  m_Sprite: {fileID: 10905, guid: 0000000000000000f000000000000000, type: 0}
  m_Type: 1
  m_PreserveAspect: 0
  m_FillCenter: 0
  m_FillMethod: 4
  m_FillAmount: 1
  m_FillClockwise: 1
  m_FillOrigin: 0
--- !u!222 &2140546786
CanvasRenderer:
  m_ObjectHideFlags: 0
  m_PrefabParentObject: {fileID: 22262006, guid: 9a924a5d2daf04a2bb04eee747cf44cf,
    type: 2}
  m_PrefabInternal: {fileID: 2089496453}
  m_GameObject: {fileID: 2140546783}<|MERGE_RESOLUTION|>--- conflicted
+++ resolved
@@ -74,140 +74,6 @@
     widthInaccuracy: 16.666666
     heightInaccuracy: 10
   m_NavMesh: {fileID: 0}
---- !u!1 &2037362
-GameObject:
-  m_ObjectHideFlags: 0
-  m_PrefabParentObject: {fileID: 162040, guid: 9a924a5d2daf04a2bb04eee747cf44cf, type: 2}
-  m_PrefabInternal: {fileID: 94751226}
-  serializedVersion: 4
-  m_Component:
-  - 224: {fileID: 2037363}
-  - 222: {fileID: 2037365}
-  - 114: {fileID: 2037364}
-  m_Layer: 5
-  m_Name: Selection Box 6
-  m_TagString: Untagged
-  m_Icon: {fileID: 0}
-  m_NavMeshLayer: 0
-  m_StaticEditorFlags: 0
-  m_IsActive: 0
---- !u!224 &2037363
-RectTransform:
-  m_ObjectHideFlags: 0
-  m_PrefabParentObject: {fileID: 22462040, guid: 9a924a5d2daf04a2bb04eee747cf44cf,
-    type: 2}
-  m_PrefabInternal: {fileID: 94751226}
-  m_GameObject: {fileID: 2037362}
-  m_LocalRotation: {x: 0, y: 0, z: 0, w: 1}
-  m_LocalPosition: {x: 0, y: 0, z: 0}
-  m_LocalScale: {x: 1, y: 1, z: 1}
-  m_Children:
-  - {fileID: 116522265}
-  m_Father: {fileID: 1418900210}
-  m_RootOrder: 6
-  m_AnchorMin: {x: 0, y: 1}
-  m_AnchorMax: {x: 0, y: 1}
-  m_AnchoredPosition: {x: 0, y: 0}
-  m_SizeDelta: {x: 80, y: 30}
-  m_Pivot: {x: 0, y: 1}
---- !u!114 &2037364
-MonoBehaviour:
-  m_ObjectHideFlags: 0
-  m_PrefabParentObject: {fileID: 11462040, guid: 9a924a5d2daf04a2bb04eee747cf44cf,
-    type: 2}
-  m_PrefabInternal: {fileID: 94751226}
-  m_GameObject: {fileID: 2037362}
-  m_Enabled: 1
-  m_EditorHideFlags: 0
-  m_Script: {fileID: -765806418, guid: f5f67c52d1564df4a8936ccd202a3bd8, type: 3}
-  m_Name: 
-  m_EditorClassIdentifier: 
-  m_Material: {fileID: 0}
-  m_Color: {r: 1, g: 1, b: 1, a: 1}
-  m_Sprite: {fileID: 10905, guid: 0000000000000000f000000000000000, type: 0}
-  m_Type: 1
-  m_PreserveAspect: 0
-  m_FillCenter: 0
-  m_FillMethod: 4
-  m_FillAmount: 1
-  m_FillClockwise: 1
-  m_FillOrigin: 0
---- !u!222 &2037365
-CanvasRenderer:
-  m_ObjectHideFlags: 0
-  m_PrefabParentObject: {fileID: 22262042, guid: 9a924a5d2daf04a2bb04eee747cf44cf,
-    type: 2}
-  m_PrefabInternal: {fileID: 94751226}
-  m_GameObject: {fileID: 2037362}
---- !u!1 &2682609
-GameObject:
-  m_ObjectHideFlags: 0
-  m_PrefabParentObject: {fileID: 162012, guid: 9a924a5d2daf04a2bb04eee747cf44cf, type: 2}
-  m_PrefabInternal: {fileID: 94751226}
-  serializedVersion: 4
-  m_Component:
-  - 224: {fileID: 2682610}
-  - 222: {fileID: 2682612}
-  - 114: {fileID: 2682611}
-  m_Layer: 5
-  m_Name: Selection Text
-  m_TagString: Untagged
-  m_Icon: {fileID: 0}
-  m_NavMeshLayer: 0
-  m_StaticEditorFlags: 0
-  m_IsActive: 1
---- !u!224 &2682610
-RectTransform:
-  m_ObjectHideFlags: 0
-  m_PrefabParentObject: {fileID: 22462012, guid: 9a924a5d2daf04a2bb04eee747cf44cf,
-    type: 2}
-  m_PrefabInternal: {fileID: 94751226}
-  m_GameObject: {fileID: 2682609}
-  m_LocalRotation: {x: 0, y: 0, z: 0, w: 1}
-  m_LocalPosition: {x: 0, y: 0, z: 0}
-  m_LocalScale: {x: 1, y: 1, z: 1}
-  m_Children: []
-  m_Father: {fileID: 134819784}
-  m_RootOrder: 0
-  m_AnchorMin: {x: 0, y: 0}
-  m_AnchorMax: {x: 1, y: 1}
-  m_AnchoredPosition: {x: 0, y: 0}
-  m_SizeDelta: {x: 0, y: 0}
-  m_Pivot: {x: .5, y: .5}
---- !u!114 &2682611
-MonoBehaviour:
-  m_ObjectHideFlags: 0
-  m_PrefabParentObject: {fileID: 11461994, guid: 9a924a5d2daf04a2bb04eee747cf44cf,
-    type: 2}
-  m_PrefabInternal: {fileID: 94751226}
-  m_GameObject: {fileID: 2682609}
-  m_Enabled: 1
-  m_EditorHideFlags: 0
-  m_Script: {fileID: 708705254, guid: f5f67c52d1564df4a8936ccd202a3bd8, type: 3}
-  m_Name: 
-  m_EditorClassIdentifier: 
-  m_Material: {fileID: 0}
-  m_Color: {r: .196078435, g: .196078435, b: .196078435, a: 1}
-  m_FontData:
-    m_Font: {fileID: 10102, guid: 0000000000000000e000000000000000, type: 0}
-    m_FontSize: 14
-    m_FontStyle: 0
-    m_BestFit: 0
-    m_MinSize: 10
-    m_MaxSize: 40
-    m_Alignment: 4
-    m_RichText: 1
-    m_HorizontalOverflow: 0
-    m_VerticalOverflow: 0
-    m_LineSpacing: 1
-  m_Text: Select
---- !u!222 &2682612
-CanvasRenderer:
-  m_ObjectHideFlags: 0
-  m_PrefabParentObject: {fileID: 22262014, guid: 9a924a5d2daf04a2bb04eee747cf44cf,
-    type: 2}
-  m_PrefabInternal: {fileID: 94751226}
-  m_GameObject: {fileID: 2682609}
 --- !u!1 &5685689
 GameObject:
   m_ObjectHideFlags: 0
@@ -367,8 +233,6 @@
   m_OverridePixelPerfect: 0
   m_SortingLayerID: 0
   m_SortingOrder: 8
-<<<<<<< HEAD
-=======
 --- !u!1 &19039764
 GameObject:
   m_ObjectHideFlags: 0
@@ -540,7 +404,6 @@
     type: 2}
   m_PrefabInternal: {fileID: 2089496453}
   m_GameObject: {fileID: 19039764}
->>>>>>> 045c1137
 --- !u!1 &29679967
 GameObject:
   m_ObjectHideFlags: 0
@@ -945,210 +808,6 @@
     type: 2}
   m_PrefabInternal: {fileID: 135738040}
   m_GameObject: {fileID: 93529111}
---- !u!1001 &94751226
-Prefab:
-  m_ObjectHideFlags: 0
-  serializedVersion: 2
-  m_Modification:
-    m_TransformParent: {fileID: 109619977}
-    m_Modifications:
-    - target: {fileID: 22462044, guid: 9a924a5d2daf04a2bb04eee747cf44cf, type: 2}
-      propertyPath: m_LocalPosition.x
-      value: 0
-      objectReference: {fileID: 0}
-    - target: {fileID: 22462044, guid: 9a924a5d2daf04a2bb04eee747cf44cf, type: 2}
-      propertyPath: m_LocalPosition.y
-      value: 0
-      objectReference: {fileID: 0}
-    - target: {fileID: 22462044, guid: 9a924a5d2daf04a2bb04eee747cf44cf, type: 2}
-      propertyPath: m_LocalPosition.z
-      value: 0
-      objectReference: {fileID: 0}
-    - target: {fileID: 22462044, guid: 9a924a5d2daf04a2bb04eee747cf44cf, type: 2}
-      propertyPath: m_LocalRotation.x
-      value: 0
-      objectReference: {fileID: 0}
-    - target: {fileID: 22462044, guid: 9a924a5d2daf04a2bb04eee747cf44cf, type: 2}
-      propertyPath: m_LocalRotation.y
-      value: 0
-      objectReference: {fileID: 0}
-    - target: {fileID: 22462044, guid: 9a924a5d2daf04a2bb04eee747cf44cf, type: 2}
-      propertyPath: m_LocalRotation.z
-      value: 0
-      objectReference: {fileID: 0}
-    - target: {fileID: 22462044, guid: 9a924a5d2daf04a2bb04eee747cf44cf, type: 2}
-      propertyPath: m_LocalRotation.w
-      value: 1
-      objectReference: {fileID: 0}
-    - target: {fileID: 22462044, guid: 9a924a5d2daf04a2bb04eee747cf44cf, type: 2}
-      propertyPath: m_RootOrder
-      value: 1
-      objectReference: {fileID: 0}
-    - target: {fileID: 22462044, guid: 9a924a5d2daf04a2bb04eee747cf44cf, type: 2}
-      propertyPath: m_AnchoredPosition.x
-      value: 0
-      objectReference: {fileID: 0}
-    - target: {fileID: 22462044, guid: 9a924a5d2daf04a2bb04eee747cf44cf, type: 2}
-      propertyPath: m_AnchoredPosition.y
-      value: 0
-      objectReference: {fileID: 0}
-    - target: {fileID: 22462044, guid: 9a924a5d2daf04a2bb04eee747cf44cf, type: 2}
-      propertyPath: m_SizeDelta.x
-      value: 0
-      objectReference: {fileID: 0}
-    - target: {fileID: 22462044, guid: 9a924a5d2daf04a2bb04eee747cf44cf, type: 2}
-      propertyPath: m_SizeDelta.y
-      value: 0
-      objectReference: {fileID: 0}
-    - target: {fileID: 22462044, guid: 9a924a5d2daf04a2bb04eee747cf44cf, type: 2}
-      propertyPath: m_AnchorMin.x
-      value: 1
-      objectReference: {fileID: 0}
-    - target: {fileID: 22462044, guid: 9a924a5d2daf04a2bb04eee747cf44cf, type: 2}
-      propertyPath: m_AnchorMin.y
-      value: 1
-      objectReference: {fileID: 0}
-    - target: {fileID: 22462044, guid: 9a924a5d2daf04a2bb04eee747cf44cf, type: 2}
-      propertyPath: m_AnchorMax.x
-      value: 1
-      objectReference: {fileID: 0}
-    - target: {fileID: 22462044, guid: 9a924a5d2daf04a2bb04eee747cf44cf, type: 2}
-      propertyPath: m_AnchorMax.y
-      value: 1
-      objectReference: {fileID: 0}
-    - target: {fileID: 22462044, guid: 9a924a5d2daf04a2bb04eee747cf44cf, type: 2}
-      propertyPath: m_Pivot.x
-      value: 1
-      objectReference: {fileID: 0}
-    - target: {fileID: 22462044, guid: 9a924a5d2daf04a2bb04eee747cf44cf, type: 2}
-      propertyPath: m_Pivot.y
-      value: 1
-      objectReference: {fileID: 0}
-    m_RemovedComponents: []
-  m_ParentPrefab: {fileID: 100100000, guid: 9a924a5d2daf04a2bb04eee747cf44cf, type: 2}
-  m_RootGameObject: {fileID: 368511979}
-  m_IsPrefabParent: 0
-  m_IsExploded: 1
---- !u!1 &101416836
-GameObject:
-  m_ObjectHideFlags: 0
-  m_PrefabParentObject: {fileID: 162000, guid: 9a924a5d2daf04a2bb04eee747cf44cf, type: 2}
-  m_PrefabInternal: {fileID: 94751226}
-  serializedVersion: 4
-  m_Component:
-  - 224: {fileID: 101416837}
-  - 222: {fileID: 101416840}
-  - 114: {fileID: 101416839}
-  - 114: {fileID: 101416838}
-  m_Layer: 5
-  m_Name: Cancel Button
-  m_TagString: Untagged
-  m_Icon: {fileID: 0}
-  m_NavMeshLayer: 0
-  m_StaticEditorFlags: 0
-  m_IsActive: 0
---- !u!224 &101416837
-RectTransform:
-  m_ObjectHideFlags: 0
-  m_PrefabParentObject: {fileID: 22462000, guid: 9a924a5d2daf04a2bb04eee747cf44cf,
-    type: 2}
-  m_PrefabInternal: {fileID: 94751226}
-  m_GameObject: {fileID: 101416836}
-  m_LocalRotation: {x: 0, y: 0, z: 0, w: 1}
-  m_LocalPosition: {x: 0, y: 0, z: 0}
-  m_LocalScale: {x: 1, y: 1, z: 1}
-  m_Children:
-  - {fileID: 1225340880}
-  m_Father: {fileID: 1418900210}
-  m_RootOrder: 14
-  m_AnchorMin: {x: .5, y: 0}
-  m_AnchorMax: {x: .5, y: 0}
-  m_AnchoredPosition: {x: 0, y: 0}
-  m_SizeDelta: {x: 160, y: 30}
-  m_Pivot: {x: .5, y: 0}
---- !u!114 &101416838
-MonoBehaviour:
-  m_ObjectHideFlags: 0
-  m_PrefabParentObject: {fileID: 11461982, guid: 9a924a5d2daf04a2bb04eee747cf44cf,
-    type: 2}
-  m_PrefabInternal: {fileID: 94751226}
-  m_GameObject: {fileID: 101416836}
-  m_Enabled: 1
-  m_EditorHideFlags: 0
-  m_Script: {fileID: 1392445389, guid: f5f67c52d1564df4a8936ccd202a3bd8, type: 3}
-  m_Name: 
-  m_EditorClassIdentifier: 
-  m_Navigation:
-    m_Mode: 3
-    m_SelectOnUp: {fileID: 0}
-    m_SelectOnDown: {fileID: 0}
-    m_SelectOnLeft: {fileID: 0}
-    m_SelectOnRight: {fileID: 0}
-  m_Transition: 1
-  m_Colors:
-    m_NormalColor: {r: 1, g: 1, b: 1, a: 1}
-    m_HighlightedColor: {r: .960784316, g: .960784316, b: .960784316, a: 1}
-    m_PressedColor: {r: .784313738, g: .784313738, b: .784313738, a: 1}
-    m_DisabledColor: {r: .784313738, g: .784313738, b: .784313738, a: .501960814}
-    m_ColorMultiplier: 1
-    m_FadeDuration: .100000001
-  m_SpriteState:
-    m_HighlightedSprite: {fileID: 0}
-    m_PressedSprite: {fileID: 0}
-    m_DisabledSprite: {fileID: 0}
-  m_AnimationTriggers:
-    m_NormalTrigger: Normal
-    m_HighlightedTrigger: Highlighted
-    m_PressedTrigger: Pressed
-    m_DisabledTrigger: Disabled
-  m_Interactable: 1
-  m_TargetGraphic: {fileID: 101416839}
-  m_OnClick:
-    m_PersistentCalls:
-      m_Calls:
-      - m_Target: {fileID: 368511981}
-        m_MethodName: Cancel
-        m_Mode: 1
-        m_Arguments:
-          m_ObjectArgument: {fileID: 0}
-          m_ObjectArgumentAssemblyTypeName: UnityEngine.Object, UnityEngine, Version=0.0.0.0,
-            Culture=neutral, PublicKeyToken=null
-          m_IntArgument: 0
-          m_FloatArgument: 0
-          m_StringArgument: 
-          m_BoolArgument: 0
-        m_CallState: 2
-    m_TypeName: UnityEngine.UI.Button+ButtonClickedEvent, UnityEngine.UI, Version=1.0.0.0,
-      Culture=neutral, PublicKeyToken=null
---- !u!114 &101416839
-MonoBehaviour:
-  m_ObjectHideFlags: 0
-  m_PrefabParentObject: {fileID: 11461980, guid: 9a924a5d2daf04a2bb04eee747cf44cf,
-    type: 2}
-  m_PrefabInternal: {fileID: 94751226}
-  m_GameObject: {fileID: 101416836}
-  m_Enabled: 1
-  m_EditorHideFlags: 0
-  m_Script: {fileID: -765806418, guid: f5f67c52d1564df4a8936ccd202a3bd8, type: 3}
-  m_Name: 
-  m_EditorClassIdentifier: 
-  m_Material: {fileID: 0}
-  m_Color: {r: 1, g: 1, b: 1, a: 1}
-  m_Sprite: {fileID: 10905, guid: 0000000000000000f000000000000000, type: 0}
-  m_Type: 1
-  m_PreserveAspect: 0
-  m_FillCenter: 1
-  m_FillMethod: 4
-  m_FillAmount: 1
-  m_FillClockwise: 1
-  m_FillOrigin: 0
---- !u!222 &101416840
-CanvasRenderer:
-  m_ObjectHideFlags: 0
-  m_PrefabParentObject: {fileID: 22262002, guid: 9a924a5d2daf04a2bb04eee747cf44cf,
-    type: 2}
-  m_PrefabInternal: {fileID: 94751226}
-  m_GameObject: {fileID: 101416836}
 --- !u!1 &105223609
 GameObject:
   m_ObjectHideFlags: 0
@@ -1244,11 +903,7 @@
   m_LocalScale: {x: 0, y: 0, z: 0}
   m_Children:
   - {fileID: 1187785172}
-<<<<<<< HEAD
-  - {fileID: 368511980}
-=======
   - {fileID: 718433298}
->>>>>>> 045c1137
   - {fileID: 1473293524}
   - {fileID: 700661454}
   - {fileID: 968345670}
@@ -1400,75 +1055,6 @@
       m_Calls: []
     m_TypeName: UnityEngine.UI.Slider+SliderEvent, UnityEngine.UI, Version=1.0.0.0,
       Culture=neutral, PublicKeyToken=null
---- !u!1 &116522264
-GameObject:
-  m_ObjectHideFlags: 0
-  m_PrefabParentObject: {fileID: 162014, guid: 9a924a5d2daf04a2bb04eee747cf44cf, type: 2}
-  m_PrefabInternal: {fileID: 94751226}
-  serializedVersion: 4
-  m_Component:
-  - 224: {fileID: 116522265}
-  - 222: {fileID: 116522267}
-  - 114: {fileID: 116522266}
-  m_Layer: 5
-  m_Name: Selection Text
-  m_TagString: Untagged
-  m_Icon: {fileID: 0}
-  m_NavMeshLayer: 0
-  m_StaticEditorFlags: 0
-  m_IsActive: 1
---- !u!224 &116522265
-RectTransform:
-  m_ObjectHideFlags: 0
-  m_PrefabParentObject: {fileID: 22462014, guid: 9a924a5d2daf04a2bb04eee747cf44cf,
-    type: 2}
-  m_PrefabInternal: {fileID: 94751226}
-  m_GameObject: {fileID: 116522264}
-  m_LocalRotation: {x: 0, y: 0, z: 0, w: 1}
-  m_LocalPosition: {x: 0, y: 0, z: 0}
-  m_LocalScale: {x: 1, y: 1, z: 1}
-  m_Children: []
-  m_Father: {fileID: 2037363}
-  m_RootOrder: 0
-  m_AnchorMin: {x: 0, y: 0}
-  m_AnchorMax: {x: 1, y: 1}
-  m_AnchoredPosition: {x: 0, y: 0}
-  m_SizeDelta: {x: 0, y: 0}
-  m_Pivot: {x: .5, y: .5}
---- !u!114 &116522266
-MonoBehaviour:
-  m_ObjectHideFlags: 0
-  m_PrefabParentObject: {fileID: 11461996, guid: 9a924a5d2daf04a2bb04eee747cf44cf,
-    type: 2}
-  m_PrefabInternal: {fileID: 94751226}
-  m_GameObject: {fileID: 116522264}
-  m_Enabled: 1
-  m_EditorHideFlags: 0
-  m_Script: {fileID: 708705254, guid: f5f67c52d1564df4a8936ccd202a3bd8, type: 3}
-  m_Name: 
-  m_EditorClassIdentifier: 
-  m_Material: {fileID: 0}
-  m_Color: {r: .196078435, g: .196078435, b: .196078435, a: 1}
-  m_FontData:
-    m_Font: {fileID: 10102, guid: 0000000000000000e000000000000000, type: 0}
-    m_FontSize: 14
-    m_FontStyle: 0
-    m_BestFit: 0
-    m_MinSize: 10
-    m_MaxSize: 40
-    m_Alignment: 4
-    m_RichText: 1
-    m_HorizontalOverflow: 0
-    m_VerticalOverflow: 0
-    m_LineSpacing: 1
-  m_Text: Select
---- !u!222 &116522267
-CanvasRenderer:
-  m_ObjectHideFlags: 0
-  m_PrefabParentObject: {fileID: 22262016, guid: 9a924a5d2daf04a2bb04eee747cf44cf,
-    type: 2}
-  m_PrefabInternal: {fileID: 94751226}
-  m_GameObject: {fileID: 116522264}
 --- !u!1 &119597314
 GameObject:
   m_ObjectHideFlags: 0
@@ -1649,71 +1235,6 @@
     type: 2}
   m_PrefabInternal: {fileID: 255985608}
   m_GameObject: {fileID: 130247452}
---- !u!1 &134819783
-GameObject:
-  m_ObjectHideFlags: 0
-  m_PrefabParentObject: {fileID: 162016, guid: 9a924a5d2daf04a2bb04eee747cf44cf, type: 2}
-  m_PrefabInternal: {fileID: 94751226}
-  serializedVersion: 4
-  m_Component:
-  - 224: {fileID: 134819784}
-  - 222: {fileID: 134819786}
-  - 114: {fileID: 134819785}
-  m_Layer: 5
-  m_Name: Selection Box 5
-  m_TagString: Untagged
-  m_Icon: {fileID: 0}
-  m_NavMeshLayer: 0
-  m_StaticEditorFlags: 0
-  m_IsActive: 0
---- !u!224 &134819784
-RectTransform:
-  m_ObjectHideFlags: 0
-  m_PrefabParentObject: {fileID: 22462016, guid: 9a924a5d2daf04a2bb04eee747cf44cf,
-    type: 2}
-  m_PrefabInternal: {fileID: 94751226}
-  m_GameObject: {fileID: 134819783}
-  m_LocalRotation: {x: 0, y: 0, z: 0, w: 1}
-  m_LocalPosition: {x: 0, y: 0, z: 0}
-  m_LocalScale: {x: 1, y: 1, z: 1}
-  m_Children:
-  - {fileID: 2682610}
-  m_Father: {fileID: 1418900210}
-  m_RootOrder: 5
-  m_AnchorMin: {x: 0, y: 1}
-  m_AnchorMax: {x: 0, y: 1}
-  m_AnchoredPosition: {x: 0, y: 0}
-  m_SizeDelta: {x: 80, y: 30}
-  m_Pivot: {x: 0, y: 1}
---- !u!114 &134819785
-MonoBehaviour:
-  m_ObjectHideFlags: 0
-  m_PrefabParentObject: {fileID: 11461998, guid: 9a924a5d2daf04a2bb04eee747cf44cf,
-    type: 2}
-  m_PrefabInternal: {fileID: 94751226}
-  m_GameObject: {fileID: 134819783}
-  m_Enabled: 1
-  m_EditorHideFlags: 0
-  m_Script: {fileID: -765806418, guid: f5f67c52d1564df4a8936ccd202a3bd8, type: 3}
-  m_Name: 
-  m_EditorClassIdentifier: 
-  m_Material: {fileID: 0}
-  m_Color: {r: 1, g: 1, b: 1, a: 1}
-  m_Sprite: {fileID: 10905, guid: 0000000000000000f000000000000000, type: 0}
-  m_Type: 1
-  m_PreserveAspect: 0
-  m_FillCenter: 0
-  m_FillMethod: 4
-  m_FillAmount: 1
-  m_FillClockwise: 1
-  m_FillOrigin: 0
---- !u!222 &134819786
-CanvasRenderer:
-  m_ObjectHideFlags: 0
-  m_PrefabParentObject: {fileID: 22262018, guid: 9a924a5d2daf04a2bb04eee747cf44cf,
-    type: 2}
-  m_PrefabInternal: {fileID: 94751226}
-  m_GameObject: {fileID: 134819783}
 --- !u!1001 &135738040
 Prefab:
   m_ObjectHideFlags: 0
@@ -1854,71 +1375,6 @@
   m_RootGameObject: {fileID: 790562262}
   m_IsPrefabParent: 0
   m_IsExploded: 1
---- !u!1 &137928736
-GameObject:
-  m_ObjectHideFlags: 0
-  m_PrefabParentObject: {fileID: 162034, guid: 9a924a5d2daf04a2bb04eee747cf44cf, type: 2}
-  m_PrefabInternal: {fileID: 94751226}
-  serializedVersion: 4
-  m_Component:
-  - 224: {fileID: 137928737}
-  - 222: {fileID: 137928739}
-  - 114: {fileID: 137928738}
-  m_Layer: 5
-  m_Name: Selection Box 1
-  m_TagString: Untagged
-  m_Icon: {fileID: 0}
-  m_NavMeshLayer: 0
-  m_StaticEditorFlags: 0
-  m_IsActive: 0
---- !u!224 &137928737
-RectTransform:
-  m_ObjectHideFlags: 0
-  m_PrefabParentObject: {fileID: 22462034, guid: 9a924a5d2daf04a2bb04eee747cf44cf,
-    type: 2}
-  m_PrefabInternal: {fileID: 94751226}
-  m_GameObject: {fileID: 137928736}
-  m_LocalRotation: {x: 0, y: 0, z: 0, w: 1}
-  m_LocalPosition: {x: 0, y: 0, z: 0}
-  m_LocalScale: {x: 1, y: 1, z: 1}
-  m_Children:
-  - {fileID: 1186853864}
-  m_Father: {fileID: 1418900210}
-  m_RootOrder: 1
-  m_AnchorMin: {x: 0, y: 1}
-  m_AnchorMax: {x: 0, y: 1}
-  m_AnchoredPosition: {x: 0, y: 0}
-  m_SizeDelta: {x: 80, y: 30}
-  m_Pivot: {x: 0, y: 1}
---- !u!114 &137928738
-MonoBehaviour:
-  m_ObjectHideFlags: 0
-  m_PrefabParentObject: {fileID: 11462034, guid: 9a924a5d2daf04a2bb04eee747cf44cf,
-    type: 2}
-  m_PrefabInternal: {fileID: 94751226}
-  m_GameObject: {fileID: 137928736}
-  m_Enabled: 1
-  m_EditorHideFlags: 0
-  m_Script: {fileID: -765806418, guid: f5f67c52d1564df4a8936ccd202a3bd8, type: 3}
-  m_Name: 
-  m_EditorClassIdentifier: 
-  m_Material: {fileID: 0}
-  m_Color: {r: 1, g: 1, b: 1, a: 1}
-  m_Sprite: {fileID: 10905, guid: 0000000000000000f000000000000000, type: 0}
-  m_Type: 1
-  m_PreserveAspect: 0
-  m_FillCenter: 0
-  m_FillMethod: 4
-  m_FillAmount: 1
-  m_FillClockwise: 1
-  m_FillOrigin: 0
---- !u!222 &137928739
-CanvasRenderer:
-  m_ObjectHideFlags: 0
-  m_PrefabParentObject: {fileID: 22262036, guid: 9a924a5d2daf04a2bb04eee747cf44cf,
-    type: 2}
-  m_PrefabInternal: {fileID: 94751226}
-  m_GameObject: {fileID: 137928736}
 --- !u!1 &145866878
 GameObject:
   m_ObjectHideFlags: 0
@@ -3455,177 +2911,6 @@
     m_TypeName: UnityEngine.UI.Toggle+ToggleEvent, UnityEngine.UI, Version=1.0.0.0,
       Culture=neutral, PublicKeyToken=null
   m_IsOn: 1
---- !u!1 &310621960
-GameObject:
-  m_ObjectHideFlags: 0
-  m_PrefabParentObject: {fileID: 162020, guid: 9a924a5d2daf04a2bb04eee747cf44cf, type: 2}
-  m_PrefabInternal: {fileID: 94751226}
-  serializedVersion: 4
-  m_Component:
-  - 224: {fileID: 310621961}
-  - 222: {fileID: 310621966}
-  - 114: {fileID: 310621964}
-  - 114: {fileID: 310621965}
-  - 114: {fileID: 310621962}
-  - 120: {fileID: 310621963}
-  m_Layer: 5
-  m_Name: Bottom Center
-  m_TagString: Untagged
-  m_Icon: {fileID: 0}
-  m_NavMeshLayer: 0
-  m_StaticEditorFlags: 0
-  m_IsActive: 0
---- !u!224 &310621961
-RectTransform:
-  m_ObjectHideFlags: 0
-  m_PrefabParentObject: {fileID: 22462020, guid: 9a924a5d2daf04a2bb04eee747cf44cf,
-    type: 2}
-  m_PrefabInternal: {fileID: 94751226}
-  m_GameObject: {fileID: 310621960}
-  m_LocalRotation: {x: 0, y: 0, z: 0, w: 1}
-  m_LocalPosition: {x: 0, y: 0, z: 0}
-  m_LocalScale: {x: 1, y: 1, z: 1}
-  m_Children:
-  - {fileID: 1037287182}
-  m_Father: {fileID: 1418900210}
-  m_RootOrder: 11
-  m_AnchorMin: {x: .5, y: 0}
-  m_AnchorMax: {x: .5, y: 0}
-  m_AnchoredPosition: {x: 0, y: 0}
-  m_SizeDelta: {x: 80, y: 30}
-  m_Pivot: {x: .5, y: 0}
---- !u!114 &310621962
-MonoBehaviour:
-  m_ObjectHideFlags: 0
-  m_PrefabParentObject: {fileID: 11462006, guid: 9a924a5d2daf04a2bb04eee747cf44cf,
-    type: 2}
-  m_PrefabInternal: {fileID: 94751226}
-  m_GameObject: {fileID: 310621960}
-  m_Enabled: 1
-  m_EditorHideFlags: 0
-  m_Script: {fileID: 11500000, guid: 1e98463c8ec9b4342a745dd86c768e30, type: 3}
-  m_Name: 
-  m_EditorClassIdentifier: 
-  image: {fileID: 310621964}
-  text: {fileID: 1037287183}
-  line: {fileID: 310621963}
---- !u!120 &310621963
-LineRenderer:
-  m_ObjectHideFlags: 0
-  m_PrefabParentObject: {fileID: 12096374, guid: 9a924a5d2daf04a2bb04eee747cf44cf,
-    type: 2}
-  m_PrefabInternal: {fileID: 94751226}
-  m_GameObject: {fileID: 310621960}
-  m_Enabled: 1
-  m_CastShadows: 0
-  m_ReceiveShadows: 0
-  m_LightmapIndex: 255
-  m_LightmapTilingOffset: {x: 1, y: 1, z: 0, w: 0}
-  m_Materials:
-  - {fileID: 0}
-  m_SubsetIndices: 
-  m_StaticBatchRoot: {fileID: 0}
-  m_UseLightProbes: 0
-  m_LightProbeAnchor: {fileID: 0}
-  m_ScaleInLightmap: 1
-  m_SortingLayerID: 0
-  m_SortingOrder: 0
-  m_Positions:
-  - {x: 0, y: 0, z: 0}
-  - {x: 0, y: 0, z: 1}
-  m_Parameters:
-    startWidth: 1
-    endWidth: 1
-    m_StartColor:
-      serializedVersion: 2
-      rgba: 4294967295
-    m_EndColor:
-      serializedVersion: 2
-      rgba: 4294967295
-  m_UseWorldSpace: 1
---- !u!114 &310621964
-MonoBehaviour:
-  m_ObjectHideFlags: 0
-  m_PrefabParentObject: {fileID: 11462002, guid: 9a924a5d2daf04a2bb04eee747cf44cf,
-    type: 2}
-  m_PrefabInternal: {fileID: 94751226}
-  m_GameObject: {fileID: 310621960}
-  m_Enabled: 1
-  m_EditorHideFlags: 0
-  m_Script: {fileID: -765806418, guid: f5f67c52d1564df4a8936ccd202a3bd8, type: 3}
-  m_Name: 
-  m_EditorClassIdentifier: 
-  m_Material: {fileID: 0}
-  m_Color: {r: 1, g: 1, b: 1, a: 1}
-  m_Sprite: {fileID: 10905, guid: 0000000000000000f000000000000000, type: 0}
-  m_Type: 1
-  m_PreserveAspect: 0
-  m_FillCenter: 1
-  m_FillMethod: 4
-  m_FillAmount: 1
-  m_FillClockwise: 1
-  m_FillOrigin: 0
---- !u!114 &310621965
-MonoBehaviour:
-  m_ObjectHideFlags: 0
-  m_PrefabParentObject: {fileID: 11462004, guid: 9a924a5d2daf04a2bb04eee747cf44cf,
-    type: 2}
-  m_PrefabInternal: {fileID: 94751226}
-  m_GameObject: {fileID: 310621960}
-  m_Enabled: 1
-  m_EditorHideFlags: 0
-  m_Script: {fileID: 1392445389, guid: f5f67c52d1564df4a8936ccd202a3bd8, type: 3}
-  m_Name: 
-  m_EditorClassIdentifier: 
-  m_Navigation:
-    m_Mode: 3
-    m_SelectOnUp: {fileID: 0}
-    m_SelectOnDown: {fileID: 0}
-    m_SelectOnLeft: {fileID: 0}
-    m_SelectOnRight: {fileID: 0}
-  m_Transition: 1
-  m_Colors:
-    m_NormalColor: {r: 1, g: 1, b: 1, a: 1}
-    m_HighlightedColor: {r: .960784316, g: .960784316, b: .960784316, a: 1}
-    m_PressedColor: {r: .784313738, g: .784313738, b: .784313738, a: 1}
-    m_DisabledColor: {r: .784313738, g: .784313738, b: .784313738, a: .501960814}
-    m_ColorMultiplier: 1
-    m_FadeDuration: .100000001
-  m_SpriteState:
-    m_HighlightedSprite: {fileID: 0}
-    m_PressedSprite: {fileID: 0}
-    m_DisabledSprite: {fileID: 0}
-  m_AnimationTriggers:
-    m_NormalTrigger: Normal
-    m_HighlightedTrigger: Highlighted
-    m_PressedTrigger: Pressed
-    m_DisabledTrigger: Disabled
-  m_Interactable: 1
-  m_TargetGraphic: {fileID: 310621964}
-  m_OnClick:
-    m_PersistentCalls:
-      m_Calls:
-      - m_Target: {fileID: 310621962}
-        m_MethodName: Selection
-        m_Mode: 1
-        m_Arguments:
-          m_ObjectArgument: {fileID: 0}
-          m_ObjectArgumentAssemblyTypeName: UnityEngine.Object, UnityEngine, Version=0.0.0.0,
-            Culture=neutral, PublicKeyToken=null
-          m_IntArgument: 0
-          m_FloatArgument: 0
-          m_StringArgument: 
-          m_BoolArgument: 0
-        m_CallState: 2
-    m_TypeName: UnityEngine.UI.Button+ButtonClickedEvent, UnityEngine.UI, Version=1.0.0.0,
-      Culture=neutral, PublicKeyToken=null
---- !u!222 &310621966
-CanvasRenderer:
-  m_ObjectHideFlags: 0
-  m_PrefabParentObject: {fileID: 22262022, guid: 9a924a5d2daf04a2bb04eee747cf44cf,
-    type: 2}
-  m_PrefabInternal: {fileID: 94751226}
-  m_GameObject: {fileID: 310621960}
 --- !u!1 &318169131
 GameObject:
   m_ObjectHideFlags: 0
@@ -3957,75 +3242,6 @@
   m_PrefabParentObject: {fileID: 0}
   m_PrefabInternal: {fileID: 0}
   m_GameObject: {fileID: 336529867}
---- !u!1 &344172817
-GameObject:
-  m_ObjectHideFlags: 0
-  m_PrefabParentObject: {fileID: 162018, guid: 9a924a5d2daf04a2bb04eee747cf44cf, type: 2}
-  m_PrefabInternal: {fileID: 94751226}
-  serializedVersion: 4
-  m_Component:
-  - 224: {fileID: 344172818}
-  - 222: {fileID: 344172820}
-  - 114: {fileID: 344172819}
-  m_Layer: 5
-  m_Name: Action Text
-  m_TagString: Untagged
-  m_Icon: {fileID: 0}
-  m_NavMeshLayer: 0
-  m_StaticEditorFlags: 0
-  m_IsActive: 1
---- !u!224 &344172818
-RectTransform:
-  m_ObjectHideFlags: 0
-  m_PrefabParentObject: {fileID: 22462018, guid: 9a924a5d2daf04a2bb04eee747cf44cf,
-    type: 2}
-  m_PrefabInternal: {fileID: 94751226}
-  m_GameObject: {fileID: 344172817}
-  m_LocalRotation: {x: 0, y: 0, z: 0, w: 1}
-  m_LocalPosition: {x: 0, y: 0, z: 0}
-  m_LocalScale: {x: 1, y: 1, z: 1}
-  m_Children: []
-  m_Father: {fileID: 697625197}
-  m_RootOrder: 0
-  m_AnchorMin: {x: 0, y: 0}
-  m_AnchorMax: {x: 1, y: 1}
-  m_AnchoredPosition: {x: 0, y: 0}
-  m_SizeDelta: {x: 0, y: 0}
-  m_Pivot: {x: .5, y: .5}
---- !u!114 &344172819
-MonoBehaviour:
-  m_ObjectHideFlags: 0
-  m_PrefabParentObject: {fileID: 11462000, guid: 9a924a5d2daf04a2bb04eee747cf44cf,
-    type: 2}
-  m_PrefabInternal: {fileID: 94751226}
-  m_GameObject: {fileID: 344172817}
-  m_Enabled: 1
-  m_EditorHideFlags: 0
-  m_Script: {fileID: 708705254, guid: f5f67c52d1564df4a8936ccd202a3bd8, type: 3}
-  m_Name: 
-  m_EditorClassIdentifier: 
-  m_Material: {fileID: 0}
-  m_Color: {r: .196078435, g: .196078435, b: .196078435, a: 1}
-  m_FontData:
-    m_Font: {fileID: 10102, guid: 0000000000000000e000000000000000, type: 0}
-    m_FontSize: 14
-    m_FontStyle: 0
-    m_BestFit: 0
-    m_MinSize: 10
-    m_MaxSize: 40
-    m_Alignment: 4
-    m_RichText: 1
-    m_HorizontalOverflow: 0
-    m_VerticalOverflow: 0
-    m_LineSpacing: 1
-  m_Text: Action
---- !u!222 &344172820
-CanvasRenderer:
-  m_ObjectHideFlags: 0
-  m_PrefabParentObject: {fileID: 22262020, guid: 9a924a5d2daf04a2bb04eee747cf44cf,
-    type: 2}
-  m_PrefabInternal: {fileID: 94751226}
-  m_GameObject: {fileID: 344172817}
 --- !u!1 &361658245
 GameObject:
   m_ObjectHideFlags: 0
@@ -4234,80 +3450,6 @@
   m_PrefabParentObject: {fileID: 0}
   m_PrefabInternal: {fileID: 0}
   m_GameObject: {fileID: 364171961}
---- !u!1 &368511979
-GameObject:
-  m_ObjectHideFlags: 0
-  m_PrefabParentObject: {fileID: 162044, guid: 9a924a5d2daf04a2bb04eee747cf44cf, type: 2}
-  m_PrefabInternal: {fileID: 94751226}
-  serializedVersion: 4
-  m_Component:
-  - 224: {fileID: 368511980}
-  - 114: {fileID: 368511981}
-  m_Layer: 5
-  m_Name: Cozmo Vision
-  m_TagString: Untagged
-  m_Icon: {fileID: 0}
-  m_NavMeshLayer: 0
-  m_StaticEditorFlags: 0
-  m_IsActive: 1
---- !u!224 &368511980
-RectTransform:
-  m_ObjectHideFlags: 0
-  m_PrefabParentObject: {fileID: 22462044, guid: 9a924a5d2daf04a2bb04eee747cf44cf,
-    type: 2}
-  m_PrefabInternal: {fileID: 94751226}
-  m_GameObject: {fileID: 368511979}
-  m_LocalRotation: {x: 0, y: 0, z: 0, w: 1}
-  m_LocalPosition: {x: 0, y: 0, z: 0}
-  m_LocalScale: {x: 1, y: 1, z: 1}
-  m_Children:
-  - {fileID: 1418900210}
-  m_Father: {fileID: 109619977}
-  m_RootOrder: 1
-  m_AnchorMin: {x: 1, y: 1}
-  m_AnchorMax: {x: 1, y: 1}
-  m_AnchoredPosition: {x: 0, y: 0}
-  m_SizeDelta: {x: 0, y: 0}
-  m_Pivot: {x: 1, y: 1}
---- !u!114 &368511981
-MonoBehaviour:
-  m_ObjectHideFlags: 0
-  m_PrefabParentObject: {fileID: 11462044, guid: 9a924a5d2daf04a2bb04eee747cf44cf,
-    type: 2}
-  m_PrefabInternal: {fileID: 94751226}
-  m_GameObject: {fileID: 368511979}
-  m_Enabled: 1
-  m_EditorHideFlags: 0
-  m_Script: {fileID: 11500000, guid: b5a271fce1ec441348560e06bb3e3684, type: 3}
-  m_Name: 
-  m_EditorClassIdentifier: 
-  button: {fileID: 1418900212}
-  image: {fileID: 1418900211}
-  text: {fileID: 1950243890}
-  selectionButtons:
-  - {fileID: 674829644}
-  - {fileID: 310621962}
-  - {fileID: 1781490060}
-  - {fileID: 1570514720}
-  - {fileID: 406430732}
-  - {fileID: 697625198}
-  selectionBoxes:
-  - image: {fileID: 137928738}
-    text: {fileID: 1186853865}
-  - image: {fileID: 938781771}
-    text: {fileID: 1159772890}
-  - image: {fileID: 881934985}
-    text: {fileID: 1794802435}
-  - image: {fileID: 901536007}
-    text: {fileID: 1886165973}
-  - image: {fileID: 134819785}
-    text: {fileID: 2682611}
-  - image: {fileID: 2037364}
-    text: {fileID: 116522266}
-  actionButtons:
-  - {fileID: 1039133347}
-  - {fileID: 101416838}
-  maxBoxes: 6
 --- !u!1 &370400923
 GameObject:
   m_ObjectHideFlags: 0
@@ -4538,177 +3680,6 @@
   m_AnchoredPosition: {x: 0, y: 0}
   m_SizeDelta: {x: 138, y: 138}
   m_Pivot: {x: .5, y: .5}
---- !u!1 &406430730
-GameObject:
-  m_ObjectHideFlags: 0
-  m_PrefabParentObject: {fileID: 161996, guid: 9a924a5d2daf04a2bb04eee747cf44cf, type: 2}
-  m_PrefabInternal: {fileID: 94751226}
-  serializedVersion: 4
-  m_Component:
-  - 224: {fileID: 406430731}
-  - 222: {fileID: 406430736}
-  - 114: {fileID: 406430734}
-  - 114: {fileID: 406430735}
-  - 114: {fileID: 406430732}
-  - 120: {fileID: 406430733}
-  m_Layer: 5
-  m_Name: Top Center
-  m_TagString: Untagged
-  m_Icon: {fileID: 0}
-  m_NavMeshLayer: 0
-  m_StaticEditorFlags: 0
-  m_IsActive: 0
---- !u!224 &406430731
-RectTransform:
-  m_ObjectHideFlags: 0
-  m_PrefabParentObject: {fileID: 22461996, guid: 9a924a5d2daf04a2bb04eee747cf44cf,
-    type: 2}
-  m_PrefabInternal: {fileID: 94751226}
-  m_GameObject: {fileID: 406430730}
-  m_LocalRotation: {x: 0, y: 0, z: 0, w: 1}
-  m_LocalPosition: {x: 0, y: 0, z: 0}
-  m_LocalScale: {x: 1, y: 1, z: 1}
-  m_Children:
-  - {fileID: 1416823439}
-  m_Father: {fileID: 1418900210}
-  m_RootOrder: 8
-  m_AnchorMin: {x: .5, y: 1}
-  m_AnchorMax: {x: .5, y: 1}
-  m_AnchoredPosition: {x: 0, y: 0}
-  m_SizeDelta: {x: 80, y: 30}
-  m_Pivot: {x: .5, y: 1}
---- !u!114 &406430732
-MonoBehaviour:
-  m_ObjectHideFlags: 0
-  m_PrefabParentObject: {fileID: 11461976, guid: 9a924a5d2daf04a2bb04eee747cf44cf,
-    type: 2}
-  m_PrefabInternal: {fileID: 94751226}
-  m_GameObject: {fileID: 406430730}
-  m_Enabled: 1
-  m_EditorHideFlags: 0
-  m_Script: {fileID: 11500000, guid: 1e98463c8ec9b4342a745dd86c768e30, type: 3}
-  m_Name: 
-  m_EditorClassIdentifier: 
-  image: {fileID: 406430734}
-  text: {fileID: 1416823440}
-  line: {fileID: 406430733}
---- !u!120 &406430733
-LineRenderer:
-  m_ObjectHideFlags: 0
-  m_PrefabParentObject: {fileID: 12096382, guid: 9a924a5d2daf04a2bb04eee747cf44cf,
-    type: 2}
-  m_PrefabInternal: {fileID: 94751226}
-  m_GameObject: {fileID: 406430730}
-  m_Enabled: 1
-  m_CastShadows: 0
-  m_ReceiveShadows: 0
-  m_LightmapIndex: 255
-  m_LightmapTilingOffset: {x: 1, y: 1, z: 0, w: 0}
-  m_Materials:
-  - {fileID: 0}
-  m_SubsetIndices: 
-  m_StaticBatchRoot: {fileID: 0}
-  m_UseLightProbes: 0
-  m_LightProbeAnchor: {fileID: 0}
-  m_ScaleInLightmap: 1
-  m_SortingLayerID: 0
-  m_SortingOrder: 0
-  m_Positions:
-  - {x: 0, y: 0, z: 0}
-  - {x: 0, y: 0, z: 1}
-  m_Parameters:
-    startWidth: 1
-    endWidth: 1
-    m_StartColor:
-      serializedVersion: 2
-      rgba: 4294967295
-    m_EndColor:
-      serializedVersion: 2
-      rgba: 4294967295
-  m_UseWorldSpace: 1
---- !u!114 &406430734
-MonoBehaviour:
-  m_ObjectHideFlags: 0
-  m_PrefabParentObject: {fileID: 11461972, guid: 9a924a5d2daf04a2bb04eee747cf44cf,
-    type: 2}
-  m_PrefabInternal: {fileID: 94751226}
-  m_GameObject: {fileID: 406430730}
-  m_Enabled: 1
-  m_EditorHideFlags: 0
-  m_Script: {fileID: -765806418, guid: f5f67c52d1564df4a8936ccd202a3bd8, type: 3}
-  m_Name: 
-  m_EditorClassIdentifier: 
-  m_Material: {fileID: 0}
-  m_Color: {r: 1, g: 1, b: 1, a: 1}
-  m_Sprite: {fileID: 10905, guid: 0000000000000000f000000000000000, type: 0}
-  m_Type: 1
-  m_PreserveAspect: 0
-  m_FillCenter: 1
-  m_FillMethod: 4
-  m_FillAmount: 1
-  m_FillClockwise: 1
-  m_FillOrigin: 0
---- !u!114 &406430735
-MonoBehaviour:
-  m_ObjectHideFlags: 0
-  m_PrefabParentObject: {fileID: 11461974, guid: 9a924a5d2daf04a2bb04eee747cf44cf,
-    type: 2}
-  m_PrefabInternal: {fileID: 94751226}
-  m_GameObject: {fileID: 406430730}
-  m_Enabled: 1
-  m_EditorHideFlags: 0
-  m_Script: {fileID: 1392445389, guid: f5f67c52d1564df4a8936ccd202a3bd8, type: 3}
-  m_Name: 
-  m_EditorClassIdentifier: 
-  m_Navigation:
-    m_Mode: 3
-    m_SelectOnUp: {fileID: 0}
-    m_SelectOnDown: {fileID: 0}
-    m_SelectOnLeft: {fileID: 0}
-    m_SelectOnRight: {fileID: 0}
-  m_Transition: 1
-  m_Colors:
-    m_NormalColor: {r: 1, g: 1, b: 1, a: 1}
-    m_HighlightedColor: {r: .960784316, g: .960784316, b: .960784316, a: 1}
-    m_PressedColor: {r: .784313738, g: .784313738, b: .784313738, a: 1}
-    m_DisabledColor: {r: .784313738, g: .784313738, b: .784313738, a: .501960814}
-    m_ColorMultiplier: 1
-    m_FadeDuration: .100000001
-  m_SpriteState:
-    m_HighlightedSprite: {fileID: 0}
-    m_PressedSprite: {fileID: 0}
-    m_DisabledSprite: {fileID: 0}
-  m_AnimationTriggers:
-    m_NormalTrigger: Normal
-    m_HighlightedTrigger: Highlighted
-    m_PressedTrigger: Pressed
-    m_DisabledTrigger: Disabled
-  m_Interactable: 1
-  m_TargetGraphic: {fileID: 406430734}
-  m_OnClick:
-    m_PersistentCalls:
-      m_Calls:
-      - m_Target: {fileID: 406430732}
-        m_MethodName: Selection
-        m_Mode: 1
-        m_Arguments:
-          m_ObjectArgument: {fileID: 0}
-          m_ObjectArgumentAssemblyTypeName: UnityEngine.Object, UnityEngine, Version=0.0.0.0,
-            Culture=neutral, PublicKeyToken=null
-          m_IntArgument: 0
-          m_FloatArgument: 0
-          m_StringArgument: 
-          m_BoolArgument: 0
-        m_CallState: 2
-    m_TypeName: UnityEngine.UI.Button+ButtonClickedEvent, UnityEngine.UI, Version=1.0.0.0,
-      Culture=neutral, PublicKeyToken=null
---- !u!222 &406430736
-CanvasRenderer:
-  m_ObjectHideFlags: 0
-  m_PrefabParentObject: {fileID: 22261998, guid: 9a924a5d2daf04a2bb04eee747cf44cf,
-    type: 2}
-  m_PrefabInternal: {fileID: 94751226}
-  m_GameObject: {fileID: 406430730}
 --- !u!1 &406736042
 GameObject:
   m_ObjectHideFlags: 0
@@ -6822,177 +5793,6 @@
   m_AnchoredPosition: {x: 2.28881836e-05, y: -1.52587891e-05}
   m_SizeDelta: {x: 36.7999992, y: 36.7999992}
   m_Pivot: {x: .500000119, y: .5}
---- !u!1 &674829642
-GameObject:
-  m_ObjectHideFlags: 0
-  m_PrefabParentObject: {fileID: 162032, guid: 9a924a5d2daf04a2bb04eee747cf44cf, type: 2}
-  m_PrefabInternal: {fileID: 94751226}
-  serializedVersion: 4
-  m_Component:
-  - 224: {fileID: 674829648}
-  - 222: {fileID: 674829647}
-  - 114: {fileID: 674829646}
-  - 114: {fileID: 674829645}
-  - 114: {fileID: 674829644}
-  - 120: {fileID: 674829643}
-  m_Layer: 5
-  m_Name: Bottom Left
-  m_TagString: Untagged
-  m_Icon: {fileID: 0}
-  m_NavMeshLayer: 0
-  m_StaticEditorFlags: 0
-  m_IsActive: 0
---- !u!120 &674829643
-LineRenderer:
-  m_ObjectHideFlags: 0
-  m_PrefabParentObject: {fileID: 12096376, guid: 9a924a5d2daf04a2bb04eee747cf44cf,
-    type: 2}
-  m_PrefabInternal: {fileID: 94751226}
-  m_GameObject: {fileID: 674829642}
-  m_Enabled: 1
-  m_CastShadows: 0
-  m_ReceiveShadows: 0
-  m_LightmapIndex: 255
-  m_LightmapTilingOffset: {x: 1, y: 1, z: 0, w: 0}
-  m_Materials:
-  - {fileID: 0}
-  m_SubsetIndices: 
-  m_StaticBatchRoot: {fileID: 0}
-  m_UseLightProbes: 0
-  m_LightProbeAnchor: {fileID: 0}
-  m_ScaleInLightmap: 1
-  m_SortingLayerID: 0
-  m_SortingOrder: 0
-  m_Positions:
-  - {x: 0, y: 0, z: 0}
-  - {x: 0, y: 0, z: 1}
-  m_Parameters:
-    startWidth: 1
-    endWidth: 1
-    m_StartColor:
-      serializedVersion: 2
-      rgba: 4294967295
-    m_EndColor:
-      serializedVersion: 2
-      rgba: 4294967295
-  m_UseWorldSpace: 1
---- !u!114 &674829644
-MonoBehaviour:
-  m_ObjectHideFlags: 0
-  m_PrefabParentObject: {fileID: 11462032, guid: 9a924a5d2daf04a2bb04eee747cf44cf,
-    type: 2}
-  m_PrefabInternal: {fileID: 94751226}
-  m_GameObject: {fileID: 674829642}
-  m_Enabled: 1
-  m_EditorHideFlags: 0
-  m_Script: {fileID: 11500000, guid: 1e98463c8ec9b4342a745dd86c768e30, type: 3}
-  m_Name: 
-  m_EditorClassIdentifier: 
-  image: {fileID: 674829646}
-  text: {fileID: 1257338502}
-  line: {fileID: 674829643}
---- !u!114 &674829645
-MonoBehaviour:
-  m_ObjectHideFlags: 0
-  m_PrefabParentObject: {fileID: 11462030, guid: 9a924a5d2daf04a2bb04eee747cf44cf,
-    type: 2}
-  m_PrefabInternal: {fileID: 94751226}
-  m_GameObject: {fileID: 674829642}
-  m_Enabled: 1
-  m_EditorHideFlags: 0
-  m_Script: {fileID: 1392445389, guid: f5f67c52d1564df4a8936ccd202a3bd8, type: 3}
-  m_Name: 
-  m_EditorClassIdentifier: 
-  m_Navigation:
-    m_Mode: 3
-    m_SelectOnUp: {fileID: 0}
-    m_SelectOnDown: {fileID: 0}
-    m_SelectOnLeft: {fileID: 0}
-    m_SelectOnRight: {fileID: 0}
-  m_Transition: 1
-  m_Colors:
-    m_NormalColor: {r: 1, g: 1, b: 1, a: 1}
-    m_HighlightedColor: {r: .960784316, g: .960784316, b: .960784316, a: 1}
-    m_PressedColor: {r: .784313738, g: .784313738, b: .784313738, a: 1}
-    m_DisabledColor: {r: .784313738, g: .784313738, b: .784313738, a: .501960814}
-    m_ColorMultiplier: 1
-    m_FadeDuration: .100000001
-  m_SpriteState:
-    m_HighlightedSprite: {fileID: 0}
-    m_PressedSprite: {fileID: 0}
-    m_DisabledSprite: {fileID: 0}
-  m_AnimationTriggers:
-    m_NormalTrigger: Normal
-    m_HighlightedTrigger: Highlighted
-    m_PressedTrigger: Pressed
-    m_DisabledTrigger: Disabled
-  m_Interactable: 1
-  m_TargetGraphic: {fileID: 674829646}
-  m_OnClick:
-    m_PersistentCalls:
-      m_Calls:
-      - m_Target: {fileID: 674829644}
-        m_MethodName: Selection
-        m_Mode: 1
-        m_Arguments:
-          m_ObjectArgument: {fileID: 0}
-          m_ObjectArgumentAssemblyTypeName: UnityEngine.Object, UnityEngine, Version=0.0.0.0,
-            Culture=neutral, PublicKeyToken=null
-          m_IntArgument: 0
-          m_FloatArgument: 0
-          m_StringArgument: 
-          m_BoolArgument: 0
-        m_CallState: 2
-    m_TypeName: UnityEngine.UI.Button+ButtonClickedEvent, UnityEngine.UI, Version=1.0.0.0,
-      Culture=neutral, PublicKeyToken=null
---- !u!114 &674829646
-MonoBehaviour:
-  m_ObjectHideFlags: 0
-  m_PrefabParentObject: {fileID: 11462028, guid: 9a924a5d2daf04a2bb04eee747cf44cf,
-    type: 2}
-  m_PrefabInternal: {fileID: 94751226}
-  m_GameObject: {fileID: 674829642}
-  m_Enabled: 1
-  m_EditorHideFlags: 0
-  m_Script: {fileID: -765806418, guid: f5f67c52d1564df4a8936ccd202a3bd8, type: 3}
-  m_Name: 
-  m_EditorClassIdentifier: 
-  m_Material: {fileID: 0}
-  m_Color: {r: 1, g: 1, b: 1, a: 1}
-  m_Sprite: {fileID: 10905, guid: 0000000000000000f000000000000000, type: 0}
-  m_Type: 1
-  m_PreserveAspect: 0
-  m_FillCenter: 1
-  m_FillMethod: 4
-  m_FillAmount: 1
-  m_FillClockwise: 1
-  m_FillOrigin: 0
---- !u!222 &674829647
-CanvasRenderer:
-  m_ObjectHideFlags: 0
-  m_PrefabParentObject: {fileID: 22262034, guid: 9a924a5d2daf04a2bb04eee747cf44cf,
-    type: 2}
-  m_PrefabInternal: {fileID: 94751226}
-  m_GameObject: {fileID: 674829642}
---- !u!224 &674829648
-RectTransform:
-  m_ObjectHideFlags: 0
-  m_PrefabParentObject: {fileID: 22462032, guid: 9a924a5d2daf04a2bb04eee747cf44cf,
-    type: 2}
-  m_PrefabInternal: {fileID: 94751226}
-  m_GameObject: {fileID: 674829642}
-  m_LocalRotation: {x: 0, y: 0, z: 0, w: 1}
-  m_LocalPosition: {x: 0, y: 0, z: 0}
-  m_LocalScale: {x: 1, y: 1, z: 1}
-  m_Children:
-  - {fileID: 1257338503}
-  m_Father: {fileID: 1418900210}
-  m_RootOrder: 10
-  m_AnchorMin: {x: 0, y: 0}
-  m_AnchorMax: {x: 0, y: 0}
-  m_AnchoredPosition: {x: 0, y: 0}
-  m_SizeDelta: {x: 80, y: 30}
-  m_Pivot: {x: 0, y: 0}
 --- !u!1 &678943809
 GameObject:
   m_ObjectHideFlags: 0
@@ -7109,177 +5909,6 @@
   text_rightWheelSpeed: {fileID: 826148280}
   swipeTurnAngle: 45
   doubleTapTurnAround: 1
---- !u!1 &697625196
-GameObject:
-  m_ObjectHideFlags: 0
-  m_PrefabParentObject: {fileID: 162022, guid: 9a924a5d2daf04a2bb04eee747cf44cf, type: 2}
-  m_PrefabInternal: {fileID: 94751226}
-  serializedVersion: 4
-  m_Component:
-  - 224: {fileID: 697625197}
-  - 222: {fileID: 697625202}
-  - 114: {fileID: 697625200}
-  - 114: {fileID: 697625201}
-  - 114: {fileID: 697625198}
-  - 120: {fileID: 697625199}
-  m_Layer: 5
-  m_Name: Top Right
-  m_TagString: Untagged
-  m_Icon: {fileID: 0}
-  m_NavMeshLayer: 0
-  m_StaticEditorFlags: 0
-  m_IsActive: 0
---- !u!224 &697625197
-RectTransform:
-  m_ObjectHideFlags: 0
-  m_PrefabParentObject: {fileID: 22462022, guid: 9a924a5d2daf04a2bb04eee747cf44cf,
-    type: 2}
-  m_PrefabInternal: {fileID: 94751226}
-  m_GameObject: {fileID: 697625196}
-  m_LocalRotation: {x: 0, y: 0, z: 0, w: 1}
-  m_LocalPosition: {x: 0, y: 0, z: 0}
-  m_LocalScale: {x: 1, y: 1, z: 1}
-  m_Children:
-  - {fileID: 344172818}
-  m_Father: {fileID: 1418900210}
-  m_RootOrder: 9
-  m_AnchorMin: {x: 1, y: 1}
-  m_AnchorMax: {x: 1, y: 1}
-  m_AnchoredPosition: {x: 0, y: 0}
-  m_SizeDelta: {x: 80, y: 30}
-  m_Pivot: {x: 1, y: 1}
---- !u!114 &697625198
-MonoBehaviour:
-  m_ObjectHideFlags: 0
-  m_PrefabParentObject: {fileID: 11462012, guid: 9a924a5d2daf04a2bb04eee747cf44cf,
-    type: 2}
-  m_PrefabInternal: {fileID: 94751226}
-  m_GameObject: {fileID: 697625196}
-  m_Enabled: 1
-  m_EditorHideFlags: 0
-  m_Script: {fileID: 11500000, guid: 1e98463c8ec9b4342a745dd86c768e30, type: 3}
-  m_Name: 
-  m_EditorClassIdentifier: 
-  image: {fileID: 697625200}
-  text: {fileID: 344172819}
-  line: {fileID: 697625199}
---- !u!120 &697625199
-LineRenderer:
-  m_ObjectHideFlags: 0
-  m_PrefabParentObject: {fileID: 12096378, guid: 9a924a5d2daf04a2bb04eee747cf44cf,
-    type: 2}
-  m_PrefabInternal: {fileID: 94751226}
-  m_GameObject: {fileID: 697625196}
-  m_Enabled: 1
-  m_CastShadows: 0
-  m_ReceiveShadows: 0
-  m_LightmapIndex: 255
-  m_LightmapTilingOffset: {x: 1, y: 1, z: 0, w: 0}
-  m_Materials:
-  - {fileID: 0}
-  m_SubsetIndices: 
-  m_StaticBatchRoot: {fileID: 0}
-  m_UseLightProbes: 0
-  m_LightProbeAnchor: {fileID: 0}
-  m_ScaleInLightmap: 1
-  m_SortingLayerID: 0
-  m_SortingOrder: 0
-  m_Positions:
-  - {x: 0, y: 0, z: 0}
-  - {x: 0, y: 0, z: 1}
-  m_Parameters:
-    startWidth: 1
-    endWidth: 1
-    m_StartColor:
-      serializedVersion: 2
-      rgba: 4294967295
-    m_EndColor:
-      serializedVersion: 2
-      rgba: 4294967295
-  m_UseWorldSpace: 1
---- !u!114 &697625200
-MonoBehaviour:
-  m_ObjectHideFlags: 0
-  m_PrefabParentObject: {fileID: 11462008, guid: 9a924a5d2daf04a2bb04eee747cf44cf,
-    type: 2}
-  m_PrefabInternal: {fileID: 94751226}
-  m_GameObject: {fileID: 697625196}
-  m_Enabled: 1
-  m_EditorHideFlags: 0
-  m_Script: {fileID: -765806418, guid: f5f67c52d1564df4a8936ccd202a3bd8, type: 3}
-  m_Name: 
-  m_EditorClassIdentifier: 
-  m_Material: {fileID: 0}
-  m_Color: {r: 1, g: 1, b: 1, a: 1}
-  m_Sprite: {fileID: 10905, guid: 0000000000000000f000000000000000, type: 0}
-  m_Type: 1
-  m_PreserveAspect: 0
-  m_FillCenter: 1
-  m_FillMethod: 4
-  m_FillAmount: 1
-  m_FillClockwise: 1
-  m_FillOrigin: 0
---- !u!114 &697625201
-MonoBehaviour:
-  m_ObjectHideFlags: 0
-  m_PrefabParentObject: {fileID: 11462010, guid: 9a924a5d2daf04a2bb04eee747cf44cf,
-    type: 2}
-  m_PrefabInternal: {fileID: 94751226}
-  m_GameObject: {fileID: 697625196}
-  m_Enabled: 1
-  m_EditorHideFlags: 0
-  m_Script: {fileID: 1392445389, guid: f5f67c52d1564df4a8936ccd202a3bd8, type: 3}
-  m_Name: 
-  m_EditorClassIdentifier: 
-  m_Navigation:
-    m_Mode: 3
-    m_SelectOnUp: {fileID: 0}
-    m_SelectOnDown: {fileID: 0}
-    m_SelectOnLeft: {fileID: 0}
-    m_SelectOnRight: {fileID: 0}
-  m_Transition: 1
-  m_Colors:
-    m_NormalColor: {r: 1, g: 1, b: 1, a: 1}
-    m_HighlightedColor: {r: .960784316, g: .960784316, b: .960784316, a: 1}
-    m_PressedColor: {r: .784313738, g: .784313738, b: .784313738, a: 1}
-    m_DisabledColor: {r: .784313738, g: .784313738, b: .784313738, a: .501960814}
-    m_ColorMultiplier: 1
-    m_FadeDuration: .100000001
-  m_SpriteState:
-    m_HighlightedSprite: {fileID: 0}
-    m_PressedSprite: {fileID: 0}
-    m_DisabledSprite: {fileID: 0}
-  m_AnimationTriggers:
-    m_NormalTrigger: Normal
-    m_HighlightedTrigger: Highlighted
-    m_PressedTrigger: Pressed
-    m_DisabledTrigger: Disabled
-  m_Interactable: 1
-  m_TargetGraphic: {fileID: 697625200}
-  m_OnClick:
-    m_PersistentCalls:
-      m_Calls:
-      - m_Target: {fileID: 697625198}
-        m_MethodName: Selection
-        m_Mode: 1
-        m_Arguments:
-          m_ObjectArgument: {fileID: 0}
-          m_ObjectArgumentAssemblyTypeName: UnityEngine.Object, UnityEngine, Version=0.0.0.0,
-            Culture=neutral, PublicKeyToken=null
-          m_IntArgument: 0
-          m_FloatArgument: 0
-          m_StringArgument: 
-          m_BoolArgument: 0
-        m_CallState: 2
-    m_TypeName: UnityEngine.UI.Button+ButtonClickedEvent, UnityEngine.UI, Version=1.0.0.0,
-      Culture=neutral, PublicKeyToken=null
---- !u!222 &697625202
-CanvasRenderer:
-  m_ObjectHideFlags: 0
-  m_PrefabParentObject: {fileID: 22262024, guid: 9a924a5d2daf04a2bb04eee747cf44cf,
-    type: 2}
-  m_PrefabInternal: {fileID: 94751226}
-  m_GameObject: {fileID: 697625196}
 --- !u!1 &700661453
 GameObject:
   m_ObjectHideFlags: 0
@@ -8514,71 +7143,6 @@
   m_OverridePixelPerfect: 0
   m_SortingLayerID: 0
   m_SortingOrder: 8
---- !u!1 &881934983
-GameObject:
-  m_ObjectHideFlags: 0
-  m_PrefabParentObject: {fileID: 161992, guid: 9a924a5d2daf04a2bb04eee747cf44cf, type: 2}
-  m_PrefabInternal: {fileID: 94751226}
-  serializedVersion: 4
-  m_Component:
-  - 224: {fileID: 881934984}
-  - 222: {fileID: 881934986}
-  - 114: {fileID: 881934985}
-  m_Layer: 5
-  m_Name: Selection Box 3
-  m_TagString: Untagged
-  m_Icon: {fileID: 0}
-  m_NavMeshLayer: 0
-  m_StaticEditorFlags: 0
-  m_IsActive: 0
---- !u!224 &881934984
-RectTransform:
-  m_ObjectHideFlags: 0
-  m_PrefabParentObject: {fileID: 22461992, guid: 9a924a5d2daf04a2bb04eee747cf44cf,
-    type: 2}
-  m_PrefabInternal: {fileID: 94751226}
-  m_GameObject: {fileID: 881934983}
-  m_LocalRotation: {x: 0, y: 0, z: 0, w: 1}
-  m_LocalPosition: {x: 0, y: 0, z: 0}
-  m_LocalScale: {x: 1, y: 1, z: 1}
-  m_Children:
-  - {fileID: 1794802434}
-  m_Father: {fileID: 1418900210}
-  m_RootOrder: 3
-  m_AnchorMin: {x: 0, y: 1}
-  m_AnchorMax: {x: 0, y: 1}
-  m_AnchoredPosition: {x: 0, y: 0}
-  m_SizeDelta: {x: 80, y: 30}
-  m_Pivot: {x: 0, y: 1}
---- !u!114 &881934985
-MonoBehaviour:
-  m_ObjectHideFlags: 0
-  m_PrefabParentObject: {fileID: 11461968, guid: 9a924a5d2daf04a2bb04eee747cf44cf,
-    type: 2}
-  m_PrefabInternal: {fileID: 94751226}
-  m_GameObject: {fileID: 881934983}
-  m_Enabled: 1
-  m_EditorHideFlags: 0
-  m_Script: {fileID: -765806418, guid: f5f67c52d1564df4a8936ccd202a3bd8, type: 3}
-  m_Name: 
-  m_EditorClassIdentifier: 
-  m_Material: {fileID: 0}
-  m_Color: {r: 1, g: 1, b: 1, a: 1}
-  m_Sprite: {fileID: 10905, guid: 0000000000000000f000000000000000, type: 0}
-  m_Type: 1
-  m_PreserveAspect: 0
-  m_FillCenter: 0
-  m_FillMethod: 4
-  m_FillAmount: 1
-  m_FillClockwise: 1
-  m_FillOrigin: 0
---- !u!222 &881934986
-CanvasRenderer:
-  m_ObjectHideFlags: 0
-  m_PrefabParentObject: {fileID: 22261994, guid: 9a924a5d2daf04a2bb04eee747cf44cf,
-    type: 2}
-  m_PrefabInternal: {fileID: 94751226}
-  m_GameObject: {fileID: 881934983}
 --- !u!1 &895829101
 GameObject:
   m_ObjectHideFlags: 0
@@ -8705,71 +7269,6 @@
     type: 2}
   m_PrefabInternal: {fileID: 255985608}
   m_GameObject: {fileID: 895829101}
---- !u!1 &901536005
-GameObject:
-  m_ObjectHideFlags: 0
-  m_PrefabParentObject: {fileID: 161994, guid: 9a924a5d2daf04a2bb04eee747cf44cf, type: 2}
-  m_PrefabInternal: {fileID: 94751226}
-  serializedVersion: 4
-  m_Component:
-  - 224: {fileID: 901536006}
-  - 222: {fileID: 901536008}
-  - 114: {fileID: 901536007}
-  m_Layer: 5
-  m_Name: Selection Box 4
-  m_TagString: Untagged
-  m_Icon: {fileID: 0}
-  m_NavMeshLayer: 0
-  m_StaticEditorFlags: 0
-  m_IsActive: 0
---- !u!224 &901536006
-RectTransform:
-  m_ObjectHideFlags: 0
-  m_PrefabParentObject: {fileID: 22461994, guid: 9a924a5d2daf04a2bb04eee747cf44cf,
-    type: 2}
-  m_PrefabInternal: {fileID: 94751226}
-  m_GameObject: {fileID: 901536005}
-  m_LocalRotation: {x: 0, y: 0, z: 0, w: 1}
-  m_LocalPosition: {x: 0, y: 0, z: 0}
-  m_LocalScale: {x: 1, y: 1, z: 1}
-  m_Children:
-  - {fileID: 1886165972}
-  m_Father: {fileID: 1418900210}
-  m_RootOrder: 4
-  m_AnchorMin: {x: 0, y: 1}
-  m_AnchorMax: {x: 0, y: 1}
-  m_AnchoredPosition: {x: 0, y: 0}
-  m_SizeDelta: {x: 80, y: 30}
-  m_Pivot: {x: 0, y: 1}
---- !u!114 &901536007
-MonoBehaviour:
-  m_ObjectHideFlags: 0
-  m_PrefabParentObject: {fileID: 11461970, guid: 9a924a5d2daf04a2bb04eee747cf44cf,
-    type: 2}
-  m_PrefabInternal: {fileID: 94751226}
-  m_GameObject: {fileID: 901536005}
-  m_Enabled: 1
-  m_EditorHideFlags: 0
-  m_Script: {fileID: -765806418, guid: f5f67c52d1564df4a8936ccd202a3bd8, type: 3}
-  m_Name: 
-  m_EditorClassIdentifier: 
-  m_Material: {fileID: 0}
-  m_Color: {r: 1, g: 1, b: 1, a: 1}
-  m_Sprite: {fileID: 10905, guid: 0000000000000000f000000000000000, type: 0}
-  m_Type: 1
-  m_PreserveAspect: 0
-  m_FillCenter: 0
-  m_FillMethod: 4
-  m_FillAmount: 1
-  m_FillClockwise: 1
-  m_FillOrigin: 0
---- !u!222 &901536008
-CanvasRenderer:
-  m_ObjectHideFlags: 0
-  m_PrefabParentObject: {fileID: 22261996, guid: 9a924a5d2daf04a2bb04eee747cf44cf,
-    type: 2}
-  m_PrefabInternal: {fileID: 94751226}
-  m_GameObject: {fileID: 901536005}
 --- !u!1 &913596032
 GameObject:
   m_ObjectHideFlags: 0
@@ -8935,71 +7434,6 @@
   m_AnchoredPosition: {x: -1.90734863e-05, y: 0}
   m_SizeDelta: {x: 36.7999992, y: 36.7999992}
   m_Pivot: {x: .500000119, y: .5}
---- !u!1 &938781769
-GameObject:
-  m_ObjectHideFlags: 0
-  m_PrefabParentObject: {fileID: 162004, guid: 9a924a5d2daf04a2bb04eee747cf44cf, type: 2}
-  m_PrefabInternal: {fileID: 94751226}
-  serializedVersion: 4
-  m_Component:
-  - 224: {fileID: 938781770}
-  - 222: {fileID: 938781772}
-  - 114: {fileID: 938781771}
-  m_Layer: 5
-  m_Name: Selection Box 2
-  m_TagString: Untagged
-  m_Icon: {fileID: 0}
-  m_NavMeshLayer: 0
-  m_StaticEditorFlags: 0
-  m_IsActive: 0
---- !u!224 &938781770
-RectTransform:
-  m_ObjectHideFlags: 0
-  m_PrefabParentObject: {fileID: 22462004, guid: 9a924a5d2daf04a2bb04eee747cf44cf,
-    type: 2}
-  m_PrefabInternal: {fileID: 94751226}
-  m_GameObject: {fileID: 938781769}
-  m_LocalRotation: {x: 0, y: 0, z: 0, w: 1}
-  m_LocalPosition: {x: 0, y: 0, z: 0}
-  m_LocalScale: {x: 1, y: 1, z: 1}
-  m_Children:
-  - {fileID: 1159772889}
-  m_Father: {fileID: 1418900210}
-  m_RootOrder: 2
-  m_AnchorMin: {x: 0, y: 1}
-  m_AnchorMax: {x: 0, y: 1}
-  m_AnchoredPosition: {x: 0, y: 0}
-  m_SizeDelta: {x: 80, y: 30}
-  m_Pivot: {x: 0, y: 1}
---- !u!114 &938781771
-MonoBehaviour:
-  m_ObjectHideFlags: 0
-  m_PrefabParentObject: {fileID: 11461986, guid: 9a924a5d2daf04a2bb04eee747cf44cf,
-    type: 2}
-  m_PrefabInternal: {fileID: 94751226}
-  m_GameObject: {fileID: 938781769}
-  m_Enabled: 1
-  m_EditorHideFlags: 0
-  m_Script: {fileID: -765806418, guid: f5f67c52d1564df4a8936ccd202a3bd8, type: 3}
-  m_Name: 
-  m_EditorClassIdentifier: 
-  m_Material: {fileID: 0}
-  m_Color: {r: 1, g: 1, b: 1, a: 1}
-  m_Sprite: {fileID: 10905, guid: 0000000000000000f000000000000000, type: 0}
-  m_Type: 1
-  m_PreserveAspect: 0
-  m_FillCenter: 0
-  m_FillMethod: 4
-  m_FillAmount: 1
-  m_FillClockwise: 1
-  m_FillOrigin: 0
---- !u!222 &938781772
-CanvasRenderer:
-  m_ObjectHideFlags: 0
-  m_PrefabParentObject: {fileID: 22262006, guid: 9a924a5d2daf04a2bb04eee747cf44cf,
-    type: 2}
-  m_PrefabInternal: {fileID: 94751226}
-  m_GameObject: {fileID: 938781769}
 --- !u!1 &959010853
 GameObject:
   m_ObjectHideFlags: 0
@@ -9703,195 +8137,6 @@
   m_AnchoredPosition: {x: 0, y: -4.57763672e-05}
   m_SizeDelta: {x: 0, y: -4.57763672e-05}
   m_Pivot: {x: .5, y: 1}
---- !u!1 &1037287181
-GameObject:
-  m_ObjectHideFlags: 0
-  m_PrefabParentObject: {fileID: 162028, guid: 9a924a5d2daf04a2bb04eee747cf44cf, type: 2}
-  m_PrefabInternal: {fileID: 94751226}
-  serializedVersion: 4
-  m_Component:
-  - 224: {fileID: 1037287182}
-  - 222: {fileID: 1037287184}
-  - 114: {fileID: 1037287183}
-  m_Layer: 5
-  m_Name: Action Text
-  m_TagString: Untagged
-  m_Icon: {fileID: 0}
-  m_NavMeshLayer: 0
-  m_StaticEditorFlags: 0
-  m_IsActive: 1
---- !u!224 &1037287182
-RectTransform:
-  m_ObjectHideFlags: 0
-  m_PrefabParentObject: {fileID: 22462028, guid: 9a924a5d2daf04a2bb04eee747cf44cf,
-    type: 2}
-  m_PrefabInternal: {fileID: 94751226}
-  m_GameObject: {fileID: 1037287181}
-  m_LocalRotation: {x: 0, y: 0, z: 0, w: 1}
-  m_LocalPosition: {x: 0, y: 0, z: 0}
-  m_LocalScale: {x: 1, y: 1, z: 1}
-  m_Children: []
-  m_Father: {fileID: 310621961}
-  m_RootOrder: 0
-  m_AnchorMin: {x: 0, y: 0}
-  m_AnchorMax: {x: 1, y: 1}
-  m_AnchoredPosition: {x: 0, y: 0}
-  m_SizeDelta: {x: 0, y: 0}
-  m_Pivot: {x: .5, y: .5}
---- !u!114 &1037287183
-MonoBehaviour:
-  m_ObjectHideFlags: 0
-  m_PrefabParentObject: {fileID: 11462022, guid: 9a924a5d2daf04a2bb04eee747cf44cf,
-    type: 2}
-  m_PrefabInternal: {fileID: 94751226}
-  m_GameObject: {fileID: 1037287181}
-  m_Enabled: 1
-  m_EditorHideFlags: 0
-  m_Script: {fileID: 708705254, guid: f5f67c52d1564df4a8936ccd202a3bd8, type: 3}
-  m_Name: 
-  m_EditorClassIdentifier: 
-  m_Material: {fileID: 0}
-  m_Color: {r: .196078435, g: .196078435, b: .196078435, a: 1}
-  m_FontData:
-    m_Font: {fileID: 10102, guid: 0000000000000000e000000000000000, type: 0}
-    m_FontSize: 14
-    m_FontStyle: 0
-    m_BestFit: 0
-    m_MinSize: 10
-    m_MaxSize: 40
-    m_Alignment: 4
-    m_RichText: 1
-    m_HorizontalOverflow: 0
-    m_VerticalOverflow: 0
-    m_LineSpacing: 1
-  m_Text: Action
---- !u!222 &1037287184
-CanvasRenderer:
-  m_ObjectHideFlags: 0
-  m_PrefabParentObject: {fileID: 22262030, guid: 9a924a5d2daf04a2bb04eee747cf44cf,
-    type: 2}
-  m_PrefabInternal: {fileID: 94751226}
-  m_GameObject: {fileID: 1037287181}
---- !u!1 &1039133345
-GameObject:
-  m_ObjectHideFlags: 0
-  m_PrefabParentObject: {fileID: 161990, guid: 9a924a5d2daf04a2bb04eee747cf44cf, type: 2}
-  m_PrefabInternal: {fileID: 94751226}
-  serializedVersion: 4
-  m_Component:
-  - 224: {fileID: 1039133346}
-  - 222: {fileID: 1039133349}
-  - 114: {fileID: 1039133348}
-  - 114: {fileID: 1039133347}
-  m_Layer: 5
-  m_Name: Action Button
-  m_TagString: Untagged
-  m_Icon: {fileID: 0}
-  m_NavMeshLayer: 0
-  m_StaticEditorFlags: 0
-  m_IsActive: 0
---- !u!224 &1039133346
-RectTransform:
-  m_ObjectHideFlags: 0
-  m_PrefabParentObject: {fileID: 22461990, guid: 9a924a5d2daf04a2bb04eee747cf44cf,
-    type: 2}
-  m_PrefabInternal: {fileID: 94751226}
-  m_GameObject: {fileID: 1039133345}
-  m_LocalRotation: {x: 0, y: 0, z: 0, w: 1}
-  m_LocalPosition: {x: 0, y: 0, z: 0}
-  m_LocalScale: {x: 1, y: 1, z: 1}
-  m_Children:
-  - {fileID: 1196378279}
-  m_Father: {fileID: 1418900210}
-  m_RootOrder: 13
-  m_AnchorMin: {x: .5, y: 0}
-  m_AnchorMax: {x: .5, y: 0}
-  m_AnchoredPosition: {x: 0, y: 30}
-  m_SizeDelta: {x: 160, y: 30}
-  m_Pivot: {x: .5, y: 0}
---- !u!114 &1039133347
-MonoBehaviour:
-  m_ObjectHideFlags: 0
-  m_PrefabParentObject: {fileID: 11461966, guid: 9a924a5d2daf04a2bb04eee747cf44cf,
-    type: 2}
-  m_PrefabInternal: {fileID: 94751226}
-  m_GameObject: {fileID: 1039133345}
-  m_Enabled: 1
-  m_EditorHideFlags: 0
-  m_Script: {fileID: 1392445389, guid: f5f67c52d1564df4a8936ccd202a3bd8, type: 3}
-  m_Name: 
-  m_EditorClassIdentifier: 
-  m_Navigation:
-    m_Mode: 3
-    m_SelectOnUp: {fileID: 0}
-    m_SelectOnDown: {fileID: 0}
-    m_SelectOnLeft: {fileID: 0}
-    m_SelectOnRight: {fileID: 0}
-  m_Transition: 1
-  m_Colors:
-    m_NormalColor: {r: 1, g: 1, b: 1, a: 1}
-    m_HighlightedColor: {r: .960784316, g: .960784316, b: .960784316, a: 1}
-    m_PressedColor: {r: .784313738, g: .784313738, b: .784313738, a: 1}
-    m_DisabledColor: {r: .784313738, g: .784313738, b: .784313738, a: .501960814}
-    m_ColorMultiplier: 1
-    m_FadeDuration: .100000001
-  m_SpriteState:
-    m_HighlightedSprite: {fileID: 0}
-    m_PressedSprite: {fileID: 0}
-    m_DisabledSprite: {fileID: 0}
-  m_AnimationTriggers:
-    m_NormalTrigger: Normal
-    m_HighlightedTrigger: Highlighted
-    m_PressedTrigger: Pressed
-    m_DisabledTrigger: Disabled
-  m_Interactable: 1
-  m_TargetGraphic: {fileID: 1039133348}
-  m_OnClick:
-    m_PersistentCalls:
-      m_Calls:
-      - m_Target: {fileID: 368511981}
-        m_MethodName: Action
-        m_Mode: 1
-        m_Arguments:
-          m_ObjectArgument: {fileID: 0}
-          m_ObjectArgumentAssemblyTypeName: UnityEngine.Object, UnityEngine, Version=0.0.0.0,
-            Culture=neutral, PublicKeyToken=null
-          m_IntArgument: 0
-          m_FloatArgument: 0
-          m_StringArgument: 
-          m_BoolArgument: 0
-        m_CallState: 2
-    m_TypeName: UnityEngine.UI.Button+ButtonClickedEvent, UnityEngine.UI, Version=1.0.0.0,
-      Culture=neutral, PublicKeyToken=null
---- !u!114 &1039133348
-MonoBehaviour:
-  m_ObjectHideFlags: 0
-  m_PrefabParentObject: {fileID: 11461964, guid: 9a924a5d2daf04a2bb04eee747cf44cf,
-    type: 2}
-  m_PrefabInternal: {fileID: 94751226}
-  m_GameObject: {fileID: 1039133345}
-  m_Enabled: 1
-  m_EditorHideFlags: 0
-  m_Script: {fileID: -765806418, guid: f5f67c52d1564df4a8936ccd202a3bd8, type: 3}
-  m_Name: 
-  m_EditorClassIdentifier: 
-  m_Material: {fileID: 0}
-  m_Color: {r: 1, g: 1, b: 1, a: 1}
-  m_Sprite: {fileID: 10905, guid: 0000000000000000f000000000000000, type: 0}
-  m_Type: 1
-  m_PreserveAspect: 0
-  m_FillCenter: 1
-  m_FillMethod: 4
-  m_FillAmount: 1
-  m_FillClockwise: 1
-  m_FillOrigin: 0
---- !u!222 &1039133349
-CanvasRenderer:
-  m_ObjectHideFlags: 0
-  m_PrefabParentObject: {fileID: 22261992, guid: 9a924a5d2daf04a2bb04eee747cf44cf,
-    type: 2}
-  m_PrefabInternal: {fileID: 94751226}
-  m_GameObject: {fileID: 1039133345}
 --- !u!1 &1042222634
 GameObject:
   m_ObjectHideFlags: 0
@@ -10677,75 +8922,6 @@
     type: 2}
   m_PrefabInternal: {fileID: 1362912715}
   m_GameObject: {fileID: 1133578739}
---- !u!1 &1159772888
-GameObject:
-  m_ObjectHideFlags: 0
-  m_PrefabParentObject: {fileID: 162008, guid: 9a924a5d2daf04a2bb04eee747cf44cf, type: 2}
-  m_PrefabInternal: {fileID: 94751226}
-  serializedVersion: 4
-  m_Component:
-  - 224: {fileID: 1159772889}
-  - 222: {fileID: 1159772891}
-  - 114: {fileID: 1159772890}
-  m_Layer: 5
-  m_Name: Selection Text
-  m_TagString: Untagged
-  m_Icon: {fileID: 0}
-  m_NavMeshLayer: 0
-  m_StaticEditorFlags: 0
-  m_IsActive: 1
---- !u!224 &1159772889
-RectTransform:
-  m_ObjectHideFlags: 0
-  m_PrefabParentObject: {fileID: 22462008, guid: 9a924a5d2daf04a2bb04eee747cf44cf,
-    type: 2}
-  m_PrefabInternal: {fileID: 94751226}
-  m_GameObject: {fileID: 1159772888}
-  m_LocalRotation: {x: 0, y: 0, z: 0, w: 1}
-  m_LocalPosition: {x: 0, y: 0, z: 0}
-  m_LocalScale: {x: 1, y: 1, z: 1}
-  m_Children: []
-  m_Father: {fileID: 938781770}
-  m_RootOrder: 0
-  m_AnchorMin: {x: 0, y: 0}
-  m_AnchorMax: {x: 1, y: 1}
-  m_AnchoredPosition: {x: 0, y: 0}
-  m_SizeDelta: {x: 0, y: 0}
-  m_Pivot: {x: .5, y: .5}
---- !u!114 &1159772890
-MonoBehaviour:
-  m_ObjectHideFlags: 0
-  m_PrefabParentObject: {fileID: 11461990, guid: 9a924a5d2daf04a2bb04eee747cf44cf,
-    type: 2}
-  m_PrefabInternal: {fileID: 94751226}
-  m_GameObject: {fileID: 1159772888}
-  m_Enabled: 1
-  m_EditorHideFlags: 0
-  m_Script: {fileID: 708705254, guid: f5f67c52d1564df4a8936ccd202a3bd8, type: 3}
-  m_Name: 
-  m_EditorClassIdentifier: 
-  m_Material: {fileID: 0}
-  m_Color: {r: .196078435, g: .196078435, b: .196078435, a: 1}
-  m_FontData:
-    m_Font: {fileID: 10102, guid: 0000000000000000e000000000000000, type: 0}
-    m_FontSize: 14
-    m_FontStyle: 0
-    m_BestFit: 0
-    m_MinSize: 10
-    m_MaxSize: 40
-    m_Alignment: 4
-    m_RichText: 1
-    m_HorizontalOverflow: 0
-    m_VerticalOverflow: 0
-    m_LineSpacing: 1
-  m_Text: Select
---- !u!222 &1159772891
-CanvasRenderer:
-  m_ObjectHideFlags: 0
-  m_PrefabParentObject: {fileID: 22262010, guid: 9a924a5d2daf04a2bb04eee747cf44cf,
-    type: 2}
-  m_PrefabInternal: {fileID: 94751226}
-  m_GameObject: {fileID: 1159772888}
 --- !u!1 &1162021346
 GameObject:
   m_ObjectHideFlags: 0
@@ -10960,75 +9136,6 @@
   m_PrefabParentObject: {fileID: 0}
   m_PrefabInternal: {fileID: 0}
   m_GameObject: {fileID: 1172708904}
---- !u!1 &1186853863
-GameObject:
-  m_ObjectHideFlags: 0
-  m_PrefabParentObject: {fileID: 162038, guid: 9a924a5d2daf04a2bb04eee747cf44cf, type: 2}
-  m_PrefabInternal: {fileID: 94751226}
-  serializedVersion: 4
-  m_Component:
-  - 224: {fileID: 1186853864}
-  - 222: {fileID: 1186853866}
-  - 114: {fileID: 1186853865}
-  m_Layer: 5
-  m_Name: Selection Text
-  m_TagString: Untagged
-  m_Icon: {fileID: 0}
-  m_NavMeshLayer: 0
-  m_StaticEditorFlags: 0
-  m_IsActive: 1
---- !u!224 &1186853864
-RectTransform:
-  m_ObjectHideFlags: 0
-  m_PrefabParentObject: {fileID: 22462038, guid: 9a924a5d2daf04a2bb04eee747cf44cf,
-    type: 2}
-  m_PrefabInternal: {fileID: 94751226}
-  m_GameObject: {fileID: 1186853863}
-  m_LocalRotation: {x: 0, y: 0, z: 0, w: 1}
-  m_LocalPosition: {x: 0, y: 0, z: 0}
-  m_LocalScale: {x: 1, y: 1, z: 1}
-  m_Children: []
-  m_Father: {fileID: 137928737}
-  m_RootOrder: 0
-  m_AnchorMin: {x: 0, y: 0}
-  m_AnchorMax: {x: 1, y: 1}
-  m_AnchoredPosition: {x: 0, y: 0}
-  m_SizeDelta: {x: 0, y: 0}
-  m_Pivot: {x: .5, y: .5}
---- !u!114 &1186853865
-MonoBehaviour:
-  m_ObjectHideFlags: 0
-  m_PrefabParentObject: {fileID: 11462038, guid: 9a924a5d2daf04a2bb04eee747cf44cf,
-    type: 2}
-  m_PrefabInternal: {fileID: 94751226}
-  m_GameObject: {fileID: 1186853863}
-  m_Enabled: 1
-  m_EditorHideFlags: 0
-  m_Script: {fileID: 708705254, guid: f5f67c52d1564df4a8936ccd202a3bd8, type: 3}
-  m_Name: 
-  m_EditorClassIdentifier: 
-  m_Material: {fileID: 0}
-  m_Color: {r: .196078435, g: .196078435, b: .196078435, a: 1}
-  m_FontData:
-    m_Font: {fileID: 10102, guid: 0000000000000000e000000000000000, type: 0}
-    m_FontSize: 14
-    m_FontStyle: 0
-    m_BestFit: 0
-    m_MinSize: 10
-    m_MaxSize: 40
-    m_Alignment: 4
-    m_RichText: 1
-    m_HorizontalOverflow: 0
-    m_VerticalOverflow: 0
-    m_LineSpacing: 1
-  m_Text: Select
---- !u!222 &1186853866
-CanvasRenderer:
-  m_ObjectHideFlags: 0
-  m_PrefabParentObject: {fileID: 22262040, guid: 9a924a5d2daf04a2bb04eee747cf44cf,
-    type: 2}
-  m_PrefabInternal: {fileID: 94751226}
-  m_GameObject: {fileID: 1186853863}
 --- !u!1 &1187785169
 GameObject:
   m_ObjectHideFlags: 0
@@ -11090,75 +9197,6 @@
   m_AnchoredPosition: {x: 0, y: 0}
   m_SizeDelta: {x: 0, y: 0}
   m_Pivot: {x: .5, y: .5}
---- !u!1 &1196378278
-GameObject:
-  m_ObjectHideFlags: 0
-  m_PrefabParentObject: {fileID: 162010, guid: 9a924a5d2daf04a2bb04eee747cf44cf, type: 2}
-  m_PrefabInternal: {fileID: 94751226}
-  serializedVersion: 4
-  m_Component:
-  - 224: {fileID: 1196378279}
-  - 222: {fileID: 1196378281}
-  - 114: {fileID: 1196378280}
-  m_Layer: 5
-  m_Name: Text
-  m_TagString: Untagged
-  m_Icon: {fileID: 0}
-  m_NavMeshLayer: 0
-  m_StaticEditorFlags: 0
-  m_IsActive: 1
---- !u!224 &1196378279
-RectTransform:
-  m_ObjectHideFlags: 0
-  m_PrefabParentObject: {fileID: 22462010, guid: 9a924a5d2daf04a2bb04eee747cf44cf,
-    type: 2}
-  m_PrefabInternal: {fileID: 94751226}
-  m_GameObject: {fileID: 1196378278}
-  m_LocalRotation: {x: 0, y: 0, z: 0, w: 1}
-  m_LocalPosition: {x: 0, y: 0, z: 0}
-  m_LocalScale: {x: 1, y: 1, z: 1}
-  m_Children: []
-  m_Father: {fileID: 1039133346}
-  m_RootOrder: 0
-  m_AnchorMin: {x: 0, y: 0}
-  m_AnchorMax: {x: 1, y: 1}
-  m_AnchoredPosition: {x: 0, y: 0}
-  m_SizeDelta: {x: 0, y: 0}
-  m_Pivot: {x: .5, y: .5}
---- !u!114 &1196378280
-MonoBehaviour:
-  m_ObjectHideFlags: 0
-  m_PrefabParentObject: {fileID: 11461992, guid: 9a924a5d2daf04a2bb04eee747cf44cf,
-    type: 2}
-  m_PrefabInternal: {fileID: 94751226}
-  m_GameObject: {fileID: 1196378278}
-  m_Enabled: 1
-  m_EditorHideFlags: 0
-  m_Script: {fileID: 708705254, guid: f5f67c52d1564df4a8936ccd202a3bd8, type: 3}
-  m_Name: 
-  m_EditorClassIdentifier: 
-  m_Material: {fileID: 0}
-  m_Color: {r: .196078435, g: .196078435, b: .196078435, a: 1}
-  m_FontData:
-    m_Font: {fileID: 10102, guid: 0000000000000000e000000000000000, type: 0}
-    m_FontSize: 14
-    m_FontStyle: 0
-    m_BestFit: 0
-    m_MinSize: 10
-    m_MaxSize: 40
-    m_Alignment: 4
-    m_RichText: 1
-    m_HorizontalOverflow: 0
-    m_VerticalOverflow: 0
-    m_LineSpacing: 1
-  m_Text: Action
---- !u!222 &1196378281
-CanvasRenderer:
-  m_ObjectHideFlags: 0
-  m_PrefabParentObject: {fileID: 22262012, guid: 9a924a5d2daf04a2bb04eee747cf44cf,
-    type: 2}
-  m_PrefabInternal: {fileID: 94751226}
-  m_GameObject: {fileID: 1196378278}
 --- !u!1 &1209107943
 GameObject:
   m_ObjectHideFlags: 0
@@ -11275,20 +9313,6 @@
   m_PrefabParentObject: {fileID: 0}
   m_PrefabInternal: {fileID: 0}
   m_GameObject: {fileID: 1209107943}
-<<<<<<< HEAD
---- !u!1 &1225340879
-GameObject:
-  m_ObjectHideFlags: 0
-  m_PrefabParentObject: {fileID: 161988, guid: 9a924a5d2daf04a2bb04eee747cf44cf, type: 2}
-  m_PrefabInternal: {fileID: 94751226}
-  serializedVersion: 4
-  m_Component:
-  - 224: {fileID: 1225340880}
-  - 222: {fileID: 1225340882}
-  - 114: {fileID: 1225340881}
-  m_Layer: 5
-  m_Name: Text
-=======
 --- !u!1 &1225365814
 GameObject:
   m_ObjectHideFlags: 0
@@ -11301,75 +9325,21 @@
   - 114: {fileID: 1225365816}
   m_Layer: 5
   m_Name: Checkmark
->>>>>>> 045c1137
-  m_TagString: Untagged
-  m_Icon: {fileID: 0}
-  m_NavMeshLayer: 0
-  m_StaticEditorFlags: 0
-  m_IsActive: 1
-<<<<<<< HEAD
---- !u!224 &1225340880
-RectTransform:
-  m_ObjectHideFlags: 0
-  m_PrefabParentObject: {fileID: 22461988, guid: 9a924a5d2daf04a2bb04eee747cf44cf,
-    type: 2}
-  m_PrefabInternal: {fileID: 94751226}
-  m_GameObject: {fileID: 1225340879}
-=======
+  m_TagString: Untagged
+  m_Icon: {fileID: 0}
+  m_NavMeshLayer: 0
+  m_StaticEditorFlags: 0
+  m_IsActive: 1
 --- !u!224 &1225365815
 RectTransform:
   m_ObjectHideFlags: 0
   m_PrefabParentObject: {fileID: 0}
   m_PrefabInternal: {fileID: 0}
   m_GameObject: {fileID: 1225365814}
->>>>>>> 045c1137
   m_LocalRotation: {x: 0, y: 0, z: 0, w: 1}
   m_LocalPosition: {x: 0, y: 0, z: 0}
   m_LocalScale: {x: 1, y: 1, z: 1}
   m_Children: []
-<<<<<<< HEAD
-  m_Father: {fileID: 101416837}
-  m_RootOrder: 0
-  m_AnchorMin: {x: 0, y: 0}
-  m_AnchorMax: {x: 1, y: 1}
-  m_AnchoredPosition: {x: 0, y: 0}
-  m_SizeDelta: {x: 0, y: 0}
-  m_Pivot: {x: .5, y: .5}
---- !u!114 &1225340881
-MonoBehaviour:
-  m_ObjectHideFlags: 0
-  m_PrefabParentObject: {fileID: 11461962, guid: 9a924a5d2daf04a2bb04eee747cf44cf,
-    type: 2}
-  m_PrefabInternal: {fileID: 94751226}
-  m_GameObject: {fileID: 1225340879}
-  m_Enabled: 1
-  m_EditorHideFlags: 0
-  m_Script: {fileID: 708705254, guid: f5f67c52d1564df4a8936ccd202a3bd8, type: 3}
-  m_Name: 
-  m_EditorClassIdentifier: 
-  m_Material: {fileID: 0}
-  m_Color: {r: .196078435, g: .196078435, b: .196078435, a: 1}
-  m_FontData:
-    m_Font: {fileID: 10102, guid: 0000000000000000e000000000000000, type: 0}
-    m_FontSize: 14
-    m_FontStyle: 0
-    m_BestFit: 0
-    m_MinSize: 10
-    m_MaxSize: 40
-    m_Alignment: 4
-    m_RichText: 1
-    m_HorizontalOverflow: 0
-    m_VerticalOverflow: 0
-    m_LineSpacing: 1
-  m_Text: Cancel
---- !u!222 &1225340882
-CanvasRenderer:
-  m_ObjectHideFlags: 0
-  m_PrefabParentObject: {fileID: 22261990, guid: 9a924a5d2daf04a2bb04eee747cf44cf,
-    type: 2}
-  m_PrefabInternal: {fileID: 94751226}
-  m_GameObject: {fileID: 1225340879}
-=======
   m_Father: {fileID: 716300942}
   m_RootOrder: 0
   m_AnchorMin: {x: .5, y: .5}
@@ -11404,7 +9374,6 @@
   m_PrefabParentObject: {fileID: 0}
   m_PrefabInternal: {fileID: 0}
   m_GameObject: {fileID: 1225365814}
->>>>>>> 045c1137
 --- !u!1 &1230222744
 GameObject:
   m_ObjectHideFlags: 0
@@ -11658,8 +9627,6 @@
     type: 2}
   m_PrefabInternal: {fileID: 790026600}
   m_GameObject: {fileID: 1236656946}
-<<<<<<< HEAD
-=======
 --- !u!1 &1243886323
 GameObject:
   m_ObjectHideFlags: 0
@@ -11729,7 +9696,6 @@
     type: 2}
   m_PrefabInternal: {fileID: 2089496453}
   m_GameObject: {fileID: 1243886323}
->>>>>>> 045c1137
 --- !u!1 &1250160154
 GameObject:
   m_ObjectHideFlags: 0
@@ -11879,75 +9845,6 @@
   m_PrefabParentObject: {fileID: 0}
   m_PrefabInternal: {fileID: 0}
   m_GameObject: {fileID: 1250680475}
---- !u!1 &1257338501
-GameObject:
-  m_ObjectHideFlags: 0
-  m_PrefabParentObject: {fileID: 162006, guid: 9a924a5d2daf04a2bb04eee747cf44cf, type: 2}
-  m_PrefabInternal: {fileID: 94751226}
-  serializedVersion: 4
-  m_Component:
-  - 224: {fileID: 1257338503}
-  - 222: {fileID: 1257338504}
-  - 114: {fileID: 1257338502}
-  m_Layer: 5
-  m_Name: Action Text
-  m_TagString: Untagged
-  m_Icon: {fileID: 0}
-  m_NavMeshLayer: 0
-  m_StaticEditorFlags: 0
-  m_IsActive: 1
---- !u!114 &1257338502
-MonoBehaviour:
-  m_ObjectHideFlags: 0
-  m_PrefabParentObject: {fileID: 11461988, guid: 9a924a5d2daf04a2bb04eee747cf44cf,
-    type: 2}
-  m_PrefabInternal: {fileID: 94751226}
-  m_GameObject: {fileID: 1257338501}
-  m_Enabled: 1
-  m_EditorHideFlags: 0
-  m_Script: {fileID: 708705254, guid: f5f67c52d1564df4a8936ccd202a3bd8, type: 3}
-  m_Name: 
-  m_EditorClassIdentifier: 
-  m_Material: {fileID: 0}
-  m_Color: {r: .196078435, g: .196078435, b: .196078435, a: 1}
-  m_FontData:
-    m_Font: {fileID: 10102, guid: 0000000000000000e000000000000000, type: 0}
-    m_FontSize: 14
-    m_FontStyle: 0
-    m_BestFit: 0
-    m_MinSize: 10
-    m_MaxSize: 40
-    m_Alignment: 4
-    m_RichText: 1
-    m_HorizontalOverflow: 0
-    m_VerticalOverflow: 0
-    m_LineSpacing: 1
-  m_Text: Action
---- !u!224 &1257338503
-RectTransform:
-  m_ObjectHideFlags: 0
-  m_PrefabParentObject: {fileID: 22462006, guid: 9a924a5d2daf04a2bb04eee747cf44cf,
-    type: 2}
-  m_PrefabInternal: {fileID: 94751226}
-  m_GameObject: {fileID: 1257338501}
-  m_LocalRotation: {x: 0, y: 0, z: 0, w: 1}
-  m_LocalPosition: {x: 0, y: 0, z: 0}
-  m_LocalScale: {x: 1, y: 1, z: 1}
-  m_Children: []
-  m_Father: {fileID: 674829648}
-  m_RootOrder: 0
-  m_AnchorMin: {x: 0, y: 0}
-  m_AnchorMax: {x: 1, y: 1}
-  m_AnchoredPosition: {x: 0, y: 0}
-  m_SizeDelta: {x: 0, y: 0}
-  m_Pivot: {x: .5, y: .5}
---- !u!222 &1257338504
-CanvasRenderer:
-  m_ObjectHideFlags: 0
-  m_PrefabParentObject: {fileID: 22262008, guid: 9a924a5d2daf04a2bb04eee747cf44cf,
-    type: 2}
-  m_PrefabInternal: {fileID: 94751226}
-  m_GameObject: {fileID: 1257338501}
 --- !u!1 &1259585838
 GameObject:
   m_ObjectHideFlags: 0
@@ -12884,278 +10781,6 @@
     type: 2}
   m_PrefabInternal: {fileID: 1978870738}
   m_GameObject: {fileID: 1415824432}
---- !u!1 &1416823438
-GameObject:
-  m_ObjectHideFlags: 0
-  m_PrefabParentObject: {fileID: 162042, guid: 9a924a5d2daf04a2bb04eee747cf44cf, type: 2}
-  m_PrefabInternal: {fileID: 94751226}
-  serializedVersion: 4
-  m_Component:
-  - 224: {fileID: 1416823439}
-  - 222: {fileID: 1416823441}
-  - 114: {fileID: 1416823440}
-  m_Layer: 5
-  m_Name: Action Text
-  m_TagString: Untagged
-  m_Icon: {fileID: 0}
-  m_NavMeshLayer: 0
-  m_StaticEditorFlags: 0
-  m_IsActive: 1
---- !u!224 &1416823439
-RectTransform:
-  m_ObjectHideFlags: 0
-  m_PrefabParentObject: {fileID: 22462042, guid: 9a924a5d2daf04a2bb04eee747cf44cf,
-    type: 2}
-  m_PrefabInternal: {fileID: 94751226}
-  m_GameObject: {fileID: 1416823438}
-  m_LocalRotation: {x: 0, y: 0, z: 0, w: 1}
-  m_LocalPosition: {x: 0, y: 0, z: 0}
-  m_LocalScale: {x: 1, y: 1, z: 1}
-  m_Children: []
-  m_Father: {fileID: 406430731}
-  m_RootOrder: 0
-  m_AnchorMin: {x: 0, y: 0}
-  m_AnchorMax: {x: 1, y: 1}
-  m_AnchoredPosition: {x: 0, y: 0}
-  m_SizeDelta: {x: 0, y: 0}
-  m_Pivot: {x: .5, y: .5}
---- !u!114 &1416823440
-MonoBehaviour:
-  m_ObjectHideFlags: 0
-  m_PrefabParentObject: {fileID: 11462042, guid: 9a924a5d2daf04a2bb04eee747cf44cf,
-    type: 2}
-  m_PrefabInternal: {fileID: 94751226}
-  m_GameObject: {fileID: 1416823438}
-  m_Enabled: 1
-  m_EditorHideFlags: 0
-  m_Script: {fileID: 708705254, guid: f5f67c52d1564df4a8936ccd202a3bd8, type: 3}
-  m_Name: 
-  m_EditorClassIdentifier: 
-  m_Material: {fileID: 0}
-  m_Color: {r: .196078435, g: .196078435, b: .196078435, a: 1}
-  m_FontData:
-    m_Font: {fileID: 10102, guid: 0000000000000000e000000000000000, type: 0}
-    m_FontSize: 14
-    m_FontStyle: 0
-    m_BestFit: 0
-    m_MinSize: 10
-    m_MaxSize: 40
-    m_Alignment: 4
-    m_RichText: 1
-    m_HorizontalOverflow: 0
-    m_VerticalOverflow: 0
-    m_LineSpacing: 1
-  m_Text: Action
---- !u!222 &1416823441
-CanvasRenderer:
-  m_ObjectHideFlags: 0
-  m_PrefabParentObject: {fileID: 22262044, guid: 9a924a5d2daf04a2bb04eee747cf44cf,
-    type: 2}
-  m_PrefabInternal: {fileID: 94751226}
-  m_GameObject: {fileID: 1416823438}
---- !u!1 &1418900209
-GameObject:
-  m_ObjectHideFlags: 0
-  m_PrefabParentObject: {fileID: 162030, guid: 9a924a5d2daf04a2bb04eee747cf44cf, type: 2}
-  m_PrefabInternal: {fileID: 94751226}
-  serializedVersion: 4
-  m_Component:
-  - 224: {fileID: 1418900210}
-  - 222: {fileID: 1418900213}
-  - 114: {fileID: 1418900211}
-  - 114: {fileID: 1418900212}
-  m_Layer: 5
-  m_Name: Image Button
-  m_TagString: Untagged
-  m_Icon: {fileID: 0}
-  m_NavMeshLayer: 0
-  m_StaticEditorFlags: 0
-  m_IsActive: 0
---- !u!224 &1418900210
-RectTransform:
-  m_ObjectHideFlags: 0
-  m_PrefabParentObject: {fileID: 22462030, guid: 9a924a5d2daf04a2bb04eee747cf44cf,
-    type: 2}
-  m_PrefabInternal: {fileID: 94751226}
-  m_GameObject: {fileID: 1418900209}
-  m_LocalRotation: {x: 0, y: 0, z: 0, w: 1}
-  m_LocalPosition: {x: 0, y: 0, z: 0}
-  m_LocalScale: {x: 1, y: 1, z: 1}
-  m_Children:
-  - {fileID: 1950243889}
-  - {fileID: 137928737}
-  - {fileID: 938781770}
-  - {fileID: 881934984}
-  - {fileID: 901536006}
-  - {fileID: 134819784}
-  - {fileID: 2037363}
-  - {fileID: 1570514718}
-  - {fileID: 406430731}
-  - {fileID: 697625197}
-  - {fileID: 674829648}
-  - {fileID: 310621961}
-  - {fileID: 1781490059}
-  - {fileID: 1039133346}
-  - {fileID: 101416837}
-  m_Father: {fileID: 368511980}
-  m_RootOrder: 0
-  m_AnchorMin: {x: 1, y: 1}
-  m_AnchorMax: {x: 1, y: 1}
-  m_AnchoredPosition: {x: -25, y: -25}
-  m_SizeDelta: {x: 320, y: 240}
-  m_Pivot: {x: 1, y: 1}
---- !u!114 &1418900211
-MonoBehaviour:
-  m_ObjectHideFlags: 0
-  m_PrefabParentObject: {fileID: 11462024, guid: 9a924a5d2daf04a2bb04eee747cf44cf,
-    type: 2}
-  m_PrefabInternal: {fileID: 94751226}
-  m_GameObject: {fileID: 1418900209}
-  m_Enabled: 1
-  m_EditorHideFlags: 0
-  m_Script: {fileID: -765806418, guid: f5f67c52d1564df4a8936ccd202a3bd8, type: 3}
-  m_Name: 
-  m_EditorClassIdentifier: 
-  m_Material: {fileID: 0}
-  m_Color: {r: 1, g: 1, b: 1, a: 1}
-  m_Sprite: {fileID: 0}
-  m_Type: 0
-  m_PreserveAspect: 0
-  m_FillCenter: 1
-  m_FillMethod: 4
-  m_FillAmount: 1
-  m_FillClockwise: 1
-  m_FillOrigin: 0
---- !u!114 &1418900212
-MonoBehaviour:
-  m_ObjectHideFlags: 0
-  m_PrefabParentObject: {fileID: 11462026, guid: 9a924a5d2daf04a2bb04eee747cf44cf,
-    type: 2}
-  m_PrefabInternal: {fileID: 94751226}
-  m_GameObject: {fileID: 1418900209}
-  m_Enabled: 1
-  m_EditorHideFlags: 0
-  m_Script: {fileID: 1392445389, guid: f5f67c52d1564df4a8936ccd202a3bd8, type: 3}
-  m_Name: 
-  m_EditorClassIdentifier: 
-  m_Navigation:
-    m_Mode: 3
-    m_SelectOnUp: {fileID: 0}
-    m_SelectOnDown: {fileID: 0}
-    m_SelectOnLeft: {fileID: 0}
-    m_SelectOnRight: {fileID: 0}
-  m_Transition: 1
-  m_Colors:
-    m_NormalColor: {r: 1, g: 1, b: 1, a: 1}
-    m_HighlightedColor: {r: .960784316, g: .960784316, b: .960784316, a: 1}
-    m_PressedColor: {r: .784313738, g: .784313738, b: .784313738, a: 1}
-    m_DisabledColor: {r: 1, g: 1, b: 1, a: 1}
-    m_ColorMultiplier: 1
-    m_FadeDuration: .100000001
-  m_SpriteState:
-    m_HighlightedSprite: {fileID: 0}
-    m_PressedSprite: {fileID: 0}
-    m_DisabledSprite: {fileID: 0}
-  m_AnimationTriggers:
-    m_NormalTrigger: Normal
-    m_HighlightedTrigger: Highlighted
-    m_PressedTrigger: Pressed
-    m_DisabledTrigger: Disabled
-  m_Interactable: 1
-  m_TargetGraphic: {fileID: 1418900211}
-  m_OnClick:
-    m_PersistentCalls:
-      m_Calls:
-      - m_Target: {fileID: 368511981}
-        m_MethodName: RequestImage
-        m_Mode: 1
-        m_Arguments:
-          m_ObjectArgument: {fileID: 0}
-          m_ObjectArgumentAssemblyTypeName: UnityEngine.Object, UnityEngine, Version=0.0.0.0,
-            Culture=neutral, PublicKeyToken=null
-          m_IntArgument: 0
-          m_FloatArgument: 0
-          m_StringArgument: 
-          m_BoolArgument: 0
-        m_CallState: 2
-    m_TypeName: UnityEngine.UI.Button+ButtonClickedEvent, UnityEngine.UI, Version=1.0.0.0,
-      Culture=neutral, PublicKeyToken=null
---- !u!222 &1418900213
-CanvasRenderer:
-  m_ObjectHideFlags: 0
-  m_PrefabParentObject: {fileID: 22262032, guid: 9a924a5d2daf04a2bb04eee747cf44cf,
-    type: 2}
-  m_PrefabInternal: {fileID: 94751226}
-  m_GameObject: {fileID: 1418900209}
---- !u!1 &1421963683
-GameObject:
-  m_ObjectHideFlags: 0
-  m_PrefabParentObject: {fileID: 161998, guid: 9a924a5d2daf04a2bb04eee747cf44cf, type: 2}
-  m_PrefabInternal: {fileID: 94751226}
-  serializedVersion: 4
-  m_Component:
-  - 224: {fileID: 1421963684}
-  - 222: {fileID: 1421963686}
-  - 114: {fileID: 1421963685}
-  m_Layer: 5
-  m_Name: Action Text
-  m_TagString: Untagged
-  m_Icon: {fileID: 0}
-  m_NavMeshLayer: 0
-  m_StaticEditorFlags: 0
-  m_IsActive: 1
---- !u!224 &1421963684
-RectTransform:
-  m_ObjectHideFlags: 0
-  m_PrefabParentObject: {fileID: 22461998, guid: 9a924a5d2daf04a2bb04eee747cf44cf,
-    type: 2}
-  m_PrefabInternal: {fileID: 94751226}
-  m_GameObject: {fileID: 1421963683}
-  m_LocalRotation: {x: 0, y: 0, z: 0, w: 1}
-  m_LocalPosition: {x: 0, y: 0, z: 0}
-  m_LocalScale: {x: 1, y: 1, z: 1}
-  m_Children: []
-  m_Father: {fileID: 1781490059}
-  m_RootOrder: 0
-  m_AnchorMin: {x: 0, y: 0}
-  m_AnchorMax: {x: 1, y: 1}
-  m_AnchoredPosition: {x: 0, y: 0}
-  m_SizeDelta: {x: 0, y: 0}
-  m_Pivot: {x: .5, y: .5}
---- !u!114 &1421963685
-MonoBehaviour:
-  m_ObjectHideFlags: 0
-  m_PrefabParentObject: {fileID: 11461978, guid: 9a924a5d2daf04a2bb04eee747cf44cf,
-    type: 2}
-  m_PrefabInternal: {fileID: 94751226}
-  m_GameObject: {fileID: 1421963683}
-  m_Enabled: 1
-  m_EditorHideFlags: 0
-  m_Script: {fileID: 708705254, guid: f5f67c52d1564df4a8936ccd202a3bd8, type: 3}
-  m_Name: 
-  m_EditorClassIdentifier: 
-  m_Material: {fileID: 0}
-  m_Color: {r: .196078435, g: .196078435, b: .196078435, a: 1}
-  m_FontData:
-    m_Font: {fileID: 10102, guid: 0000000000000000e000000000000000, type: 0}
-    m_FontSize: 14
-    m_FontStyle: 0
-    m_BestFit: 0
-    m_MinSize: 10
-    m_MaxSize: 40
-    m_Alignment: 4
-    m_RichText: 1
-    m_HorizontalOverflow: 0
-    m_VerticalOverflow: 0
-    m_LineSpacing: 1
-  m_Text: Action
---- !u!222 &1421963686
-CanvasRenderer:
-  m_ObjectHideFlags: 0
-  m_PrefabParentObject: {fileID: 22262000, guid: 9a924a5d2daf04a2bb04eee747cf44cf,
-    type: 2}
-  m_PrefabInternal: {fileID: 94751226}
-  m_GameObject: {fileID: 1421963683}
 --- !u!1 &1450507272
 GameObject:
   m_ObjectHideFlags: 0
@@ -13488,75 +11113,6 @@
   m_PrefabParentObject: {fileID: 0}
   m_PrefabInternal: {fileID: 0}
   m_GameObject: {fileID: 1473293523}
---- !u!1 &1477121791
-GameObject:
-  m_ObjectHideFlags: 0
-  m_PrefabParentObject: {fileID: 162036, guid: 9a924a5d2daf04a2bb04eee747cf44cf, type: 2}
-  m_PrefabInternal: {fileID: 94751226}
-  serializedVersion: 4
-  m_Component:
-  - 224: {fileID: 1477121792}
-  - 222: {fileID: 1477121794}
-  - 114: {fileID: 1477121793}
-  m_Layer: 5
-  m_Name: Action Text
-  m_TagString: Untagged
-  m_Icon: {fileID: 0}
-  m_NavMeshLayer: 0
-  m_StaticEditorFlags: 0
-  m_IsActive: 1
---- !u!224 &1477121792
-RectTransform:
-  m_ObjectHideFlags: 0
-  m_PrefabParentObject: {fileID: 22462036, guid: 9a924a5d2daf04a2bb04eee747cf44cf,
-    type: 2}
-  m_PrefabInternal: {fileID: 94751226}
-  m_GameObject: {fileID: 1477121791}
-  m_LocalRotation: {x: 0, y: 0, z: 0, w: 1}
-  m_LocalPosition: {x: 0, y: 0, z: 0}
-  m_LocalScale: {x: 1, y: 1, z: 1}
-  m_Children: []
-  m_Father: {fileID: 1570514718}
-  m_RootOrder: 0
-  m_AnchorMin: {x: 0, y: 0}
-  m_AnchorMax: {x: 1, y: 1}
-  m_AnchoredPosition: {x: 0, y: 0}
-  m_SizeDelta: {x: 0, y: 0}
-  m_Pivot: {x: .5, y: .5}
---- !u!114 &1477121793
-MonoBehaviour:
-  m_ObjectHideFlags: 0
-  m_PrefabParentObject: {fileID: 11462036, guid: 9a924a5d2daf04a2bb04eee747cf44cf,
-    type: 2}
-  m_PrefabInternal: {fileID: 94751226}
-  m_GameObject: {fileID: 1477121791}
-  m_Enabled: 1
-  m_EditorHideFlags: 0
-  m_Script: {fileID: 708705254, guid: f5f67c52d1564df4a8936ccd202a3bd8, type: 3}
-  m_Name: 
-  m_EditorClassIdentifier: 
-  m_Material: {fileID: 0}
-  m_Color: {r: .196078435, g: .196078435, b: .196078435, a: 1}
-  m_FontData:
-    m_Font: {fileID: 10102, guid: 0000000000000000e000000000000000, type: 0}
-    m_FontSize: 14
-    m_FontStyle: 0
-    m_BestFit: 0
-    m_MinSize: 10
-    m_MaxSize: 40
-    m_Alignment: 4
-    m_RichText: 1
-    m_HorizontalOverflow: 0
-    m_VerticalOverflow: 0
-    m_LineSpacing: 1
-  m_Text: Action
---- !u!222 &1477121794
-CanvasRenderer:
-  m_ObjectHideFlags: 0
-  m_PrefabParentObject: {fileID: 22262038, guid: 9a924a5d2daf04a2bb04eee747cf44cf,
-    type: 2}
-  m_PrefabInternal: {fileID: 94751226}
-  m_GameObject: {fileID: 1477121791}
 --- !u!1 &1480909452
 GameObject:
   m_ObjectHideFlags: 0
@@ -14666,184 +12222,8 @@
   m_ObjectHideFlags: 0
   m_PrefabParentObject: {fileID: 22262022, guid: 9a924a5d2daf04a2bb04eee747cf44cf,
     type: 2}
-<<<<<<< HEAD
-  m_PrefabInternal: {fileID: 1362912715}
-  m_GameObject: {fileID: 1555779515}
---- !u!1 &1570514717
-GameObject:
-  m_ObjectHideFlags: 0
-  m_PrefabParentObject: {fileID: 162026, guid: 9a924a5d2daf04a2bb04eee747cf44cf, type: 2}
-  m_PrefabInternal: {fileID: 94751226}
-  serializedVersion: 4
-  m_Component:
-  - 224: {fileID: 1570514718}
-  - 222: {fileID: 1570514723}
-  - 114: {fileID: 1570514722}
-  - 114: {fileID: 1570514721}
-  - 114: {fileID: 1570514720}
-  - 120: {fileID: 1570514719}
-  m_Layer: 5
-  m_Name: Top Left
-  m_TagString: Untagged
-  m_Icon: {fileID: 0}
-  m_NavMeshLayer: 0
-  m_StaticEditorFlags: 0
-  m_IsActive: 0
---- !u!224 &1570514718
-RectTransform:
-  m_ObjectHideFlags: 0
-  m_PrefabParentObject: {fileID: 22462026, guid: 9a924a5d2daf04a2bb04eee747cf44cf,
-    type: 2}
-  m_PrefabInternal: {fileID: 94751226}
-  m_GameObject: {fileID: 1570514717}
-  m_LocalRotation: {x: 0, y: 0, z: 0, w: 1}
-  m_LocalPosition: {x: 0, y: 0, z: 0}
-  m_LocalScale: {x: 1, y: 1, z: 1}
-  m_Children:
-  - {fileID: 1477121792}
-  m_Father: {fileID: 1418900210}
-  m_RootOrder: 7
-  m_AnchorMin: {x: 0, y: 1}
-  m_AnchorMax: {x: 0, y: 1}
-  m_AnchoredPosition: {x: 0, y: 0}
-  m_SizeDelta: {x: 80, y: 30}
-  m_Pivot: {x: 0, y: 1}
---- !u!120 &1570514719
-LineRenderer:
-  m_ObjectHideFlags: 0
-  m_PrefabParentObject: {fileID: 12096380, guid: 9a924a5d2daf04a2bb04eee747cf44cf,
-    type: 2}
-  m_PrefabInternal: {fileID: 94751226}
-  m_GameObject: {fileID: 1570514717}
-  m_Enabled: 1
-  m_CastShadows: 0
-  m_ReceiveShadows: 0
-  m_LightmapIndex: 255
-  m_LightmapTilingOffset: {x: 1, y: 1, z: 0, w: 0}
-  m_Materials:
-  - {fileID: 0}
-  m_SubsetIndices: 
-  m_StaticBatchRoot: {fileID: 0}
-  m_UseLightProbes: 0
-  m_LightProbeAnchor: {fileID: 0}
-  m_ScaleInLightmap: 1
-  m_SortingLayerID: 0
-  m_SortingOrder: 0
-  m_Positions:
-  - {x: 0, y: 0, z: 0}
-  - {x: 0, y: 0, z: 1}
-  m_Parameters:
-    startWidth: 1
-    endWidth: 1
-    m_StartColor:
-      serializedVersion: 2
-      rgba: 4294967295
-    m_EndColor:
-      serializedVersion: 2
-      rgba: 4294967295
-  m_UseWorldSpace: 1
---- !u!114 &1570514720
-MonoBehaviour:
-  m_ObjectHideFlags: 0
-  m_PrefabParentObject: {fileID: 11462020, guid: 9a924a5d2daf04a2bb04eee747cf44cf,
-    type: 2}
-  m_PrefabInternal: {fileID: 94751226}
-  m_GameObject: {fileID: 1570514717}
-  m_Enabled: 1
-  m_EditorHideFlags: 0
-  m_Script: {fileID: 11500000, guid: 1e98463c8ec9b4342a745dd86c768e30, type: 3}
-  m_Name: 
-  m_EditorClassIdentifier: 
-  image: {fileID: 1570514722}
-  text: {fileID: 1477121793}
-  line: {fileID: 1570514719}
---- !u!114 &1570514721
-MonoBehaviour:
-  m_ObjectHideFlags: 0
-  m_PrefabParentObject: {fileID: 11462018, guid: 9a924a5d2daf04a2bb04eee747cf44cf,
-    type: 2}
-  m_PrefabInternal: {fileID: 94751226}
-  m_GameObject: {fileID: 1570514717}
-  m_Enabled: 1
-  m_EditorHideFlags: 0
-  m_Script: {fileID: 1392445389, guid: f5f67c52d1564df4a8936ccd202a3bd8, type: 3}
-  m_Name: 
-  m_EditorClassIdentifier: 
-  m_Navigation:
-    m_Mode: 3
-    m_SelectOnUp: {fileID: 0}
-    m_SelectOnDown: {fileID: 0}
-    m_SelectOnLeft: {fileID: 0}
-    m_SelectOnRight: {fileID: 0}
-  m_Transition: 1
-  m_Colors:
-    m_NormalColor: {r: 1, g: 1, b: 1, a: 1}
-    m_HighlightedColor: {r: .960784316, g: .960784316, b: .960784316, a: 1}
-    m_PressedColor: {r: .784313738, g: .784313738, b: .784313738, a: 1}
-    m_DisabledColor: {r: .784313738, g: .784313738, b: .784313738, a: .501960814}
-    m_ColorMultiplier: 1
-    m_FadeDuration: .100000001
-  m_SpriteState:
-    m_HighlightedSprite: {fileID: 0}
-    m_PressedSprite: {fileID: 0}
-    m_DisabledSprite: {fileID: 0}
-  m_AnimationTriggers:
-    m_NormalTrigger: Normal
-    m_HighlightedTrigger: Highlighted
-    m_PressedTrigger: Pressed
-    m_DisabledTrigger: Disabled
-  m_Interactable: 1
-  m_TargetGraphic: {fileID: 1570514722}
-  m_OnClick:
-    m_PersistentCalls:
-      m_Calls:
-      - m_Target: {fileID: 1570514720}
-        m_MethodName: Selection
-        m_Mode: 1
-        m_Arguments:
-          m_ObjectArgument: {fileID: 0}
-          m_ObjectArgumentAssemblyTypeName: UnityEngine.Object, UnityEngine, Version=0.0.0.0,
-            Culture=neutral, PublicKeyToken=null
-          m_IntArgument: 0
-          m_FloatArgument: 0
-          m_StringArgument: 
-          m_BoolArgument: 0
-        m_CallState: 2
-    m_TypeName: UnityEngine.UI.Button+ButtonClickedEvent, UnityEngine.UI, Version=1.0.0.0,
-      Culture=neutral, PublicKeyToken=null
---- !u!114 &1570514722
-MonoBehaviour:
-  m_ObjectHideFlags: 0
-  m_PrefabParentObject: {fileID: 11462016, guid: 9a924a5d2daf04a2bb04eee747cf44cf,
-    type: 2}
-  m_PrefabInternal: {fileID: 94751226}
-  m_GameObject: {fileID: 1570514717}
-  m_Enabled: 1
-  m_EditorHideFlags: 0
-  m_Script: {fileID: -765806418, guid: f5f67c52d1564df4a8936ccd202a3bd8, type: 3}
-  m_Name: 
-  m_EditorClassIdentifier: 
-  m_Material: {fileID: 0}
-  m_Color: {r: 1, g: 1, b: 1, a: 1}
-  m_Sprite: {fileID: 10905, guid: 0000000000000000f000000000000000, type: 0}
-  m_Type: 1
-  m_PreserveAspect: 0
-  m_FillCenter: 1
-  m_FillMethod: 4
-  m_FillAmount: 1
-  m_FillClockwise: 1
-  m_FillOrigin: 0
---- !u!222 &1570514723
-CanvasRenderer:
-  m_ObjectHideFlags: 0
-  m_PrefabParentObject: {fileID: 22262028, guid: 9a924a5d2daf04a2bb04eee747cf44cf,
-    type: 2}
-  m_PrefabInternal: {fileID: 94751226}
-  m_GameObject: {fileID: 1570514717}
-=======
   m_PrefabInternal: {fileID: 2089496453}
   m_GameObject: {fileID: 1582403224}
->>>>>>> 045c1137
 --- !u!1 &1629215269
 GameObject:
   m_ObjectHideFlags: 0
@@ -15692,11 +13072,7 @@
   m_Name: 
   m_EditorClassIdentifier: 
   slider_turnSpeed: {fileID: 109974607}
-<<<<<<< HEAD
-  cozmoVision: {fileID: 0}
-=======
   cozmoVision: {fileID: 574461343}
->>>>>>> 045c1137
 --- !u!1 &1772411860
 GameObject:
   m_ObjectHideFlags: 0
@@ -15823,177 +13199,6 @@
     type: 2}
   m_PrefabInternal: {fileID: 790026600}
   m_GameObject: {fileID: 1772411860}
---- !u!1 &1781490058
-GameObject:
-  m_ObjectHideFlags: 0
-  m_PrefabParentObject: {fileID: 161984, guid: 9a924a5d2daf04a2bb04eee747cf44cf, type: 2}
-  m_PrefabInternal: {fileID: 94751226}
-  serializedVersion: 4
-  m_Component:
-  - 224: {fileID: 1781490059}
-  - 222: {fileID: 1781490064}
-  - 114: {fileID: 1781490062}
-  - 114: {fileID: 1781490063}
-  - 114: {fileID: 1781490060}
-  - 120: {fileID: 1781490061}
-  m_Layer: 5
-  m_Name: Bottom Right
-  m_TagString: Untagged
-  m_Icon: {fileID: 0}
-  m_NavMeshLayer: 0
-  m_StaticEditorFlags: 0
-  m_IsActive: 0
---- !u!224 &1781490059
-RectTransform:
-  m_ObjectHideFlags: 0
-  m_PrefabParentObject: {fileID: 22461984, guid: 9a924a5d2daf04a2bb04eee747cf44cf,
-    type: 2}
-  m_PrefabInternal: {fileID: 94751226}
-  m_GameObject: {fileID: 1781490058}
-  m_LocalRotation: {x: 0, y: 0, z: 0, w: 1}
-  m_LocalPosition: {x: 0, y: 0, z: 0}
-  m_LocalScale: {x: 1, y: 1, z: 1}
-  m_Children:
-  - {fileID: 1421963684}
-  m_Father: {fileID: 1418900210}
-  m_RootOrder: 12
-  m_AnchorMin: {x: 1, y: 0}
-  m_AnchorMax: {x: 1, y: 0}
-  m_AnchoredPosition: {x: 0, y: 0}
-  m_SizeDelta: {x: 80, y: 30}
-  m_Pivot: {x: 1, y: 0}
---- !u!114 &1781490060
-MonoBehaviour:
-  m_ObjectHideFlags: 0
-  m_PrefabParentObject: {fileID: 11461958, guid: 9a924a5d2daf04a2bb04eee747cf44cf,
-    type: 2}
-  m_PrefabInternal: {fileID: 94751226}
-  m_GameObject: {fileID: 1781490058}
-  m_Enabled: 1
-  m_EditorHideFlags: 0
-  m_Script: {fileID: 11500000, guid: 1e98463c8ec9b4342a745dd86c768e30, type: 3}
-  m_Name: 
-  m_EditorClassIdentifier: 
-  image: {fileID: 1781490062}
-  text: {fileID: 1421963685}
-  line: {fileID: 1781490061}
---- !u!120 &1781490061
-LineRenderer:
-  m_ObjectHideFlags: 0
-  m_PrefabParentObject: {fileID: 12096372, guid: 9a924a5d2daf04a2bb04eee747cf44cf,
-    type: 2}
-  m_PrefabInternal: {fileID: 94751226}
-  m_GameObject: {fileID: 1781490058}
-  m_Enabled: 1
-  m_CastShadows: 0
-  m_ReceiveShadows: 0
-  m_LightmapIndex: 255
-  m_LightmapTilingOffset: {x: 1, y: 1, z: 0, w: 0}
-  m_Materials:
-  - {fileID: 0}
-  m_SubsetIndices: 
-  m_StaticBatchRoot: {fileID: 0}
-  m_UseLightProbes: 0
-  m_LightProbeAnchor: {fileID: 0}
-  m_ScaleInLightmap: 1
-  m_SortingLayerID: 0
-  m_SortingOrder: 0
-  m_Positions:
-  - {x: 0, y: 0, z: 0}
-  - {x: 0, y: 0, z: 1}
-  m_Parameters:
-    startWidth: 1
-    endWidth: 1
-    m_StartColor:
-      serializedVersion: 2
-      rgba: 4294967295
-    m_EndColor:
-      serializedVersion: 2
-      rgba: 4294967295
-  m_UseWorldSpace: 1
---- !u!114 &1781490062
-MonoBehaviour:
-  m_ObjectHideFlags: 0
-  m_PrefabParentObject: {fileID: 11461954, guid: 9a924a5d2daf04a2bb04eee747cf44cf,
-    type: 2}
-  m_PrefabInternal: {fileID: 94751226}
-  m_GameObject: {fileID: 1781490058}
-  m_Enabled: 1
-  m_EditorHideFlags: 0
-  m_Script: {fileID: -765806418, guid: f5f67c52d1564df4a8936ccd202a3bd8, type: 3}
-  m_Name: 
-  m_EditorClassIdentifier: 
-  m_Material: {fileID: 0}
-  m_Color: {r: 1, g: 1, b: 1, a: 1}
-  m_Sprite: {fileID: 10905, guid: 0000000000000000f000000000000000, type: 0}
-  m_Type: 1
-  m_PreserveAspect: 0
-  m_FillCenter: 1
-  m_FillMethod: 4
-  m_FillAmount: 1
-  m_FillClockwise: 1
-  m_FillOrigin: 0
---- !u!114 &1781490063
-MonoBehaviour:
-  m_ObjectHideFlags: 0
-  m_PrefabParentObject: {fileID: 11461956, guid: 9a924a5d2daf04a2bb04eee747cf44cf,
-    type: 2}
-  m_PrefabInternal: {fileID: 94751226}
-  m_GameObject: {fileID: 1781490058}
-  m_Enabled: 1
-  m_EditorHideFlags: 0
-  m_Script: {fileID: 1392445389, guid: f5f67c52d1564df4a8936ccd202a3bd8, type: 3}
-  m_Name: 
-  m_EditorClassIdentifier: 
-  m_Navigation:
-    m_Mode: 3
-    m_SelectOnUp: {fileID: 0}
-    m_SelectOnDown: {fileID: 0}
-    m_SelectOnLeft: {fileID: 0}
-    m_SelectOnRight: {fileID: 0}
-  m_Transition: 1
-  m_Colors:
-    m_NormalColor: {r: 1, g: 1, b: 1, a: 1}
-    m_HighlightedColor: {r: .960784316, g: .960784316, b: .960784316, a: 1}
-    m_PressedColor: {r: .784313738, g: .784313738, b: .784313738, a: 1}
-    m_DisabledColor: {r: .784313738, g: .784313738, b: .784313738, a: .501960814}
-    m_ColorMultiplier: 1
-    m_FadeDuration: .100000001
-  m_SpriteState:
-    m_HighlightedSprite: {fileID: 0}
-    m_PressedSprite: {fileID: 0}
-    m_DisabledSprite: {fileID: 0}
-  m_AnimationTriggers:
-    m_NormalTrigger: Normal
-    m_HighlightedTrigger: Highlighted
-    m_PressedTrigger: Pressed
-    m_DisabledTrigger: Disabled
-  m_Interactable: 1
-  m_TargetGraphic: {fileID: 1781490062}
-  m_OnClick:
-    m_PersistentCalls:
-      m_Calls:
-      - m_Target: {fileID: 1781490060}
-        m_MethodName: Selection
-        m_Mode: 1
-        m_Arguments:
-          m_ObjectArgument: {fileID: 0}
-          m_ObjectArgumentAssemblyTypeName: UnityEngine.Object, UnityEngine, Version=0.0.0.0,
-            Culture=neutral, PublicKeyToken=null
-          m_IntArgument: 0
-          m_FloatArgument: 0
-          m_StringArgument: 
-          m_BoolArgument: 0
-        m_CallState: 2
-    m_TypeName: UnityEngine.UI.Button+ButtonClickedEvent, UnityEngine.UI, Version=1.0.0.0,
-      Culture=neutral, PublicKeyToken=null
---- !u!222 &1781490064
-CanvasRenderer:
-  m_ObjectHideFlags: 0
-  m_PrefabParentObject: {fileID: 22261986, guid: 9a924a5d2daf04a2bb04eee747cf44cf,
-    type: 2}
-  m_PrefabInternal: {fileID: 94751226}
-  m_GameObject: {fileID: 1781490058}
 --- !u!1 &1783836852
 GameObject:
   m_ObjectHideFlags: 0
@@ -16051,20 +13256,6 @@
   - {fileID: 1727736958}
   m_Father: {fileID: 0}
   m_RootOrder: 3
-<<<<<<< HEAD
---- !u!1 &1794802433
-GameObject:
-  m_ObjectHideFlags: 0
-  m_PrefabParentObject: {fileID: 162002, guid: 9a924a5d2daf04a2bb04eee747cf44cf, type: 2}
-  m_PrefabInternal: {fileID: 94751226}
-  serializedVersion: 4
-  m_Component:
-  - 224: {fileID: 1794802434}
-  - 222: {fileID: 1794802436}
-  - 114: {fileID: 1794802435}
-  m_Layer: 5
-  m_Name: Selection Text
-=======
 --- !u!1 &1793281957
 GameObject:
   m_ObjectHideFlags: 0
@@ -16077,21 +13268,11 @@
   - 114: {fileID: 1793281959}
   m_Layer: 5
   m_Name: Text
->>>>>>> 045c1137
-  m_TagString: Untagged
-  m_Icon: {fileID: 0}
-  m_NavMeshLayer: 0
-  m_StaticEditorFlags: 0
-  m_IsActive: 1
-<<<<<<< HEAD
---- !u!224 &1794802434
-RectTransform:
-  m_ObjectHideFlags: 0
-  m_PrefabParentObject: {fileID: 22462002, guid: 9a924a5d2daf04a2bb04eee747cf44cf,
-    type: 2}
-  m_PrefabInternal: {fileID: 94751226}
-  m_GameObject: {fileID: 1794802433}
-=======
+  m_TagString: Untagged
+  m_Icon: {fileID: 0}
+  m_NavMeshLayer: 0
+  m_StaticEditorFlags: 0
+  m_IsActive: 1
 --- !u!224 &1793281958
 RectTransform:
   m_ObjectHideFlags: 0
@@ -16099,31 +13280,17 @@
     type: 2}
   m_PrefabInternal: {fileID: 2089496453}
   m_GameObject: {fileID: 1793281957}
->>>>>>> 045c1137
   m_LocalRotation: {x: 0, y: 0, z: 0, w: 1}
   m_LocalPosition: {x: 0, y: 0, z: 0}
   m_LocalScale: {x: 1, y: 1, z: 1}
   m_Children: []
-<<<<<<< HEAD
-  m_Father: {fileID: 881934984}
-=======
   m_Father: {fileID: 1231088979}
->>>>>>> 045c1137
   m_RootOrder: 0
   m_AnchorMin: {x: 0, y: 0}
   m_AnchorMax: {x: 1, y: 1}
   m_AnchoredPosition: {x: 0, y: 0}
   m_SizeDelta: {x: 0, y: 0}
   m_Pivot: {x: .5, y: .5}
-<<<<<<< HEAD
---- !u!114 &1794802435
-MonoBehaviour:
-  m_ObjectHideFlags: 0
-  m_PrefabParentObject: {fileID: 11461984, guid: 9a924a5d2daf04a2bb04eee747cf44cf,
-    type: 2}
-  m_PrefabInternal: {fileID: 94751226}
-  m_GameObject: {fileID: 1794802433}
-=======
 --- !u!114 &1793281959
 MonoBehaviour:
   m_ObjectHideFlags: 0
@@ -16131,7 +13298,6 @@
     type: 2}
   m_PrefabInternal: {fileID: 2089496453}
   m_GameObject: {fileID: 1793281957}
->>>>>>> 045c1137
   m_Enabled: 1
   m_EditorHideFlags: 0
   m_Script: {fileID: 708705254, guid: f5f67c52d1564df4a8936ccd202a3bd8, type: 3}
@@ -16151,16 +13317,6 @@
     m_HorizontalOverflow: 0
     m_VerticalOverflow: 0
     m_LineSpacing: 1
-<<<<<<< HEAD
-  m_Text: Select
---- !u!222 &1794802436
-CanvasRenderer:
-  m_ObjectHideFlags: 0
-  m_PrefabParentObject: {fileID: 22262004, guid: 9a924a5d2daf04a2bb04eee747cf44cf,
-    type: 2}
-  m_PrefabInternal: {fileID: 94751226}
-  m_GameObject: {fileID: 1794802433}
-=======
   m_Text: Action
 --- !u!222 &1793281960
 CanvasRenderer:
@@ -16169,7 +13325,6 @@
     type: 2}
   m_PrefabInternal: {fileID: 2089496453}
   m_GameObject: {fileID: 1793281957}
->>>>>>> 045c1137
 --- !u!1 &1801203677
 GameObject:
   m_ObjectHideFlags: 0
@@ -16562,75 +13717,6 @@
   m_PrefabParentObject: {fileID: 0}
   m_PrefabInternal: {fileID: 0}
   m_GameObject: {fileID: 1885102335}
---- !u!1 &1886165971
-GameObject:
-  m_ObjectHideFlags: 0
-  m_PrefabParentObject: {fileID: 161986, guid: 9a924a5d2daf04a2bb04eee747cf44cf, type: 2}
-  m_PrefabInternal: {fileID: 94751226}
-  serializedVersion: 4
-  m_Component:
-  - 224: {fileID: 1886165972}
-  - 222: {fileID: 1886165974}
-  - 114: {fileID: 1886165973}
-  m_Layer: 5
-  m_Name: Selection Text
-  m_TagString: Untagged
-  m_Icon: {fileID: 0}
-  m_NavMeshLayer: 0
-  m_StaticEditorFlags: 0
-  m_IsActive: 1
---- !u!224 &1886165972
-RectTransform:
-  m_ObjectHideFlags: 0
-  m_PrefabParentObject: {fileID: 22461986, guid: 9a924a5d2daf04a2bb04eee747cf44cf,
-    type: 2}
-  m_PrefabInternal: {fileID: 94751226}
-  m_GameObject: {fileID: 1886165971}
-  m_LocalRotation: {x: 0, y: 0, z: 0, w: 1}
-  m_LocalPosition: {x: 0, y: 0, z: 0}
-  m_LocalScale: {x: 1, y: 1, z: 1}
-  m_Children: []
-  m_Father: {fileID: 901536006}
-  m_RootOrder: 0
-  m_AnchorMin: {x: 0, y: 0}
-  m_AnchorMax: {x: 1, y: 1}
-  m_AnchoredPosition: {x: 0, y: 0}
-  m_SizeDelta: {x: 0, y: 0}
-  m_Pivot: {x: .5, y: .5}
---- !u!114 &1886165973
-MonoBehaviour:
-  m_ObjectHideFlags: 0
-  m_PrefabParentObject: {fileID: 11461960, guid: 9a924a5d2daf04a2bb04eee747cf44cf,
-    type: 2}
-  m_PrefabInternal: {fileID: 94751226}
-  m_GameObject: {fileID: 1886165971}
-  m_Enabled: 1
-  m_EditorHideFlags: 0
-  m_Script: {fileID: 708705254, guid: f5f67c52d1564df4a8936ccd202a3bd8, type: 3}
-  m_Name: 
-  m_EditorClassIdentifier: 
-  m_Material: {fileID: 0}
-  m_Color: {r: .196078435, g: .196078435, b: .196078435, a: 1}
-  m_FontData:
-    m_Font: {fileID: 10102, guid: 0000000000000000e000000000000000, type: 0}
-    m_FontSize: 14
-    m_FontStyle: 0
-    m_BestFit: 0
-    m_MinSize: 10
-    m_MaxSize: 40
-    m_Alignment: 4
-    m_RichText: 1
-    m_HorizontalOverflow: 0
-    m_VerticalOverflow: 0
-    m_LineSpacing: 1
-  m_Text: Select
---- !u!222 &1886165974
-CanvasRenderer:
-  m_ObjectHideFlags: 0
-  m_PrefabParentObject: {fileID: 22261988, guid: 9a924a5d2daf04a2bb04eee747cf44cf,
-    type: 2}
-  m_PrefabInternal: {fileID: 94751226}
-  m_GameObject: {fileID: 1886165971}
 --- !u!1 &1887551983
 GameObject:
   m_ObjectHideFlags: 0
@@ -16893,75 +13979,6 @@
     m_TypeName: UnityEngine.UI.Toggle+ToggleEvent, UnityEngine.UI, Version=1.0.0.0,
       Culture=neutral, PublicKeyToken=null
   m_IsOn: 1
---- !u!1 &1950243888
-GameObject:
-  m_ObjectHideFlags: 0
-  m_PrefabParentObject: {fileID: 162024, guid: 9a924a5d2daf04a2bb04eee747cf44cf, type: 2}
-  m_PrefabInternal: {fileID: 94751226}
-  serializedVersion: 4
-  m_Component:
-  - 224: {fileID: 1950243889}
-  - 222: {fileID: 1950243891}
-  - 114: {fileID: 1950243890}
-  m_Layer: 5
-  m_Name: Text
-  m_TagString: Untagged
-  m_Icon: {fileID: 0}
-  m_NavMeshLayer: 0
-  m_StaticEditorFlags: 0
-  m_IsActive: 1
---- !u!224 &1950243889
-RectTransform:
-  m_ObjectHideFlags: 0
-  m_PrefabParentObject: {fileID: 22462024, guid: 9a924a5d2daf04a2bb04eee747cf44cf,
-    type: 2}
-  m_PrefabInternal: {fileID: 94751226}
-  m_GameObject: {fileID: 1950243888}
-  m_LocalRotation: {x: 0, y: 0, z: 0, w: 1}
-  m_LocalPosition: {x: 0, y: 0, z: 0}
-  m_LocalScale: {x: 1, y: 1, z: 1}
-  m_Children: []
-  m_Father: {fileID: 1418900210}
-  m_RootOrder: 0
-  m_AnchorMin: {x: .5, y: .5}
-  m_AnchorMax: {x: .5, y: .5}
-  m_AnchoredPosition: {x: 0, y: 0}
-  m_SizeDelta: {x: 320, y: 240}
-  m_Pivot: {x: .5, y: .5}
---- !u!114 &1950243890
-MonoBehaviour:
-  m_ObjectHideFlags: 0
-  m_PrefabParentObject: {fileID: 11462014, guid: 9a924a5d2daf04a2bb04eee747cf44cf,
-    type: 2}
-  m_PrefabInternal: {fileID: 94751226}
-  m_GameObject: {fileID: 1950243888}
-  m_Enabled: 1
-  m_EditorHideFlags: 0
-  m_Script: {fileID: 708705254, guid: f5f67c52d1564df4a8936ccd202a3bd8, type: 3}
-  m_Name: 
-  m_EditorClassIdentifier: 
-  m_Material: {fileID: 0}
-  m_Color: {r: .196078435, g: .196078435, b: .196078435, a: 1}
-  m_FontData:
-    m_Font: {fileID: 10102, guid: 0000000000000000e000000000000000, type: 0}
-    m_FontSize: 14
-    m_FontStyle: 0
-    m_BestFit: 1
-    m_MinSize: 10
-    m_MaxSize: 40
-    m_Alignment: 4
-    m_RichText: 1
-    m_HorizontalOverflow: 0
-    m_VerticalOverflow: 0
-    m_LineSpacing: 1
-  m_Text: Click to enable camera
---- !u!222 &1950243891
-CanvasRenderer:
-  m_ObjectHideFlags: 0
-  m_PrefabParentObject: {fileID: 22262026, guid: 9a924a5d2daf04a2bb04eee747cf44cf,
-    type: 2}
-  m_PrefabInternal: {fileID: 94751226}
-  m_GameObject: {fileID: 1950243888}
 --- !u!1 &1962457878
 GameObject:
   m_ObjectHideFlags: 0
