--- conflicted
+++ resolved
@@ -1,4 +1,4 @@
-using UnityEngine;
+﻿using UnityEngine;
 using UnityEngine.UI;
 using System.Collections;
 using System.Collections.Generic;
@@ -74,34 +74,17 @@
 		{
 			robot = RobotEngineManager.instance.current;
 
-<<<<<<< HEAD
-			if( observedObjectsCount > 0 && robot.observedObjects[0].VizRect.width > reticle.rectTransform.rect.width && 
-			   robot.observedObjects[0].VizRect.height > reticle.rectTransform.rect.height )
-			{
-				box.image.gameObject.SetActive( true );
-
-				ObservedObject observedObject = robot.observedObjects[0];
-
-				box.image.rectTransform.sizeDelta = new Vector2( observedObject.VizRect.width, observedObject.VizRect.height );
-				box.image.rectTransform.anchoredPosition = new Vector2( observedObject.VizRect.x, -observedObject.VizRect.y );
-
-				box.text.text = "Select " + observedObject.ID;
-				robot.selectedObject = observedObject.ID;
-			}
-			else
-=======
 			box.image.gameObject.SetActive( false );
 
 			if( robot.selectedObject > -2 )
->>>>>>> f780770a
 			{
 				robot.selectedObject = -1;
 				//reticle.color = Color.yellow;
 
 				for( int i = 0; i < robot.observedObjects.Count; ++i )
 				{
-					box.image.rectTransform.sizeDelta = new Vector2( robot.observedObjects[i].width, robot.observedObjects[i].height );
-					box.image.rectTransform.anchoredPosition = new Vector2( robot.observedObjects[i].topLeft_x, -robot.observedObjects[i].topLeft_y );
+					box.image.rectTransform.sizeDelta = new Vector2( robot.observedObjects[i].VizRect.width, robot.observedObjects[i].VizRect.height );
+					box.image.rectTransform.anchoredPosition = new Vector2( robot.observedObjects[i].VizRect.x, -robot.observedObjects[i].VizRect.y );
 
 					if( inReticle )
 					{
