--- conflicted
+++ resolved
@@ -312,15 +312,9 @@
 					inventoryComplete &= validated;
 				}
 
-<<<<<<< HEAD
 				if(showWhenInventoryCompleted != null) {
 					if(!showWhenInventoryCompleted.activeSelf && inventoryComplete) {
-						audio.PlayOneShot(inventoryCompleteSound);
-=======
-				if(letsBuildButton != null) {
-					if(!letsBuildButton.gameObject.activeSelf && inventoryComplete) {
 						AudioManager.PlayOneShot(inventoryCompleteSound);
->>>>>>> b0d97992
 					}
 					showWhenInventoryCompleted.SetActive(inventoryComplete);
 				}
