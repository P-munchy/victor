﻿//#define RUSH_DEBUG
using UnityEngine;
using System.Collections;
using System.Collections.Generic;
using UnityEngine.UI;
using Anki.Cozmo;
using System;

public class GoldRushController : GameController {

	public const uint EXTRACTOR_COLOR = 0xFF0000FF;

	[SerializeField] protected AudioClip locatorBeep;
	[SerializeField] protected AudioClip foundBeep;
	[SerializeField] protected AudioClip collectedSound;
	[SerializeField] protected AudioClip pickupEnergyScanner;
	[SerializeField] protected AudioClip placeEnergyScanner;
	[SerializeField] protected AudioClip findEnergy;
	[SerializeField] protected AudioClip dropEnergy;
	[SerializeField] protected AudioClip extractingEnergy;
	[SerializeField] protected AudioClip depositingEnergy;
	[SerializeField] protected AudioClip timeUp;

	[SerializeField] protected AudioClip timeExtension;
<<<<<<< HEAD

=======
>>>>>>> 53331a77
	public float detectRangeDelayFar = 2.0f;
	public float detectRangeDelayClose = .2f;
	public float light_messaging_delay = .05f;
	private float last_light_message_time = -1;

	private int numDrops = 0;

	[SerializeField] float hideRadius;	//radius around origin's initial position in which its gold will be buried
	[SerializeField] float findRadius;	//dropping cube within find radius will trigger transmutation/score
	[SerializeField] float lostRadius;	//leaving lost radius will put you back in searching mode
	[SerializeField] float returnRadius;	//dropping cube within find radius will trigger transmutation/score
	[SerializeField] float detectRadius; //pulsing will accelerate from detect to find ranges
	[SerializeField] float extractionTime = 1.5f; //time it takes to extract
	[SerializeField] float rewardTime = 1.5f; //time it takes to reward
	[SerializeField] int numDropsForBonusTime = 1;

	[SerializeField] float baseTimeBonus = 30f;
	[SerializeField] float bonusTimeDecay = 2f / 3f;

	[SerializeField] Text resultsScore; //for the results screen

	//List<ObservedObject> goldCubes = new List<ObservedObject>();
	Dictionary<int, Vector2> buriedLocations = new Dictionary<int, Vector2>();
	List<int> foundItems = new List<int>();
	int lastCarriedObjectId = -1;
	[System.NonSerialized] public ObservedObject goldExtractingObject = null;
	[System.NonSerialized] public ObservedObject goldCollectingObject = null;
	int baseObjectId = -1;
	ScreenMessage hintMessage;
	private bool audioLocatorEnabled = true;
	byte last_leds = 0xFF;
	bool sent = false;

	enum PlayState
	{
		IDLE,
		SEARCHING,
		CAN_EXTRACT,
		EXTRACTING,
		READY_TO_RETURN,
		RETURNING,
		RETURNED,
		DEPOSITING,
		NUMSTATES
	};

	private PlayState playState = PlayState.IDLE;
	float playStateTimer = 0;
	float totalActiveTime = 0; // only increments when the robot is searching for or returing gold


	public bool inExtractRange { get { return playState == PlayState.CAN_EXTRACT; } }
	public bool inDepositRange { get { return playState == PlayState.RETURNED; } }

	enum BuildState
	{
		WAITING_TO_PICKUP_BLOCK,
		WAITING_FOR_STACK,
		WAITING_FOR_PLAY,
		NUMSTATES
	};

	private BuildState buildState = BuildState.WAITING_TO_PICKUP_BLOCK;

	protected override void Awake()
	{
		base.Awake();

		hintMessage = GetComponentInChildren<ScreenMessage> ();
	}

	protected override void OnEnable()
	{
		base.OnEnable();

		MessageDelay = .05f;
	}

	protected override void OnDisable()
	{
		base.OnDisable();
	}

	protected override void RefreshHUD ()
	{
		base.RefreshHUD ();

		// need timer to reflect our games unique use of it
		if (textTime != null && state == GameState.PLAYING) 
		{
			textTime.text = Mathf.FloorToInt (maxPlayTime+bonusTime - totalActiveTime).ToString ();
		}

		if (textScore != null && scores != null && scores.Length > 0 && state == GameState.PLAYING) 
		{
			textScore.text = "score: " + scores [0].ToString ();	
		} 
		else 
		{
			textScore.text = string.Empty;
		}
	}

	protected override void Update_BUILDING ()
	{
		base.Update_BUILDING ();
#if RUSH_DEBUG
		if( robot == null )
		{
			robot = RobotEngineManager.instance.current;
		}

		if( robot != null )
		{
			for(int i=0;i<robot.knownObjects.Count;i++)
			{
				ObservedObject obj = robot.knownObjects[i];
				if( obj.Family == 3 )
				{
					goldExtractingObject = obj;
				}
			}
		}

		if( Input.GetKeyDown(KeyCode.Keypad1) )
		{
			StartCoroutine(AwardPoints());
		}
		else if( Input.GetKeyDown(KeyCode.Keypad2) )
		{
			StartCoroutine(StartExtracting());
		}
		else if( Input.GetKeyDown(KeyCode.Keypad3) )
		{
			playStateTimer = 0;
			EnterPlayState(PlayState.CAN_EXTRACT);
		}
		else if( Input.GetKeyDown(KeyCode.Keypad4) )
		{
			EnterPlayState(PlayState.IDLE);
		}

		if(playState == PlayState.CAN_EXTRACT)
		{
			UpdateCanExtract();
			playStateTimer += Time.deltaTime;
		}
#endif
	}

	protected override void Enter_PLAYING() 
	{
		base.Enter_PLAYING();
		playState = PlayState.IDLE;
		playStateTimer = 0;
		totalActiveTime = 0;
		scores [0] = 0;
		numDrops = 0;

		//CozmoVision.EnableDing(false); // just in case we were in searching mode
		SetEnergyBars (0, 0);
	}

	protected override void Exit_PLAYING()
	{
		base.Exit_PLAYING();
		notificationAudio.Stop();
		audio.Stop();
		StopAllCoroutines();
		PlayNotificationAudio (timeUp);
		resultsScore.text = "Score: " + scores [0];
		CozmoVision.EnableDing(); // just in case we were in searching mode
		//ActionButton.DROP = null;
		//RobotEngineManager.instance.SuccessOrFailure -= CheckForGoldDropOff;
		playState = PlayState.IDLE;
		UpdateDetectorLights (0);
		audio.Stop ();
		SetEnergyBars (0, 0);
	}


	
	protected override void Update_PLAYING() 
	{
		base.Update_PLAYING();

		playStateTimer += Time.deltaTime;

		int secondsLeft = Mathf.CeilToInt((maxPlayTime + bonusTime) - totalActiveTime);
		PlayCountdownAudio(secondsLeft);

		if( robot != null )
		{
			for(int i=0;i<robot.knownObjects.Count;i++)
			{
				ObservedObject obj = robot.knownObjects[i];
				if( obj.Family != 3 )
				{
					goldCollectingObject = obj;
				}
			}
		}

		switch(playState)
		{
		case PlayState.IDLE:
			UpdateIdle();
			break;
		case PlayState.SEARCHING:
			UpdateSearching();
			break;
		case PlayState.EXTRACTING:
			UpdateExtracting();
			break;
		case PlayState.RETURNING:
			UpdateReturning();
			break;
		case PlayState.READY_TO_RETURN:
			UpdateReadyToReturn();
			break;
		case PlayState.RETURNED:
			UpdateReturned();
			break;
		case PlayState.CAN_EXTRACT:
			UpdateCanExtract();
			break;
		default:
			break;
		}
	}

	protected override void Enter_PRE_GAME ()
	{

		Debug.Log("Enter_PRE_GAME");
		base.Enter_PRE_GAME ();

		if(RobotEngineManager.instance == null) return;

		lastCarriedObjectId = -1;
		goldExtractingObject = null;
		goldCollectingObject = null;

		robot = RobotEngineManager.instance.current;

		RefreshGameProps();

		hintMessage.ShowMessage("Pick up the energy scanner to begin", Color.black);
		if( robot.carryingObject == null || robot.carryingObject != goldExtractingObject )
		{
			PlayNotificationAudio (pickupEnergyScanner);
		}
	}
	
	protected override void Exit_PRE_GAME () 
	{
		Debug.Log("Exit_PRE_GAME");
		hintMessage.KillMessage ();
		base.Exit_PRE_GAME ();
	}

	protected override void Update_PRE_GAME ()
	{

		if(stateTimer < pickupEnergyScanner.length) return;

		RefreshGameProps();
		if(!PropsAreCorrect()) return;

		base.Update_PRE_GAME ();



#if RUSH_DEBUG
//		if (goldExtractingObject != null && robot.carryingObject != null ) 
//		{
//			UpdateDirectionLights(Vector2.zero);
//		}

//		if( Input.GetKeyDown(KeyCode.C ))
//		{
//			StartCoroutine(CountdownToPlay());
//		}

#endif

	}

	void RefreshGameProps() {
		if(robot == null) return;
		//Debug.Log("RefreshGameProps robot.knownObjects.Count("+robot.knownObjects.Count+")");
		for(int i=0;i<robot.knownObjects.Count;i++)
		{
			ObservedObject obj = robot.knownObjects[i];
			if( obj.Family == 3 && goldExtractingObject == null )
			{
				goldExtractingObject = obj;
				goldExtractingObject.SetActiveObjectLEDs(EXTRACTOR_COLOR, 0, 0xFF, 150, 150); 
			}
			else if( obj.Family != 3 )
			{
				goldCollectingObject = obj;
			}
		}
	}


	void CheckForStackSuccess(bool success, RobotActionType action_type)
	{
		Debug.Log ("action type is: " + action_type);
		if( success ) // hardcoded until we get enums over from the engine
		{
			switch(buildState)
			{
			case BuildState.WAITING_TO_PICKUP_BLOCK:
				if( (int)action_type == 5 || (int)action_type == 6 )
				{
					// picked up our detector block (will need to verify that it's an active block later)
					buildState = BuildState.WAITING_FOR_STACK;
					goldExtractingObject = robot.carryingObject;
					//UpdateDetectorLights (1);
					goldExtractingObject.SetActiveObjectLEDs(0); 
					hintMessage.ShowMessage("Place the scanner on the transformer", Color.black);
					PlayNotificationAudio(placeEnergyScanner);
				}
				break;
			case BuildState.WAITING_FOR_STACK:
				if( (int)action_type == 8 )
				{
					// stacked our detector block
					buildState = BuildState.WAITING_FOR_PLAY;
					PlayNotificationAudio(pickupEnergyScanner);
					hintMessage.ShowMessage("Pick up the scanner to begin play", Color.black);
				}
				break;
			case BuildState.WAITING_FOR_PLAY:
				if( (int)action_type == 6 )
				{
					// start the game
					StartCoroutine(CountdownToPlay());
					//PlayRequested();
					hintMessage.KillMessage();
				}
				break;
			default:
				break;
			}
		}
	}

	protected override bool IsGameReady() 
	{
		if(!base.IsGameReady()) return false;

		return true;
	}

	protected override bool IsPreGameCompleted() 
	{
		if(!base.IsPreGameCompleted()) return false;
		return PropsAreCorrect();
	}

	bool PropsAreCorrect() {
		if(goldExtractingObject == null) return false;
		if(goldCollectingObject == null) return false;
		if(robot.carryingObject == null) return false;
		if(robot.carryingObject != goldExtractingObject) return false;
		
		return true;
	}

	protected override bool IsGameOver() 
	{
		//if(base.IsGameOver()) return true;
		if(maxPlayTime > 0f && totalActiveTime >= maxPlayTime + bonusTime  ) return true;

		//game specific end conditions...
		return false;
	}

	void EnableAudioLocator(bool on)
	{
		audioLocatorEnabled = on;
	}

	void UpdateLocatorSound(float current_rate) 
	{
		if( audioLocatorEnabled )
		{
			float timeSinceLast = Time.realtimeSinceStartup - lastPlayTime;
			audio.loop = false;

			if (timeSinceLast >= current_rate) 
			{
				audio.Stop();
				audio.clip = locatorBeep;
				gameObject.audio.Play();

				lastPlayTime = Time.realtimeSinceStartup;
			}
		}
	}
	[SerializeField]
	public int testRate = 300;
	void EnterPlayState(PlayState new_state)
	{
		ExitPlayState (playState);
		playStateTimer = 0;
		playState = new_state;
		switch (playState) {
		case PlayState.IDLE:
			break;
		case PlayState.SEARCHING:
			robot.SetHeadAngle();
			PlayNotificationAudio(findEnergy);
			foundItems.Clear();
			buriedLocations.Clear();
			Vector2 randomSpot = new Vector2(UnityEngine.Random.value, UnityEngine.Random.value); 
			randomSpot *= hideRadius;
			Vector2 depositSpot = (Vector2)goldCollectingObject.WorldPosition ;

			while( Vector2.Distance(randomSpot, depositSpot) < hideRadius )
			{
				//keep searching until we find a spot far enough away from the deposit spot
				randomSpot = new Vector2(UnityEngine.Random.value, UnityEngine.Random.value); 
				randomSpot *= hideRadius;
			}
			buriedLocations[robot.carryingObject] = randomSpot;
			break;
		case PlayState.CAN_EXTRACT:
			if ( goldExtractingObject != null )
			{
				goldExtractingObject.SetActiveObjectLEDs(EXTRACTOR_COLOR, 0, 0xFF, 188, 187);
				audio.Stop();
				audio.clip = foundBeep;
				audio.loop = true;
				audio.pitch = .3f;
				gameObject.audio.Play();
			}
			break;
		case PlayState.EXTRACTING:
			StartCoroutine(StartExtracting());
			break;
		case PlayState.READY_TO_RETURN:
			hintMessage.ShowMessage("Find the energy!", Color.black);
			break;
		case PlayState.RETURNING:
			robot.SetHeadAngle();
			PlayNotificationAudio(dropEnergy);
			hintMessage.ShowMessageForDuration("Drop the energy at the transformer", 3.0f, Color.black);
			break;
		case PlayState.RETURNED:
			robot.SetHeadAngle();
			//ActionButton.DROP = "COLLECT";
			//RobotEngineManager.instance.SuccessOrFailure += CheckForGoldDropOff;

			if ( goldExtractingObject != null )
			{
				goldExtractingObject.SetActiveObjectLEDs(EXTRACTOR_COLOR, 0, 0xFF, 188, 187); 
				audio.Stop();
				audio.clip = foundBeep;
				audio.loop = true;
				audio.pitch = .3f;
				gameObject.audio.Play();
			}
			hintMessage.ShowMessage("Deposit the energy!", Color.black);
			break;
		case PlayState.DEPOSITING:
			StartCoroutine(AwardPoints());
			break;
		default:
			break;
		}
	}

	void ExitPlayState(PlayState new_state)
	{
		switch(playState)
		{
		case PlayState.IDLE:
			break;
		case PlayState.SEARCHING:
			break;
		case PlayState.EXTRACTING:

			hintMessage.KillMessage();
			break;
		case PlayState.DEPOSITING:
			robot.isBusy = false;
			break;
		case PlayState.READY_TO_RETURN:
			hintMessage.KillMessage();
			break;
		case PlayState.RETURNING:
			//ActionButton.DROP = null;
			break;
		case PlayState.RETURNED:
			//RobotEngineManager.instance.SuccessOrFailure -= CheckForGoldDropOff;
			hintMessage.KillMessage();
			audio.Stop();
			audio.pitch = 1;
			break;
		case PlayState.CAN_EXTRACT:
			audio.Stop();
			audio.pitch = 1;
			break;
		default:
			break;
		}
	}

	void CheckForGoldDropOff(bool success, int action_type)
	{
		if( success )
		{
			if( action_type == 8 )
			{
				StartCoroutine(AwardPoints());
			}
		}
	}

	void UpdateSearching()
	{
		if(robot.Status(Robot.StatusFlag.IS_CARRYING_BLOCK) && robot.carryingObject != null) 
		{
			lastCarriedObjectId = robot.carryingObject;
			Vector2 buriedLocation;
			if(buriedLocations.TryGetValue(robot.carryingObject, out buriedLocation)) 
			{
				UpdateDirectionLights(buriedLocation);

				float distance = (buriedLocation - (Vector2)robot.WorldPosition).magnitude;
				if( !foundItems.Contains(robot.carryingObject) ) 
				{
					if(distance <= findRadius) 
					{
						//show 'found' light pattern
						if( audioLocatorEnabled )
						{

							EnterPlayState(PlayState.CAN_EXTRACT);
						}
						foundItems.Add(robot.carryingObject);
						Debug.Log("found!");
					}
					else if(distance <= detectRadius) 
					{
						//float warmthFactor = Mathf.Clamp01((distance - findRadius) / (detectRadius - findRadius));
						//show 'warmer' light pattern to indicate proximity 
						float dist_percent = 1 - ((detectRadius-findRadius)-(distance-findRadius))/(detectRadius-findRadius);
						float current_rate = Mathf.Lerp(detectRangeDelayClose, detectRangeDelayFar, dist_percent);
						UpdateLocatorSound(current_rate);
						//UpdateDetectorLights(1-dist_percent);

						hintMessage.KillMessage();
					}
				}
				else if(distance <= findRadius)
				{
					EnterPlayState(PlayState.CAN_EXTRACT);
					UpdateDetectorLights (1);
				}
				else if( foundItems.Contains(robot.carryingObject) && distance > findRadius )
				{
					// remove it from our found list if we exit the find radius without dropping it
					foundItems.Remove(robot.carryingObject);
					hintMessage.KillMessage();
				}
			}
			
		}

		totalActiveTime += Time.deltaTime;
	}

	void UpdateIdle()
	{
		if (robot.Status(Robot.StatusFlag.IS_CARRYING_BLOCK)) 
		{
			EnterPlayState(PlayState.SEARCHING);
		}
	}

	void UpdateExtracting()
	{
		hintMessage.ShowMessage ("Extracting: " + ((int)(100 * (playStateTimer / extractionTime))).ToString () + "%", Color.black);
	}

	void UpdateReadyToReturn()
	{
		if (robot.Status(Robot.StatusFlag.IS_CARRYING_BLOCK)) 
		{
			EnterPlayState(PlayState.RETURNING);
		}
	}

	void UpdateReturning()
	{
		robot.SetHeadAngle();
		Vector2 home_base_pos = Vector2.zero;
		if (goldCollectingObject != null && robot.knownObjects.Find(x => x == goldCollectingObject) != null )
		{
			home_base_pos = robot.knownObjects.Find(x => x == goldCollectingObject).WorldPosition;
			Debug.Log("home_base_pos: "+home_base_pos.ToString());
		}
		float distance = (home_base_pos - (Vector2)robot.WorldPosition).magnitude;
		Debug.Log ("distance: " + distance);
		if (distance < returnRadius) 
		{
			EnterPlayState(PlayState.RETURNED);
		}


		totalActiveTime += Time.deltaTime;
	}

	void UpdateReturned()
	{
		Vector2 home_base_pos = Vector2.zero;
		if (goldCollectingObject != null && robot.knownObjects.Find(x => x == goldCollectingObject) != null )
		{
			home_base_pos = robot.knownObjects.Find(x => x == goldCollectingObject).WorldPosition;
			Debug.Log("home_base_pos: "+home_base_pos.ToString());
		}
		// todo: add code to make sure the player doen't leave the box before dropping it off
		float distance = (home_base_pos - (Vector2)robot.WorldPosition).magnitude;
		Debug.Log ("distance: " + distance);
		if (distance > returnRadius) 
		{
			EnterPlayState(PlayState.RETURNING);
		}
	}

	void UpdateCanExtract()
	{
		Vector2 buriedLocation;

		if(buriedLocations.TryGetValue(robot.carryingObject, out buriedLocation)) 
		{	
			float distance = (buriedLocation - (Vector2)robot.WorldPosition).magnitude;

			if( distance > lostRadius )
			{
				// go back to searching
				EnterPlayState(PlayState.SEARCHING);
			}
		}
	}

	public void BeginExtracting()
	{
		// start extracting
		audio.loop = false;
		audio.Stop();
		foundItems.Remove(lastCarriedObjectId);
		//goldExtractingObjectId = lastCarriedObjectId;
		lastCarriedObjectId = -1;
		hintMessage.KillMessage();
		EnterPlayState(PlayState.EXTRACTING);
	}

	public void BeginDepositing()
	{
		EnterPlayState (PlayState.DEPOSITING);
	}

#region IEnumerator

	IEnumerator CountdownToPlay()
	{
		PlayNotificationAudio (gameStartingIn);
		yield return new WaitForSeconds (gameStartingIn.length + .5f);
		int timer_index = timerSounds.Length - 3;
		while( timer_index < timerSounds.Length )
		{
			PlayNotificationAudio(timerSounds [timer_index].sound);
			timer_index++;
			yield return new WaitForSeconds (1);
		}
		PlayRequested();
	}

	[SerializeField]
	protected float extractTrimTime = 0.1f;
	IEnumerator StartExtracting()
	{
		uint color = EXTRACTOR_COLOR;
		PlayNotificationAudio(extractingEnergy);
		robot.isBusy = true;
		if( goldExtractingObject != null ) goldExtractingObject.SetActiveObjectLEDs (color, 0, 0xCC);
		yield return new WaitForSeconds(extractingEnergy.length -extractTrimTime);
		if( goldExtractingObject != null ) goldExtractingObject.SetActiveObjectLEDs (color, 0, 0xFF);
		robot.isBusy = false;
		yield return new WaitForSeconds(extractTrimTime);

		EnterPlayState (PlayState.RETURNING);

	}

	[SerializeField]
	public float depositTrimTime = 0.1f;
	IEnumerator AwardPoints()
	{
		// will end up doing active block light stuff here
		robot.isBusy = true;
		uint color = EXTRACTOR_COLOR;
		PlayNotificationAudio(depositingEnergy);
		if( goldExtractingObject != null ) goldExtractingObject.SetActiveObjectLEDs (color, 0, 0xCC);
		yield return new WaitForSeconds(depositingEnergy.length - depositTrimTime);
		if( goldExtractingObject != null ) goldExtractingObject.SetActiveObjectLEDs (0);
		// PlayNotificationAudio (collectedSound);
		// award points
		numDrops++;
		scores[0]+= 10 * numDrops;

		int num_drops_this_run = numDrops % numDropsForBonusTime;
		if (num_drops_this_run == 0) 
		{
			// award time, clear robot lights
			int num_bonuses_awarded = (numDrops / numDropsForBonusTime) - 1;
			float awardedTime = num_bonuses_awarded == 0 ? baseTimeBonus : baseTimeBonus*Mathf.Pow(bonusTimeDecay, (float)num_bonuses_awarded);
			bonusTime += awardedTime;
			//ResetTimerIndex(totalActiveTime);
			SetEnergyBars(numDropsForBonusTime, color);

		}
		else
		{
			// set the robot lights
			SetEnergyBars(num_drops_this_run, 0xff0000ff);
		}
		robot.isBusy = false;
		yield return new WaitForSeconds(depositTrimTime);
		EnterPlayState(PlayState.IDLE);
		if (num_drops_this_run == 0) 
		{
			yield return new WaitForSeconds(depositTrimTime);
			PlayNotificationAudio(timeExtension);
		}

	}
#endregion

	#region Active Block IFC
	void UpdateDetectorLights(float light_intensity)
	{
		float time_now = Time.realtimeSinceStartup;

		if (time_now - last_light_message_time > light_messaging_delay) 
		{
			Debug.Log("light_intensity: "+ light_intensity);
			last_light_message_time = time_now;
			float r = 255 * light_intensity;
			float g = 255 * light_intensity;
			
			uint color = ((uint)r << 24 | (uint)g << 16 ) | 0x00FF;
			if( goldExtractingObject != null ) goldExtractingObject.SetActiveObjectLEDs(color, 0, 0x33);
		}
	}

	void UpdateDirectionLights(Vector2 target_position)
	{
		float time_now = Time.realtimeSinceStartup;
		
		if (time_now - last_light_message_time > light_messaging_delay) 
		{
			Vector3 heading3 = robot.Forward;
			Vector2 heading = new Vector2(heading3.x, heading3.y);
			heading = heading.normalized;
			Vector2 to_target = target_position - new Vector2 (robot.WorldPosition.x, robot.WorldPosition.y);
			to_target = to_target.normalized;
			float dot_product = Vector2.Dot(heading, to_target);
			float angle_between = MathUtil.DotProductAngle(heading, to_target);
			
			Debug.Log ("dot_product: " + dot_product.ToString () + ", " + "angle_between: " + angle_between.ToString ());
			
			
			last_light_message_time = time_now;
			byte which_leds = 1; // front face, right side
			byte relative_mode = 1;
			// need to check angle variance in each of four directions
			// our allowed delta is ~5 degrees

			float allowed_delta = .18f;
			if( (angle_between <= allowed_delta && angle_between >= -allowed_delta) // facing
			   || (angle_between <= (Math.PI) + allowed_delta && angle_between >= (Math.PI) - allowed_delta) // behind
			   || (angle_between <= (Math.PI/2) + allowed_delta && angle_between >= (Math.PI/2) - allowed_delta) // behind
			   || (angle_between <= (Math.PI/3) + allowed_delta && angle_between >= (Math.PI/3) - allowed_delta)) // behind
			{
				which_leds = 0x11; // front face, both sides
				relative_mode = 2;
			}
			/*
			else if( (angle_between <= Math.PI/4 && Vector3.Dot(heading3, robot.Right) < 0)) // robot's forward
				        //|| (angle_between <= Math.PI/4 && Vector3.Dot(heading3, robot.Right) < 0)
			{
					which_leds = 2;
			}
			*/

			
			uint color =  EXTRACTOR_COLOR;
			if( /*last_leds != which_leds &&*/ goldExtractingObject != null ) goldExtractingObject.SetActiveObjectLEDsRelative(target_position, color, 0, which_leds, relative_mode);
			last_leds = which_leds;
		}
		
	}

	void SetEnergyBars(int num_bars, uint color = 0)
	{

		Anki.Cozmo.U2G.SetBackpackLEDs msg = new Anki.Cozmo.U2G.SetBackpackLEDs ();
		msg.robotID = robot.ID;
		for(int i=0; i<5; ++i)
		{
			if( i < num_bars )
			{
				msg.onColor[i] = color;
			}
			else
			{
				msg.onColor[i] = 0;
			}
			msg.offColor[i] = 0;
			msg.onPeriod_ms[i] = 1000;
			msg.offPeriod_ms[i] = 0;
			msg.transitionOnPeriod_ms[i] = 0;
			msg.transitionOffPeriod_ms[i] = 0;
		}
		
		Anki.Cozmo.U2G.Message msgWrapper = new Anki.Cozmo.U2G.Message{SetBackpackLEDs = msg};
		RobotEngineManager.instance.channel.Send (msgWrapper);
	}
	#endregion
}<|MERGE_RESOLUTION|>--- conflicted
+++ resolved
@@ -22,10 +22,6 @@
 	[SerializeField] protected AudioClip timeUp;
 
 	[SerializeField] protected AudioClip timeExtension;
-<<<<<<< HEAD
-
-=======
->>>>>>> 53331a77
 	public float detectRangeDelayFar = 2.0f;
 	public float detectRangeDelayClose = .2f;
 	public float light_messaging_delay = .05f;
