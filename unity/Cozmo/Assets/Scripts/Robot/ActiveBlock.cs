--- conflicted
+++ resolved
@@ -21,7 +21,6 @@
       FRONT_WEST = 0x04,
       RIGHT_SOUTH = 0x08,
       ALL = 0xff
-
     }
 
     public static PositionFlag IndexToPosition(int i) {
@@ -150,39 +149,20 @@
     SetMode(Mode.Off);
   }
 
-<<<<<<< HEAD
   public void Moving(ObjectMoved message) {
-    if (isMoving)
-      return;
-
     isMoving = true;
 
     upAxis = message.upAxis;
     xAccel = message.accel.x;
     yAccel = message.accel.y;
     zAccel = message.accel.z;
-  }
-
-  public void StoppedMoving(ObjectStoppedMoving message) {
-    if (!isMoving)
-      return;
-
-=======
-  public void Moving(G2U.ActiveObjectMoved message) {
-    isMoving = true;
-
-    upAxis = message.upAxis;
-    xAccel = message.xAccel;
-    yAccel = message.yAccel;
-    zAccel = message.zAccel;
 
     if (MovedAction != null) {
       MovedAction(ID, xAccel, yAccel, zAccel);
     }
   }
 
-  public void StoppedMoving(G2U.ActiveObjectStoppedMoving message) {
->>>>>>> 86d050fb
+  public void StoppedMoving(ObjectStoppedMoving message) {
     isMoving = false;
 
     if (message.rolled) {
