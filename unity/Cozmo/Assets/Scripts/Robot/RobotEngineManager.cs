--- conflicted
+++ resolved
@@ -467,15 +467,11 @@
 		
 		current.selectedObjects.Clear();
 		current.targetLockedObject = null;
-<<<<<<< HEAD
-		
+
+		current.localBusyTimer = 0f;
+
+	
 		//current.SetHeadAngle();
-=======
-
-		current.localBusyTimer = 0f;
-
-		current.SetHeadAngle();
->>>>>>> 877c5e75
 		
 		if(SuccessOrFailure != null) {
 			SuccessOrFailure(success, action_type);
