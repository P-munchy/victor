using UnityEngine;
using System;
using System.Collections;
using System.Collections.Generic;
using System.IO;
using System.Text;
using Anki.Cozmo;
using G2U = Anki.Cozmo.ExternalInterface;
using U2G = Anki.Cozmo.ExternalInterface;

/// <summary>
/// Robot engine manager lives on a GameObject(named MasterObject) in our Intro scene,
///    and handles launching, ticking, and messaging with the Cozmo Engine
/// </summary>
public class RobotEngineManager : MonoBehaviour {
  
  public static RobotEngineManager instance = null;

  public Dictionary<int, Robot> robots { get; private set; }

  public List<Robot> robotList = new List<Robot>();

  public int currentRobotID { get; private set; }

  public Robot current { get { return robots.ContainsKey(currentRobotID) ? robots[currentRobotID] : null; } }

  public bool IsConnected { get { return (channel != null && channel.IsConnected); } }

  public List<string> robotAnimationNames = new List<string>();

  private float lastTick = 0.0f;
  private const float MAX_ENGINE_TICK_RATE = 0.0667f;

  [SerializeField] private TextAsset configuration;
  [SerializeField] private TextAsset alternateConfiguration;

  [SerializeField]
  [HideInInspector]
  private DisconnectionReason lastDisconnectionReason = DisconnectionReason.None;

  public event Action<string> ConnectedToClient;
  public event Action<DisconnectionReason> DisconnectedFromClient;
  public event Action<int> RobotConnected;
  public event Action<Sprite> RobotImage;
  public event Action<bool,RobotActionType> SuccessOrFailure;
  public event Action<bool,string> RobotCompletedAnimation;
  public event Action<bool,uint> RobotCompletedCompoundAction;
  public event Action<bool,uint> RobotCompletedTaggedAction;

  private bool cozmoBindingStarted = false;
  private ChannelBase channel = null;
  private float lastRobotStateMessage = 0;
  private bool isRobotConnected = false;

  private const int UIDeviceID = 1;
  private const int UIAdvertisingRegistrationPort = 5103;
  // 0 means random unused port
  // Used to be 5106
  private const int UILocalPort = 0;

  public bool AllowImageSaving { get; private set; }

  private bool imageDirectoryCreated = false;

  private const int imageFrameSkip = 0;
  private int imageFrameCount = 0;

  private string imageBasePath;
  private readonly static AsyncCallback EndSave_callback = EndSave;

  private U2G.MessageGameToEngine message = new G2U.MessageGameToEngine();

  public U2G.MessageGameToEngine Message { get { return message; } }

  private U2G.VisualizeQuad VisualizeQuadMessage = new U2G.VisualizeQuad();
  private U2G.StartEngine StartEngineMessage = new U2G.StartEngine();
  private U2G.ForceAddRobot ForceAddRobotMessage = new U2G.ForceAddRobot();
  private U2G.ConnectToRobot ConnectToRobotMessage = new U2G.ConnectToRobot();
  private U2G.ConnectToUiDevice ConnectToUiDeviceMessage = new U2G.ConnectToUiDevice();
  private U2G.SetRobotVolume SetRobotVolumeMessage = new G2U.SetRobotVolume();

  private void OnEnable() {
    if (instance != null && instance != this) {
      Destroy(gameObject);
      return;
    }
    else {
      instance = this;
      DontDestroyOnLoad(gameObject);
    }

    TextAsset config = configuration;

    if (PlayerPrefs.GetInt("DebugUseAltConfig", 0) == 1) {
      config = alternateConfiguration;
    }

    if (config == null) {
      DAS.Error("RobotEngineManager", "Error initializing CozmoBinding: No configuration.");
    }
    else {
      CozmoBinding.Startup(config.text);
      cozmoBindingStarted = true;
    }

    Application.runInBackground = true;

    channel = new UdpChannel();
    channel.ConnectedToClient += Connected;
    channel.DisconnectedFromClient += Disconnected;
    channel.MessageReceived += ReceivedMessage;

    robots = new Dictionary<int, Robot>();
  }

  private void OnDisable() {
    
    if (channel != null) {
      if (channel.IsActive) {
        Disconnect();
        Disconnected(DisconnectionReason.UnityReloaded);
      }

      channel = null;
    }

    if (cozmoBindingStarted) {
      CozmoBinding.Shutdown();
    }
  }

  private void FixedUpdate() {
    if (Input.GetKeyDown(KeyCode.Mouse3))
      Debug.Break();

    Profiler.BeginSample("channel.Update");
    if (channel != null) {
      channel.Update();
    }
    Profiler.EndSample();

    Profiler.BeginSample("robots CooldownTimers");
    for (int i = 0; i < robotList.Count; i++) {
      robotList[i].CooldownTimers(Time.deltaTime);
    }
    Profiler.EndSample();

    Profiler.BeginSample("isRobotConnected");
    float robotStateTimeout = 20f;
    if (isRobotConnected && lastRobotStateMessage + robotStateTimeout < Time.realtimeSinceStartup) {
      DAS.Error("RobotEngineManager", "No robot state for " + robotStateTimeout.ToString("0.00") + " seconds.");
      Disconnect();
      Disconnected(DisconnectionReason.RobotConnectionTimedOut);
    }
    Profiler.EndSample();

    if (cozmoBindingStarted) {
      CozmoBinding.Update(Time.realtimeSinceStartup);
    }
  }

  public void LateUpdate() {
    if (current == null)
      return;

    current.UpdateLightMessages();
  }

  public void ToggleVisionRecording(bool on) {
    AllowImageSaving = on;
    
    if (on && !imageDirectoryCreated) {
      
      imageBasePath = Path.Combine(Application.persistentDataPath, DateTime.Now.ToString("robovi\\sion_yyyy-MM-dd_HH-mm-ss"));
      try {
        
        DAS.Debug("RobotEngineManager", "Saving robot screenshots to \"" + imageBasePath + "\"");
        Directory.CreateDirectory(imageBasePath);
        
        imageDirectoryCreated = true;
        
      }
      catch (Exception e) {
        
        AllowImageSaving = false;
        Debug.LogException(e, this);
      }
    }
  }

  public void AddRobot(byte robotID) {
    if (robots.ContainsKey(robotID)) {
      Robot oldRobot = robots[robotID];
      if (oldRobot != null) {
        oldRobot.Dispose();
      }
      robotList.RemoveAll(x => x.ID == robotID);
      robots.Remove(robotID);
    }
    
    
    Robot robot = new Robot(robotID);
    robots.Add(robotID, robot);
    robotList.Add(robot);
    currentRobotID = robotID;
  }

  public void Connect(string engineIP) {
    channel.Connect(UIDeviceID, UILocalPort, engineIP, UIAdvertisingRegistrationPort);
  }

  public void Disconnect() {
    isRobotConnected = false;
    if (channel != null) {
      channel.Disconnect();

      // only really needed in editor in case unhitting play
#if UNITY_EDITOR
      float limit = Time.realtimeSinceStartup + 2.0f;
      while (channel.HasPendingOperations) {
        if (limit < Time.realtimeSinceStartup) {
          DAS.Warn("RobotEngineManager", "Not waiting for disconnect to finish sending.");
          break;
        }
        System.Threading.Thread.Sleep(500);
      }
#endif
    }
    AudioManager.Stop();
  }

  public DisconnectionReason GetLastDisconnectionReason() {
    DisconnectionReason reason = lastDisconnectionReason;
    lastDisconnectionReason = DisconnectionReason.None;
    return reason;
  }

  private void Connected(string connectionIdentifier) {
    if (ConnectedToClient != null) {
      ConnectedToClient(connectionIdentifier);
    }

    SetRobotVolume();
  }

  private void Disconnected(DisconnectionReason reason) {
    DAS.Debug("RobotEngineManager", "Disconnected: " + reason.ToString());
    isRobotConnected = false;
    Application.LoadLevel("Shell");

    lastDisconnectionReason = reason;
    if (DisconnectedFromClient != null) {
      DisconnectedFromClient(reason);
    }
  }

  public void SendMessage() {
    if (!IsConnected) {
      DAS.Warn("RobotEngineManager", "Message not sent because not connected");
      return;
    }

    //Debug.Log ("frame("+Time.frameCount+") SendMessage " + Message.GetTag().ToString());
    channel.Send(Message);
  }

  private void ReceivedMessage(G2U.MessageEngineToGame message) {
    switch (message.GetTag()) {
    case G2U.MessageEngineToGame.Tag.Ping:
      break;
    case G2U.MessageEngineToGame.Tag.RobotAvailable:
      ReceivedSpecificMessage(message.RobotAvailable);
      break;
    case G2U.MessageEngineToGame.Tag.UiDeviceAvailable:
      ReceivedSpecificMessage(message.UiDeviceAvailable);
      break;
    case G2U.MessageEngineToGame.Tag.RobotConnected:
      ReceivedSpecificMessage(message.RobotConnected);
      break;
    case G2U.MessageEngineToGame.Tag.UiDeviceConnected:
      ReceivedSpecificMessage(message.UiDeviceConnected);
      break;
    case G2U.MessageEngineToGame.Tag.RobotDisconnected:
      ReceivedSpecificMessage(message.RobotDisconnected);
      break;
    case G2U.MessageEngineToGame.Tag.RobotObservedObject:
      ReceivedSpecificMessage(message.RobotObservedObject);
      break;
    case G2U.MessageEngineToGame.Tag.RobotObservedFace:
      ReceivedSpecificMessage(message.RobotObservedFace);
      break;
    case G2U.MessageEngineToGame.Tag.RobotObservedNothing:
      ReceivedSpecificMessage(message.RobotObservedNothing);
      break;
    case G2U.MessageEngineToGame.Tag.DeviceDetectedVisionMarker:
      ReceivedSpecificMessage(message.DeviceDetectedVisionMarker);
      break;
    case G2U.MessageEngineToGame.Tag.PlaySound:
      ReceivedSpecificMessage(message.PlaySound);
      break;
    case G2U.MessageEngineToGame.Tag.StopSound:
      ReceivedSpecificMessage(message.StopSound);
      break;
    case G2U.MessageEngineToGame.Tag.ImageChunk:
      ReceivedSpecificMessage(message.ImageChunk);
      break;
    case G2U.MessageEngineToGame.Tag.RobotState:
      ReceivedSpecificMessage(message.RobotState);
      break;
    case G2U.MessageEngineToGame.Tag.RobotCompletedAction:
      ReceivedSpecificMessage(message.RobotCompletedAction);
      break;
    case G2U.MessageEngineToGame.Tag.RobotDeletedObject:
      ReceivedSpecificMessage(message.RobotDeletedObject);
      break;
<<<<<<< HEAD
    case G2U.MessageEngineToGame.Tag.ObjectMoved:
      ReceivedSpecificMessage(message.ObjectMoved);
=======
    case G2U.MessageEngineToGame.Tag.RobotDeletedFace:
      ReceivedSpecificMessage(message.RobotDeletedFace);
      break;
    case G2U.MessageEngineToGame.Tag.ActiveObjectMoved:
      ReceivedSpecificMessage(message.ActiveObjectMoved);
>>>>>>> 86d050fb
      break;
    case G2U.MessageEngineToGame.Tag.ObjectStoppedMoving:
      ReceivedSpecificMessage(message.ObjectStoppedMoving);
      break;
    case G2U.MessageEngineToGame.Tag.ObjectTapped:
      ReceivedSpecificMessage(message.ObjectTapped);
      break;
    case G2U.MessageEngineToGame.Tag.AnimationAvailable:
      ReceivedSpecificMessage(message.AnimationAvailable);
      break;
    default:
      DAS.Warn("RobotEngineManager", message.GetTag() + " is not supported");
      break;
    }
  }

  private void ReceivedSpecificMessage(G2U.RobotAvailable message) {
    ConnectToRobotMessage.robotID = (byte)message.robotID;

    Message.ConnectToRobot = ConnectToRobotMessage;
    SendMessage();
  }

  private void ReceivedSpecificMessage(G2U.UiDeviceAvailable message) {
    ConnectToUiDeviceMessage.deviceID = (byte)message.deviceID;

    Message.ConnectToUiDevice = ConnectToUiDeviceMessage;
    SendMessage();
  }

  private void ReceivedSpecificMessage(G2U.RobotConnected message) {
    // no longer a good indicator
//    if (RobotConnected != null) {
//      RobotConnected((int)message.robotID);
//    }
  }

  private void ReceivedSpecificMessage(G2U.UiDeviceConnected message) {
    DAS.Debug("RobotEngineManager", "Device connected: " + message.deviceID.ToString());
  }

  private void ReceivedSpecificMessage(G2U.RobotDisconnected message) {
    DAS.Error("RobotEngineManager", "Robot " + message.robotID + " disconnected after " + message.timeSinceLastMsg_sec.ToString("0.00") + " seconds.");
    Disconnect();
    Disconnected(DisconnectionReason.RobotDisconnected);
  }

  private void ReceivedSpecificMessage(ObjectMoved message) {
    if (current == null)
      return;

    int ID = (int)message.objectID;

    if (current.activeBlocks.ContainsKey(ID)) {
      ActiveBlock activeBlock = current.activeBlocks[ID];

      activeBlock.Moving(message);
    }
  }

  private void ReceivedSpecificMessage(ObjectStoppedMoving message) {
    if (current == null)
      return;

    int ID = (int)message.objectID;
    
    if (current.activeBlocks.ContainsKey(ID)) {
      ActiveBlock activeBlock = current.activeBlocks[ID];
      
      activeBlock.StoppedMoving(message);
    }
  }

  private void ReceivedSpecificMessage(ObjectTapped message) {
    if (current == null)
      return;
    
    int ID = (int)message.objectID;
    
    if (current.activeBlocks.ContainsKey(ID)) {
      ActiveBlock activeBlock = current.activeBlocks[ID];
      
      activeBlock.Tapped(message);
    }
  }

  private void ReceivedSpecificMessage(G2U.RobotObservedObject message) {
    if (current == null)
      return;
    current.UpdateObservedObjectInfo(message);
  }

  private void ReceivedSpecificMessage(G2U.RobotObservedFace message) {
    if (current == null)
      return;
    current.UpdateObservedFaceInfo(message);
  }

  private void ReceivedSpecificMessage(G2U.RobotObservedNothing message) {
    if (current == null)
      return;
    
    if (current.selectedObjects.Count == 0 && !current.isBusy) {
      current.ClearObservedObjects();
    }
  }

  private void ReceivedSpecificMessage(G2U.RobotDeletedObject message) {
    if (current == null)
      return;

    DAS.Debug("RobotEngineManager", "Deleted object with ID " + message.objectID);

    ObservedObject deleted = current.knownObjects.Find(x => x == message.objectID);

    if (deleted != null) {
      deleted.Delete();
      current.knownObjects.Remove(deleted);
    }

    deleted = current.selectedObjects.Find(x => x == message.objectID);

    if (deleted != null)
      current.selectedObjects.Remove(deleted);

    deleted = current.observedObjects.Find(x => x == message.objectID);
    
    if (deleted != null)
      current.observedObjects.Remove(deleted);

    deleted = current.markersVisibleObjects.Find(x => x == message.objectID);
    
    if (deleted != null)
      current.markersVisibleObjects.Remove(deleted);

    if (current.activeBlocks.ContainsKey((int)message.objectID))
      current.activeBlocks.Remove((int)message.objectID);
  }

  private void ReceivedSpecificMessage(G2U.RobotDeletedFace message) {
    if (current == null)
      return;
		
    Face deleted = current.faceObjects.Find(x => x == message.faceID);

    if (deleted != null) {
      DAS.Debug("RobotEngineManager", "Deleted face with ID " + message.faceID);
      current.faceObjects.Remove(deleted);
    }

  }

  private void ReceivedSpecificMessage(G2U.RobotCompletedAction message) {
    if (current == null)
      return;


    RobotActionType action_type = (RobotActionType)message.actionType;
    bool success = (message.result == ActionResult.SUCCESS) || ((action_type == RobotActionType.PLAY_ANIMATION || action_type == RobotActionType.COMPOUND) && message.result == ActionResult.CANCELLED);
    current.selectedObjects.Clear();
    current.targetLockedObject = null;

    current.localBusyTimer = 0f;

  
    //current.SetHeadAngle();
    
    if (SuccessOrFailure != null) {
      SuccessOrFailure(success, action_type);
    }

    if (action_type == RobotActionType.PLAY_ANIMATION) {
      if (RobotCompletedAnimation != null) {
        RobotCompletedAnimation(success, message.completionInfo.animName);
      }
    }

    if (action_type == RobotActionType.COMPOUND) {
      if (RobotCompletedCompoundAction != null) {
        RobotCompletedCompoundAction(success, message.idTag);
      }
    }
    else if (message.idTag > 0) {
      if (RobotCompletedTaggedAction != null) {
        RobotCompletedTaggedAction(success, message.idTag);
      }
    }

    if (!success) {
      if (current.Status(RobotStatusFlag.IS_CARRYING_BLOCK)) {
        current.SetLiftHeight(1f);
      }
      else {
        current.SetLiftHeight(0f);
      }
    }
  }

  private void ReceivedSpecificMessage(G2U.AnimationAvailable message) {
    if (!robotAnimationNames.Contains(message.animName))
      robotAnimationNames.Add(message.animName);
  }

  private void ReceivedSpecificMessage(G2U.DeviceDetectedVisionMarker message) {

  }

  private void ReceivedSpecificMessage(G2U.PlaySound message) {
    
  }

  private void ReceivedSpecificMessage(G2U.StopSound message) {
    
  }

  private void ReceivedSpecificMessage(G2U.RobotState message) {
    if (!isRobotConnected) {
      DAS.Debug("RobotEngineManager", "Robot " + message.robotID.ToString() + " sent first state message.");
      isRobotConnected = true;

      AddRobot(message.robotID);

      if (RobotConnected != null) {
        RobotConnected(message.robotID);
      }
    }

    lastRobotStateMessage = Time.realtimeSinceStartup;

    if (!robots.ContainsKey(message.robotID)) {
      DAS.Debug("RobotEngineManager", "adding robot with ID: " + message.robotID);
      
      AddRobot(message.robotID);
    }
    
    robots[message.robotID].UpdateInfo(message);
  }

  private Texture2D texture;
  private TextureFormat textureFormat;
  private Sprite sprite;
  private Vector2 spritePivot = new Vector2(.5f, .5f);
  private int currentImageIndex;
  private int currentChunkIndex;
  private UInt32 currentImageID = UInt32.MaxValue;
  private UInt32 currentImageFrameTimeStamp = UInt32.MaxValue;
  private Color32[] color32Array;
  private byte[] jpegArray;
  private byte[] minipegArray;

  // Pre-baked JPEG header for grayscale, Q50
  private static readonly byte[] minipeg_header50 = {
    0xFF, 0xD8, 0xFF, 0xE0, 0x00, 0x10, 0x4A, 0x46, 0x49, 0x46, 0x00, 0x01, 0x01, 0x00, 0x00, 0x01,
    0x00, 0x01, 0x00, 0x00, 0xFF, 0xDB, 0x00, 0x43, 0x00, 0x10, 0x0B, 0x0C, 0x0E, 0x0C, 0x0A, 0x10, // 0x19 = QTable
    0x0E, 0x0D, 0x0E, 0x12, 0x11, 0x10, 0x13, 0x18, 0x28, 0x1A, 0x18, 0x16, 0x16, 0x18, 0x31, 0x23,
    0x25, 0x1D, 0x28, 0x3A, 0x33, 0x3D, 0x3C, 0x39, 0x33, 0x38, 0x37, 0x40, 0x48, 0x5C, 0x4E, 0x40,
    0x44, 0x57, 0x45, 0x37, 0x38, 0x50, 0x6D, 0x51, 0x57, 0x5F, 0x62, 0x67, 0x68, 0x67, 0x3E, 0x4D,
    
    //0x71, 0x79, 0x70, 0x64, 0x78, 0x5C, 0x65, 0x67, 0x63, 0xFF, 0xC0, 0x00, 0x0B, 0x08, 0x00, 0xF0, // 0x5E = Height x Width
    0x71, 0x79, 0x70, 0x64, 0x78, 0x5C, 0x65, 0x67, 0x63, 0xFF, 0xC0, 0x00, 0x0B, 0x08, 0x01, 0x28, // 0x5E = Height x Width
    
    //0x01, 0x40, 0x01, 0x01, 0x11, 0x00, 0xFF, 0xC4, 0x00, 0xD2, 0x00, 0x00, 0x01, 0x05, 0x01, 0x01,
    0x01, 0x90, 0x01, 0x01, 0x11, 0x00, 0xFF, 0xC4, 0x00, 0xD2, 0x00, 0x00, 0x01, 0x05, 0x01, 0x01,
    
    0x01, 0x01, 0x01, 0x01, 0x00, 0x00, 0x00, 0x00, 0x00, 0x00, 0x00, 0x00, 0x01, 0x02, 0x03, 0x04,
    0x05, 0x06, 0x07, 0x08, 0x09, 0x0A, 0x0B, 0x10, 0x00, 0x02, 0x01, 0x03, 0x03, 0x02, 0x04, 0x03,
    0x05, 0x05, 0x04, 0x04, 0x00, 0x00, 0x01, 0x7D, 0x01, 0x02, 0x03, 0x00, 0x04, 0x11, 0x05, 0x12,
    0x21, 0x31, 0x41, 0x06, 0x13, 0x51, 0x61, 0x07, 0x22, 0x71, 0x14, 0x32, 0x81, 0x91, 0xA1, 0x08,
    0x23, 0x42, 0xB1, 0xC1, 0x15, 0x52, 0xD1, 0xF0, 0x24, 0x33, 0x62, 0x72, 0x82, 0x09, 0x0A, 0x16,
    0x17, 0x18, 0x19, 0x1A, 0x25, 0x26, 0x27, 0x28, 0x29, 0x2A, 0x34, 0x35, 0x36, 0x37, 0x38, 0x39,
    0x3A, 0x43, 0x44, 0x45, 0x46, 0x47, 0x48, 0x49, 0x4A, 0x53, 0x54, 0x55, 0x56, 0x57, 0x58, 0x59,
    0x5A, 0x63, 0x64, 0x65, 0x66, 0x67, 0x68, 0x69, 0x6A, 0x73, 0x74, 0x75, 0x76, 0x77, 0x78, 0x79,
    0x7A, 0x83, 0x84, 0x85, 0x86, 0x87, 0x88, 0x89, 0x8A, 0x92, 0x93, 0x94, 0x95, 0x96, 0x97, 0x98,
    0x99, 0x9A, 0xA2, 0xA3, 0xA4, 0xA5, 0xA6, 0xA7, 0xA8, 0xA9, 0xAA, 0xB2, 0xB3, 0xB4, 0xB5, 0xB6,
    0xB7, 0xB8, 0xB9, 0xBA, 0xC2, 0xC3, 0xC4, 0xC5, 0xC6, 0xC7, 0xC8, 0xC9, 0xCA, 0xD2, 0xD3, 0xD4,
    0xD5, 0xD6, 0xD7, 0xD8, 0xD9, 0xDA, 0xE1, 0xE2, 0xE3, 0xE4, 0xE5, 0xE6, 0xE7, 0xE8, 0xE9, 0xEA,
    0xF1, 0xF2, 0xF3, 0xF4, 0xF5, 0xF6, 0xF7, 0xF8, 0xF9, 0xFA, 0xFF, 0xDA, 0x00, 0x08, 0x01, 0x01,
    0x00, 0x00, 0x3F, 0x00
  };
  
  // Pre-baked JPEG header for grayscale, Q80
  private static readonly byte[] minipeg_header80 = {
    0xFF, 0xD8, 0xFF, 0xE0, 0x00, 0x10, 0x4A, 0x46, 0x49, 0x46, 0x00, 0x01, 0x01, 0x00, 0x00, 0x01,
    0x00, 0x01, 0x00, 0x00, 0xFF, 0xDB, 0x00, 0x43, 0x00, 0x06, 0x04, 0x05, 0x06, 0x05, 0x04, 0x06,
    0x06, 0x05, 0x06, 0x07, 0x07, 0x06, 0x08, 0x0A, 0x10, 0x0A, 0x0A, 0x09, 0x09, 0x0A, 0x14, 0x0E,
    0x0F, 0x0C, 0x10, 0x17, 0x14, 0x18, 0x18, 0x17, 0x14, 0x16, 0x16, 0x1A, 0x1D, 0x25, 0x1F, 0x1A,
    0x1B, 0x23, 0x1C, 0x16, 0x16, 0x20, 0x2C, 0x20, 0x23, 0x26, 0x27, 0x29, 0x2A, 0x29, 0x19, 0x1F,
    0x2D, 0x30, 0x2D, 0x28, 0x30, 0x25, 0x28, 0x29, 0x28, 0xFF, 0xC0, 0x00, 0x0B, 0x08, 0x00, 0xF0,
    0x01, 0x40, 0x01, 0x01, 0x11, 0x00, 0xFF, 0xC4, 0x00, 0xD2, 0x00, 0x00, 0x01, 0x05, 0x01, 0x01,
    0x01, 0x01, 0x01, 0x01, 0x00, 0x00, 0x00, 0x00, 0x00, 0x00, 0x00, 0x00, 0x01, 0x02, 0x03, 0x04,
    0x05, 0x06, 0x07, 0x08, 0x09, 0x0A, 0x0B, 0x10, 0x00, 0x02, 0x01, 0x03, 0x03, 0x02, 0x04, 0x03,
    0x05, 0x05, 0x04, 0x04, 0x00, 0x00, 0x01, 0x7D, 0x01, 0x02, 0x03, 0x00, 0x04, 0x11, 0x05, 0x12,
    0x21, 0x31, 0x41, 0x06, 0x13, 0x51, 0x61, 0x07, 0x22, 0x71, 0x14, 0x32, 0x81, 0x91, 0xA1, 0x08,
    0x23, 0x42, 0xB1, 0xC1, 0x15, 0x52, 0xD1, 0xF0, 0x24, 0x33, 0x62, 0x72, 0x82, 0x09, 0x0A, 0x16,
    0x17, 0x18, 0x19, 0x1A, 0x25, 0x26, 0x27, 0x28, 0x29, 0x2A, 0x34, 0x35, 0x36, 0x37, 0x38, 0x39,
    0x3A, 0x43, 0x44, 0x45, 0x46, 0x47, 0x48, 0x49, 0x4A, 0x53, 0x54, 0x55, 0x56, 0x57, 0x58, 0x59,
    0x5A, 0x63, 0x64, 0x65, 0x66, 0x67, 0x68, 0x69, 0x6A, 0x73, 0x74, 0x75, 0x76, 0x77, 0x78, 0x79,
    0x7A, 0x83, 0x84, 0x85, 0x86, 0x87, 0x88, 0x89, 0x8A, 0x92, 0x93, 0x94, 0x95, 0x96, 0x97, 0x98,
    0x99, 0x9A, 0xA2, 0xA3, 0xA4, 0xA5, 0xA6, 0xA7, 0xA8, 0xA9, 0xAA, 0xB2, 0xB3, 0xB4, 0xB5, 0xB6,
    0xB7, 0xB8, 0xB9, 0xBA, 0xC2, 0xC3, 0xC4, 0xC5, 0xC6, 0xC7, 0xC8, 0xC9, 0xCA, 0xD2, 0xD3, 0xD4,
    0xD5, 0xD6, 0xD7, 0xD8, 0xD9, 0xDA, 0xE1, 0xE2, 0xE3, 0xE4, 0xE5, 0xE6, 0xE7, 0xE8, 0xE9, 0xEA,
    0xF1, 0xF2, 0xF3, 0xF4, 0xF5, 0xF6, 0xF7, 0xF8, 0xF9, 0xFA, 0xFF, 0xDA, 0x00, 0x08, 0x01, 0x01,
    0x00, 0x00, 0x3F, 0x00
  };

  private void ResetTexture(int width, int height, TextureFormat format) {
    ResetTexture(width, height, format, false);
  }

  private void ResetTexture(int width, int height, TextureFormat format, bool USE_HACK_TO_FIX_GRAYSCALE_ISSUE) {
    if (texture == null || sprite == null || texture.width != width || texture.height != height) {
      if (texture != null) {
        Destroy(texture);
        texture = null;
      }
      
      if (sprite != null) {
        Destroy(sprite);
        sprite = null;
      }
      
      texture = new Texture2D(width, height, format, false);
      // HACK: Grayscale is broken from about 5.0 until 5.1.1p2
      // note p2 means patch release, after 5.1.1 proper;
      // 5.1.2 and 5.2.0 should be OK; we won't upgrade until one of those come out
#if UNITY_5_0
      if (USE_HACK_TO_FIX_GRAYSCALE_ISSUE) {
        width /= 3;
      }
#endif
      sprite = Sprite.Create(texture, new Rect(0, 0, width, height), spritePivot);
    }
  }

  private void ReceivedSpecificMessage(ImageChunk message) {
    if (current == null)
      return;

    switch (message.imageEncoding) {
    case ImageEncoding.JPEGColor:
      ColorJpeg(message);
      break;
    case ImageEncoding.RawGray:
      GrayRaw(message);
      break;
    case ImageEncoding.JPEGMinimizedGray:
      MinipegGray(message);
      break;
    default:
      DAS.Warn("RobotEngineManager", message.imageEncoding + " is not supported");
      break;
    }
  }

  private void MinipegGray(ImageChunk message) {
    if (minipegArray == null || message.imageId != currentImageID || message.frameTimeStamp != currentImageFrameTimeStamp) {
      currentImageID = message.imageId;
      currentImageFrameTimeStamp = message.frameTimeStamp;
      
      int length = message.data.Length * message.imageChunkCount;
      
      if (minipegArray == null || minipegArray.Length < length) {
        minipegArray = new byte[ length ];
      }

      currentImageIndex = 0;
      currentChunkIndex = 0;
    }
    
    int chunkLength = Math.Min(minipegArray.Length - currentImageIndex, message.data.Length);
    Array.Copy(message.data, 0, minipegArray, currentImageIndex, chunkLength);
    currentImageIndex += chunkLength;
    
    if (++currentChunkIndex == message.imageChunkCount) {
      ImageDimension dim = ImageDimension.GetDimension(message.resolution);
      ResetTexture(dim.width, dim.height, TextureFormat.RGB24, true);

      if (!MiniGrayToJpeg(minipegArray, ref jpegArray, currentImageIndex)) {
        return;
      }

      texture.LoadImage(jpegArray);
      current.ClearObservedObjects();

      if (RobotImage != null) {
        RobotImage(sprite);
      }
      
      SaveJpeg(jpegArray, currentImageIndex);
    }
  }

  private bool MiniGrayToJpeg(byte[] inArray, ref byte[] outArray, int length) {
    if (length < 0) {
      return false;
    }

    // Fetch quality
    int qual = inArray[0];

    byte[] header;
    if (qual == 50) {
      header = minipeg_header50;
    }
    else if (qual == 80) {
      header = minipeg_header80;
    }
    else {
      DAS.Error("RobotEngineManager", "Unknown minipeg quality " + qual.ToString());
      return false;
    }

    if (outArray == null || outArray.Length < length * 2 + header.Length) {
      int minLength = length * 2 + header.Length;
      // allocate extra so there's room to grow
      outArray = new byte[minLength * 2];
      jpegArray = outArray;
    }

    Array.Copy(header, outArray, header.Length);
    int offset = header.Length;

    // Add byte stuffing - one 0 after each 0xff
    for (int i = 1; i < length; ++i) {
      outArray[offset++] = inArray[i];
      if (inArray[i] == 0xff)
        outArray[offset++] = 0;
    }
    
    outArray[offset++] = 0xFF;
    outArray[offset++] = 0xD9;

    return true;
  }

  private void GrayRaw(ImageChunk message) {
    ImageDimension dim = ImageDimension.GetDimension(message.resolution);
    if (color32Array == null || message.imageId != currentImageID || message.frameTimeStamp != currentImageFrameTimeStamp) {
      currentImageID = message.imageId;
      currentImageFrameTimeStamp = message.frameTimeStamp;
      int length = dim.width * dim.height;
      
      if (color32Array == null || color32Array.Length < length) {
        color32Array = new Color32[ length ];
      }
      
      currentImageIndex = 0;
    }
    
    for (int messageIndex = 0; currentImageIndex < color32Array.Length && messageIndex < message.data.Length; ++messageIndex, ++currentImageIndex) {
      byte gray = message.data[messageIndex];
      
      int x = currentImageIndex % dim.width;
      int y = currentImageIndex / dim.width;
      int index = dim.width * (dim.height - y - 1) + x;
      
      color32Array[index] = new Color32(gray, gray, gray, 255);
    }
    
    if (currentImageIndex == color32Array.Length) {
      ResetTexture(dim.width, dim.height, TextureFormat.ARGB32);

      texture.SetPixels32(color32Array);
      texture.Apply(false);
      current.ClearObservedObjects();
      if (RobotImage != null) {
        RobotImage(sprite);
      }
    }
  }

  private void ColorJpeg(ImageChunk message) {
    if (jpegArray == null || message.imageId != currentImageID || message.frameTimeStamp != currentImageFrameTimeStamp) {
      currentImageID = message.imageId;
      currentImageFrameTimeStamp = message.frameTimeStamp;

      int length = message.data.Length * message.imageChunkCount;
      
      if (jpegArray == null || jpegArray.Length < length) {
        jpegArray = new byte[ length ];
      }
      
      currentImageIndex = 0;
      currentChunkIndex = 0;
    }

    int chunkLength = Math.Min(jpegArray.Length - currentImageIndex, message.data.Length);
    Array.Copy(message.data, 0, jpegArray, currentImageIndex, chunkLength);
    currentImageIndex += chunkLength;

    if (++currentChunkIndex == message.imageChunkCount) {
      ImageDimension dim = ImageDimension.GetDimension(message.resolution);
      ResetTexture(dim.width, dim.height, TextureFormat.RGB24);

      texture.LoadImage(jpegArray);
      current.ClearObservedObjects();
      if (RobotImage != null) {
        RobotImage(sprite);
      }

      SaveJpeg(jpegArray, currentImageIndex);
    }
  }

  public void SaveJpeg(byte[] buffer, int length) {
    imageFrameCount++;
    if (!AllowImageSaving || !imageDirectoryCreated) {
      return;
    }
//    if (imageFrameSkip != 0) {
//      if (imageFrameCount % imageFrameSkip != 0) {
//        return;
//      }
//    }
    string filename = string.Format("frame-{0}_time-{1}.jpg", imageFrameCount, Time.time);
    string filepath = Path.Combine(imageBasePath, filename);
    SaveAsync(filepath, buffer, 0, length);
  }


  public void SaveAsync(string filepath, byte[] buffer, int start, int length) {
    FileStream stream = new FileStream(filepath, FileMode.Create, FileAccess.Write, FileShare.None, 0x1000, true);
    try {
      stream.BeginWrite(buffer, start, length, EndSave_callback, stream);
    }
    catch (Exception e) {
      Debug.LogException(e, this);
    }
  }

  private static void EndSave(IAsyncResult result) {
    try {
      FileStream stream = (FileStream)result.AsyncState;
      stream.EndWrite(result);
    }
    catch (Exception e) {
      Debug.LogException(e);
    }
  }

  public void VisualizeQuad(uint ID, uint color, Vector3 upperLeft, Vector3 upperRight, Vector3 lowerRight, Vector3 lowerLeft) {

    VisualizeQuadMessage.color = color;
    VisualizeQuadMessage.quadID = ID;

    VisualizeQuadMessage.xUpperLeft = upperLeft.x;
    VisualizeQuadMessage.xUpperRight = upperRight.x;
    VisualizeQuadMessage.xLowerLeft = lowerLeft.x;
    VisualizeQuadMessage.xLowerRight = lowerRight.x;

    VisualizeQuadMessage.yUpperLeft = upperLeft.y;
    VisualizeQuadMessage.yUpperRight = upperRight.y;
    VisualizeQuadMessage.yLowerLeft = lowerLeft.y;
    VisualizeQuadMessage.yLowerRight = lowerRight.y;

    VisualizeQuadMessage.zUpperLeft = upperLeft.z;
    VisualizeQuadMessage.zUpperRight = upperRight.z;
    VisualizeQuadMessage.zLowerLeft = lowerLeft.z;
    VisualizeQuadMessage.zLowerRight = lowerRight.z;

    Message.VisualizeQuad = VisualizeQuadMessage;
    SendMessage();
  }

  public void StartEngine(string vizHostIP) {
    StartEngineMessage.asHost = 1;
    int length = 0;
    if (!string.IsNullOrEmpty(vizHostIP)) {
      length = Encoding.UTF8.GetByteCount(vizHostIP);
      if (length + 1 > StartEngineMessage.vizHostIP.Length) {
        throw new ArgumentException("vizHostIP is too long. (" + (length + 1).ToString() + " bytes provided, max " + StartEngineMessage.vizHostIP.Length + ".)");
      }
      Encoding.UTF8.GetBytes(vizHostIP, 0, vizHostIP.Length, StartEngineMessage.vizHostIP, 0);
    }
    StartEngineMessage.vizHostIP[length] = 0;

    Message.StartEngine = StartEngineMessage;
    SendMessage();
  }

  public void SetRobotVolume() {
    SetRobotVolumeMessage.volume = OptionsScreen.GetRobotVolume();
    DAS.Debug("RobotEngineManager", "Set Robot Volume " + SetRobotVolumeMessage.volume);

    Message.SetRobotVolume = SetRobotVolumeMessage;
    SendMessage();
  }

  /// <summary>
  /// Forcibly adds a new robot.
  /// </summary>
  /// <param name="robotId">The robot identifier.</param>
  /// <param name="robotIP">The ip address the robot is connected to.</param>
  /// <param name="robotIsSimulated">Specify true for a simulated robot.</param>
  public void ForceAddRobot(int robotID, string robotIP, bool robotIsSimulated) {
    if (robotID < 0 || robotID > 255) {
      throw new ArgumentException("ID must be between 0 and 255.", "robotID");
    }
    
    if (string.IsNullOrEmpty(robotIP)) {
      throw new ArgumentNullException("robotIP");
    }

    if (Encoding.UTF8.GetByteCount(robotIP) + 1 > ForceAddRobotMessage.ipAddress.Length) {
      throw new ArgumentException("IP address too long.", "robotIP");
    }
    int length = Encoding.UTF8.GetBytes(robotIP, 0, robotIP.Length, ForceAddRobotMessage.ipAddress, 0);
    ForceAddRobotMessage.ipAddress[length] = 0;
    
    ForceAddRobotMessage.robotID = (byte)robotID;
    ForceAddRobotMessage.isSimulated = robotIsSimulated ? (byte)1 : (byte)0;

    Message.ForceAddRobot = ForceAddRobotMessage;
    SendMessage();
  }

}<|MERGE_RESOLUTION|>--- conflicted
+++ resolved
@@ -313,16 +313,11 @@
     case G2U.MessageEngineToGame.Tag.RobotDeletedObject:
       ReceivedSpecificMessage(message.RobotDeletedObject);
       break;
-<<<<<<< HEAD
     case G2U.MessageEngineToGame.Tag.ObjectMoved:
       ReceivedSpecificMessage(message.ObjectMoved);
-=======
+      break;
     case G2U.MessageEngineToGame.Tag.RobotDeletedFace:
       ReceivedSpecificMessage(message.RobotDeletedFace);
-      break;
-    case G2U.MessageEngineToGame.Tag.ActiveObjectMoved:
-      ReceivedSpecificMessage(message.ActiveObjectMoved);
->>>>>>> 86d050fb
       break;
     case G2U.MessageEngineToGame.Tag.ObjectStoppedMoving:
       ReceivedSpecificMessage(message.ObjectStoppedMoving);
