%YAML 1.1
%TAG !u! tag:unity3d.com,2011:
--- !u!114 &11400000
MonoBehaviour:
  m_ObjectHideFlags: 0
  m_PrefabParentObject: {fileID: 0}
  m_PrefabInternal: {fileID: 0}
  m_GameObject: {fileID: 0}
  m_Enabled: 1
  m_EditorHideFlags: 0
  m_Script: {fileID: 11500000, guid: 8066850c0fd5246ccacb34fc100eb09c, type: 3}
  m_Name: ChallengeList
  m_EditorClassIdentifier: 
  ChallengeData:
  - {fileID: 11400000, guid: ebc63268b2739454290334ffb9db53e2, type: 2}
  - {fileID: 11400000, guid: ae1ac1eb6c66e4fa09c558602ce3bba7, type: 2}
  - {fileID: 11400000, guid: bf66c518b69254d9f9a45052b6e69cb0, type: 2}
  - {fileID: 11400000, guid: 4f19e36499cda4796a81715330fd9d6f, type: 2}
  - {fileID: 11400000, guid: c77d38e1f640a482786af6a7faa269d6, type: 2}
  - {fileID: 11400000, guid: 53255efbfa23b42369c3443f7f65197f, type: 2}
  - {fileID: 11400000, guid: c3e27e22c12b14afc862fafc9fe63a0a, type: 2}
  - {fileID: 11400000, guid: 1e0755fa808244c82927d09e3d71b5cb, type: 2}
  - {fileID: 11400000, guid: d44689b385ee54da18f236c954649c67, type: 2}
  - {fileID: 11400000, guid: fe38c4b3b51f0481c95cebf7e387114c, type: 2}
  - {fileID: 11400000, guid: c699e9cf12d854898ac333505f6adef3, type: 2}
  - {fileID: 11400000, guid: 42702cbdf4c0c418a84f8792f3062612, type: 2}
<<<<<<< HEAD
  - {fileID: 11400000, guid: f4dd6d4c7e64d4f15a0bf1747895edd1, type: 2}
  - {fileID: 11400000, guid: e52f95d86b1804ad6aff0d89141da959, type: 2}
=======
  - {fileID: 11400000, guid: e52f95d86b1804ad6aff0d89141da959, type: 2}
  - {fileID: 11400000, guid: 13ed8b29577ad4b43a5ad77a93b04379, type: 2}
>>>>>>> 36e3f948
<|MERGE_RESOLUTION|>--- conflicted
+++ resolved
@@ -24,10 +24,6 @@
   - {fileID: 11400000, guid: fe38c4b3b51f0481c95cebf7e387114c, type: 2}
   - {fileID: 11400000, guid: c699e9cf12d854898ac333505f6adef3, type: 2}
   - {fileID: 11400000, guid: 42702cbdf4c0c418a84f8792f3062612, type: 2}
-<<<<<<< HEAD
   - {fileID: 11400000, guid: f4dd6d4c7e64d4f15a0bf1747895edd1, type: 2}
   - {fileID: 11400000, guid: e52f95d86b1804ad6aff0d89141da959, type: 2}
-=======
-  - {fileID: 11400000, guid: e52f95d86b1804ad6aff0d89141da959, type: 2}
-  - {fileID: 11400000, guid: 13ed8b29577ad4b43a5ad77a93b04379, type: 2}
->>>>>>> 36e3f948
+  - {fileID: 11400000, guid: 13ed8b29577ad4b43a5ad77a93b04379, type: 2}