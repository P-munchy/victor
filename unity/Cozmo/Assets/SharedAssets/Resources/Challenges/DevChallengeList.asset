--- conflicted
+++ resolved
@@ -12,16 +12,8 @@
   m_Name: DevChallengeList
   m_EditorClassIdentifier: 
   ChallengeData:
-<<<<<<< HEAD
-  - {fileID: 11400000, guid: 83404e274f1bb4124b2e2a43f6192d8a, type: 2}
   - {fileID: 11400000, guid: c77d38e1f640a482786af6a7faa269d6, type: 2}
   - {fileID: 11400000, guid: 53255efbfa23b42369c3443f7f65197f, type: 2}
-  - {fileID: 11400000, guid: 7135ed987d6e64971b67f3056b725701, type: 2}
-  - {fileID: 11400000, guid: ae1ac1eb6c66e4fa09c558602ce3bba7, type: 2}
-=======
-  - {fileID: 11400000, guid: c77d38e1f640a482786af6a7faa269d6, type: 2}
-  - {fileID: 11400000, guid: 53255efbfa23b42369c3443f7f65197f, type: 2}
->>>>>>> 7744c592
   - {fileID: 11400000, guid: 531fcb9ac546c4fc381969d16c0e4323, type: 2}
   - {fileID: 11400000, guid: 4f19e36499cda4796a81715330fd9d6f, type: 2}
   - {fileID: 11400000, guid: 1e0755fa808244c82927d09e3d71b5cb, type: 2}