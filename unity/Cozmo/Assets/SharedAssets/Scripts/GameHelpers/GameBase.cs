--- conflicted
+++ resolved
@@ -62,16 +62,13 @@
     _ChallengeData = challengeData;
     _WonChallenge = false;
 
-<<<<<<< HEAD
     Anki.Cozmo.Audio.GameAudioClient.SetMusicState(GetMusicState());
     Initialize(challengeData.MinigameConfig);
 
-=======
     RobotEngineManager.Instance.CurrentRobot.TurnTowardsLastFacePose(Mathf.PI, FinishTurnToFace);
   }
 
   private void FinishTurnToFace(bool success) {
->>>>>>> aa0e79df
     _SharedMinigameViewInstance = UIManager.OpenView(
       UIPrefabHolder.Instance.SharedMinigameViewPrefab, 
       newView => {
@@ -80,14 +77,10 @@
         InitializeView(newView, _ChallengeData);
       });
     _SharedMinigameViewInstance.QuitMiniGameConfirmed += HandleQuitConfirmed;
-<<<<<<< HEAD
-=======
-    Initialize(_ChallengeData.MinigameConfig);
 
     // Populate the view before opening it so that animations play correctly
     InitializeView(_ChallengeData);
     _SharedMinigameViewInstance.OpenView();
->>>>>>> aa0e79df
 
     DAS.Event(DASConstants.Game.kStart, GetGameUUID());
     DAS.Event(DASConstants.Game.kType, GetDasGameName());
@@ -253,11 +246,7 @@
     // Open confirmation dialog instead
     GameObject challengeEndSlide = _SharedMinigameViewInstance.ShowNarrowGameStateSlide(
                                      UIPrefabHolder.Instance.ChallengeEndViewPrefab.gameObject, 
-<<<<<<< HEAD
                                      "challenge_end_slide");
-=======
-                                     "ChallengeEndSlide");
->>>>>>> aa0e79df
     _ChallengeEndViewInstance = challengeEndSlide.GetComponent<ChallengeEndedDialog>();
     _ChallengeEndViewInstance.SetupDialog(subtitleText);
 
