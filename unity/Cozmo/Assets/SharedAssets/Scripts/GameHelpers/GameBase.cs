--- conflicted
+++ resolved
@@ -348,7 +348,6 @@
 
   #endregion
 
-<<<<<<< HEAD
   #region Difficulty Select
 
   public void OpenDifficultySelectView(List<DifficultySelectOptionData> options, int highestDifficultyAvailable, System.Action<DifficultySelectOptionData> onSelect) {
@@ -362,10 +361,7 @@
 
   #endregion
 
-  #region How To Play Slides
-=======
   #region Game State Slides
->>>>>>> 1101a84f
 
   public ShowCozmoCubeSlide ShowShowCozmoCubesSlide(int numCubesRequired) {
     GameObject slideObject = _SharedMinigameViewInstance.ShowFullScreenSlide(UIPrefabHolder.Instance.InitialCubesSlide);
