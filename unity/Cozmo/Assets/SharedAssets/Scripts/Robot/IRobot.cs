--- conflicted
+++ resolved
@@ -118,34 +118,20 @@
 
   #region Process ObservedObjects
 
-<<<<<<< HEAD
-  void RegisterNewObservedObject(int id, uint factoryId, ObjectType objectType);
-
-=======
->>>>>>> 91c8b304
   void DeleteObservedObject(int id);
 
   void FinishedProcessingImage(uint engineTimestamp);
 
-<<<<<<< HEAD
-=======
   void HandleObjectConnectionState(ObjectConnectionState message);
 
->>>>>>> 91c8b304
   void HandleSeeObservedObject(G2U.RobotObservedObject message);
 
   void HandleObservedObjectMoved(ObjectMoved message);
 
   void HandleObservedObjectStoppedMoving(ObjectStoppedMoving message);
-<<<<<<< HEAD
 
   void HandleObservedObjectPoseUnknown(int id);
 
-=======
-
-  void HandleObservedObjectPoseUnknown(int id);
-
->>>>>>> 91c8b304
   void HandleObservedObjectTapped(ObjectTapped message);
 
   ObservedObject GetObservedObjectById(int id);
@@ -276,8 +262,6 @@
 
   void ExecuteBehavior(BehaviorType type);
 
-  void ExecuteBehaviorByName(string behaviorName);
-
   void SetEnableFreeplayBehaviorChooser(bool enable);
 
   void ActivateBehaviorChooser(BehaviorChooserType behaviorChooserType);
