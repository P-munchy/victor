--- conflicted
+++ resolved
@@ -406,11 +406,7 @@
     QueueCallback(1f, callback);
   }
 
-<<<<<<< HEAD
-  public void TurnTowardsFace(Face face, float maxPanSpeed_radPerSec = 4.3f, float panAccel_radPerSec2 = 10f, RobotCallback callback = null, Anki.Cozmo.QueueActionPosition queueActionPosition = Anki.Cozmo.QueueActionPosition.NOW) {
-=======
   public void TurnTowardsFacePose(Face face, float maxPanSpeed_radPerSec = 4.3f, float panAccel_radPerSec2 = 10f, RobotCallback callback = null, Anki.Cozmo.QueueActionPosition queueActionPosition = Anki.Cozmo.QueueActionPosition.NOW) {
->>>>>>> 39ab0557
     LookAtPosition(face.WorldPosition);
 
     QueueCallback(1f, callback);
