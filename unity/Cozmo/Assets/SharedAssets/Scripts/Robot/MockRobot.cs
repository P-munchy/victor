--- conflicted
+++ resolved
@@ -815,21 +815,7 @@
 
   #endregion
 
-<<<<<<< HEAD
-
-  #region PressDemoMessages
-
-  public void TransitionToNextDemoState() {
-  }
-
-  public void StartDemoWithEdge(bool demoWithEdge) {
-  }
-
-  #endregion
-  
-=======
   public void SayTextWithEvent(string text, GameEvent playEvent, SayTextStyle style = SayTextStyle.Normal, RobotCallback callback = null, QueueActionPosition queueActionPosition = QueueActionPosition.NOW) {
     
   }
->>>>>>> 7fa095ec
 }