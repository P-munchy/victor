--- conflicted
+++ resolved
@@ -219,50 +219,6 @@
 
   public string CurrentBehaviorString { get; set; }
 
-<<<<<<< HEAD
-=======
-  private readonly U2G.DriveWheels DriveWheelsMessage;
-  private readonly U2G.PlaceObjectOnGroundHere PlaceObjectOnGroundHereMessage;
-  private readonly U2G.CancelAction CancelActionMessage;
-  private readonly U2G.SetHeadAngle SetHeadAngleMessage;
-  private readonly U2G.TrackToObject TrackToObjectMessage;
-  private readonly U2G.FaceObject FaceObjectMessage;
-  private readonly U2G.FacePose FacePoseMessage;
-  private readonly U2G.PickupObject PickupObjectMessage;
-  private readonly U2G.RollObject RollObjectMessage;
-  private readonly U2G.PlaceObjectOnGround PlaceObjectOnGroundMessage;
-  private readonly U2G.GotoPose GotoPoseMessage;
-  private readonly U2G.GotoObject GotoObjectMessage;
-  private readonly U2G.SetLiftHeight SetLiftHeightMessage;
-  private readonly U2G.SetRobotCarryingObject SetRobotCarryingObjectMessage;
-  private readonly U2G.ClearAllBlocks ClearAllBlocksMessage;
-  private readonly U2G.ClearAllObjects ClearAllObjectsMessage;
-  private readonly U2G.VisionWhileMoving VisionWhileMovingMessage;
-  private readonly U2G.TurnInPlace TurnInPlaceMessage;
-  private readonly U2G.TraverseObject TraverseObjectMessage;
-  private readonly U2G.SetBackpackLEDs SetBackpackLEDsMessage;
-  private readonly U2G.EnableVisionMode EnableVisionModeMessage;
-  private readonly U2G.ExecuteBehavior ExecuteBehaviorMessage;
-  private readonly U2G.SetBehaviorSystemEnabled SetBehaviorSystemEnabledMessage;
-  private readonly U2G.ActivateBehaviorChooser ActivateBehaviorChooserMessage;
-  private readonly U2G.PlaceRelObject PlaceRelObjectMessage;
-  private readonly U2G.PlaceOnObject PlaceOnObjectMessage;
-  private readonly U2G.PlayAnimation PlayAnimationMessage;
-  private readonly U2G.PlayAnimationGroup PlayAnimationGroupMessage;
-  private readonly U2G.SetIdleAnimation SetIdleAnimationMessage;
-  private readonly U2G.SetLiveIdleAnimationParameters SetLiveIdleAnimationParametersMessage;
-  private readonly U2G.SetRobotVolume SetRobotVolumeMessage;
-  private readonly U2G.AlignWithObject AlignWithObjectMessage;
-  private readonly U2G.ProgressionMessage ProgressionStatMessage;
-  private readonly U2G.BehaviorManagerMessage BehaviorManagerMessage;
-  private readonly U2G.SetFriendshipPoints FriendshipPointsMessage;
-  private readonly U2G.SetFriendshipLevel FriendshipLevelMessage;
-  private readonly U2G.MoodMessage MoodStatMessage;
-  private readonly U2G.VisualizeQuad VisualizeQuadMessage;
-  private readonly U2G.DisplayProceduralFace DisplayProceduralFaceMessage;
-  private readonly U2G.QueueSingleAction QueueSingleAction;
-
->>>>>>> 6e87ed8a
   private PathMotionProfile PathMotionProfileDefault;
 
   private uint _LastIdTag;
@@ -335,49 +291,6 @@
     LightCubes = new Dictionary<int, LightCube>();
     Faces = new List< global::Face>();
 
-<<<<<<< HEAD
-=======
-    DriveWheelsMessage = new U2G.DriveWheels();
-    PlaceObjectOnGroundHereMessage = new U2G.PlaceObjectOnGroundHere();
-    CancelActionMessage = new U2G.CancelAction();
-    SetHeadAngleMessage = new U2G.SetHeadAngle();
-    TrackToObjectMessage = new U2G.TrackToObject();
-    FaceObjectMessage = new U2G.FaceObject();
-    FacePoseMessage = new G2U.FacePose();
-    PickupObjectMessage = new U2G.PickupObject();
-    RollObjectMessage = new U2G.RollObject();
-    PlaceObjectOnGroundMessage = new U2G.PlaceObjectOnGround();
-    GotoPoseMessage = new U2G.GotoPose();
-    GotoObjectMessage = new U2G.GotoObject();
-    SetLiftHeightMessage = new U2G.SetLiftHeight();
-    SetRobotCarryingObjectMessage = new U2G.SetRobotCarryingObject();
-    ClearAllBlocksMessage = new U2G.ClearAllBlocks();
-    ClearAllObjectsMessage = new U2G.ClearAllObjects();
-    VisionWhileMovingMessage = new U2G.VisionWhileMoving();
-    TurnInPlaceMessage = new U2G.TurnInPlace();
-    TraverseObjectMessage = new U2G.TraverseObject();
-    SetBackpackLEDsMessage = new U2G.SetBackpackLEDs();
-    EnableVisionModeMessage = new U2G.EnableVisionMode();
-    ExecuteBehaviorMessage = new U2G.ExecuteBehavior();
-    SetBehaviorSystemEnabledMessage = new U2G.SetBehaviorSystemEnabled();
-    ActivateBehaviorChooserMessage = new U2G.ActivateBehaviorChooser();
-    PlaceRelObjectMessage = new U2G.PlaceRelObject();
-    PlaceOnObjectMessage = new U2G.PlaceOnObject();
-    PlayAnimationMessage = new U2G.PlayAnimation();
-    PlayAnimationGroupMessage = new U2G.PlayAnimationGroup();
-    SetRobotVolumeMessage = new U2G.SetRobotVolume();
-    AlignWithObjectMessage = new U2G.AlignWithObject();
-    ProgressionStatMessage = new U2G.ProgressionMessage();
-    BehaviorManagerMessage = new U2G.BehaviorManagerMessage();
-    MoodStatMessage = new U2G.MoodMessage();
-    VisualizeQuadMessage = new U2G.VisualizeQuad();
-    DisplayProceduralFaceMessage = new U2G.DisplayProceduralFace();
-    QueueSingleAction = new U2G.QueueSingleAction();
-    QueueSingleAction.robotID = ID;
-    FriendshipPointsMessage = new U2G.SetFriendshipPoints();
-    FriendshipLevelMessage = new U2G.SetFriendshipLevel();
-
->>>>>>> 6e87ed8a
     // These defaults should eventually be in clad
     PathMotionProfileDefault = new PathMotionProfile(
       speed_mmps: 60.0f,
@@ -775,42 +688,44 @@
   #region Behavior Manager
 
   public void SetEnableAllBehaviors(bool enabled) {
-    BehaviorManagerMessage.robotID = ID;
-    BehaviorManagerMessage.BehaviorManagerMessageUnion.SetEnableAllBehaviors = new G2U.SetEnableAllBehaviors(enabled);
-    
-    RobotEngineManager.Instance.Message.BehaviorManagerMessage = BehaviorManagerMessage;
+    RobotEngineManager.Instance.Message.BehaviorManagerMessage = 
+      Singleton<BehaviorManagerMessage>.Instance.Initialize(
+        ID, 
+        Singleton<SetEnableAllBehaviors>.Instance.Initialize(enabled)
+      );
     RobotEngineManager.Instance.SendMessage();
   }
 
   public void SetEnableBehaviorGroup(BehaviorGroup behaviorGroup, bool enabled) {
-    BehaviorManagerMessage.robotID = ID;
-    BehaviorManagerMessage.BehaviorManagerMessageUnion.SetEnableBehaviorGroup = new G2U.SetEnableBehaviorGroup(behaviorGroup, enabled);
-    
-    RobotEngineManager.Instance.Message.BehaviorManagerMessage = BehaviorManagerMessage;
+    RobotEngineManager.Instance.Message.BehaviorManagerMessage = 
+      Singleton<BehaviorManagerMessage>.Instance.Initialize(
+        ID, 
+        Singleton<SetEnableBehaviorGroup>.Instance.Initialize(behaviorGroup, enabled)
+      );
     RobotEngineManager.Instance.SendMessage();
   }
 
   public void SetEnableBehavior(string behaviorName, bool enabled) {
-    BehaviorManagerMessage.robotID = ID;
-    BehaviorManagerMessage.BehaviorManagerMessageUnion.SetEnableBehavior = new G2U.SetEnableBehavior(behaviorName, enabled);
-
-    RobotEngineManager.Instance.Message.BehaviorManagerMessage = BehaviorManagerMessage;
+    RobotEngineManager.Instance.Message.BehaviorManagerMessage = 
+      Singleton<BehaviorManagerMessage>.Instance.Initialize(
+        ID, 
+        Singleton<SetEnableBehavior>.Instance.Initialize(behaviorName, enabled)
+      );
     RobotEngineManager.Instance.SendMessage();
   }
 
   public void ClearAllBehaviorScoreOverrides() {
-    BehaviorManagerMessage.robotID = ID;
-    BehaviorManagerMessage.BehaviorManagerMessageUnion.ClearAllBehaviorScoreOverrides = new G2U.ClearAllBehaviorScoreOverrides();
-
-    RobotEngineManager.Instance.Message.BehaviorManagerMessage = BehaviorManagerMessage;
+    RobotEngineManager.Instance.Message.BehaviorManagerMessage = 
+      Singleton<BehaviorManagerMessage>.Instance.Initialize(ID, Singleton<ClearAllBehaviorScoreOverrides>.Instance);
     RobotEngineManager.Instance.SendMessage();
   }
 
   public void OverrideBehaviorScore(string behaviorName, float newScore) {
-    BehaviorManagerMessage.robotID = ID;
-    BehaviorManagerMessage.BehaviorManagerMessageUnion.OverrideBehaviorScore = new G2U.OverrideBehaviorScore(behaviorName, newScore);
-
-    RobotEngineManager.Instance.Message.BehaviorManagerMessage = BehaviorManagerMessage;
+    RobotEngineManager.Instance.Message.BehaviorManagerMessage = 
+      Singleton<BehaviorManagerMessage>.Instance.Initialize(
+        ID, 
+        Singleton<OverrideBehaviorScore>.Instance.Initialize(behaviorName, newScore)
+      );
     RobotEngineManager.Instance.SendMessage();
   }
 
