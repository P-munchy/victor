using UnityEngine;
using System;
using System.Collections;
using System.Collections.Generic;
using Anki.Cozmo;
using Anki.Cozmo.ExternalInterface;
using Cozmo.Util;
using G2U = Anki.Cozmo.ExternalInterface;


/// <summary>
///   our unity side representation of cozmo's current state
///   also wraps most messages related solely to him
/// </summary>
public class Robot : IRobot {

  public class Light : ILight {
    private uint _LastOnColor;

    public uint OnColor { get; set; }

    private uint _LastOffColor;

    public uint OffColor { get; set; }

    private uint _LastOnPeriodMs;

    public uint OnPeriodMs { get; set; }

    private uint _LastOffPeriodMs;

    public uint OffPeriodMs { get; set; }

    private uint _LastTransitionOnPeriodMs;

    public uint TransitionOnPeriodMs { get; set; }

    private uint _LastTransitionOffPeriodMs;

    public uint TransitionOffPeriodMs { get; set; }

    public void SetLastInfo() {
      _LastOnColor = OnColor;
      _LastOffColor = OffColor;
      _LastOnPeriodMs = OnPeriodMs;
      _LastOffPeriodMs = OffPeriodMs;
      _LastTransitionOnPeriodMs = TransitionOnPeriodMs;
      _LastTransitionOffPeriodMs = TransitionOffPeriodMs;
    }

    public bool Changed {
      get {
        return _LastOnColor != OnColor || _LastOffColor != OffColor || _LastOnPeriodMs != OnPeriodMs || _LastOffPeriodMs != OffPeriodMs ||
        _LastTransitionOnPeriodMs != TransitionOnPeriodMs || _LastTransitionOffPeriodMs != TransitionOffPeriodMs;
      }
    }

    public virtual void ClearData() {
      OnColor = 0;
      OffColor = 0;
      OnPeriodMs = 1000;
      OffPeriodMs = 0;
      TransitionOnPeriodMs = 0;
      TransitionOffPeriodMs = 0;

      _LastOnColor = 0;
      _LastOffColor = 0;
      _LastOnPeriodMs = 1000;
      _LastOffPeriodMs = 0;
      _LastTransitionOnPeriodMs = 0;
      _LastTransitionOffPeriodMs = 0;

      MessageDelay = 0f;
    }

    public static float MessageDelay = 0f;

    public const uint FOREVER = uint.MaxValue;
  }

  private struct RobotCallbackWrapper {
    public readonly uint IdTag;

    private readonly RobotCallback _Callback;

    public RobotCallbackWrapper(uint idTag, RobotCallback callback) {
      IdTag = idTag;
      _Callback = callback;
    }

    public bool IsCallback(RobotCallback callback) {
      return _Callback == callback;
    }

    public void Invoke(bool success) {
      if (_Callback != null) {
        var target = _Callback.Target;

        // Unity Overrides the == operator to return null if the object has been
        // destroyed, but the callback will still be registered.
        // By casting to UnityEngine.Object, we can test if it has been destroyed
        // and not invoke the callback.
        if (target is UnityEngine.Object) {

          if (((UnityEngine.Object)target) == null) {
            DAS.Error(this, "Tried to invoke callback on destroyed object of type " + target.GetType().Name);
            return;
          }
        }

        _Callback(success);
      }
    }
  }

  #region consts

  public const float kDefaultRadPerSec = 4.3f;
  public const float kPanAccel_radPerSec2 = 10f;
  public const float kPanTolerance_rad = 5 * Mathf.Deg2Rad;

  #endregion

  public byte ID { get; private set; }

  // in radians
  public float HeadAngle { get; private set; }

  // robot yaw in radians, from negative PI to positive PI
  public float PoseAngle { get; private set; }

  public float PitchAngle { get; private set; }

  // in mm/s
  public float LeftWheelSpeed { get; private set; }

  // in mm/s
  public float RightWheelSpeed { get; private set; }

  // in mm
  public float LiftHeight { get; private set; }

  public float LiftHeightFactor { get { return (LiftHeight - CozmoUtil.kMinLiftHeightMM) / (CozmoUtil.kMaxLiftHeightMM - CozmoUtil.kMinLiftHeightMM); } }

  public Vector3 WorldPosition { get; private set; }

  public Quaternion Rotation { get; private set; }

  public Vector3 Forward { get { return Rotation * Vector3.right; } }

  public Vector3 Right { get { return Rotation * -Vector3.up; } }

  public RobotStatusFlag RobotStatus { get; private set; }

  public GameStatusFlag GameStatus { get; private set; }

  public float BatteryPercent { get; private set; }

  public List<ObservedObject> VisibleObjects { get; private set; }

  public List<ObservedObject> SeenObjects { get; private set; }

  public List<ObservedObject> DirtyObjects { get; private set; }

  public Dictionary<int, LightCube> LightCubes { get; private set; }

  public List<Face> Faces { get; private set; }

  public int FriendshipPoints { get; private set; }

  public int FriendshipLevel { get; private set; }

  public float[] EmotionValues { get; private set; }

  public ILight[] BackpackLights { get; private set; }

  public bool IsSparked { get; private set; }

  public Anki.Cozmo.UnlockId SparkUnlockId { get; private set; }

  private bool _LightsChanged {
    get {
      for (int i = 0; i < BackpackLights.Length; ++i) {
        if (BackpackLights[i].Changed)
          return true;
      }

      return false;
    }
  }

  private ObservedObject _targetLockedObject = null;

  public ObservedObject TargetLockedObject {
    get { return _targetLockedObject; }
    set {
      _targetLockedObject = value;
    }
  }

  private int _CarryingObjectID;

  public int CarryingObjectID { 
    get { return _CarryingObjectID; } 
    private set { 
      if (_CarryingObjectID != value) {
        _CarryingObjectID = value; 
        if (OnCarryingObjectSet != null) {
          OnCarryingObjectSet(CarryingObject);
        }
      }
    } 
  }

  private int _HeadTrackingObjectID;

  public int HeadTrackingObjectID { 
    get { return _HeadTrackingObjectID; } 
    private set { 
      if (_HeadTrackingObjectID != value) {
        _HeadTrackingObjectID = value; 
        if (OnHeadTrackingObjectSet != null) {
          OnHeadTrackingObjectSet(HeadTrackingObject);
        }
      }
    } 
  }

  private int _LastHeadTrackingObjectID;

  public string CurrentBehaviorString { get; set; }

  public string CurrentDebugAnimationString { get; set; }

  private PathMotionProfile PathMotionProfileDefault;

  private uint _LastIdTag;

  private ObservedObject _CarryingObject;

  public ObservedObject CarryingObject {
    get {
      if (_CarryingObject != CarryingObjectID)
        _CarryingObject = SeenObjects.Find(x => x == CarryingObjectID);

      return _CarryingObject;
    }
  }

  public event Action<ObservedObject> OnCarryingObjectSet;


  private ObservedObject _HeadTrackingObject;

  public ObservedObject HeadTrackingObject {
    get {
      if (_HeadTrackingObject != HeadTrackingObjectID)
        _HeadTrackingObject = SeenObjects.Find(x => x == HeadTrackingObjectID);
      
      return _HeadTrackingObject;
    }
  }

  public event Action<ObservedObject> OnHeadTrackingObjectSet;

  private readonly List<RobotCallbackWrapper> _RobotCallbacks = new List<RobotCallbackWrapper>();

  private float _LocalBusyTimer = 0f;
  private bool _LocalBusyOverride = false;

  public void SetLocalBusyTimer(float localBusyTimer) {
    _LocalBusyTimer = localBusyTimer;
  }

  public bool IsBusy {
    get {
      return _LocalBusyOverride
      || _LocalBusyTimer > 0f
      || Status(RobotStatusFlag.IS_PATHING)
      || (Status(RobotStatusFlag.IS_ANIMATING) && !Status(RobotStatusFlag.IS_ANIMATING_IDLE))
      || Status(RobotStatusFlag.IS_PICKED_UP);
    }

    set {
      _LocalBusyOverride = value;

      if (value) {
        DriveWheels(0, 0); 
      }
    }
  }

  public bool Status(RobotStatusFlag s) {
    return (RobotStatus & s) == s;
  }

  public bool IsLocalized() {
    return (GameStatus & GameStatusFlag.IsLocalized) == GameStatusFlag.IsLocalized;
  }


  public Robot(byte robotID) : base() {
    ID = robotID;
    const int initialSize = 8;
    SeenObjects = new List<ObservedObject>(initialSize);
    VisibleObjects = new List<ObservedObject>(initialSize);
    DirtyObjects = new List<ObservedObject>(initialSize);
    LightCubes = new Dictionary<int, LightCube>();
    Faces = new List<global::Face>();

    // Defaults in clad
    PathMotionProfileDefault = new PathMotionProfile();

    BackpackLights = new ILight[Singleton<SetBackpackLEDs>.Instance.onColor.Length];

    EmotionValues = new float[(int)Anki.Cozmo.EmotionType.Count];

    for (int i = 0; i < BackpackLights.Length; ++i) {
      BackpackLights[i] = new Light();
    }

    ClearData(true);

    RobotEngineManager.Instance.DisconnectedFromClient += Reset;

    RobotEngineManager.Instance.SuccessOrFailure += RobotEngineMessages;
    RobotEngineManager.Instance.OnEmotionRecieved += UpdateEmotionFromEngineRobotManager;
    RobotEngineManager.Instance.OnObjectConnectionState += ObjectConnectionState;
    RobotEngineManager.Instance.OnSparkUnlockEnded += SparkUnlockEnded;
  }

  public void Dispose() {
    RobotEngineManager.Instance.DisconnectedFromClient -= Reset;
    RobotEngineManager.Instance.SuccessOrFailure -= RobotEngineMessages;
    RobotEngineManager.Instance.OnObjectConnectionState -= ObjectConnectionState;
    RobotEngineManager.Instance.OnSparkUnlockEnded -= SparkUnlockEnded;
  }

  public void CooldownTimers(float delta) {
    if (_LocalBusyTimer > 0f) {
      _LocalBusyTimer -= delta;
    }
  }

  public Vector3 WorldToCozmo(Vector3 worldSpacePosition) {
    Vector3 offset = worldSpacePosition - this.WorldPosition;
    offset = Quaternion.Inverse(this.Rotation) * offset;
    return offset;
  }

  private void RobotEngineMessages(uint idTag, bool success, RobotActionType messageType) {
    DAS.Info("Robot.ActionCallback", "Type = " + messageType + " success = " + success);

    for (int i = 0; i < _RobotCallbacks.Count; ++i) {
      if (_RobotCallbacks[i].IdTag == idTag) {
        var callback = _RobotCallbacks[i];
        _RobotCallbacks.RemoveAt(i);
        callback.Invoke(success);
        break;
      }
    }
  }

  private uint GetNextIdTag() {
    return ++_LastIdTag;
  }

  private int SortByDistance(ObservedObject a, ObservedObject b) {
    float d1 = ((Vector2)a.WorldPosition - (Vector2)WorldPosition).sqrMagnitude;
    float d2 = ((Vector2)b.WorldPosition - (Vector2)WorldPosition).sqrMagnitude;
    return d1.CompareTo(d2);
  }

  private void Reset(DisconnectionReason reason = DisconnectionReason.None) {
    ClearData();
  }

  public bool IsLightCubeInPickupRange(LightCube lightCube) {
    var bounds = new Bounds(
                   new Vector3(CozmoUtil.kOriginToLowLiftDDistMM, 0, CozmoUtil.kBlockLengthMM * 0.5f), 
                   Vector3.one * CozmoUtil.kBlockLengthMM);

    return bounds.Contains(WorldToCozmo(lightCube.WorldPosition));
  }

  public void ResetRobotState(Action onComplete) {
    DriveWheels(0.0f, 0.0f);
    TrackToObject(null);
    CancelAllCallbacks();
    SetEnableFreeplayBehaviorChooser(false);
    SetIdleAnimation("NONE");
    Anki.Cozmo.LiveIdleAnimationParameter[] paramNames = { };
    float[] paramValues = { };
    SetLiveIdleAnimationParameters(paramNames, paramValues, true);
    foreach (KeyValuePair<int, LightCube> kvp in LightCubes) {
      kvp.Value.SetLEDs(Color.black);
    }
    SetBackpackLEDs(Color.black.ToUInt());

    TryResetHeadAndLift(onComplete);
  }

  public void TryResetHeadAndLift(Action onComplete) {
    // if there is a light cube right in front of cozmo, lowering
    // the lift will cause him to lift up. Instead, rotate 90 degrees
    // and try lowering lift
    foreach (var lightCube in LightCubes.Values) {
      if (IsLightCubeInPickupRange(lightCube)) {
        TurnInPlace(Mathf.PI * 0.5f, 1000, 1000, (s) => TryResetHeadAndLift(onComplete));
        return;
      }
    }
    SetHeadAngle(0.0f);
    SetLiftHeight(0.0f);
    if (onComplete != null) {
      onComplete();
    }
  }

  public void ClearData(bool initializing = false) {
    if (!initializing) {
      TurnOffAllLights(true);
      DAS.Debug(this, "Robot data cleared");
    }

    SeenObjects.Clear();
    VisibleObjects.Clear();
    LightCubes.Clear();
    RobotStatus = RobotStatusFlag.NoneRobotStatusFlag;
    GameStatus = GameStatusFlag.Nothing;
    WorldPosition = Vector3.zero;
    Rotation = Quaternion.identity;
    CarryingObjectID = -1;
    HeadTrackingObjectID = -1;
    _LastHeadTrackingObjectID = -1;
    TargetLockedObject = null;
    _CarryingObject = null;
    _HeadTrackingObject = null;
    HeadAngle = float.MaxValue;
    PoseAngle = float.MaxValue;
    LeftWheelSpeed = float.MaxValue;
    RightWheelSpeed = float.MaxValue;
    LiftHeight = float.MaxValue;
    BatteryPercent = float.MaxValue;
    _LocalBusyTimer = 0f;

    for (int i = 0; i < BackpackLights.Length; ++i) {
      BackpackLights[i].ClearData();
    }

  }

  public void ClearVisibleObjects() {
    for (int i = 0; i < VisibleObjects.Count; ++i) {
      if (VisibleObjects[i].TimeLastSeen + ObservedObject.kRemoveDelay < Time.time) {
        VisibleObjects.RemoveAt(i--);
      }
    }
  }

  public void UpdateInfo(G2U.RobotState message) {
    HeadAngle = message.headAngle_rad;
    PoseAngle = message.poseAngle_rad;
    PitchAngle = message.posePitch_rad;
    LeftWheelSpeed = message.leftWheelSpeed_mmps;
    RightWheelSpeed = message.rightWheelSpeed_mmps;
    LiftHeight = message.liftHeight_mm;
    RobotStatus = (RobotStatusFlag)message.status;
    GameStatus = (GameStatusFlag)message.gameStatus;
    BatteryPercent = (message.batteryVoltage / CozmoUtil.kMaxVoltage);
    CarryingObjectID = message.carryingObjectID;
    HeadTrackingObjectID = message.headTrackingObjectID;

    WorldPosition = new Vector3(message.pose_x, message.pose_y, message.pose_z);
    Rotation = new Quaternion(message.pose_qx, message.pose_qy, message.pose_qz, message.pose_qw);

  }

  // Object moved, so remove it from the seen list
  // and add it into the dirty list.
  public void UpdateDirtyList(ObservedObject dirty) {
    SeenObjects.Remove(dirty);

    if (!DirtyObjects.Contains(dirty)) {
      DirtyObjects.Add(dirty);
    }
  }

  private void SendQueueSingleAction<T>(T action, RobotCallback callback, QueueActionPosition queueActionPosition) {
    var tag = GetNextIdTag();
    RobotEngineManager.Instance.Message.QueueSingleAction = 
      Singleton<QueueSingleAction>.Instance.Initialize(robotID: ID, 
      idTag: tag,  
      numRetries: 0, 
      position: queueActionPosition, 
      actionState: action);
    RobotEngineManager.Instance.SendMessage(); 

    _RobotCallbacks.Add(new RobotCallbackWrapper(tag, callback));
  }


  #region Mood Stats

  public void VisualizeQuad(Vector3 lowerLeft, Vector3 upperRight) {

    RobotEngineManager.Instance.Message.VisualizeQuad = 
      Singleton<VisualizeQuad>.Instance.Initialize(
      quadID: 0,
      color: Color.black.ToUInt(),
      xUpperLeft: lowerLeft.x,
      yUpperLeft: upperRight.y,
        // not sure how to play z. Assume its constant between lower left and upper right?
      zUpperLeft: lowerLeft.z,

      xLowerLeft: lowerLeft.x,
      yLowerLeft: lowerLeft.y,
      zLowerLeft: lowerLeft.z,

      xUpperRight: upperRight.x,
      yUpperRight: upperRight.y,
      zUpperRight: upperRight.z,

      xLowerRight: upperRight.x,
      yLowerRight: lowerLeft.y,
      zLowerRight: upperRight.z
    );
    RobotEngineManager.Instance.SendMessage();
  }

  // source is a identifier for where the emotion is being set so it can penalize the
  // amount affected if it's coming too often from the same source.
  public void AddToEmotion(Anki.Cozmo.EmotionType type, float deltaValue, string source) {

    RobotEngineManager.Instance.Message.MoodMessage = 
      Singleton<MoodMessage>.Instance.Initialize(ID, 
      Singleton<AddToEmotion>.Instance.Initialize(type, deltaValue, source));
    RobotEngineManager.Instance.SendMessage();
  }

  // Only debug panels should be using set.
  // You should not be calling this from a minigame/challenge.
  public void SetEmotion(Anki.Cozmo.EmotionType type, float value) {
    RobotEngineManager.Instance.Message.MoodMessage = 
      Singleton<MoodMessage>.Instance.Initialize(
      ID,
      Singleton<SetEmotion>.Instance.Initialize(type, value));
    RobotEngineManager.Instance.SendMessage();
  }

  public void SetCalibrationData(float focalLengthX, float focalLengthY, float centerX, float centerY) {
    RobotEngineManager.Instance.Message.CameraCalibration = Singleton<CameraCalibration>.Instance.Initialize(focalLengthX, focalLengthY, centerX, centerY, 0.0f, 240, 320);
    RobotEngineManager.Instance.SendMessage();
  }

  private void UpdateEmotionFromEngineRobotManager(Anki.Cozmo.EmotionType index, float value) {
    EmotionValues[(int)index] = value;
  }

  #endregion

  #region Behavior Manager


  #endregion

  public void ObjectConnectionState(Anki.Cozmo.ObjectConnectionState message) {
    DAS.Debug(this, "ObjectConnectionState: " + message.objectID);
    int id = (int)message.objectID;
    if (!LightCubes.ContainsKey(id)) {
      LightCube lightCube = new LightCube(id, ObjectFamily.LightCube, ObjectType.Block_LIGHTCUBE1);
      LightCubes.Add(id, lightCube);
    }
  }

  public void UpdateObservedObjectInfo(G2U.RobotObservedObject message) {
    if (message.objectFamily == Anki.Cozmo.ObjectFamily.Mat) {
      DAS.Warn(this, "UpdateObservedObjectInfo received message about the Mat!");
      return;
    }

    if (message.objectFamily == Anki.Cozmo.ObjectFamily.LightCube) {
      AddLightCube(LightCubes.ContainsKey(message.objectID) ? LightCubes[message.objectID] : null, message);
    }
    else {
      ObservedObject knownObject = SeenObjects.Find(x => x == message.objectID);

      AddObservedObject(knownObject, message);
    }
  }

  private void AddLightCube(LightCube lightCube, G2U.RobotObservedObject message) {
    if (lightCube == null) {
      lightCube = new LightCube(message.objectID, message.objectFamily, message.objectType);

      LightCubes.Add(message.objectID, lightCube);
      SeenObjects.Add(lightCube);
    }

    AddObservedObject(lightCube, message);
  }

  private void AddObservedObject(ObservedObject knownObject, G2U.RobotObservedObject message) {
    if (knownObject == null) {
      knownObject = new ObservedObject(message.objectID, message.objectFamily, message.objectType);
      SeenObjects.Add(knownObject);
    }
    else {
      DirtyObjects.Remove(knownObject);
    }

    knownObject.UpdateInfo(message);
    
    if (SeenObjects.Find(x => x == message.objectID) == null) {
      SeenObjects.Add(knownObject);
    }
    
    if (knownObject.MarkersVisible && VisibleObjects.Find(x => x == message.objectID) == null) {
      VisibleObjects.Add(knownObject);
    }
  }

  public void UpdateObservedFaceInfo(G2U.RobotObservedFace message) {
    //DAS.Debug ("Robot", "saw a face at " + message.faceID);
    Face face = Faces.Find(x => x.ID == message.faceID);
    AddObservedFace(face != null ? face : null, message);
  }

  public void DisplayProceduralFace(float faceAngle, Vector2 faceCenter, Vector2 faceScale, float[] leftEyeParams, float[] rightEyeParams) {

    RobotEngineManager.Instance.Message.DisplayProceduralFace = 
      Singleton<DisplayProceduralFace>.Instance.Initialize(
      robotID: ID,
      faceAngle: faceAngle,
      faceCenX: faceCenter.x,
      faceCenY: faceCenter.y,
      faceScaleX: faceScale.x,
      faceScaleY: faceScale.y,
      leftEye: leftEyeParams,
      rightEye: rightEyeParams
    );
    RobotEngineManager.Instance.SendMessage();

  }

  private void AddObservedFace(Face faceObject, G2U.RobotObservedFace message) {
    if (faceObject == null) {
      faceObject = new Face(message);
      Faces.Add(faceObject);
    }
    else {
      faceObject.UpdateInfo(message);
    }
  }

  public void DriveWheels(float leftWheelSpeedMmps, float rightWheelSpeedMmps) {
    RobotEngineManager.Instance.Message.DriveWheels = 
      Singleton<DriveWheels>.Instance.Initialize(leftWheelSpeedMmps, rightWheelSpeedMmps, 0, 0);
    RobotEngineManager.Instance.SendMessage();
  }

  public void PlaceObjectOnGroundHere(RobotCallback callback = null, QueueActionPosition queueActionPosition = QueueActionPosition.NOW) {
    DAS.Debug(this, "Place Object " + CarryingObject + " On Ground Here");

    SendQueueSingleAction(Singleton<PlaceObjectOnGroundHere>.Instance, callback, queueActionPosition);

    _LocalBusyTimer = CozmoUtil.kLocalBusyTime;
  }

  public void PlaceObjectRel(ObservedObject target, float offsetFromMarker, float approachAngle, RobotCallback callback = null, QueueActionPosition queueActionPosition = QueueActionPosition.NOW) {
    DAS.Debug(this, "PlaceObjectRel " + target.ID);

    SendQueueSingleAction(Singleton<PlaceRelObject>.Instance.Initialize(
      approachAngle_rad: approachAngle,
      placementOffsetX_mm: offsetFromMarker,
      objectID: target.ID,
      useApproachAngle: true,
      usePreDockPose: true,
      useManualSpeed: false,
      motionProf: PathMotionProfileDefault),
      callback, 
      queueActionPosition);
  }

  public void PlaceOnObject(ObservedObject target, float approachAngle, RobotCallback callback = null, QueueActionPosition queueActionPosition = QueueActionPosition.NOW) {
    DAS.Debug(this, "PlaceOnObject " + target.ID);

    SendQueueSingleAction(Singleton<PlaceOnObject>.Instance.Initialize(
      approachAngle_rad: approachAngle,
      objectID: target.ID,
      useApproachAngle: true,
      usePreDockPose: true,
      useManualSpeed: false,
      motionProf: PathMotionProfileDefault
    ),
      callback,
      queueActionPosition);
  }

  public void CancelAction(RobotActionType actionType = RobotActionType.UNKNOWN) {
    DAS.Debug(this, "CancelAction actionType(" + actionType + ")");

    RobotEngineManager.Instance.Message.CancelAction = Singleton<CancelAction>.Instance.Initialize(actionType, ID);
    RobotEngineManager.Instance.SendMessage();
  }

  public void CancelCallback(RobotCallback callback) {
    for (int i = _RobotCallbacks.Count - 1; i >= 0; i--) {
      if (_RobotCallbacks[i].IsCallback(callback)) {
        _RobotCallbacks.RemoveAt(i);
      }
    }
  }

  public void CancelAllCallbacks() {
    _RobotCallbacks.Clear();
  }

  public void EnrollNamedFace(int faceID, string name, Anki.Cozmo.FaceEnrollmentSequence seq = Anki.Cozmo.FaceEnrollmentSequence.Default, bool saveToRobot = true, RobotCallback callback = null, QueueActionPosition queueActionPosition = QueueActionPosition.NOW) {

    DAS.Debug(this, "Sending EnrollNamedFace for ID=" + faceID + " with " + name);
    SendQueueSingleAction(Singleton<EnrollNamedFace>.Instance.Initialize(faceID, name, seq, saveToRobot), callback, queueActionPosition);
  }

  public void SendAnimation(string animName, RobotCallback callback = null, QueueActionPosition queueActionPosition = QueueActionPosition.NOW) {

    DAS.Debug(this, "Sending " + animName + " with " + 1 + " loop");
    SendQueueSingleAction(Singleton<PlayAnimation>.Instance.Initialize(ID, 1, animName), callback, queueActionPosition);
  }

  public void SendAnimationGroup(string animGroupName, RobotCallback callback = null, QueueActionPosition queueActionPosition = QueueActionPosition.NOW) {

    DAS.Debug(this, "Sending Group " + animGroupName + " with " + 1 + " loop");

    SendQueueSingleAction(Singleton<PlayAnimationGroup>.Instance.Initialize(ID, 1, animGroupName), callback, queueActionPosition);
  }

  public void SetIdleAnimation(string default_anim) {

    DAS.Debug(this, "Setting idle animation to " + default_anim);

    RobotEngineManager.Instance.Message.SetIdleAnimation = Singleton<SetIdleAnimation>.Instance.Initialize(ID, default_anim);
    RobotEngineManager.Instance.SendMessage();
  }

  public void SetLiveIdleAnimationParameters(Anki.Cozmo.LiveIdleAnimationParameter[] paramNames, float[] paramValues, bool setUnspecifiedToDefault = false) {
    
    RobotEngineManager.Instance.Message.SetLiveIdleAnimationParameters = 
      Singleton<SetLiveIdleAnimationParameters>.Instance.Initialize(paramNames, paramValues, ID, setUnspecifiedToDefault);
    RobotEngineManager.Instance.SendMessage();

  }

  public void ResetDrivingAnimations() {
    SetDrivingAnimations(null, null, null);
  }

  public void SetDrivingAnimations(string drivingStartAnim, string drivingLoopAnim, string drivingEndAnim) {
    RobotEngineManager.Instance.Message.SetDrivingAnimations = 
      Singleton<SetDrivingAnimations>.Instance.Initialize(drivingStartAnim, drivingLoopAnim, drivingEndAnim);
    RobotEngineManager.Instance.SendMessage();
  }

  public float GetHeadAngleFactor() {

    float angle = HeadAngle;

    if (angle >= 0f) {
      angle = Mathf.Lerp(0f, 1f, angle / (CozmoUtil.kMaxHeadAngle * Mathf.Deg2Rad));
    }
    else {
      angle = Mathf.Lerp(0f, -1f, angle / (CozmoUtil.kMinHeadAngle * Mathf.Deg2Rad));
    }

    return angle;
  }

  /// <summary>
  /// Sets the head angle.
  /// </summary>
  /// <param name="angleFactor">Angle factor.</param> usually from -1 (MIN_HEAD_ANGLE) to 1 (kMaxHeadAngle)
  /// <param name="useExactAngle">If set to <c>true</c> angleFactor is treated as an exact angle in radians.</param>
  public void SetHeadAngle(float angleFactor = -0.8f, 
                           RobotCallback callback = null,
                           QueueActionPosition queueActionPosition = QueueActionPosition.NOW,
                           bool useExactAngle = false, 
                           float accelRadSec = 2f, 
                           float maxSpeedFactor = 1f) {

    float radians = angleFactor;

    if (!useExactAngle) {
      if (angleFactor >= 0f) {
        radians = Mathf.Lerp(0f, CozmoUtil.kMaxHeadAngle * Mathf.Deg2Rad, angleFactor);
      }
      else {
        radians = Mathf.Lerp(0f, CozmoUtil.kMinHeadAngle * Mathf.Deg2Rad, -angleFactor);
      }
    }

    if (HeadTrackingObject == -1 && Mathf.Abs(radians - HeadAngle) < 0.001f && queueActionPosition == QueueActionPosition.NOW) {
      if (callback != null) {
        callback(true);
      }
      return;
    }

    SendQueueSingleAction(
      Singleton<SetHeadAngle>.Instance.Initialize(
        radians, 
        maxSpeedFactor * CozmoUtil.kMaxSpeedRadPerSec, 
        accelRadSec, 
        0), 
      callback, 
      queueActionPosition);
  }

  public void SetRobotVolume(float volume) {
    DAS.Debug(this, "Set Robot Volume " + volume);

    Anki.Cozmo.Audio.GameAudioClient.SetVolumeValue(Anki.Cozmo.Audio.VolumeParameters.VolumeType.Robot, volume);
  }

  public float GetRobotVolume() {
    float volume = 1f;
    Dictionary<Anki.Cozmo.Audio.VolumeParameters.VolumeType, float> currentVolumePrefs = DataPersistence.DataPersistenceManager.Instance.Data.DefaultProfile.VolumePreferences;
    currentVolumePrefs.TryGetValue(Anki.Cozmo.Audio.VolumeParameters.VolumeType.Robot, out volume);
    return volume;
  }

  public void TrackToObject(ObservedObject observedObject, bool headOnly = true) {
    if (HeadTrackingObjectID == observedObject && _LastHeadTrackingObjectID == observedObject) {
      return;
    }

    _LastHeadTrackingObjectID = observedObject;

    uint objId;
    if (observedObject != null) {
      objId = (uint)observedObject;
    }
    else {
      objId = uint.MaxValue; //cancels tracking
    }

    DAS.Debug(this, "Track Head To Object " + objId);

    RobotEngineManager.Instance.Message.TrackToObject = 
      Singleton<TrackToObject>.Instance.Initialize(objId, ID, headOnly);
    RobotEngineManager.Instance.SendMessage();

  }

  public ObservedObject GetCharger() {
    return SeenObjects.Find(x => x.Family == ObjectFamily.Charger);
  }

  public void MountCharger(ObservedObject charger, RobotCallback callback = null, QueueActionPosition queueActionPosition = QueueActionPosition.NOW) {
    SendQueueSingleAction(
      Singleton<MountCharger>.Instance.Initialize(
        charger.ID, PathMotionProfileDefault, false, false), 
      callback, queueActionPosition
    );
  }

  public void StopTrackToObject() {
    TrackToObject(null);
  }

  public void TurnTowardsObject(ObservedObject observedObject, bool headTrackWhenDone = true, float maxPanSpeed_radPerSec = kDefaultRadPerSec, float panAccel_radPerSec2 = kPanAccel_radPerSec2,
                                RobotCallback callback = null,
                                QueueActionPosition queueActionPosition = QueueActionPosition.NOW) {

    DAS.Debug(this, "Face Object " + observedObject);

    SendQueueSingleAction(Singleton<TurnTowardsObject>.Instance.Initialize(
      objectID: observedObject,
      robotID: ID,
      maxTurnAngle: float.MaxValue,
      panTolerance_rad: kPanTolerance_rad, // 1.7 degrees is the minimum in the engine
      headTrackWhenDone: headTrackWhenDone,
      maxPanSpeed_radPerSec: maxPanSpeed_radPerSec,
      panAccel_radPerSec2: panAccel_radPerSec2,
      maxTiltSpeed_radPerSec: 0f,
      tiltAccel_radPerSec2: 0f,
      tiltTolerance_rad: 0f,
      visuallyVerifyWhenDone: false
    ),
      callback,
      queueActionPosition);

  }

  public void TurnTowardsFacePose(Face face, float maxPanSpeed_radPerSec = kDefaultRadPerSec, float panAccel_radPerSec2 = kPanAccel_radPerSec2, 
                                  RobotCallback callback = null,
                                  QueueActionPosition queueActionPosition = QueueActionPosition.NOW) {    

    SendQueueSingleAction(
      Singleton<TurnTowardsPose>.Instance.Initialize(
        world_x: face.WorldPosition.x,
        world_y: face.WorldPosition.y,
        world_z: face.WorldPosition.z,
        maxTurnAngle: float.MaxValue,
        maxPanSpeed_radPerSec: maxPanSpeed_radPerSec,
        panAccel_radPerSec2: panAccel_radPerSec2,
        panTolerance_rad: kPanTolerance_rad, // 1.7 degrees is the minimum in the engine
        maxTiltSpeed_radPerSec: 0f,
        tiltAccel_radPerSec2: 0f,
        tiltTolerance_rad: 0f,
        robotID: ID
      ),
      callback,
      queueActionPosition);
      
    RobotEngineManager.Instance.SendMessage();
  }

  // Turns towards the last seen face, but not any more than the specified maxTurnAngle
  public void TurnTowardsLastFacePose(float maxTurnAngle, RobotCallback callback = null, QueueActionPosition queueActionPosition = QueueActionPosition.NOW) {
    DAS.Debug(this, "TurnTowardsLastFacePose with maxTurnAngle : " + maxTurnAngle);

    SendQueueSingleAction(Singleton<TurnTowardsLastFacePose>.Instance.Initialize(
      maxTurnAngle: maxTurnAngle,
      maxPanSpeed_radPerSec: kDefaultRadPerSec,
      panAccel_radPerSec2: kPanAccel_radPerSec2,
      panTolerance_rad: kPanTolerance_rad,
      maxTiltSpeed_radPerSec: 0f,
      tiltAccel_radPerSec2: 0f,
      tiltTolerance_rad: 0f,
      robotID: ID
    ), 
      callback, 
      queueActionPosition);
  }

  public void PickupObject(ObservedObject selectedObject, bool usePreDockPose = true, bool useManualSpeed = false, bool useApproachAngle = false, float approachAngleRad = 0.0f, RobotCallback callback = null, QueueActionPosition queueActionPosition = QueueActionPosition.NOW) {
    
    DAS.Debug(this, "Pick And Place Object " + selectedObject + " usePreDockPose " + usePreDockPose + " useManualSpeed " + useManualSpeed);

    SendQueueSingleAction(
      Singleton<PickupObject>.Instance.Initialize(
        objectID: selectedObject,
        motionProf: PathMotionProfileDefault,
        approachAngle_rad: approachAngleRad,
        useApproachAngle: useApproachAngle,
        useManualSpeed: useManualSpeed,
        usePreDockPose: usePreDockPose),
      callback, 
      queueActionPosition);

    _LocalBusyTimer = CozmoUtil.kLocalBusyTime;
  }

  public void RollObject(ObservedObject selectedObject, bool usePreDockPose = true, bool useManualSpeed = false, RobotCallback callback = null, QueueActionPosition queueActionPosition = QueueActionPosition.NOW) {

    DAS.Debug(this, "Roll Object " + selectedObject + " usePreDockPose " + usePreDockPose + " useManualSpeed " + usePreDockPose);

    SendQueueSingleAction(Singleton<RollObject>.Instance.Initialize(
      selectedObject,
      PathMotionProfileDefault,
      approachAngle_rad: 0f,
      useApproachAngle: false,
      usePreDockPose: usePreDockPose,
      useManualSpeed: useManualSpeed
    ), 
      callback, 
      queueActionPosition);

    _LocalBusyTimer = CozmoUtil.kLocalBusyTime;
  }

  public void PlaceObjectOnGround(Vector3 position, Quaternion rotation, bool level = false, bool useManualSpeed = false, RobotCallback callback = null, QueueActionPosition queueActionPosition = QueueActionPosition.NOW) {
    
    DAS.Debug(this, "Drop Object At Pose " + position + " useManualSpeed " + useManualSpeed);


    SendQueueSingleAction(Singleton<PlaceObjectOnGround>.Instance.Initialize(
      x_mm: position.x,
      y_mm: position.y,
      qw: rotation.w,
      qx: rotation.x,
      qy: rotation.y,
      qz: rotation.z,
      motionProf: PathMotionProfileDefault,
      level: System.Convert.ToByte(level),
      useManualSpeed: useManualSpeed,
      useExactRotation: false,
      checkDestinationFree: false
    ), 
      callback, 
      queueActionPosition);
    
    _LocalBusyTimer = CozmoUtil.kLocalBusyTime;
  }

  public void GotoPose(Vector3 position, Quaternion rotation, bool level = false, bool useManualSpeed = false, RobotCallback callback = null, QueueActionPosition queueActionPosition = QueueActionPosition.NOW) {
    float rotationAngle = rotation.eulerAngles.z * Mathf.Deg2Rad;
    GotoPose(position.x, position.y, rotationAngle, level, useManualSpeed, callback, queueActionPosition);
  }

  public void GotoPose(float x_mm, float y_mm, float rad, bool level = false, bool useManualSpeed = false, RobotCallback callback = null, QueueActionPosition queueActionPosition = QueueActionPosition.NOW) {
    DAS.Debug(this, "Go to Pose: x: " + x_mm + " y: " + y_mm + " rad: " + rad);

    SendQueueSingleAction(Singleton<GotoPose>.Instance.Initialize(
      level: System.Convert.ToByte(level),
      useManualSpeed: useManualSpeed,
      x_mm: x_mm,
      y_mm: y_mm,
      rad: rad,
      motionProf: PathMotionProfileDefault
    ), 
      callback, 
      queueActionPosition);
    
    _LocalBusyTimer = CozmoUtil.kLocalBusyTime;
  }

  public void GotoObject(ObservedObject obj, float distance_mm, bool goToPreDockPose = false, RobotCallback callback = null, QueueActionPosition queueActionPosition = QueueActionPosition.NOW) {
    SendQueueSingleAction(Singleton<GotoObject>.Instance.Initialize(
      objectID: obj,
      distanceFromObjectOrigin_mm: distance_mm,
      useManualSpeed: false,
      usePreDockPose: goToPreDockPose,
      motionProf: PathMotionProfileDefault
    ), 
      callback, 
      queueActionPosition);
    
    _LocalBusyTimer = CozmoUtil.kLocalBusyTime;
  }

  public void AlignWithObject(ObservedObject obj, float distanceFromMarker_mm, RobotCallback callback = null, bool useApproachAngle = false, bool usePreDockPose = false, float approachAngleRad = 0.0f, QueueActionPosition queueActionPosition = QueueActionPosition.NOW) {
    SendQueueSingleAction(
      Singleton<AlignWithObject>.Instance.Initialize(
        objectID: obj,
        motionProf: PathMotionProfileDefault,
        distanceFromMarker_mm: distanceFromMarker_mm,
        approachAngle_rad: approachAngleRad,
        useApproachAngle: useApproachAngle,
        usePreDockPose: usePreDockPose,
        useManualSpeed: false
      ), 
      callback, 
      queueActionPosition);

    _LocalBusyTimer = CozmoUtil.kLocalBusyTime;
  }

  // Height factor should be between 0.0f and 1.0f
  // 0.0f being lowest and 1.0f being highest.
  public void SetLiftHeight(float heightFactor, RobotCallback callback = null, QueueActionPosition queueActionPosition = QueueActionPosition.NOW) {
    DAS.Debug(this, "SetLiftHeight: " + heightFactor);
    if (LiftHeightFactor == heightFactor && queueActionPosition == QueueActionPosition.NOW) {
      if (callback != null) {
        callback(true);
      }
      return;
    }


    SendQueueSingleAction(Singleton<SetLiftHeight>.Instance.Initialize(
      height_mm: (heightFactor * (CozmoUtil.kMaxLiftHeightMM - CozmoUtil.kMinLiftHeightMM)) + CozmoUtil.kMinLiftHeightMM,
      accel_rad_per_sec2: 5f,
      max_speed_rad_per_sec: 10f,
      duration_sec: 0f
    ), 
      callback, 
      queueActionPosition);
  }

  public void SetRobotCarryingObject(int objectID = -1) {
    DAS.Debug(this, "Set Robot Carrying Object: " + objectID);

    RobotEngineManager.Instance.Message.SetRobotCarryingObject = 
      Singleton<SetRobotCarryingObject>.Instance.Initialize(objectID, ID);
    RobotEngineManager.Instance.SendMessage();

    TargetLockedObject = null;
    
    SetLiftHeight(0f);
    SetHeadAngle();
  }

  public void ClearAllBlocks() {
    DAS.Debug(this, "Clear All Blocks");
    RobotEngineManager.Instance.Message.ClearAllBlocks = Singleton<ClearAllBlocks>.Instance.Initialize(ID);
    RobotEngineManager.Instance.SendMessage();
    Reset();
    
    SetLiftHeight(0f);
    SetHeadAngle();
  }

  public void ClearAllObjects() {
    RobotEngineManager.Instance.Message.ClearAllObjects = Singleton<ClearAllObjects>.Instance.Initialize(ID);
    RobotEngineManager.Instance.SendMessage();
    Reset();
  }

  public void VisionWhileMoving(bool enable) {
    RobotEngineManager.Instance.Message.VisionWhileMoving = Singleton<VisionWhileMoving>.Instance.Initialize(System.Convert.ToByte(enable));
    RobotEngineManager.Instance.SendMessage();
  }

  public void SetEnableCliffSensor(bool enabled) {
    RobotEngineManager.Instance.Message.EnableCliffSensor = Singleton<EnableCliffSensor>.Instance.Initialize(enabled);
    RobotEngineManager.Instance.SendMessage();
  }

  public void EnableSparkUnlock(Anki.Cozmo.UnlockId id) {
    RobotEngineManager.Instance.Message.EnableSparkUnlock = Singleton<EnableSparkUnlock>.Instance.Initialize(id);
    RobotEngineManager.Instance.SendMessage();
    IsSparked = true;
    SparkUnlockId = id;
  }

  public void StopSparkUnlock() {
    RobotEngineManager.Instance.Message.StopSparkUnlock = Singleton<StopSparkUnlock>.Instance;
    RobotEngineManager.Instance.SendMessage();
    IsSparked = false;
    SparkUnlockId = UnlockId.Count;
  }

  private void SparkUnlockEnded() {
    IsSparked = false;
    SparkUnlockId = UnlockId.Count;
  }

  // enable/disable games available for Cozmo to request
  public void SetAvailableGames(BehaviorGameFlag games) {
    RobotEngineManager.Instance.Message.BehaviorManagerMessage = 
      Singleton<BehaviorManagerMessage>.Instance.Initialize(
      ID, 
      Singleton<SetAvailableGames>.Instance.Initialize(games)
    ); 
    RobotEngineManager.Instance.SendMessage();
  }

  public void TurnInPlace(float angle_rad, float speed_rad_per_sec, float accel_rad_per_sec2, RobotCallback callback = null, QueueActionPosition queueActionPosition = QueueActionPosition.NOW) {

    SendQueueSingleAction(Singleton<TurnInPlace>.Instance.Initialize(
      angle_rad, 
      speed_rad_per_sec,
      accel_rad_per_sec2,
      0,
      ID
    ), 
      callback, 
      queueActionPosition);
  }

  public void TraverseObject(int objectID, bool usePreDockPose = false, bool useManualSpeed = false) {
    DAS.Debug(this, "Traverse Object " + objectID + " useManualSpeed " + useManualSpeed + " usePreDockPose " + usePreDockPose);

    RobotEngineManager.Instance.Message.TraverseObject = 
      Singleton<TraverseObject>.Instance.Initialize(PathMotionProfileDefault, usePreDockPose, useManualSpeed);
    RobotEngineManager.Instance.SendMessage();

    _LocalBusyTimer = CozmoUtil.kLocalBusyTime;
  }

  public void SetVisionMode(VisionMode mode, bool enable) {

    RobotEngineManager.Instance.Message.EnableVisionMode = Singleton<EnableVisionMode>.Instance.Initialize(mode, enable);
    RobotEngineManager.Instance.SendMessage();
  }

  public void RequestSetUnlock(Anki.Cozmo.UnlockId unlockID, bool unlocked) {
    RobotEngineManager.Instance.Message.RequestSetUnlock = Singleton<RequestSetUnlock>.Instance.Initialize(unlockID, unlocked);
    RobotEngineManager.Instance.SendMessage();
  }

  public void SetEnableSOSLogging(bool enable) {
    DAS.Debug(this, "Set enable SOS Logging: " + enable);
    RobotEngineManager.Instance.Message.SetEnableSOSLogging = Singleton<SetEnableSOSLogging>.Instance.Initialize(enable);
    RobotEngineManager.Instance.SendMessage();
  }

  public void ExecuteBehavior(BehaviorType type) {
    DAS.Debug(this, "Execute Behavior " + type);

    RobotEngineManager.Instance.Message.ExecuteBehavior = Singleton<ExecuteBehavior>.Instance.Initialize(type);
    RobotEngineManager.Instance.SendMessage();
  }

  public void SetEnableFreeplayBehaviorChooser(bool enable) {
    if (enable) {
      ActivateBehaviorChooser(Anki.Cozmo.BehaviorChooserType.Freeplay);
    }
    else {
      ActivateBehaviorChooser(Anki.Cozmo.BehaviorChooserType.Selection);
      ExecuteBehavior(Anki.Cozmo.BehaviorType.NoneBehavior);
    }
  }

  public void ActivateBehaviorChooser(BehaviorChooserType behaviorChooserType) {
    DAS.Debug(this, "ActivateBehaviorChooser: " + behaviorChooserType);

    RobotEngineManager.Instance.Message.ActivateBehaviorChooser = Singleton<ActivateBehaviorChooser>.Instance.Initialize(behaviorChooserType);
    RobotEngineManager.Instance.SendMessage();
  }

  #region Light manipulation

  #region Backpack Lights

  public void TurnOffBackpackLED(LEDId ledToChange) {
    SetBackpackLED((int)ledToChange, 0);
  }

  public void SetAllBackpackBarLED(Color color) {
    SetBackpackBarLED(LEDId.LED_BACKPACK_BACK, color);
    SetBackpackBarLED(LEDId.LED_BACKPACK_MIDDLE, color);
    SetBackpackBarLED(LEDId.LED_BACKPACK_FRONT, color);
  }

  public void SetAllBackpackBarLED(uint colorUint) {
    SetBackpackLED((int)LEDId.LED_BACKPACK_BACK, colorUint);
    SetBackpackLED((int)LEDId.LED_BACKPACK_MIDDLE, colorUint);
    SetBackpackLED((int)LEDId.LED_BACKPACK_FRONT, colorUint);
  }

  public void TurnOffAllBackpackBarLED() {
    SetBackpackLED((int)LEDId.LED_BACKPACK_BACK, 0);
    SetBackpackLED((int)LEDId.LED_BACKPACK_MIDDLE, 0);
    SetBackpackLED((int)LEDId.LED_BACKPACK_FRONT, 0);
  }

  public void SetBackpackBarLED(LEDId ledToChange, Color color) {
    if (ledToChange == LEDId.LED_BACKPACK_LEFT || ledToChange == LEDId.LED_BACKPACK_RIGHT) {
      DAS.Warn("Robot", "BackpackLighting - LEDId.LED_BACKPACK_LEFT or LEDId.LED_BACKPACK_RIGHT " +
      "does not have the full range of color. Taking the highest RGB value to use as the light intensity.");
      float highestIntensity = Mathf.Max(color.r, Mathf.Max(color.g, color.b));
      SetBackbackArrowLED(ledToChange, highestIntensity);
    }
    else {
      uint colorUint = color.ToUInt();
      SetBackpackLED((int)ledToChange, colorUint);
    }
  }

  public void SetBackbackArrowLED(LEDId ledId, float intensity) {
    intensity = Mathf.Clamp(intensity, 0f, 1f);
    Color color = new Color(intensity, intensity, intensity);
    uint colorUint = color.ToUInt();
    SetBackpackLED((int)ledId, colorUint);
  }

  public void SetFlashingBackpackLED(LEDId ledToChange, Color color, uint onDurationMs = 200, uint offDurationMs = 200, uint transitionDurationMs = 0) {
    uint colorUint = color.ToUInt();
    SetBackpackLED((int)ledToChange, colorUint, 0, onDurationMs, offDurationMs, transitionDurationMs, transitionDurationMs);
  }

  private void SetBackpackLEDs(uint onColor = 0, uint offColor = 0, uint onPeriod_ms = Light.FOREVER, uint offPeriod_ms = 0, 
                               uint transitionOnPeriod_ms = 0, uint transitionOffPeriod_ms = 0) {
    for (int i = 0; i < BackpackLights.Length; ++i) {
      SetBackpackLED(i, onColor, offColor, onPeriod_ms, offPeriod_ms, transitionOnPeriod_ms, transitionOffPeriod_ms);
    }
  }

  private void SetBackpackLED(int index, uint onColor = 0, uint offColor = 0, uint onPeriod_ms = Light.FOREVER, uint offPeriod_ms = 0, 
                              uint transitionOnPeriod_ms = 0, uint transitionOffPeriod_ms = 0) {
    // Special case for arrow lights; they only accept red as a color
    if (index == (int)LEDId.LED_BACKPACK_LEFT || index == (int)LEDId.LED_BACKPACK_RIGHT) {
      //uint whiteUint = Color.white.ToUInt();
      //onColor = (onColor > 0) ? whiteUint : 0;
      //offColor = (offColor > 0) ? whiteUint : 0;
    }

    BackpackLights[index].OnColor = onColor;
    BackpackLights[index].OffColor = offColor;
    BackpackLights[index].OnPeriodMs = onPeriod_ms;
    BackpackLights[index].OffPeriodMs = offPeriod_ms;
    BackpackLights[index].TransitionOnPeriodMs = transitionOnPeriod_ms;
    BackpackLights[index].TransitionOffPeriodMs = transitionOffPeriod_ms;

    if (index == (int)LEDId.LED_BACKPACK_RIGHT) {
      
    }
  }

  // should only be called from update loop
  private void SetAllBackpackLEDs() {

    Singleton<SetBackpackLEDs>.Instance.robotID = ID;
    for (int i = 0; i < BackpackLights.Length; i++) {
      Singleton<SetBackpackLEDs>.Instance.onColor[i] = BackpackLights[i].OnColor;
      Singleton<SetBackpackLEDs>.Instance.offColor[i] = BackpackLights[i].OffColor;
      Singleton<SetBackpackLEDs>.Instance.onPeriod_ms[i] = BackpackLights[i].OnPeriodMs;
      Singleton<SetBackpackLEDs>.Instance.offPeriod_ms[i] = BackpackLights[i].OffPeriodMs;
      Singleton<SetBackpackLEDs>.Instance.transitionOnPeriod_ms[i] = BackpackLights[i].TransitionOnPeriodMs;
      Singleton<SetBackpackLEDs>.Instance.transitionOffPeriod_ms[i] = BackpackLights[i].TransitionOffPeriodMs;
    }

    RobotEngineManager.Instance.Message.SetBackpackLEDs = Singleton<SetBackpackLEDs>.Instance;
    RobotEngineManager.Instance.SendMessage();

    SetLastLEDs();
  }

  private void SetLastLEDs() {
    for (int i = 0; i < BackpackLights.Length; ++i) {
      BackpackLights[i].SetLastInfo();
    }
  }

  #endregion

  public void TurnOffAllLights(bool now = false) {
    var enumerator = LightCubes.GetEnumerator();

    while (enumerator.MoveNext()) {
      LightCube lightCube = enumerator.Current.Value;

      lightCube.SetLEDs();
    }

    SetBackpackLEDs();

    if (now)
      UpdateLightMessages(now);
  }

  public void UpdateLightMessages(bool now = false) {
    if (RobotEngineManager.Instance == null || !RobotEngineManager.Instance.IsConnected)
      return;

    if (Time.time > LightCube.Light.MessageDelay || now) {
      var enumerator = LightCubes.GetEnumerator();

      while (enumerator.MoveNext()) {
        LightCube lightCube = enumerator.Current.Value;

        if (lightCube.LightsChanged)
          lightCube.SetAllLEDs();
      }
    }

    if (Time.time > Light.MessageDelay || now) {
      if (_LightsChanged)
        SetAllBackpackLEDs();
    }
  }

  #endregion

  #region PressDemoMessages

  public void TransitionToNextDemoState() {
    RobotEngineManager.Instance.Message.TransitionToNextDemoState = Singleton<TransitionToNextDemoState>.Instance;
    RobotEngineManager.Instance.SendMessage();
  }

  public void StartDemoWithEdge(bool demoWithEdge) {
    RobotEngineManager.Instance.Message.StartDemoWithEdge = Singleton<StartDemoWithEdge>.Instance.Initialize(demoWithEdge);
    RobotEngineManager.Instance.SendMessage();
  }

  #endregion

  public void SayTextWithEvent(string text, GameEvent playEvent, SayTextStyle style = SayTextStyle.Normal, RobotCallback callback = null, QueueActionPosition queueActionPosition = QueueActionPosition.NOW) {
    DAS.Debug(this, "Saying text: " + text);
    SendQueueSingleAction(Singleton<SayText>.Instance.Initialize(text, playEvent, style), callback, queueActionPosition);
  }

<<<<<<< HEAD
  public void SendDemoResetState() {
    RobotEngineManager.Instance.Message.DemoResetState = Singleton<DemoResetState>.Instance;
=======
  public void EraseAllEnrolledFaces() {
    RobotEngineManager.Instance.Message.EraseAllEnrolledFaces = Singleton<EraseAllEnrolledFaces>.Instance;
>>>>>>> a94bf69e
    RobotEngineManager.Instance.SendMessage();
  }
}<|MERGE_RESOLUTION|>--- conflicted
+++ resolved
@@ -1363,13 +1363,13 @@
     SendQueueSingleAction(Singleton<SayText>.Instance.Initialize(text, playEvent, style), callback, queueActionPosition);
   }
 
-<<<<<<< HEAD
   public void SendDemoResetState() {
     RobotEngineManager.Instance.Message.DemoResetState = Singleton<DemoResetState>.Instance;
-=======
+    RobotEngineManager.Instance.SendMessage();
+  }
+
   public void EraseAllEnrolledFaces() {
     RobotEngineManager.Instance.Message.EraseAllEnrolledFaces = Singleton<EraseAllEnrolledFaces>.Instance;
->>>>>>> a94bf69e
     RobotEngineManager.Instance.SendMessage();
   }
 }