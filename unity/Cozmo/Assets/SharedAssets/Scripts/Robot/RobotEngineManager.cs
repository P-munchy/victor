--- conflicted
+++ resolved
@@ -280,7 +280,6 @@
     var message = messageIn.Message;
     switch (message.GetTag()) {
     case G2U.MessageEngineToGame.Tag.Ping:
-      ReceivedSpecificMessage(message.Ping);
       break;
     case G2U.MessageEngineToGame.Tag.UiDeviceAvailable:
       ReceivedSpecificMessage(message.UiDeviceAvailable);
@@ -452,23 +451,6 @@
     }
   }
 
-<<<<<<< HEAD
-  private void ReceiveSpecificMessage(G2U.RobotProcessedImage message) {
-    // TODO: implement this
-  }
-
-  private void ReceivedSpecificMessage(Anki.Cozmo.ExternalInterface.Ping message) {
-    if (message.isResponse) {
-      DAS.Warn("Unity.ReceivedResponsePing", "Unity receiving response pings is unsupported");
-    }
-    else {
-      Message.Ping = Singleton<U2G.Ping>.Instance.Initialize(counter: message.counter, timeSent_ms: message.timeSent_ms, isResponse: true);
-      SendMessage();
-    }
-  }
-
-=======
->>>>>>> 718544a4
   private void ReceivedSpecificMessage(G2U.DemoState message) {
     if (OnDemoState != null) {
       OnDemoState(message.stateNum);
