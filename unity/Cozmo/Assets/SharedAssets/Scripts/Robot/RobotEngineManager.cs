using UnityEngine;
using System;
using System.Collections;
using System.Collections.Generic;
using System.IO;
using System.Text;
using Anki.Cozmo;
using Anki.Cozmo.Audio;
using G2U = Anki.Cozmo.ExternalInterface;
using U2G = Anki.Cozmo.ExternalInterface;

/// <summary>
/// Robot engine manager lives on a GameObject(named MasterObject) in our Intro scene,
/// and handles launching, ticking, and messaging with the Cozmo Engine
/// </summary>
public class RobotEngineManager : MonoBehaviour {
  
  public static RobotEngineManager Instance = null;

  public Dictionary<int, Robot> Robots { get; private set; }

  public int CurrentRobotID { get; private set; }

  public Robot CurrentRobot { get { return Robots.ContainsKey(CurrentRobotID) ? Robots[CurrentRobotID] : null; } }

  public bool IsConnected { get { return (_Channel != null && _Channel.IsConnected); } }

  private List<string> RobotAnimationNames = new List<string>();

  [SerializeField] 
  private TextAsset _Configuration;

  [SerializeField]
  private TextAsset _AlternateConfiguration;

  private DisconnectionReason _LastDisconnectionReason = DisconnectionReason.None;

  public event Action<string> ConnectedToClient;
  public event Action<DisconnectionReason> DisconnectedFromClient;
  public event Action<int> RobotConnected;
  public event Action<bool,RobotActionType> SuccessOrFailure;
  public event Action<bool,string> RobotCompletedAnimation;
  public event Action<bool,uint> RobotCompletedCompoundAction;
  public event Action<bool,uint> RobotCompletedTaggedAction;

  // Audio Callback events
  public event Action<AudioCallbackDuration> ReceivedAudioCallbackDuration;
  public event Action<AudioCallbackMarker> ReceivedAudioCallbackMarker;
  public event Action<AudioCallbackComplete> ReceivedAudioCallbackComplete;

  private bool _CozmoBindingStarted = false;
  private ChannelBase _Channel = null;
  private bool _IsRobotConnected = false;

  private const int _UIDeviceID = 1;
  private const int _UIAdvertisingRegistrationPort = 5103;
  // 0 means random unused port
  // Used to be 5106
  private const int _UILocalPort = 0;

  public bool AllowImageSaving { get; private set; }

  private U2G.MessageGameToEngine _Message = new G2U.MessageGameToEngine();

  public U2G.MessageGameToEngine Message { get { return _Message; } }

  private U2G.StartEngine StartEngineMessage = new U2G.StartEngine();
  private U2G.ForceAddRobot ForceAddRobotMessage = new U2G.ForceAddRobot();
  private U2G.ConnectToRobot ConnectToRobotMessage = new U2G.ConnectToRobot();
  private U2G.ConnectToUiDevice ConnectToUiDeviceMessage = new U2G.ConnectToUiDevice();

  private void OnEnable() {
    DAS.Info(this, "Enabling Robot Engine Manager");
    if (Instance != null && Instance != this) {
      Destroy(gameObject);
      return;
    }
    else {
      Instance = this;
      DontDestroyOnLoad(gameObject);
    }

    TextAsset config = _Configuration;

    if (PlayerPrefs.GetInt("DebugUseAltConfig", 0) == 1) {
      config = _AlternateConfiguration;
    }

    if (config == null) {
      DAS.Error(this, "Error initializing CozmoBinding: No configuration.");
    }
    else {
      CozmoBinding.Startup(config.text);
      _CozmoBindingStarted = true;
    }

    Application.runInBackground = true;

    _Channel = new UdpChannel();
    _Channel.ConnectedToClient += Connected;
    _Channel.DisconnectedFromClient += Disconnected;
    _Channel.MessageReceived += ReceivedMessage;

    Robots = new Dictionary<int, Robot>();
  }

  private void OnDisable() {
    
    if (_Channel != null) {
      if (_Channel.IsActive) {
        Disconnect();
        Disconnected(DisconnectionReason.UnityReloaded);
      }

      _Channel = null;
    }

    if (_CozmoBindingStarted) {
      CozmoBinding.Shutdown();
    }
  }

  void Update() {
    if (_Channel != null) {
      _Channel.Update();
    }
    if (CurrentRobot != null) {
      CurrentRobot.ClearVisibleObjects();
    }
  }

  public void LateUpdate() {
    if (CurrentRobot == null)
      return;

    CurrentRobot.UpdateLightMessages();
  }

  public void AddRobot(byte robotID) {
    if (Robots.ContainsKey(robotID)) {
      Robot oldRobot = Robots[robotID];
      if (oldRobot != null) {
        oldRobot.Dispose();
      }
      Robots.Remove(robotID);
    }
    
    Robot robot = new Robot(robotID);
    Robots.Add(robotID, robot);
    CurrentRobotID = robotID;
  }

  public void Connect(string engineIP) {
    _Channel.Connect(_UIDeviceID, _UILocalPort, engineIP, _UIAdvertisingRegistrationPort);
  }

  public void Disconnect() {
    _IsRobotConnected = false;
    if (_Channel != null) {
      _Channel.Disconnect();

      // only really needed in editor in case unhitting play
#if UNITY_EDITOR
      float limit = Time.realtimeSinceStartup + 2.0f;
      while (_Channel.HasPendingOperations) {
        if (limit < Time.realtimeSinceStartup) {
          DAS.Warn(this, "Not waiting for disconnect to finish sending.");
          break;
        }
        System.Threading.Thread.Sleep(500);
      }
#endif
    }
  }

  public DisconnectionReason GetLastDisconnectionReason() {
    DisconnectionReason reason = _LastDisconnectionReason;
    _LastDisconnectionReason = DisconnectionReason.None;
    return reason;
  }

  private void Connected(string connectionIdentifier) {
    if (ConnectedToClient != null) {
      ConnectedToClient(connectionIdentifier);
    }
  }

  private void Disconnected(DisconnectionReason reason) {
    DAS.Debug(this, "Disconnected: " + reason.ToString());
    _IsRobotConnected = false;

    _LastDisconnectionReason = reason;
    if (DisconnectedFromClient != null) {
      DisconnectedFromClient(reason);
    }
  }

  public void SendMessage() {
    if (!IsConnected) {
      DAS.Warn(this, "Message not sent because not connected");
      return;
    }

    _Channel.Send(Message);
  }

  private void ReceivedMessage(G2U.MessageEngineToGame message) {
    switch (message.GetTag()) {
    case G2U.MessageEngineToGame.Tag.Ping:
      break;
    case G2U.MessageEngineToGame.Tag.RobotAvailable:
      ReceivedSpecificMessage(message.RobotAvailable);
      break;
    case G2U.MessageEngineToGame.Tag.UiDeviceAvailable:
      ReceivedSpecificMessage(message.UiDeviceAvailable);
      break;
    case G2U.MessageEngineToGame.Tag.RobotConnected:
      ReceivedSpecificMessage(message.RobotConnected);
      break;
    case G2U.MessageEngineToGame.Tag.UiDeviceConnected:
      ReceivedSpecificMessage(message.UiDeviceConnected);
      break;
    case G2U.MessageEngineToGame.Tag.RobotDisconnected:
      ReceivedSpecificMessage(message.RobotDisconnected);
      break;
    case G2U.MessageEngineToGame.Tag.RobotObservedObject:
      ReceivedSpecificMessage(message.RobotObservedObject);
      break;
    case G2U.MessageEngineToGame.Tag.RobotObservedFace:
      ReceivedSpecificMessage(message.RobotObservedFace);
      break;
    case G2U.MessageEngineToGame.Tag.RobotObservedNothing:
      ReceivedSpecificMessage(message.RobotObservedNothing);
      break;
    case G2U.MessageEngineToGame.Tag.DeviceDetectedVisionMarker:
      ReceivedSpecificMessage(message.DeviceDetectedVisionMarker);
      break;
    case G2U.MessageEngineToGame.Tag.PlaySound:
      ReceivedSpecificMessage(message.PlaySound);
      break;
    case G2U.MessageEngineToGame.Tag.StopSound:
      ReceivedSpecificMessage(message.StopSound);
      break;
    case G2U.MessageEngineToGame.Tag.RobotState:
      ReceivedSpecificMessage(message.RobotState);
      break;
    case G2U.MessageEngineToGame.Tag.RobotCompletedAction:
      ReceivedSpecificMessage(message.RobotCompletedAction);
      break;
    case G2U.MessageEngineToGame.Tag.RobotDeletedObject:
      ReceivedSpecificMessage(message.RobotDeletedObject);
      break;
    case G2U.MessageEngineToGame.Tag.RobotMarkedObjectPoseUnknown:
      ReceivedSpecificMessage(message.RobotMarkedObjectPoseUnknown);
      break;
    case G2U.MessageEngineToGame.Tag.ObjectMoved:
      ReceivedSpecificMessage(message.ObjectMoved);
      break;
    case G2U.MessageEngineToGame.Tag.RobotDeletedFace:
      ReceivedSpecificMessage(message.RobotDeletedFace);
      break;
    case G2U.MessageEngineToGame.Tag.ObjectStoppedMoving:
      ReceivedSpecificMessage(message.ObjectStoppedMoving);
      break;
    case G2U.MessageEngineToGame.Tag.ObjectTapped:
      ReceivedSpecificMessage(message.ObjectTapped);
      break;
    case G2U.MessageEngineToGame.Tag.AnimationAvailable:
      ReceivedSpecificMessage(message.AnimationAvailable);
      break;
    case G2U.MessageEngineToGame.Tag.RobotPickedUp:
      break;
    case G2U.MessageEngineToGame.Tag.MoodState:
      ReceivedSpecificMessage(message.MoodState);
      break;
    case G2U.MessageEngineToGame.Tag.ProgressionStats:
      ReceivedSpecificMessage(message.ProgressionStats);
      break;
    // Audio Callbacks
    case G2U.MessageEngineToGame.Tag.AudioCallbackDuration:
      ReceivedSpecificMessage(message.AudioCallbackDuration);
      break;
    case G2U.MessageEngineToGame.Tag.AudioCallbackMarker:
      ReceivedSpecificMessage(message.AudioCallbackMarker);
      break;
    case G2U.MessageEngineToGame.Tag.AudioCallbackComplete:
      ReceivedSpecificMessage(message.AudioCallbackComplete);
      break;

    default:
      DAS.Warn(this, message.GetTag() + " is not supported");
      break;
    }
  }

  private void ReceivedSpecificMessage(G2U.RobotAvailable message) {
    ConnectToRobotMessage.robotID = (byte)message.robotID;

    Message.ConnectToRobot = ConnectToRobotMessage;
    SendMessage();
  }

  private void ReceivedSpecificMessage(G2U.UiDeviceAvailable message) {
    ConnectToUiDeviceMessage.deviceID = (byte)message.deviceID;

    Message.ConnectToUiDevice = ConnectToUiDeviceMessage;
    SendMessage();
  }

  private void ReceivedSpecificMessage(G2U.RobotConnected message) {

  }

  private void ReceivedSpecificMessage(G2U.UiDeviceConnected message) {
    DAS.Debug(this, "Device connected: " + message.deviceID.ToString());
  }

  private void ReceivedSpecificMessage(G2U.RobotDisconnected message) {
    DAS.Error(this, "Robot " + message.robotID + " disconnected after " + message.timeSinceLastMsg_sec.ToString("0.00") + " seconds.");
    Disconnect();
    Disconnected(DisconnectionReason.RobotDisconnected);
  }

  private void ReceivedSpecificMessage(ObjectMoved message) {
    if (CurrentRobot == null)
      return;

    int ID = (int)message.objectID;

    if (CurrentRobot.LightCubes.ContainsKey(ID)) {
      LightCube lightCube = CurrentRobot.LightCubes[ID];

      lightCube.Moving(message);
      CurrentRobot.UpdateDirtyList(lightCube);
    }
  }

  private void ReceivedSpecificMessage(ObjectStoppedMoving message) {
    if (CurrentRobot == null)
      return;

    int ID = (int)message.objectID;
    
    if (CurrentRobot.LightCubes.ContainsKey(ID)) {
      LightCube lightCube = CurrentRobot.LightCubes[ID];
      
      lightCube.StoppedMoving(message);
    }
  }

  private void ReceivedSpecificMessage(ObjectTapped message) {
    if (CurrentRobot == null)
      return;
    
    int ID = (int)message.objectID;
    
    if (CurrentRobot.LightCubes.ContainsKey(ID)) {
      LightCube lightCube = CurrentRobot.LightCubes[ID];
      
      lightCube.Tapped(message);
    }
  }

  private void ReceivedSpecificMessage(G2U.RobotObservedObject message) {
    if (CurrentRobot == null)
      return;
    CurrentRobot.UpdateObservedObjectInfo(message);
  }

  private void ReceivedSpecificMessage(G2U.RobotObservedFace message) {
    if (CurrentRobot == null)
      return;
    CurrentRobot.UpdateObservedFaceInfo(message);
  }

  private void ReceivedSpecificMessage(G2U.RobotObservedNothing message) {
    if (CurrentRobot == null)
      return;
  }

  private void ReceivedSpecificMessage(G2U.RobotDeletedObject message) {
    if (CurrentRobot == null)
      return;

    DAS.Debug(this, "Deleted object with ID " + message.objectID);

    ObservedObject deleted = CurrentRobot.SeenObjects.Find(x => x == message.objectID);

    CurrentRobot.SeenObjects.Remove(deleted);
    CurrentRobot.VisibleObjects.Remove(deleted);
    CurrentRobot.DirtyObjects.Remove(deleted);
    CurrentRobot.LightCubes.Remove((int)message.objectID);

  }

  private void ReceivedSpecificMessage(G2U.RobotMarkedObjectPoseUnknown message) {
    ObservedObject deleted = CurrentRobot.SeenObjects.Find(x => x == message.objectID);

    CurrentRobot.SeenObjects.Remove(deleted);
    CurrentRobot.VisibleObjects.Remove(deleted);
    CurrentRobot.DirtyObjects.Remove(deleted);

  }

  private void ReceivedSpecificMessage(G2U.RobotDeletedFace message) {
    if (CurrentRobot == null)
      return;
		
    Face deleted = CurrentRobot.Faces.Find(x => x == message.faceID);

    if (deleted != null) {
      DAS.Debug(this, "Deleted face with ID " + message.faceID);
      CurrentRobot.Faces.Remove(deleted);
    }

  }

  private void ReceivedSpecificMessage(G2U.RobotCompletedAction message) {
    if (CurrentRobot == null)
      return;
    
    RobotActionType actionType = (RobotActionType)message.actionType;
    bool success = (message.result == ActionResult.SUCCESS) || ((actionType == RobotActionType.PLAY_ANIMATION || actionType == RobotActionType.COMPOUND) && message.result == ActionResult.CANCELLED);
    CurrentRobot.targetLockedObject = null;

    CurrentRobot.LocalBusyTimer = 0f;

    if (SuccessOrFailure != null) {
      SuccessOrFailure(success, actionType);
    }

    if (actionType == RobotActionType.PLAY_ANIMATION) {
      if (RobotCompletedAnimation != null) {
        RobotCompletedAnimation(success, message.completionInfo.animName);
      }
    }

    if (actionType == RobotActionType.COMPOUND) {
      if (RobotCompletedCompoundAction != null) {
        RobotCompletedCompoundAction(success, message.idTag);
      }
    }
    else if (message.idTag > 0) {
      if (RobotCompletedTaggedAction != null) {
        RobotCompletedTaggedAction(success, message.idTag);
      }
    }

    if (!success) {
      if (CurrentRobot.Status(RobotStatusFlag.IS_CARRYING_BLOCK)) {
        CurrentRobot.SetLiftHeight(1f);
      }
      else {
        CurrentRobot.SetLiftHeight(0f);
      }
    }
  }

  private void ReceivedSpecificMessage(G2U.AnimationAvailable message) {
    if (!RobotAnimationNames.Contains(message.animName))
      RobotAnimationNames.Add(message.animName);
  }

  private void ReceivedSpecificMessage(G2U.MoodState message) {
    if (CurrentRobot == null)
      return;
    
    if (message.emotionValues.Length != (int)EmotionType.Count) {
      DAS.Error("MoodStateMessage.emotionValues.BadLength", "Expected " + EmotionType.Count + " entries but got " + message.emotionValues.Length);
    }
    else {
<<<<<<< HEAD
      //for (EmotionType i = 0; i < EmotionType.Count; ++i) {
      //  DAS.Info(this, "Robot " + message.robotID.ToString() + ": Emotion '" + i + "' = " + message.emotionValues[(int)i]);
      //}
=======
      for (EmotionType i = 0; i < EmotionType.Count; ++i) {
        //DAS.Info("Mood", "Robot " + message.robotID.ToString() + ": Emotion '" + i + "' = " + message.emotionValues[(int)i]);
        CurrentRobot.UpdateEmotionFromEngineRobotManager(i, message.emotionValues[(int)i]);
      }
>>>>>>> 51a92f5e
    }
  }

  private void ReceivedSpecificMessage(G2U.ProgressionStats message) {
    if (CurrentRobot == null)
      return;

    if (message.statValues.Length != (int)ProgressionStatType.Count) {
      DAS.Error("ProgressionStats.statValues.BadLength", "Expected " + ProgressionStatType.Count + " entries but got " + message.statValues.Length);
    }
    else {
<<<<<<< HEAD
      //for (ProgressionStatType i = 0; i < ProgressionStatType.Count; ++i) {
      //  DAS.Info(this, "Robot " + message.robotID.ToString() + ": Stat '" + i + "' = " + message.statValues[(int)i]);
      //}
=======
     
      for (ProgressionStatType i = 0; i < ProgressionStatType.Count; ++i) {
        // DAS.Info("Progression", "Robot " + message.robotID.ToString() + ": Stat '" + i + "' = " + message.statValues[(int)i]);
        CurrentRobot.UpdateProgressionStatFromEngineRobotManager(i, message.statValues[(int)i]);
      }
>>>>>>> 51a92f5e
    }
  }

  private void ReceivedSpecificMessage(G2U.DeviceDetectedVisionMarker message) {

  }

  private void ReceivedSpecificMessage(G2U.PlaySound message) {
    
  }

  private void ReceivedSpecificMessage(G2U.StopSound message) {
    
  }

  private void ReceivedSpecificMessage(G2U.RobotState message) {
    if (!_IsRobotConnected) {
      DAS.Debug(this, "Robot " + message.robotID.ToString() + " sent first state message.");
      _IsRobotConnected = true;

      AddRobot(message.robotID);

      if (RobotConnected != null) {
        RobotConnected(message.robotID);
      }
    }

    if (!Robots.ContainsKey(message.robotID)) {
      DAS.Debug(this, "adding robot with ID: " + message.robotID);
      
      AddRobot(message.robotID);
    }
    
    Robots[message.robotID].UpdateInfo(message);
  }

  // Audio Callback Messages
  private void ReceivedSpecificMessage(Anki.Cozmo.Audio.AudioCallbackDuration message) {
    if (ReceivedAudioCallbackDuration != null) {
      ReceivedAudioCallbackDuration(message);
    }
  }

  private void ReceivedSpecificMessage(Anki.Cozmo.Audio.AudioCallbackMarker message) {
    if (ReceivedAudioCallbackMarker != null) {
      ReceivedAudioCallbackMarker(message);
    }
  }

  private void ReceivedSpecificMessage(Anki.Cozmo.Audio.AudioCallbackComplete message) {
    if (ReceivedAudioCallbackComplete != null) {
      ReceivedAudioCallbackComplete(message);
    }
  }

  public void StartEngine(string vizHostIP) {
    StartEngineMessage.asHost = 1;
    int length = 0;
    if (!string.IsNullOrEmpty(vizHostIP)) {
      length = Encoding.UTF8.GetByteCount(vizHostIP);
      if (length + 1 > StartEngineMessage.vizHostIP.Length) {
        throw new ArgumentException("vizHostIP is too long. (" + (length + 1).ToString() + " bytes provided, max " + StartEngineMessage.vizHostIP.Length + ".)");
      }
      Encoding.UTF8.GetBytes(vizHostIP, 0, vizHostIP.Length, StartEngineMessage.vizHostIP, 0);
    }
    StartEngineMessage.vizHostIP[length] = 0;

    Message.StartEngine = StartEngineMessage;
    SendMessage();
  }

  /// <summary>
  /// Forcibly adds a new robot.
  /// </summary>
  /// <param name="robotId">The robot identifier.</param>
  /// <param name="robotIP">The ip address the robot is connected to.</param>
  /// <param name="robotIsSimulated">Specify true for a simulated robot.</param>
  public void ForceAddRobot(int robotID, string robotIP, bool robotIsSimulated) {
    if (robotID < 0 || robotID > 255) {
      throw new ArgumentException("ID must be between 0 and 255.", "robotID");
    }
    
    if (string.IsNullOrEmpty(robotIP)) {
      throw new ArgumentNullException("robotIP");
    }

    if (Encoding.UTF8.GetByteCount(robotIP) + 1 > ForceAddRobotMessage.ipAddress.Length) {
      throw new ArgumentException("IP address too long.", "robotIP");
    }
    int length = Encoding.UTF8.GetBytes(robotIP, 0, robotIP.Length, ForceAddRobotMessage.ipAddress, 0);
    ForceAddRobotMessage.ipAddress[length] = 0;
    
    ForceAddRobotMessage.robotID = (byte)robotID;
    ForceAddRobotMessage.isSimulated = robotIsSimulated ? (byte)1 : (byte)0;

    Message.ForceAddRobot = ForceAddRobotMessage;
    SendMessage();
  }

}<|MERGE_RESOLUTION|>--- conflicted
+++ resolved
@@ -469,16 +469,10 @@
       DAS.Error("MoodStateMessage.emotionValues.BadLength", "Expected " + EmotionType.Count + " entries but got " + message.emotionValues.Length);
     }
     else {
-<<<<<<< HEAD
-      //for (EmotionType i = 0; i < EmotionType.Count; ++i) {
-      //  DAS.Info(this, "Robot " + message.robotID.ToString() + ": Emotion '" + i + "' = " + message.emotionValues[(int)i]);
-      //}
-=======
       for (EmotionType i = 0; i < EmotionType.Count; ++i) {
-        //DAS.Info("Mood", "Robot " + message.robotID.ToString() + ": Emotion '" + i + "' = " + message.emotionValues[(int)i]);
+        //DAS.Info(this, "Robot " + message.robotID.ToString() + ": Emotion '" + i + "' = " + message.emotionValues[(int)i]);
         CurrentRobot.UpdateEmotionFromEngineRobotManager(i, message.emotionValues[(int)i]);
       }
->>>>>>> 51a92f5e
     }
   }
 
@@ -490,17 +484,11 @@
       DAS.Error("ProgressionStats.statValues.BadLength", "Expected " + ProgressionStatType.Count + " entries but got " + message.statValues.Length);
     }
     else {
-<<<<<<< HEAD
-      //for (ProgressionStatType i = 0; i < ProgressionStatType.Count; ++i) {
-      //  DAS.Info(this, "Robot " + message.robotID.ToString() + ": Stat '" + i + "' = " + message.statValues[(int)i]);
-      //}
-=======
      
       for (ProgressionStatType i = 0; i < ProgressionStatType.Count; ++i) {
-        // DAS.Info("Progression", "Robot " + message.robotID.ToString() + ": Stat '" + i + "' = " + message.statValues[(int)i]);
+        // DAS.Info(this, "Robot " + message.robotID.ToString() + ": Stat '" + i + "' = " + message.statValues[(int)i]);
         CurrentRobot.UpdateProgressionStatFromEngineRobotManager(i, message.statValues[(int)i]);
       }
->>>>>>> 51a92f5e
     }
   }
 
