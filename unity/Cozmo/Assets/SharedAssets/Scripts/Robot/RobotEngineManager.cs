--- conflicted
+++ resolved
@@ -901,17 +901,10 @@
     StringBuilder sb = new StringBuilder(configuration);
     sb.Remove(configuration.IndexOf('}') - 1, 3);
     sb.Append(",\n  \"DataPlatformFilesPath\" : \"" + Application.persistentDataPath + "\"" +
-<<<<<<< HEAD
     ", \n  \"DataPlatformCachePath\" : \"" + Application.temporaryCachePath + "\"" +
     ", \n  \"DataPlatformExternalPath\" : \"" + Application.temporaryCachePath + "\"" +
     ", \n  \"DataPlatformResourcesPath\" : \"" + Application.persistentDataPath + "/cozmo_resources\"" +
     "\n}");
-=======
-      ", \n  \"DataPlatformCachePath\" : \"" + Application.temporaryCachePath + "\"" +
-      ", \n  \"DataPlatformExternalPath\" : \"" + Application.temporaryCachePath + "\"" +
-      ", \n  \"DataPlatformResourcesPath\" : \"" + PlatformUtil.GetResourcesFolder() + "\"" +
-      "\n}");
->>>>>>> 6d84a1f5
 
     return sb.ToString();
   }
