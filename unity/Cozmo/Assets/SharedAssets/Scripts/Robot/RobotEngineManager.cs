--- conflicted
+++ resolved
@@ -119,7 +119,6 @@
   private U2G.RunDebugConsoleFuncMessage _RunDebugConsoleFuncMessage = new U2G.RunDebugConsoleFuncMessage();
   private U2G.DenyGameStart _DenyGameStartMessage = new U2G.DenyGameStart();
 
-<<<<<<< HEAD
   public bool InitSkillSystem;
 
   private void Awake() {
@@ -132,9 +131,6 @@
     #endif
   }
 
-
-=======
->>>>>>> dd630dc3
   private void OnEnable() {
     DAS.Event("RobotEngineManager.OnEnable", string.Empty);
     if (Instance != null && Instance != this) {
