--- conflicted
+++ resolved
@@ -353,7 +353,6 @@
 
       #endregion
 
-<<<<<<< HEAD
       #region Difficulty Select Widget
 
       public void CreateDifficultySelectView(List<DifficultySelectOptionData> options, int highestDifficultyAvailable, System.Action<DifficultySelectOptionData> onSelect) {
@@ -386,10 +385,7 @@
 
       #endregion
 
-      #region How To Play Slides
-=======
       #region Game State Slides
->>>>>>> 1101a84f
 
       public GameObject ShowFullScreenSlide(GameStateSlide slideData) {
         return ShowGameStateSlide(slideData.slideName, slideData.slidePrefab.gameObject, 
